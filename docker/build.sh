--- conflicted
+++ resolved
@@ -101,22 +101,14 @@
     fi
 
     # Get the last commit hash and set it as an environment variable
-<<<<<<< HEAD
-    GIT_MODEL_HASH=$(git log -n 1 --pretty=format:%h model)
-=======
     GIT_HASH=$(git log -n 1 --pretty=format:%h)
->>>>>>> 71e82edf
 
     # make jar.  cache sbt dependencies. capture output and stop db before returning.
     DOCKER_RUN="docker run --rm"
     if [ "$SKIP_TESTS" != "skip-tests" ]; then
         DOCKER_RUN="$DOCKER_RUN --link mysql:mysql"
     fi
-<<<<<<< HEAD
-    DOCKER_RUN="$DOCKER_RUN -e SKIP_TESTS=$SKIP_TESTS -e GIT_MODEL_HASH=$GIT_MODEL_HASH -e GIT_COMMIT -e BUILD_NUMBER -v $PWD:/working -v sbt-cache:/root/.sbt -v jar-cache:/root/.ivy2 -v coursier-cache:/root/.cache/coursier hseeberger/scala-sbt:graalvm-ce-21.2.0-java11_1.5.5_2.12.15 /working/docker/install.sh /working"
-=======
     DOCKER_RUN="$DOCKER_RUN -e SKIP_TESTS=$SKIP_TESTS -e GIT_HASH=$GIT_HASH -e GIT_COMMIT -e BUILD_NUMBER -v $PWD:/working -v sbt-cache:/root/.sbt -v jar-cache:/root/.ivy2 -v coursier-cache:/root/.cache/coursier hseeberger/scala-sbt:graalvm-ce-21.2.0-java11_1.5.5_2.12.15 /working/docker/install.sh /working"
->>>>>>> 71e82edf
     JAR_CMD=$($DOCKER_RUN 1>&2)
     EXIT_CODE=$?
 
@@ -138,11 +130,7 @@
     ARTIFACTORY_USERNAME=dsdejenkins
     ARTIFACTORY_PASSWORD=$(docker run -e VAULT_TOKEN=$VAULT_TOKEN broadinstitute/dsde-toolbox vault read -field=password secret/dsp/accts/artifactory/dsdejenkins)
     echo "Publishing to artifactory..."
-<<<<<<< HEAD
-    docker run --rm -e GIT_MODEL_HASH=$GIT_MODEL_HASH -v $PWD:/$PROJECT -v sbt-cache:/root/.sbt -v jar-cache:/root/.ivy2 -v coursier-cache:/root/.cache/coursier -w="/$PROJECT" -e ARTIFACTORY_USERNAME=$ARTIFACTORY_USERNAME -e ARTIFACTORY_PASSWORD=$ARTIFACTORY_PASSWORD hseeberger/scala-sbt:graalvm-ce-21.2.0-java11_1.5.5_2.12.15 /$PROJECT/core/src/bin/publishSnapshot.sh
-=======
     docker run --rm -e GIT_HASH=$GIT_HASH -v $PWD:/$PROJECT -v sbt-cache:/root/.sbt -v jar-cache:/root/.ivy2 -v coursier-cache:/root/.cache/coursier -w="/$PROJECT" -e ARTIFACTORY_USERNAME=$ARTIFACTORY_USERNAME -e ARTIFACTORY_PASSWORD=$ARTIFACTORY_PASSWORD hseeberger/scala-sbt:graalvm-ce-21.2.0-java11_1.5.5_2.12.15 /$PROJECT/core/src/bin/publishSnapshot.sh
->>>>>>> 71e82edf
 }
 
 function docker_cmd()
