name: Scala tests with coverage

on:
  pull_request:
    paths-ignore: ['**.md']
  push:
    paths-ignore: ['**.md']

jobs:

  test:

    runs-on: ubuntu-latest

    steps:

      - uses: actions/checkout@v2

      # coursier cache action caches both coursier and sbt caches
      - name: coursier-cache-action
        uses: coursier/cache-action@v5

      - name: Start MySQL
        run: |
          sh docker/run-mysql.sh start

      - name: Set up JDK 17
        uses: actions/setup-java@v2
        with:
          distribution: 'temurin'
          java-version: 17

      - name: Git secrets setup
        run: |
          git clone https://github.com/awslabs/git-secrets.git ~/git-secrets
          cd ~/git-secrets
          git checkout ad82d68ee924906a0401dfd48de5057731a9bc84
          sudo make install

      - name: Secrets check
        run: |
<<<<<<< HEAD
          bash -x ./minnie-kenny.sh --force
=======
          sudo ln -s "$(which echo)" /usr/local/bin/say
          ./minnie-kenny.sh --force
>>>>>>> 6d8a9c32
          git secrets --scan-history

      - name: Run tests
        id: tests
        run: >-
          sbt clean coverage test coverageReport
          -J-Xmx3g
          -Denv.type=test
          -Dmysql.host=localhost
          -Dmysql.port=3310
          it:compile

      # A known github bug results in 'annotations generated in a Github action during a step executed in
      # the “pull request” event, end up in the “workflow” for the "push’ event.'
      # Until they fix that problem, we must ensure this step creates a unique check_name, else
      # the pull_request and push checks will overwrite each other.
      # https://github.com/ScaCap/action-surefire-report/issues/39
      # https://github.community/t/specify-check-suite-when-creating-a-checkrun/118380
      - name: Upload Test Report
        uses: mikepenz/action-junit-report@v2.0.3
        if: ${{ always() }}
        with:
          report_paths: '**/target/test-reports/TEST-*.xml'
          check_name: Test Report ${{ github.event_name }}
          github_token: ${{ secrets.GITHUB_TOKEN }}

      - name: Codecov upload
        uses: codecov/codecov-action@v3
        if: ${{ always() }}

      - name: Stop MySQL
        run: |
          sh docker/run-mysql.sh stop<|MERGE_RESOLUTION|>--- conflicted
+++ resolved
@@ -39,12 +39,8 @@
 
       - name: Secrets check
         run: |
-<<<<<<< HEAD
-          bash -x ./minnie-kenny.sh --force
-=======
           sudo ln -s "$(which echo)" /usr/local/bin/say
           ./minnie-kenny.sh --force
->>>>>>> 6d8a9c32
           git secrets --scan-history
 
       - name: Run tests
