--- conflicted
+++ resolved
@@ -103,12 +103,7 @@
    */
   val mysqlConnector: ModuleID =  "mysql"                         % "mysql-connector-java"  % "8.0.22"
   val liquibaseCore: ModuleID =   "org.liquibase"                 % "liquibase-core"        % "3.10.3"
-
-<<<<<<< HEAD
-  val workbenchLibsHash = "95fdde6"
-=======
   val workbenchLibsHash = "11a45ad"
->>>>>>> 77f7d5b2
 
   val workbenchModelV  = s"0.15-${workbenchLibsHash}"
   val workbenchGoogleV = s"0.21-${workbenchLibsHash}"
