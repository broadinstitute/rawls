--- conflicted
+++ resolved
@@ -66,13 +66,8 @@
   val metricsScala: ModuleID =       "nl.grons"              %% "metrics4-scala"    % "4.1.19"
   val metricsStatsd: ModuleID =      "com.readytalk"         %  "metrics3-statsd"  % "4.2.0"
 
-<<<<<<< HEAD
-  val scalaLogging: ModuleID =    "com.typesafe.scala-logging"    %% "scala-logging"        % "3.9.4"
-  val jacksonCore: ModuleID =     "com.fasterxml.jackson.core"    % "jackson-core"          % "2.13.3"
-=======
   val scalaLogging: ModuleID =    "com.typesafe.scala-logging"    %% "scala-logging"        % "3.9.5"
   val jacksonCore: ModuleID =     "com.fasterxml.jackson.core"    % "jackson-core"          % "2.8.11"
->>>>>>> ca735fd7
   val jodaTime: ModuleID =        "joda-time"                     % "joda-time"             % "2.9.9"
   val jodaConvert: ModuleID =     "org.joda"                      % "joda-convert"          % "1.9.2"
   val typesafeConfig: ModuleID =  "com.typesafe"                  % "config"                % "1.4.2"
