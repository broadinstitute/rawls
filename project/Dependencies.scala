--- conflicted
+++ resolved
@@ -84,13 +84,8 @@
   val workbenchLibsHash = "df84a1e"
 
   val workbenchModelV  = s"0.15-${workbenchLibsHash}"
-<<<<<<< HEAD
   val workbenchGoogleV = s"0.23-${workbenchLibsHash}"
-  val workbenchNotificationsV = s"0.3-a79c7f9" //See SU-278 for why this version deviates from workbenchLibsHash
-=======
-  val workbenchGoogleV = s"0.22-${workbenchLibsHash}"
   val workbenchNotificationsV = s"0.3-${workbenchLibsHash}"
->>>>>>> 5a23db18
   val workbenchGoogle2V = s"0.25-${workbenchLibsHash}"
   val workbenchOauth2V = s"0.2-${workbenchLibsHash}"
 
