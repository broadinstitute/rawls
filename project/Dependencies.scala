import sbt._

object Dependencies {
  val akkaV = "2.6.17"
  val akkaHttpV = "10.2.9"
  val slickV = "3.3.2"

  val googleV = "1.31.0"
  val olderGoogleV = "1.20.0"   // TODO why do we have two google versions?  GAWB-2149

  def excludeGuavaJDK5(m: ModuleID): ModuleID = m.exclude("com.google.guava", "guava-jdk5")

  val slick: ModuleID =         "com.typesafe.slick" %% "slick"           % slickV
  val slickHikariCP: ModuleID = "com.typesafe.slick" %% "slick-hikaricp"  % slickV

  val excludeAkkaActor =        ExclusionRule(organization = "com.typesafe.akka", name = "akka-actor_2.12")
  val excludeAkkaStream =       ExclusionRule(organization = "com.typesafe.akka", name = "akka-stream_2.12")

  val excludeBouncyCastle =     ExclusionRule(organization = "org.bouncycastle", name = s"bcprov-jdk15on")
  val excludeProtobufJavalite = ExclusionRule(organization = "com.google.protobuf", name = "protobuf-javalite")

  val akkaActor: ModuleID =             "com.typesafe.akka" %% "akka-actor"               % akkaV
  val akkaActorTyped: ModuleID =        "com.typesafe.akka" %% "akka-actor-typed"         % akkaV
  val akkaStream: ModuleID =            "com.typesafe.akka" %% "akka-stream"              % akkaV
  val akkaContrib: ModuleID =           "com.typesafe.akka" %% "akka-contrib"             % akkaV
  val akkaSlf4j: ModuleID =             "com.typesafe.akka" %% "akka-slf4j"               % akkaV
  val akkaHttp: ModuleID =              "com.typesafe.akka" %% "akka-http"                % akkaHttpV           excludeAll(excludeAkkaActor, excludeAkkaStream)
  val akkaHttpSprayJson: ModuleID =     "com.typesafe.akka" %% "akka-http-spray-json"     % akkaHttpV
  val akkaActorTestKitTyped: ModuleID = "com.typesafe.akka" %% "akka-actor-testkit-typed" % akkaV     % "test"
  val akkaTestKit: ModuleID =           "com.typesafe.akka" %% "akka-testkit"             % akkaV     % "test"
  val akkaHttpTestKit: ModuleID =       "com.typesafe.akka" %% "akka-http-testkit"        % akkaHttpV % "test"

  // This version of `cromwell-client` was packaged by `sbt` running on Scala 2.12 but actually contains only Java
  // classes (generated from OpenAPI YAML) that were not compiled against any version of the Scala library.
  // `cromwell-client` is therefore referenced here as a Java artifact with "_2.12" incorporated into its name,
  // allowing for Rawls to upgrade its Scala version without requiring any changes to this artifact.
  val cromwellClient: ModuleID =    "org.broadinstitute.cromwell" % "cromwell-client_2.12" % "0.1-8b413b45f-SNAP"

  val googleApiClient: ModuleID =             excludeGuavaJDK5("com.google.api-client"  % "google-api-client"                         % googleV)
  val googleCloudBilling: ModuleID =          excludeGuavaJDK5("com.google.apis"        % "google-api-services-cloudbilling"          % ("v1-rev20210322-" + googleV))
  val googleGenomics: ModuleID =              excludeGuavaJDK5("com.google.apis"        % "google-api-services-genomics"              % ("v2alpha1-rev20210605-" + googleV))
  val googleLifeSciences: ModuleID =          excludeGuavaJDK5("com.google.apis"        % "google-api-services-lifesciences"          % ("v2beta-rev20210527-" + googleV))
  val googleStorage: ModuleID =               excludeGuavaJDK5("com.google.apis"        % "google-api-services-storage"               % ("v1-rev20210127-" + googleV))
  val googleCloudResourceManager: ModuleID =  excludeGuavaJDK5("com.google.apis"        % "google-api-services-cloudresourcemanager"  % ("v1-rev20210613-" + googleV))
  val googleIam: ModuleID =                   excludeGuavaJDK5("com.google.apis"        % "google-api-services-iam"                   % ("v1-rev20210211-" + googleV))
  val googleIamCredentials: ModuleID =        excludeGuavaJDK5("com.google.apis"        % "google-api-services-iamcredentials"        % ("v1-rev20210326-" + googleV))

  val googleCompute: ModuleID =           "com.google.apis"   % "google-api-services-compute"           % ("v1-rev72-" + olderGoogleV)
  val googleAdminDirectory: ModuleID =    "com.google.apis"   % "google-api-services-admin-directory"   % ("directory_v1-rev53-" + olderGoogleV)
  val googlePlus: ModuleID =              "com.google.apis"   % "google-api-services-plus"              % ("v1-rev381-" + olderGoogleV)
  val googleOAuth2: ModuleID =            "com.google.apis"   % "google-api-services-oauth2"            % ("v1-rev112-" + olderGoogleV)
  val googlePubSub: ModuleID =            "com.google.apis"   % "google-api-services-pubsub"            % ("v1-rev20210322-" + googleV)
  val googleServicemanagement: ModuleID = "com.google.apis"   % "google-api-services-servicemanagement" % ("v1-rev20210604-" + googleV)
  val googleDeploymentManager: ModuleID = "com.google.apis"   % "google-api-services-deploymentmanager" % ("v2beta-rev20210311-" + googleV)
  val googleGuava: ModuleID =             "com.google.guava"  % "guava" % "19.0"

  val googleRpc: ModuleID =               "io.grpc" % "grpc-core" % "1.33.1"
  val googleRpcNettyShaded: ModuleID =    "io.grpc" % "grpc-netty-shaded" % "1.33.1"
  val googleCloudCoreGrpc: ModuleID =     "com.google.cloud" % "google-cloud-core-grpc" % "1.93.6"

  val googleAutoValue: ModuleID =         "com.google.auto.value" % "auto-value-annotations" % "1.7.4"

  val googleOAuth2too: ModuleID = "com.google.auth" % "google-auth-library-oauth2-http" % "0.9.0"

  // metrics-scala transitively pulls in io.dropwizard.metrics:metrics-core
  val metricsScala: ModuleID =       "nl.grons"              %% "metrics4-scala"    % "4.1.9"
  val metricsStatsd: ModuleID =      "com.readytalk"         %  "metrics3-statsd"  % "4.2.0"

<<<<<<< HEAD
  val scalaLogging: ModuleID =    "com.typesafe.scala-logging"    %% "scala-logging"        % "3.9.2"
  val jacksonCore: ModuleID =     "com.fasterxml.jackson.core"    % "jackson-core"          % "2.8.11"
  val jodaTime: ModuleID =        "joda-time"                     % "joda-time"             % "2.9.4"
=======
  val scalaLogging: ModuleID =    "com.typesafe.scala-logging"    %% "scala-logging"        % "3.9.4"
  val jacksonCore: ModuleID =     "com.fasterxml.jackson.core"    % "jackson-core"          % "2.8.10"
  val jodaTime: ModuleID =        "joda-time"                     % "joda-time"             % "2.9.9"
>>>>>>> 1b7db8c2
  val jodaConvert: ModuleID =     "org.joda"                      % "joda-convert"          % "1.8"
  val typesafeConfig: ModuleID =  "com.typesafe"                  % "config"                % "1.4.1"
  val sentryLogback: ModuleID =   "io.sentry"                     % "sentry-logback"        % "1.7.30"
  val webjarsLocator: ModuleID =  "org.webjars"                   % "webjars-locator"       % "0.40"
  val commonsJEXL: ModuleID =     "org.apache.commons"            % "commons-jexl"          % "2.1.1"
  val commonsCodec: ModuleID =    "commons-codec"                 % "commons-codec"         % "1.15"   // upgrading a transitive dependency to avoid security warnings
  val httpClient: ModuleID =      "org.apache.httpcomponents"     % "httpclient"            % "4.5.13" // upgrading a transitive dependency to avoid security warnings
  val jerseyClient: ModuleID =    "org.glassfish.jersey.core"     % "jersey-client"         % "2.35"   // upgrading a transitive dependency to avoid security warnings
  val cats: ModuleID =            "org.typelevel"                 %% "cats-core"                 % "2.6.1"
  val logbackClassic: ModuleID =  "ch.qos.logback"                % "logback-classic"       % "1.2.11"
  val scalaUri: ModuleID =        "io.lemonlabs"                  %% "scala-uri"            % "3.0.0"
  val scalatest: ModuleID =       "org.scalatest"                 %% "scalatest"            % "3.2.11" % "test"
  val mockito: ModuleID =         "org.scalatestplus"             %% "mockito-4-2"          % "3.2.11.0" % Test
  val mockserverNetty: ModuleID = "org.mock-server"               % "mockserver-netty"      % "5.11.2" % "test"
  val breeze: ModuleID =          "org.scalanlp"                  %% "breeze"               % "1.2" % "test"
  val ficus: ModuleID =           "com.iheart"                    %% "ficus"                % "1.5.1"
  val apacheCommonsIO: ModuleID = "commons-io"                    % "commons-io"            % "2.6"
  val antlrParser: ModuleID =     "org.antlr"                     % "antlr4-runtime"        % "4.8-1"

  /* mysql-connector-java > 8.0.22 is incompatible with liquibase-core < 4.3.1. See:
      - https://github.com/liquibase/liquibase/issues/1639
      - https://dev.mysql.com/doc/relnotes/connector-j/8.0/en/news-8-0-23.html
     the end result of this incompatibility is that attempting to run Rawls' liquibase on an already-initialized database
     will throw an error "java.lang.ClassCastException: class java.time.LocalDateTime cannot be cast to class java.lang.String".
     This only occurs on already-initialized databases; it does not happen when liquibase is run the first time on an
     empty DB.

     The behavior change in mysql-connector-java between 8.0.22 and 8.0.23 needs to be assessed to see if it will cause
     any issues elsewhere in Rawls before upgrading.
   */
  val mysqlConnector: ModuleID =  "mysql"                         % "mysql-connector-java"  % "8.0.22"
  val liquibaseCore: ModuleID =   "org.liquibase"                 % "liquibase-core"        % "3.10.3"

  val workbenchLibsHash = "a78f6e9"

  val workbenchModelV  = s"0.15-${workbenchLibsHash}"
  val workbenchGoogleV = s"0.21-${workbenchLibsHash}"
  val workbenchGoogle2V = s"0.24-${workbenchLibsHash}"
  val workbenchOauth2V = s"0.1-${workbenchLibsHash}"

  val workbenchModel: ModuleID = "org.broadinstitute.dsde.workbench" %% "workbench-model"  % workbenchModelV
  val workbenchGoogle: ModuleID =       "org.broadinstitute.dsde.workbench" %% "workbench-google" % workbenchGoogleV
  val workbenchGoogleMocks: ModuleID =  "org.broadinstitute.dsde.workbench" %% "workbench-google" % workbenchGoogleV % "test" classifier "tests"
  val workbenchGoogle2: ModuleID =      "org.broadinstitute.dsde.workbench" %% "workbench-google2" % workbenchGoogle2V
  val workbenchGoogle2Tests: ModuleID = "org.broadinstitute.dsde.workbench" %% "workbench-google2" % workbenchGoogle2V % "test" classifier "tests"
  val workbenchOauth2: ModuleID = "org.broadinstitute.dsde.workbench" %% "workbench-oauth2" % workbenchOauth2V
  val workbenchOauth2Tests: ModuleID = "org.broadinstitute.dsde.workbench" %% "workbench-oauth2" % workbenchOauth2V % "test" classifier "tests"
  val googleStorageLocal: ModuleID = "com.google.cloud" % "google-cloud-nio" % "0.122.11" % "test"

  val workbenchUtil: ModuleID = "org.broadinstitute.dsde.workbench" %% "workbench-util" % s"0.6-${workbenchLibsHash}"

  val circeYAML: ModuleID = "io.circe" %% "circe-yaml" % "0.13.1"

  val accessContextManager = "com.google.apis" % "google-api-services-accesscontextmanager" % "v1-rev20210319-1.31.0"

  // should we prefer jakarta over javax.xml?
  def excludeJakartaActivationApi = ExclusionRule("jakarta.activation", "jakarta.activation-api")
  def excludeJakartaXmlBindApi = ExclusionRule("jakarta.xml.bind", "jakarta.xml.bind-api")
  def excludeJakarta(m: ModuleID): ModuleID = m.excludeAll(excludeJakartaActivationApi, excludeJakartaXmlBindApi)

  val workspaceManager = excludeJakarta("bio.terra" % "workspace-manager-client" % "0.254.208-SNAPSHOT")
  val dataRepo = excludeJakarta("bio.terra" % "datarepo-client" % "1.41.0-SNAPSHOT")
  val dataRepoJersey = "org.glassfish.jersey.inject" % "jersey-hk2" % "2.32"
  val resourceBufferService = excludeJakarta("bio.terra" % "terra-resource-buffer-client" % "0.4.3-SNAPSHOT")

  val opencensusScalaCode: ModuleID = "com.github.sebruck" %% "opencensus-scala-core" % "0.7.2"
  val opencensusAkkaHttp: ModuleID = "com.github.sebruck" %% "opencensus-scala-akka-http" % "0.7.2"
  val opencensusStackDriverExporter: ModuleID = "io.opencensus" % "opencensus-exporter-trace-stackdriver" % "0.28.3" excludeAll(excludeProtobufJavalite)
  val opencensusLoggingExporter: ModuleID = "io.opencensus" % "opencensus-exporter-trace-logging"     % "0.28.3"

  val kindProjector = compilerPlugin(("org.typelevel" %% "kind-projector" % "0.13.2").cross(CrossVersion.full))
  val betterMonadicFor = compilerPlugin("com.olegpy" %% "better-monadic-for" % "0.3.1")

  val openCensusDependencies = Seq(
    opencensusScalaCode,
    opencensusAkkaHttp,
    opencensusStackDriverExporter,
    opencensusLoggingExporter
  )

  val metricsDependencies = Seq(
    metricsScala,
    metricsStatsd,
    akkaHttp,
    akkaStream,
    scalatest,
    mockito
  )

  val googleDependencies = metricsDependencies ++ Seq(

    accessContextManager,

    akkaHttpSprayJson,
    akkaHttp,
    akkaStream,
    akkaActor,
    akkaHttpTestKit,
    scalatest,

    googleCloudBilling,
    googleGenomics,
    googleLifeSciences,
    googleStorage,
    googleCloudResourceManager,
    googleIam,
    googleIamCredentials,
    googleCompute,
    googleAdminDirectory,
    googlePlus,
    googleOAuth2,
    googleOAuth2too,
    googlePubSub,
    googleServicemanagement,
    googleDeploymentManager,
    googleGuava
  )

  // google2 lib requires specific versions of rpc libs:
  val google2Dependencies = Seq(
    workbenchGoogle2,
    googleCloudCoreGrpc,
    googleRpc,
    googleRpcNettyShaded,
    workbenchGoogle2Tests,
    googleAutoValue // workbench-libs/google2 fails to correctly pull this as a dependency, so we do it manually
  )

  val utilDependencies = Seq(
    scalaLogging,
    akkaActor,
    cats,
    akkaHttpTestKit,
    scalatest,
    akkaTestKit,
    mockito
  )

  val modelDependencies = Seq(
    // I am not certain why I need jackson-core here but IntelliJ is confused without it and tests don't run
    workbenchModel,
    jacksonCore,
    akkaHttpSprayJson,
    akkaHttp,
    akkaStream,
    jodaTime,
    jodaConvert,
    scalaLogging,
    commonsCodec,
    httpClient,
    googleApiClient,
    scalaUri,
    workspaceManager,
    jerseyClient,
    scalatest
  )

  val rawlsCoreDependencies: Seq[ModuleID] = modelDependencies ++ googleDependencies ++ google2Dependencies ++ metricsDependencies ++ openCensusDependencies ++ Seq(
    typesafeConfig,
    sentryLogback,
    slick,
    slickHikariCP,
    akkaHttp,
    akkaStream,
    webjarsLocator,
    circeYAML,
    commonsCodec,
    commonsJEXL,
    cromwellClient,
    cats,
    mysqlConnector,
    liquibaseCore,
    logbackClassic,
    akkaActorTyped,
    akkaActorTestKitTyped,
    akkaTestKit,
    akkaHttpTestKit,
    mockserverNetty,
    mockito,
    breeze,
    workbenchModel,
    workbenchGoogle,
    googleStorageLocal,
    workbenchGoogleMocks,
    workbenchUtil,
    ficus,
    apacheCommonsIO,
    workspaceManager,
    jerseyClient,
    dataRepo,
    dataRepoJersey,
    antlrParser,
    resourceBufferService,
    kindProjector,
    betterMonadicFor,
    workbenchOauth2,
    workbenchOauth2Tests
  )
}<|MERGE_RESOLUTION|>--- conflicted
+++ resolved
@@ -66,15 +66,9 @@
   val metricsScala: ModuleID =       "nl.grons"              %% "metrics4-scala"    % "4.1.9"
   val metricsStatsd: ModuleID =      "com.readytalk"         %  "metrics3-statsd"  % "4.2.0"
 
-<<<<<<< HEAD
-  val scalaLogging: ModuleID =    "com.typesafe.scala-logging"    %% "scala-logging"        % "3.9.2"
-  val jacksonCore: ModuleID =     "com.fasterxml.jackson.core"    % "jackson-core"          % "2.8.11"
-  val jodaTime: ModuleID =        "joda-time"                     % "joda-time"             % "2.9.4"
-=======
   val scalaLogging: ModuleID =    "com.typesafe.scala-logging"    %% "scala-logging"        % "3.9.4"
   val jacksonCore: ModuleID =     "com.fasterxml.jackson.core"    % "jackson-core"          % "2.8.10"
   val jodaTime: ModuleID =        "joda-time"                     % "joda-time"             % "2.9.9"
->>>>>>> 1b7db8c2
   val jodaConvert: ModuleID =     "org.joda"                      % "joda-convert"          % "1.8"
   val typesafeConfig: ModuleID =  "com.typesafe"                  % "config"                % "1.4.1"
   val sentryLogback: ModuleID =   "io.sentry"                     % "sentry-logback"        % "1.7.30"
