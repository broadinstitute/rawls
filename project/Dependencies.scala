--- conflicted
+++ resolved
@@ -84,13 +84,8 @@
   val mockito: ModuleID =         "org.scalatestplus"             %% "mockito-4-2"          % "3.2.11.0" % Test
   val mockserverNetty: ModuleID = "org.mock-server"               % "mockserver-netty"      % "5.11.2" % "test"
   val breeze: ModuleID =          "org.scalanlp"                  %% "breeze"               % "1.2" % "test"
-<<<<<<< HEAD
-  val ficus: ModuleID =           "com.iheart"                    %% "ficus"                % "1.5.1"
-  val apacheCommonsIO: ModuleID = "commons-io"                    % "commons-io"            % "2.11.0"
-=======
   val ficus: ModuleID =           "com.iheart"                    %% "ficus"                % "1.5.2"
   val apacheCommonsIO: ModuleID = "commons-io"                    % "commons-io"            % "2.6"
->>>>>>> ee05d4ea
   val antlrParser: ModuleID =     "org.antlr"                     % "antlr4-runtime"        % "4.8-1"
 
   /* mysql-connector-java > 8.0.22 is incompatible with liquibase-core < 4.3.1. See:
