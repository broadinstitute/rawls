import sbt._

object Dependencies {
  val akkaV = "2.6.20"
  val akkaHttpV = "10.2.10"
  val slickV = "3.4.1"

  val googleV = "2.0.0"

  def excludeGuavaJDK5(m: ModuleID): ModuleID = m.exclude("com.google.guava", "guava-jdk5")

  val slick: ModuleID =         "com.typesafe.slick" %% "slick"           % slickV
  val slickHikariCP: ModuleID = "com.typesafe.slick" %% "slick-hikaricp"  % slickV

  val excludeAkkaActor =        ExclusionRule(organization = "com.typesafe.akka", name = "akka-actor_2.12")
  val excludeAkkaStream =       ExclusionRule(organization = "com.typesafe.akka", name = "akka-stream_2.12")

  val excludeBouncyCastle =     ExclusionRule(organization = "org.bouncycastle", name = s"bcprov-jdk15on")
  val excludeProtobufJavalite = ExclusionRule(organization = "com.google.protobuf", name = "protobuf-javalite")

  val excludePostgresql =       ExclusionRule("org.postgresql", "postgresql")
  val excludeSnakeyaml =        ExclusionRule("org.yaml", "snakeyaml")

  val akkaActor: ModuleID =             "com.typesafe.akka" %% "akka-actor"               % akkaV
  val akkaActorTyped: ModuleID =        "com.typesafe.akka" %% "akka-actor-typed"         % akkaV
  val akkaStream: ModuleID =            "com.typesafe.akka" %% "akka-stream"              % akkaV
  val akkaContrib: ModuleID =           "com.typesafe.akka" %% "akka-contrib"             % akkaV
  val akkaSlf4j: ModuleID =             "com.typesafe.akka" %% "akka-slf4j"               % akkaV
  val akkaHttp: ModuleID =              "com.typesafe.akka" %% "akka-http"                % akkaHttpV           excludeAll(excludeAkkaActor, excludeAkkaStream)
  val akkaHttpSprayJson: ModuleID =     "com.typesafe.akka" %% "akka-http-spray-json"     % akkaHttpV
  val akkaActorTestKitTyped: ModuleID = "com.typesafe.akka" %% "akka-actor-testkit-typed" % akkaV     % "test"
  val akkaTestKit: ModuleID =           "com.typesafe.akka" %% "akka-testkit"             % akkaV     % "test"
  val akkaHttpTestKit: ModuleID =       "com.typesafe.akka" %% "akka-http-testkit"        % akkaHttpV % "test"

  // This version of `cromwell-client` was packaged by `sbt` running on Scala 2.12 but actually contains only Java
  // classes (generated from OpenAPI YAML) that were not compiled against any version of the Scala library.
  // `cromwell-client` is therefore referenced here as a Java artifact with "_2.12" incorporated into its name,
  // allowing for Rawls to upgrade its Scala version without requiring any changes to this artifact.
  val cromwellClient: ModuleID =    "org.broadinstitute.cromwell" % "cromwell-client_2.12" % "0.1-8b413b45f-SNAP"

  val googleApiClient: ModuleID =             excludeGuavaJDK5("com.google.api-client"  % "google-api-client"                         % googleV)
  val googleCloudBilling: ModuleID =          excludeGuavaJDK5("com.google.apis"        % "google-api-services-cloudbilling"          % ("v1-rev20220908-" + googleV))
  val googleGenomics: ModuleID =              excludeGuavaJDK5("com.google.apis"        % "google-api-services-genomics"              % ("v2alpha1-rev20220913-" + googleV))
  val googleLifeSciences: ModuleID =          excludeGuavaJDK5("com.google.apis"        % "google-api-services-lifesciences"          % ("v2beta-rev20220916-" + googleV))
  val googleStorage: ModuleID =               excludeGuavaJDK5("com.google.apis"        % "google-api-services-storage"               % ("v1-rev20220705-" + googleV))
  val googleCloudResourceManager: ModuleID =  excludeGuavaJDK5("com.google.apis"        % "google-api-services-cloudresourcemanager"  % ("v1-rev20220828-" + googleV))
  val googleIam: ModuleID =                   excludeGuavaJDK5("com.google.apis"        % "google-api-services-iam"                   % ("v1-rev20230105-" + googleV))
  val googleIamCredentials: ModuleID =        excludeGuavaJDK5("com.google.apis"        % "google-api-services-iamcredentials"        % ("v1-rev20211203-" + googleV))

  val googleCompute: ModuleID =           "com.google.apis"   % "google-api-services-compute"           % ("v1-rev20230119-" + googleV)
  val googlePubSub: ModuleID =            "com.google.apis"   % "google-api-services-pubsub"            % ("v1-rev20230112-" + googleV)
  val accessContextManager: ModuleID =    "com.google.apis"   % "google-api-services-accesscontextmanager" % ("v1-rev20230109-" + googleV)
  val googleGuava: ModuleID =             "com.google.guava"  % "guava" % "33.0.0-jre"

  // metrics4-scala and metrics3-statsd are pulled in by workbench-metrics, which is pulled in by
  // workbench-google (workbenchGoogle variable in this file). Thus, anything that depends on workbench-google, such as
  // rawlsCoreDependencies, does not need these. As of this writing, metrics4-scala and metrics3-statsd are only
  // needed by the metrics subproject of Rawls.
  // metrics-scala transitively pulls in io.dropwizard.metrics:metrics-core
  val metricsScala: ModuleID =       "nl.grons"              %% "metrics4-scala"    % "4.2.9"
  val metricsStatsd: ModuleID =      "com.readytalk"         %  "metrics3-statsd"  % "4.2.0"

  val scalaLogging: ModuleID =    "com.typesafe.scala-logging"    %% "scala-logging"        % "3.9.5"
  val jacksonCore: ModuleID =     "com.fasterxml.jackson.core"    % "jackson-core"          % "2.16.1"
  val jodaTime: ModuleID =        "joda-time"                     % "joda-time"             % "2.12.6"
  val jodaConvert: ModuleID =     "org.joda"                      % "joda-convert"          % "2.2.3"
  val typesafeConfig: ModuleID =  "com.typesafe"                  % "config"                % "1.4.3"
  val sentryLogback: ModuleID =   "io.sentry"                     % "sentry-logback"        % "7.2.0"
  val webjarsLocator: ModuleID =  "org.webjars"                   % "webjars-locator"       % "0.50"
  val commonsJEXL: ModuleID =     "org.apache.commons"            % "commons-jexl"          % "2.1.1"
  val cats: ModuleID =            "org.typelevel"                 %% "cats-core"                 % "2.10.0"
  val logbackClassic: ModuleID =  "ch.qos.logback"                % "logback-classic"       % "1.4.14"
  val scalaUri: ModuleID =        "io.lemonlabs"                  %% "scala-uri"            % "3.0.0"
  val scalatest: ModuleID =       "org.scalatest"                 %% "scalatest"            % "3.2.17" % "test"
  val mockito: ModuleID =         "org.scalatestplus"             %% "mockito-4-2"          % "3.2.11.0" % Test
  val mockserverNetty: ModuleID = "org.mock-server"               % "mockserver-netty"      % "5.15.0" % "test"
  val breeze: ModuleID =          "org.scalanlp"                  %% "breeze"               % "1.2" % "test"
  val ficus: ModuleID =           "com.iheart"                    %% "ficus"                % "1.5.2"
  val apacheCommonsIO: ModuleID = "commons-io"                    % "commons-io"            % "2.15.1"
  val antlrParser: ModuleID =     "org.antlr"                     % "antlr4-runtime"        % "4.13.1"
  val mysqlConnector: ModuleID =  "com.mysql"                         % "mysql-connector-j"  % "8.2.0"
  // Update warning for liquibase-core: Here be dragons! See https://broadworkbench.atlassian.net/browse/WOR-1197
  val liquibaseCore: ModuleID =   "org.liquibase"                 % "liquibase-core"        % "4.17.2" // scala-steward:off
  val jaxrs: ModuleID =  "org.apache.cxf" % "cxf-bundle-jaxrs" % "2.7.18"

  val workbenchLibsHash = "8ccaa6d"

  val workbenchModelV  = s"0.19-${workbenchLibsHash}"
  val workbenchGoogleV = s"0.30-${workbenchLibsHash}"
  val workbenchNotificationsV = s"0.6-${workbenchLibsHash}"
  val workbenchGoogle2V = s"0.35-${workbenchLibsHash}"
  val workbenchOauth2V = s"0.5-${workbenchLibsHash}"
  val workbenchOpenTelemetryV = s"0.8-$workbenchLibsHash"

  def excludeWorkbenchGoogle = ExclusionRule("org.broadinstitute.dsde.workbench", "workbench-google_2.13")

  val workbenchModel: ModuleID = "org.broadinstitute.dsde.workbench" %% "workbench-model"  % workbenchModelV
  val workbenchGoogle: ModuleID =       "org.broadinstitute.dsde.workbench" %% "workbench-google" % workbenchGoogleV
  val workbenchGoogleMocks: ModuleID =  "org.broadinstitute.dsde.workbench" %% "workbench-google" % workbenchGoogleV % "test" classifier "tests"
  // workbenchGoogle2 excludes slf4j because it pulls in too advanced a version
  val workbenchGoogle2: ModuleID =      "org.broadinstitute.dsde.workbench" %% "workbench-google2" % workbenchGoogle2V excludeAll(excludeSlf4j)
  val workbenchGoogle2Tests: ModuleID = "org.broadinstitute.dsde.workbench" %% "workbench-google2" % workbenchGoogle2V % "test" classifier "tests"
  val workbenchNotifications: ModuleID = "org.broadinstitute.dsde.workbench" %% "workbench-notifications" % workbenchNotificationsV excludeAll(excludeWorkbenchGoogle)
  val workbenchOauth2: ModuleID = "org.broadinstitute.dsde.workbench" %% "workbench-oauth2" % workbenchOauth2V
  val workbenchOauth2Tests: ModuleID = "org.broadinstitute.dsde.workbench" %% "workbench-oauth2" % workbenchOauth2V % "test" classifier "tests"
  val workbenchOpenTelemetry: ModuleID = "org.broadinstitute.dsde.workbench" %% "workbench-opentelemetry" % workbenchOpenTelemetryV
  val workbenchOpenTelemetryTests: ModuleID = "org.broadinstitute.dsde.workbench" %% "workbench-opentelemetry" % workbenchOpenTelemetryV classifier "tests"

  val googleStorageLocal: ModuleID = "com.google.cloud" % "google-cloud-nio" % "0.127.9" % "test"

  val workbenchUtil: ModuleID = "org.broadinstitute.dsde.workbench" %% "workbench-util" % s"0.10-${workbenchLibsHash}"

  val circeYAML: ModuleID = "io.circe" %% "circe-yaml" % "1.15.0"

  // should we prefer jakarta over javax.xml?
  def excludeJakartaActivationApi = ExclusionRule("jakarta.activation", "jakarta.activation-api")
  def excludeJakartaXmlBindApi = ExclusionRule("jakarta.xml.bind", "jakarta.xml.bind-api")
  def excludeJakarta(m: ModuleID): ModuleID = m.excludeAll(excludeJakartaActivationApi, excludeJakartaXmlBindApi)

  def excludeSpringBoot = ExclusionRule("org.springframework.boot")
  def excludeSpringAop = ExclusionRule("org.springframework.spring-aop")
  def excludeSpringData = ExclusionRule("org.springframework.data")
  def excludeSpringFramework = ExclusionRule("org.springframework")
  def excludeOpenCensus = ExclusionRule("io.opencensus")
  def excludeGoogleFindBugs = ExclusionRule("com.google.code.findbugs")
  def excludeBroadWorkbench = ExclusionRule("org.broadinstitute.dsde.workbench")
  def excludeSlf4j = ExclusionRule("org.slf4j")
  // "Terra Common Lib" Exclusions:
  def tclExclusions(m: ModuleID): ModuleID = m.excludeAll(excludeSpringBoot, excludeSpringAop, excludeSpringData, excludeSpringFramework, excludeOpenCensus, excludeGoogleFindBugs, excludeBroadWorkbench, excludePostgresql, excludeSnakeyaml, excludeSlf4j)

  val workspaceManager = excludeJakarta("bio.terra" % "workspace-manager-client-javax" % "0.254.998-SNAPSHOT")
  val dataRepo = excludeJakarta("bio.terra" % "datarepo-client" % "1.379.0-SNAPSHOT")
  val resourceBufferService = excludeJakarta("bio.terra" % "terra-resource-buffer-client" % "0.4.3-SNAPSHOT")
  val billingProfileManager = excludeJakarta("bio.terra" % "billing-profile-manager-client-javax" % "0.1.502-SNAPSHOT")
  val terraCommonLib = tclExclusions(excludeJakarta("bio.terra" % "terra-common-lib" % "0.0.95-SNAPSHOT" classifier "plain"))
<<<<<<< HEAD
  val sam: ModuleID = excludeJakarta("org.broadinstitute.dsde.workbench" %% "sam-client" % "0.1-802eb68")
=======
  val sam: ModuleID = excludeJakarta("org.broadinstitute.dsde.workbench" %% "sam-client" % "0.1-c76687f-SNAP")
>>>>>>> f410fea9
  val leonardo: ModuleID = "org.broadinstitute.dsde.workbench" % "leonardo-client_2.13" % "1.3.6-d0bf371"

  val opencensusScalaCode: ModuleID = "com.github.sebruck" %% "opencensus-scala-core" % "0.7.2"
  val opencensusAkkaHttp: ModuleID = "com.github.sebruck" %% "opencensus-scala-akka-http" % "0.7.2"
  val opencensusStackDriverExporter: ModuleID = "io.opencensus" % "opencensus-exporter-trace-stackdriver" % "0.31.1" excludeAll(excludeProtobufJavalite)
  val opencensusLoggingExporter: ModuleID = "io.opencensus" % "opencensus-exporter-trace-logging"     % "0.31.1"

  val kindProjector = compilerPlugin(("org.typelevel" %% "kind-projector" % "0.13.2").cross(CrossVersion.full))
  val betterMonadicFor = compilerPlugin("com.olegpy" %% "better-monadic-for" % "0.3.1")

  // Overrides for transitive dependencies. These apply - via Settings.scala - to all projects in this codebase.
  // These are overrides only; if the direct dependencies stop including any of these, they will not be included
  // in Rawls by being listed here.
  // One reason to specify an override here is to avoid static-analysis security warnings.
  val transitiveDependencyOverrides = Seq(
    "commons-codec"                 % "commons-codec"         % "1.15",
    "org.glassfish.jersey.core"     % "jersey-client"         % "2.36" // scala-steward:off (must match TDR)
  )

  val openCensusDependencies = Seq(
    opencensusScalaCode,
    opencensusAkkaHttp,
    opencensusStackDriverExporter,
    opencensusLoggingExporter
  )

  val metricsDependencies = Seq(
    metricsScala,
    metricsStatsd,
    akkaHttp,
    akkaStream,
    scalatest,
    mockito
  )

  val googleDependencies = Seq(

    accessContextManager,

    akkaHttpSprayJson,
    akkaHttp,
    akkaStream,
    akkaActor,
    akkaHttpTestKit,
    scalatest,

    googleCloudBilling,
    googleGenomics,
    googleLifeSciences,
    googleStorage,
    googleCloudResourceManager,
    googleIam,
    googleIamCredentials,
    googleCompute,
    googlePubSub,
    googleGuava
  )

  val google2Dependencies = Seq(
    workbenchGoogle2,
    workbenchGoogle2Tests,
  )

  val utilDependencies = Seq(
    scalaLogging,
    akkaActor,
    cats,
    akkaHttpTestKit,
    scalatest,
    akkaTestKit,
    mockito
  )

  val modelDependencies = Seq(
    // I am not certain why I need jackson-core here but IntelliJ is confused without it and tests don't run
    workbenchModel,
    jacksonCore,
    akkaHttpSprayJson,
    akkaHttp,
    akkaStream,
    jodaTime,
    jodaConvert,
    scalaLogging,
    googleApiClient,
    scalaUri,
    workspaceManager,
    scalatest
  )

  val rawlsCoreDependencies: Seq[ModuleID] = modelDependencies ++ googleDependencies ++ google2Dependencies ++ openCensusDependencies ++ Seq(
    typesafeConfig,
    sentryLogback,
    slick,
    slickHikariCP,
    akkaHttp,
    akkaStream,
    webjarsLocator,
    circeYAML,
    commonsJEXL,
    cromwellClient,
    cats,
    mysqlConnector,
    liquibaseCore,
    logbackClassic,
    akkaActorTyped,
    akkaActorTestKitTyped,
    akkaTestKit,
    akkaHttpTestKit,
    mockserverNetty,
    mockito,
    breeze,
    workbenchModel,
    workbenchNotifications,
    workbenchGoogle,
    googleStorageLocal,
    workbenchGoogleMocks,
    workbenchUtil,
    ficus,
    apacheCommonsIO,
    workspaceManager,
    dataRepo,
    antlrParser,
    resourceBufferService,
    billingProfileManager,
    kindProjector,
    betterMonadicFor,
    workbenchOauth2,
    workbenchOauth2Tests,
    workbenchOpenTelemetry,
    workbenchOpenTelemetryTests,
    terraCommonLib,
    sam,
    jaxrs,
    leonardo
  )

  val pact4sV = "0.7.0"
  val pact4sScalaTest = "io.github.jbwheatley" %% "pact4s-scalatest" % pact4sV % Test
  val pact4sCirce = "io.github.jbwheatley" %% "pact4s-circe" % pact4sV

  val pact4sDependencies = Seq(
    pact4sScalaTest,
    pact4sCirce
  )
}<|MERGE_RESOLUTION|>--- conflicted
+++ resolved
@@ -62,6 +62,7 @@
 
   val scalaLogging: ModuleID =    "com.typesafe.scala-logging"    %% "scala-logging"        % "3.9.5"
   val jacksonCore: ModuleID =     "com.fasterxml.jackson.core"    % "jackson-core"          % "2.16.1"
+  val jerseyJackson: ModuleID =   "org.glassfish.jersey.media"    % "jersey-media-json-jackson" % "3.1.2"
   val jodaTime: ModuleID =        "joda-time"                     % "joda-time"             % "2.12.6"
   val jodaConvert: ModuleID =     "org.joda"                      % "joda-convert"          % "2.2.3"
   val typesafeConfig: ModuleID =  "com.typesafe"                  % "config"                % "1.4.3"
@@ -81,7 +82,6 @@
   val mysqlConnector: ModuleID =  "com.mysql"                         % "mysql-connector-j"  % "8.2.0"
   // Update warning for liquibase-core: Here be dragons! See https://broadworkbench.atlassian.net/browse/WOR-1197
   val liquibaseCore: ModuleID =   "org.liquibase"                 % "liquibase-core"        % "4.17.2" // scala-steward:off
-  val jaxrs: ModuleID =  "org.apache.cxf" % "cxf-bundle-jaxrs" % "2.7.18"
 
   val workbenchLibsHash = "8ccaa6d"
 
@@ -129,15 +129,11 @@
   def tclExclusions(m: ModuleID): ModuleID = m.excludeAll(excludeSpringBoot, excludeSpringAop, excludeSpringData, excludeSpringFramework, excludeOpenCensus, excludeGoogleFindBugs, excludeBroadWorkbench, excludePostgresql, excludeSnakeyaml, excludeSlf4j)
 
   val workspaceManager = excludeJakarta("bio.terra" % "workspace-manager-client-javax" % "0.254.998-SNAPSHOT")
-  val dataRepo = excludeJakarta("bio.terra" % "datarepo-client" % "1.379.0-SNAPSHOT")
+  val dataRepo = excludeJakarta("bio.terra" % "datarepo-jakarta-client" % "1.583.0-SNAPSHOT")
   val resourceBufferService = excludeJakarta("bio.terra" % "terra-resource-buffer-client" % "0.4.3-SNAPSHOT")
   val billingProfileManager = excludeJakarta("bio.terra" % "billing-profile-manager-client-javax" % "0.1.502-SNAPSHOT")
   val terraCommonLib = tclExclusions(excludeJakarta("bio.terra" % "terra-common-lib" % "0.0.95-SNAPSHOT" classifier "plain"))
-<<<<<<< HEAD
-  val sam: ModuleID = excludeJakarta("org.broadinstitute.dsde.workbench" %% "sam-client" % "0.1-802eb68")
-=======
   val sam: ModuleID = excludeJakarta("org.broadinstitute.dsde.workbench" %% "sam-client" % "0.1-c76687f-SNAP")
->>>>>>> f410fea9
   val leonardo: ModuleID = "org.broadinstitute.dsde.workbench" % "leonardo-client_2.13" % "1.3.6-d0bf371"
 
   val opencensusScalaCode: ModuleID = "com.github.sebruck" %% "opencensus-scala-core" % "0.7.2"
@@ -154,7 +150,9 @@
   // One reason to specify an override here is to avoid static-analysis security warnings.
   val transitiveDependencyOverrides = Seq(
     "commons-codec"                 % "commons-codec"         % "1.15",
-    "org.glassfish.jersey.core"     % "jersey-client"         % "2.36" // scala-steward:off (must match TDR)
+    "org.glassfish.jersey.core"     % "jersey-client"         % "3.1.2", // scala-steward:off (must match TDR)
+    "org.glassfish.jersey.inject"   % "jersey-hk2"            % "3.1.2" // scala-steward:off (must match TDR)
+
   )
 
   val openCensusDependencies = Seq(
@@ -259,6 +257,7 @@
     apacheCommonsIO,
     workspaceManager,
     dataRepo,
+    jerseyJackson,
     antlrParser,
     resourceBufferService,
     billingProfileManager,
@@ -270,7 +269,6 @@
     workbenchOpenTelemetryTests,
     terraCommonLib,
     sam,
-    jaxrs,
     leonardo
   )
 
