import sbt._

object Dependencies {
  val akkaV = "2.6.17"
  val akkaHttpV = "10.2.6"
  val slickV = "3.3.2"

  val googleV = "1.22.0"
  val olderGoogleV = "1.20.0"   // TODO why do we have two google versions?  GAWB-2149

  val cromwellVersion = "40-2754783"

  def excludeGuavaJDK5(m: ModuleID): ModuleID = m.exclude("com.google.guava", "guava-jdk5")

  val slick: ModuleID =         "com.typesafe.slick" %% "slick"           % slickV
  val slickHikariCP: ModuleID = "com.typesafe.slick" %% "slick-hikaricp"  % slickV

  val excludeAkkaActor =        ExclusionRule(organization = "com.typesafe.akka", name = "akka-actor_2.12")
  val excludeAkkaStream =       ExclusionRule(organization = "com.typesafe.akka", name = "akka-stream_2.12")

  val excludeBouncyCastle =     ExclusionRule(organization = "org.bouncycastle", name = s"bcprov-jdk15on")
  val excludeProtobufJavalite = ExclusionRule(organization = "com.google.protobuf", name = "protobuf-javalite")
  val excludeScalaCache =       ExclusionRule(organization = "com.github.cb372")

  val akkaActor: ModuleID =             "com.typesafe.akka" %% "akka-actor"               % akkaV
  val akkaActorTyped: ModuleID =        "com.typesafe.akka" %% "akka-actor-typed"         % akkaV
  val akkaStream: ModuleID =            "com.typesafe.akka" %% "akka-stream"              % akkaV
  val akkaContrib: ModuleID =           "com.typesafe.akka" %% "akka-contrib"             % akkaV
  val akkaSlf4j: ModuleID =             "com.typesafe.akka" %% "akka-slf4j"               % akkaV
  val akkaHttp: ModuleID =              "com.typesafe.akka" %% "akka-http"                % akkaHttpV           excludeAll(excludeAkkaActor, excludeAkkaStream)
  val akkaHttpSprayJson: ModuleID =     "com.typesafe.akka" %% "akka-http-spray-json"     % akkaHttpV
  val akkaActorTestKitTyped: ModuleID = "com.typesafe.akka" %% "akka-actor-testkit-typed" % akkaV     % "test"
  val akkaTestKit: ModuleID =           "com.typesafe.akka" %% "akka-testkit"             % akkaV     % "test"
  val akkaHttpTestKit: ModuleID =       "com.typesafe.akka" %% "akka-http-testkit"        % akkaHttpV % "test"

  val cromwellClient: ModuleID =    "org.broadinstitute.cromwell" %% "cromwell-client" % "0.1-8b413b45f-SNAP"

  val googleApiClient: ModuleID =             excludeGuavaJDK5("com.google.api-client"  % "google-api-client"                         % googleV)
  val googleCloudBilling: ModuleID =          excludeGuavaJDK5("com.google.apis"        % "google-api-services-cloudbilling"          % ("v1-rev7-" + googleV))
  val googleGenomics: ModuleID =              excludeGuavaJDK5("com.google.apis"        % "google-api-services-genomics"              % ("v2alpha1-rev61-" + googleV))
  val googleLifeSciences: ModuleID =          excludeGuavaJDK5("com.google.apis"        % "google-api-services-lifesciences"          % ("v2beta-rev20210314-" + "1.31.0"))
  val googleStorage: ModuleID =               excludeGuavaJDK5("com.google.apis"        % "google-api-services-storage"               % ("v1-rev157-" + "1.25.0"))
  val googleCloudResourceManager: ModuleID =  excludeGuavaJDK5("com.google.apis"        % "google-api-services-cloudresourcemanager"  % ("v1-rev7-" + googleV))
  val googleIam: ModuleID =                   excludeGuavaJDK5("com.google.apis"        % "google-api-services-iam"                   % ("v1-rev247-" + googleV))
  val googleIamCredentials: ModuleID =        excludeGuavaJDK5("com.google.apis"        % "google-api-services-iamcredentials"        % ("v1-rev38-" + googleV))

  val googleCompute: ModuleID =           "com.google.apis"   % "google-api-services-compute"           % ("v1-rev72-" + olderGoogleV)
  val googleAdminDirectory: ModuleID =    "com.google.apis"   % "google-api-services-admin-directory"   % ("directory_v1-rev53-" + olderGoogleV)
  val googlePlus: ModuleID =              "com.google.apis"   % "google-api-services-plus"              % ("v1-rev381-" + olderGoogleV)
  val googleOAuth2: ModuleID =            "com.google.apis"   % "google-api-services-oauth2"            % ("v1-rev112-" + olderGoogleV)
  val googlePubSub: ModuleID =            "com.google.apis"   % "google-api-services-pubsub"            % ("v1-rev14-" + googleV)
  val googleServicemanagement: ModuleID = "com.google.apis"   % "google-api-services-servicemanagement" % ("v1-rev17-" + googleV)
  val googleDeploymentManager: ModuleID = "com.google.apis"   % "google-api-services-deploymentmanager" % ("v2beta-rev20181207-1.28.0")
  val googleGuava: ModuleID =             "com.google.guava"  % "guava" % "19.0"

  val googleRpc: ModuleID =               "io.grpc" % "grpc-core" % "1.33.1"
  val googleRpcNettyShaded: ModuleID =    "io.grpc" % "grpc-netty-shaded" % "1.33.1"
  val googleCloudCoreGrpc: ModuleID =     "com.google.cloud" % "google-cloud-core-grpc" % "1.93.6"

  val googleAutoValue: ModuleID =         "com.google.auto.value" % "auto-value-annotations" % "1.7.4"

  val googleOAuth2too: ModuleID = "com.google.auth" % "google-auth-library-oauth2-http" % "0.9.0"

  // metrics-scala transitively pulls in io.dropwizard.metrics:metrics-core
  val metricsScala: ModuleID =       "nl.grons"              %% "metrics4-scala"    % "4.1.9"
  val metricsStatsd: ModuleID =      "com.readytalk"         %  "metrics3-statsd"  % "4.2.0"

  val scalaLogging: ModuleID =    "com.typesafe.scala-logging"    %% "scala-logging"        % "3.9.2"
  val jacksonCore: ModuleID =     "com.fasterxml.jackson.core"    % "jackson-core"          % "2.8.10"
  val jodaTime: ModuleID =        "joda-time"                     % "joda-time"             % "2.9.4"
  val jodaConvert: ModuleID =     "org.joda"                      % "joda-convert"          % "1.8"
  val typesafeConfig: ModuleID =  "com.typesafe"                  % "config"                % "1.4.1"
  val sentryLogback: ModuleID =   "io.sentry"                     % "sentry-logback"        % "1.7.30"
  val swaggerUI: ModuleID =       "org.webjars.npm"               % "swagger-ui-dist"       % "3.37.2"
  val webjarsLocator: ModuleID =  "org.webjars"                   % "webjars-locator"       % "0.40"
  val commonsJEXL: ModuleID =     "org.apache.commons"            % "commons-jexl"          % "2.1.1"
  val commonsCodec: ModuleID =    "commons-codec"                 % "commons-codec"         % "1.15"   // upgrading a transitive dependency to avoid security warnings
  val httpClient: ModuleID =      "org.apache.httpcomponents"     % "httpclient"            % "4.5.13" // upgrading a transitive dependency to avoid security warnings
  val jerseyClient: ModuleID =    "org.glassfish.jersey.core"     % "jersey-client"         % "2.35"   // upgrading a transitive dependency to avoid security warnings
  val cats: ModuleID =            "org.typelevel"                 %% "cats-core"                 % "2.6.1"
  val parserCombinators =         "org.scala-lang.modules"        %% "scala-parser-combinators" % "1.1.1"
  val logbackClassic: ModuleID =  "ch.qos.logback"                % "logback-classic"       % "1.2.10"
  val scalaUri: ModuleID =        "io.lemonlabs"                  %% "scala-uri"            % "3.0.0"
  val scalatest: ModuleID =       "org.scalatest"                 %% "scalatest"            % "3.2.2" % "test"
  val mockito: ModuleID =         "org.scalatestplus"             %% "mockito-3-4"          % "3.2.10.0" % Test
  val mockserverNetty: ModuleID = "org.mock-server"               % "mockserver-netty"      % "5.11.2" % "test"
  val breeze: ModuleID =          "org.scalanlp"                  %% "breeze"               % "1.2" % "test"
  val ficus: ModuleID =           "com.iheart"                    %% "ficus"                % "1.4.0"
  val scalaCache: ModuleID =      "com.github.cb372"              %% "scalacache-caffeine"  % "0.24.2"
  val apacheCommonsIO: ModuleID = "commons-io"                    % "commons-io"            % "2.6"
  val antlrParser: ModuleID =     "org.antlr"                     % "antlr4-runtime"        % "4.8-1"

<<<<<<< HEAD
  val workbenchLibsHash = "95fdde6"
=======
  /* mysql-connector-java > 8.0.22 is incompatible with liquibase-core < 4.3.1. See:
      - https://github.com/liquibase/liquibase/issues/1639
      - https://dev.mysql.com/doc/relnotes/connector-j/8.0/en/news-8-0-23.html
     the end result of this incompatibility is that attempting to run Rawls' liquibase on an already-initialized database
     will throw an error "java.lang.ClassCastException: class java.time.LocalDateTime cannot be cast to class java.lang.String".
     This only occurs on already-initialized databases; it does not happen when liquibase is run the first time on an
     empty DB.

     The behavior change in mysql-connector-java between 8.0.22 and 8.0.23 needs to be assessed to see if it will cause
     any issues elsewhere in Rawls before upgrading.
   */
  val mysqlConnector: ModuleID =  "mysql"                         % "mysql-connector-java"  % "8.0.22"
  val liquibaseCore: ModuleID =   "org.liquibase"                 % "liquibase-core"        % "3.10.3"

  val workbenchLibsHash = "7ddf186"
>>>>>>> 79c5a96e

  val workbenchModelV  = s"0.15-${workbenchLibsHash}"
  val workbenchGoogleV = s"0.21-${workbenchLibsHash}"
  val workbenchGoogle2V = s"0.23-${workbenchLibsHash}"

  val workbenchModel: ModuleID = "org.broadinstitute.dsde.workbench" %% "workbench-model"  % workbenchModelV
  val workbenchGoogle: ModuleID =       "org.broadinstitute.dsde.workbench" %% "workbench-google" % workbenchGoogleV
  val workbenchGoogleMocks: ModuleID =  "org.broadinstitute.dsde.workbench" %% "workbench-google" % workbenchGoogleV % "test" classifier "tests"
  val workbenchGoogle2: ModuleID =      "org.broadinstitute.dsde.workbench" %% "workbench-google2" % workbenchGoogle2V excludeAll(excludeScalaCache)
  val workbenchGoogle2Tests: ModuleID = "org.broadinstitute.dsde.workbench" %% "workbench-google2" % workbenchGoogle2V % "test" classifier "tests" excludeAll(excludeScalaCache)
  val googleStorageLocal: ModuleID = "com.google.cloud" % "google-cloud-nio" % "0.122.11" % "test"

  val workbenchUtil: ModuleID = "org.broadinstitute.dsde.workbench" %% "workbench-util" % s"0.6-${workbenchLibsHash}"

  val circeYAML: ModuleID = "io.circe" %% "circe-yaml" % "0.13.1"

  val accessContextManager = "com.google.apis" % "google-api-services-accesscontextmanager" % "v1-rev20210319-1.31.0"

  // should we prefer jakarta over javax.xml?
  def excludeJakartaActivationApi = ExclusionRule("jakarta.activation", "jakarta.activation-api")
  def excludeJakartaXmlBindApi = ExclusionRule("jakarta.xml.bind", "jakarta.xml.bind-api")
  def excludeJakarta(m: ModuleID): ModuleID = m.excludeAll(excludeJakartaActivationApi, excludeJakartaXmlBindApi)

  val workspaceManager = excludeJakarta("bio.terra" % "workspace-manager-client" % "0.254.5-SNAPSHOT")
  val dataRepo = excludeJakarta("bio.terra" % "datarepo-client" % "1.41.0-SNAPSHOT")
  val dataRepoJersey = "org.glassfish.jersey.inject" % "jersey-hk2" % "2.32"
  val resourceBufferService = excludeJakarta("bio.terra" % "terra-resource-buffer-client" % "0.4.3-SNAPSHOT")

  val opencensusScalaCode: ModuleID = "com.github.sebruck" %% "opencensus-scala-core" % "0.7.2"
  val opencensusAkkaHttp: ModuleID = "com.github.sebruck" %% "opencensus-scala-akka-http" % "0.7.2"
  val opencensusStackDriverExporter: ModuleID = "io.opencensus" % "opencensus-exporter-trace-stackdriver" % "0.28.3" excludeAll(excludeProtobufJavalite)
  val opencensusLoggingExporter: ModuleID = "io.opencensus" % "opencensus-exporter-trace-logging"     % "0.28.3"

  val kindProjector = compilerPlugin(("org.typelevel" %% "kind-projector" % "0.13.2").cross(CrossVersion.full))
  val betterMonadicFor = compilerPlugin("com.olegpy" %% "better-monadic-for" % "0.3.1")

  val openCensusDependencies = Seq(
    opencensusScalaCode,
    opencensusAkkaHttp,
    opencensusStackDriverExporter,
    opencensusLoggingExporter
  )

  val metricsDependencies = Seq(
    metricsScala,
    metricsStatsd,
    akkaHttp,
    akkaStream,
    scalatest,
    mockito
  )

  val googleDependencies = metricsDependencies ++ Seq(

    accessContextManager,

    akkaHttpSprayJson,
    akkaHttp,
    akkaStream,
    akkaActor,
    akkaHttpTestKit,
    scalatest,

    googleCloudBilling,
    googleGenomics,
    googleLifeSciences,
    googleStorage,
    googleCloudResourceManager,
    googleIam,
    googleIamCredentials,
    googleCompute,
    googleAdminDirectory,
    googlePlus,
    googleOAuth2,
    googleOAuth2too,
    googlePubSub,
    googleServicemanagement,
    googleDeploymentManager,
    googleGuava
  )

  // google2 lib requires specific versions of rpc libs:
  val google2Dependencies = Seq(
    workbenchGoogle2,
    googleCloudCoreGrpc,
    googleRpc,
    googleRpcNettyShaded,
    workbenchGoogle2Tests,
    googleAutoValue // workbench-libs/google2 fails to correctly pull this as a dependency, so we do it manually
  )

  val utilDependencies = Seq(
    scalaLogging,
    akkaActor,
    cats,
    akkaHttpTestKit,
    scalatest,
    akkaTestKit,
    mockito
  )

  val modelDependencies = Seq(
    // I am not certain why I need jackson-core here but IntelliJ is confused without it and tests don't run
    workbenchModel,
    jacksonCore,
    akkaHttpSprayJson,
    akkaHttp,
    akkaStream,
    jodaTime,
    jodaConvert,
    scalaLogging,
    commonsCodec,
    httpClient,
    googleApiClient,
    scalaUri,
    workspaceManager,
    jerseyClient,
    scalatest
  )

  val rawlsCoreDependencies: Seq[ModuleID] = modelDependencies ++ googleDependencies ++ google2Dependencies ++ metricsDependencies ++ openCensusDependencies ++ Seq(
    typesafeConfig,
    parserCombinators,
    sentryLogback,
    slick,
    slickHikariCP,
    akkaHttp,
    akkaStream,
    swaggerUI,
    webjarsLocator,
    circeYAML,
    commonsCodec,
    commonsJEXL,
    cromwellClient,
    cats,
    mysqlConnector,
    liquibaseCore,
    logbackClassic,
    akkaActorTyped,
    akkaActorTestKitTyped,
    akkaTestKit,
    akkaHttpTestKit,
    mockserverNetty,
    mockito,
    breeze,
    workbenchModel,
    workbenchGoogle,
    googleStorageLocal,
    workbenchGoogleMocks,
    workbenchUtil,
    ficus,
    scalaCache,
    apacheCommonsIO,
    workspaceManager,
    jerseyClient,
    dataRepo,
    dataRepoJersey,
    antlrParser,
    resourceBufferService,
    kindProjector,
    betterMonadicFor
  )
}<|MERGE_RESOLUTION|>--- conflicted
+++ resolved
@@ -90,9 +90,6 @@
   val apacheCommonsIO: ModuleID = "commons-io"                    % "commons-io"            % "2.6"
   val antlrParser: ModuleID =     "org.antlr"                     % "antlr4-runtime"        % "4.8-1"
 
-<<<<<<< HEAD
-  val workbenchLibsHash = "95fdde6"
-=======
   /* mysql-connector-java > 8.0.22 is incompatible with liquibase-core < 4.3.1. See:
       - https://github.com/liquibase/liquibase/issues/1639
       - https://dev.mysql.com/doc/relnotes/connector-j/8.0/en/news-8-0-23.html
@@ -107,8 +104,7 @@
   val mysqlConnector: ModuleID =  "mysql"                         % "mysql-connector-java"  % "8.0.22"
   val liquibaseCore: ModuleID =   "org.liquibase"                 % "liquibase-core"        % "3.10.3"
 
-  val workbenchLibsHash = "7ddf186"
->>>>>>> 79c5a96e
+  val workbenchLibsHash = "95fdde6"
 
   val workbenchModelV  = s"0.15-${workbenchLibsHash}"
   val workbenchGoogleV = s"0.21-${workbenchLibsHash}"
