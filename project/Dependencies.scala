import sbt._

object Dependencies {
  val akkaV = "2.6.19"
  val akkaHttpV = "10.2.9"
  val slickV = "3.3.3"

  val googleV = "1.31.0"
  val olderGoogleV = "1.20.0"   // TODO why do we have two google versions?  GAWB-2149

  def excludeGuavaJDK5(m: ModuleID): ModuleID = m.exclude("com.google.guava", "guava-jdk5")

  val slick: ModuleID =         "com.typesafe.slick" %% "slick"           % slickV
  val slickHikariCP: ModuleID = "com.typesafe.slick" %% "slick-hikaricp"  % slickV

  val excludeAkkaActor =        ExclusionRule(organization = "com.typesafe.akka", name = "akka-actor_2.12")
  val excludeAkkaStream =       ExclusionRule(organization = "com.typesafe.akka", name = "akka-stream_2.12")

  val excludeBouncyCastle =     ExclusionRule(organization = "org.bouncycastle", name = s"bcprov-jdk15on")
  val excludeProtobufJavalite = ExclusionRule(organization = "com.google.protobuf", name = "protobuf-javalite")

  val akkaActor: ModuleID =             "com.typesafe.akka" %% "akka-actor"               % akkaV
  val akkaActorTyped: ModuleID =        "com.typesafe.akka" %% "akka-actor-typed"         % akkaV
  val akkaStream: ModuleID =            "com.typesafe.akka" %% "akka-stream"              % akkaV
  val akkaContrib: ModuleID =           "com.typesafe.akka" %% "akka-contrib"             % akkaV
  val akkaSlf4j: ModuleID =             "com.typesafe.akka" %% "akka-slf4j"               % akkaV
  val akkaHttp: ModuleID =              "com.typesafe.akka" %% "akka-http"                % akkaHttpV           excludeAll(excludeAkkaActor, excludeAkkaStream)
  val akkaHttpSprayJson: ModuleID =     "com.typesafe.akka" %% "akka-http-spray-json"     % akkaHttpV
  val akkaActorTestKitTyped: ModuleID = "com.typesafe.akka" %% "akka-actor-testkit-typed" % akkaV     % "test"
  val akkaTestKit: ModuleID =           "com.typesafe.akka" %% "akka-testkit"             % akkaV     % "test"
  val akkaHttpTestKit: ModuleID =       "com.typesafe.akka" %% "akka-http-testkit"        % akkaHttpV % "test"

  // This version of `cromwell-client` was packaged by `sbt` running on Scala 2.12 but actually contains only Java
  // classes (generated from OpenAPI YAML) that were not compiled against any version of the Scala library.
  // `cromwell-client` is therefore referenced here as a Java artifact with "_2.12" incorporated into its name,
  // allowing for Rawls to upgrade its Scala version without requiring any changes to this artifact.
  val cromwellClient: ModuleID =    "org.broadinstitute.cromwell" % "cromwell-client_2.12" % "0.1-8b413b45f-SNAP"

  val googleApiClient: ModuleID =             excludeGuavaJDK5("com.google.api-client"  % "google-api-client"                         % googleV)
  val googleCloudBilling: ModuleID =          excludeGuavaJDK5("com.google.apis"        % "google-api-services-cloudbilling"          % ("v1-rev20210322-" + googleV))
  val googleGenomics: ModuleID =              excludeGuavaJDK5("com.google.apis"        % "google-api-services-genomics"              % ("v2alpha1-rev20210605-" + googleV))
  val googleLifeSciences: ModuleID =          excludeGuavaJDK5("com.google.apis"        % "google-api-services-lifesciences"          % ("v2beta-rev20210527-" + googleV))
  val googleStorage: ModuleID =               excludeGuavaJDK5("com.google.apis"        % "google-api-services-storage"               % ("v1-rev20210127-" + googleV))
  val googleCloudResourceManager: ModuleID =  excludeGuavaJDK5("com.google.apis"        % "google-api-services-cloudresourcemanager"  % ("v1-rev20210613-" + googleV))
  val googleIam: ModuleID =                   excludeGuavaJDK5("com.google.apis"        % "google-api-services-iam"                   % ("v1-rev20210211-" + googleV))
  val googleIamCredentials: ModuleID =        excludeGuavaJDK5("com.google.apis"        % "google-api-services-iamcredentials"        % ("v1-rev20210326-" + googleV))

  val googleCompute: ModuleID =           "com.google.apis"   % "google-api-services-compute"           % ("v1-rev72-" + olderGoogleV)
  val googleAdminDirectory: ModuleID =    "com.google.apis"   % "google-api-services-admin-directory"   % ("directory_v1-rev53-" + olderGoogleV)
  val googlePlus: ModuleID =              "com.google.apis"   % "google-api-services-plus"              % ("v1-rev381-" + olderGoogleV)
  val googlePubSub: ModuleID =            "com.google.apis"   % "google-api-services-pubsub"            % ("v1-rev20210322-" + googleV)
  val googleServicemanagement: ModuleID = "com.google.apis"   % "google-api-services-servicemanagement" % ("v1-rev20210604-" + googleV)
  val googleDeploymentManager: ModuleID = "com.google.apis"   % "google-api-services-deploymentmanager" % ("v2beta-rev20210311-" + googleV)
  val googleGuava: ModuleID =             "com.google.guava"  % "guava" % "31.1-jre"

  // metrics-scala transitively pulls in io.dropwizard.metrics:metrics-core
  val metricsScala: ModuleID =       "nl.grons"              %% "metrics4-scala"    % "4.1.19"
  val metricsStatsd: ModuleID =      "com.readytalk"         %  "metrics3-statsd"  % "4.2.0"

  val scalaLogging: ModuleID =    "com.typesafe.scala-logging"    %% "scala-logging"        % "3.9.5"
  val jacksonCore: ModuleID =     "com.fasterxml.jackson.core"    % "jackson-core"          % "2.13.3"
  val jodaTime: ModuleID =        "joda-time"                     % "joda-time"             % "2.10.14"
  val jodaConvert: ModuleID =     "org.joda"                      % "joda-convert"          % "2.2.2"
  val typesafeConfig: ModuleID =  "com.typesafe"                  % "config"                % "1.4.2"
  val sentryLogback: ModuleID =   "io.sentry"                     % "sentry-logback"        % "1.7.30"
  val webjarsLocator: ModuleID =  "org.webjars"                   % "webjars-locator"       % "0.40"
  val commonsJEXL: ModuleID =     "org.apache.commons"            % "commons-jexl"          % "2.1.1"
  val cats: ModuleID =            "org.typelevel"                 %% "cats-core"                 % "2.6.1"
  val logbackClassic: ModuleID =  "ch.qos.logback"                % "logback-classic"       % "1.2.11"
  val scalaUri: ModuleID =        "io.lemonlabs"                  %% "scala-uri"            % "3.0.0"
  val scalatest: ModuleID =       "org.scalatest"                 %% "scalatest"            % "3.2.12" % "test"
  val mockito: ModuleID =         "org.scalatestplus"             %% "mockito-4-2"          % "3.2.11.0" % Test
  val mockserverNetty: ModuleID = "org.mock-server"               % "mockserver-netty"      % "5.11.2" % "test"
  val breeze: ModuleID =          "org.scalanlp"                  %% "breeze"               % "1.2" % "test"
  val ficus: ModuleID =           "com.iheart"                    %% "ficus"                % "1.5.2"
  val apacheCommonsIO: ModuleID = "commons-io"                    % "commons-io"            % "2.11.0"
  val antlrParser: ModuleID =     "org.antlr"                     % "antlr4-runtime"        % "4.8-1"

  /* mysql-connector-java > 8.0.22 is incompatible with liquibase-core < 4.3.1. See:
      - https://github.com/liquibase/liquibase/issues/1639
      - https://dev.mysql.com/doc/relnotes/connector-j/8.0/en/news-8-0-23.html
     the end result of this incompatibility is that attempting to run Rawls' liquibase on an already-initialized database
     will throw an error "java.lang.ClassCastException: class java.time.LocalDateTime cannot be cast to class java.lang.String".
     This only occurs on already-initialized databases; it does not happen when liquibase is run the first time on an
     empty DB.

     The behavior change in mysql-connector-java between 8.0.22 and 8.0.23 needs to be assessed to see if it will cause
     any issues elsewhere in Rawls before upgrading.
   */
  val mysqlConnector: ModuleID =  "mysql"                         % "mysql-connector-java"  % "8.0.22"
  val liquibaseCore: ModuleID =   "org.liquibase"                 % "liquibase-core"        % "3.10.3"

  val workbenchLibsHash = "20f9225"

  val workbenchModelV  = s"0.15-${workbenchLibsHash}"
  val workbenchGoogleV = s"0.21-${workbenchLibsHash}"
<<<<<<< HEAD
  val workbenchGoogle2V = s"0.23-${workbenchLibsHash}"
  val workbenchNotificationsV = s"0.3-${workbenchLibsHash}"
=======
  val workbenchGoogle2V = s"0.24-${workbenchLibsHash}"
  val workbenchOauth2V = s"0.2-${workbenchLibsHash}"
>>>>>>> 1ccb23eb

  val workbenchModel: ModuleID = "org.broadinstitute.dsde.workbench" %% "workbench-model"  % workbenchModelV
  val workbenchGoogle: ModuleID =       "org.broadinstitute.dsde.workbench" %% "workbench-google" % workbenchGoogleV
  val workbenchGoogleMocks: ModuleID =  "org.broadinstitute.dsde.workbench" %% "workbench-google" % workbenchGoogleV % "test" classifier "tests"
  val workbenchGoogle2: ModuleID =      "org.broadinstitute.dsde.workbench" %% "workbench-google2" % workbenchGoogle2V
  val workbenchGoogle2Tests: ModuleID = "org.broadinstitute.dsde.workbench" %% "workbench-google2" % workbenchGoogle2V % "test" classifier "tests"
<<<<<<< HEAD
  val workbenchNotifications: ModuleID = "org.broadinstitute.dsde.workbench" %% "workbench-notifications" % workbenchNotificationsV
  val googleStorageLocal: ModuleID = "com.google.cloud" % "google-cloud-nio" % "0.122.11" % "test"
=======
  val workbenchOauth2: ModuleID = "org.broadinstitute.dsde.workbench" %% "workbench-oauth2" % workbenchOauth2V
  val workbenchOauth2Tests: ModuleID = "org.broadinstitute.dsde.workbench" %% "workbench-oauth2" % workbenchOauth2V % "test" classifier "tests"
  val googleStorageLocal: ModuleID = "com.google.cloud" % "google-cloud-nio" % "0.124.7" % "test"
>>>>>>> 1ccb23eb

  val workbenchUtil: ModuleID = "org.broadinstitute.dsde.workbench" %% "workbench-util" % s"0.6-${workbenchLibsHash}"

  val circeYAML: ModuleID = "io.circe" %% "circe-yaml" % "0.14.1"

  val accessContextManager = "com.google.apis" % "google-api-services-accesscontextmanager" % "v1-rev20210319-1.31.0"

  // should we prefer jakarta over javax.xml?
  def excludeJakartaActivationApi = ExclusionRule("jakarta.activation", "jakarta.activation-api")
  def excludeJakartaXmlBindApi = ExclusionRule("jakarta.xml.bind", "jakarta.xml.bind-api")
  def excludeJakarta(m: ModuleID): ModuleID = m.excludeAll(excludeJakartaActivationApi, excludeJakartaXmlBindApi)

  val workspaceManager = excludeJakarta("bio.terra" % "workspace-manager-client" % "0.254.295-SNAPSHOT")
  val dataRepo = excludeJakarta("bio.terra" % "datarepo-client" % "1.379.0-SNAPSHOT")
  val resourceBufferService = excludeJakarta("bio.terra" % "terra-resource-buffer-client" % "0.4.3-SNAPSHOT")

  val opencensusScalaCode: ModuleID = "com.github.sebruck" %% "opencensus-scala-core" % "0.7.2"
  val opencensusAkkaHttp: ModuleID = "com.github.sebruck" %% "opencensus-scala-akka-http" % "0.7.2"
  val opencensusStackDriverExporter: ModuleID = "io.opencensus" % "opencensus-exporter-trace-stackdriver" % "0.31.1" excludeAll(excludeProtobufJavalite)
  val opencensusLoggingExporter: ModuleID = "io.opencensus" % "opencensus-exporter-trace-logging"     % "0.31.1"

  val kindProjector = compilerPlugin(("org.typelevel" %% "kind-projector" % "0.13.2").cross(CrossVersion.full))
  val betterMonadicFor = compilerPlugin("com.olegpy" %% "better-monadic-for" % "0.3.1")

  // Overrides for transitive dependencies. These apply - via Settings.scala - to all projects in this codebase.
  // These are overrides only; if the direct dependencies stop including any of these, they will not be included
  // in Rawls by being listed here.
  // One reason to specify an override here is to avoid static-analysis security warnings.
  val transitiveDependencyOverrides = Seq(
    "commons-codec"                 % "commons-codec"         % "1.15",
    "org.glassfish.jersey.core"     % "jersey-client"         % "2.36" // scala-steward:off (must match TDR)
  )

  val openCensusDependencies = Seq(
    opencensusScalaCode,
    opencensusAkkaHttp,
    opencensusStackDriverExporter,
    opencensusLoggingExporter
  )

  val metricsDependencies = Seq(
    metricsScala,
    metricsStatsd,
    akkaHttp,
    akkaStream,
    scalatest,
    mockito
  )

  val googleDependencies = metricsDependencies ++ Seq(

    accessContextManager,

    akkaHttpSprayJson,
    akkaHttp,
    akkaStream,
    akkaActor,
    akkaHttpTestKit,
    scalatest,

    googleCloudBilling,
    googleGenomics,
    googleLifeSciences,
    googleStorage,
    googleCloudResourceManager,
    googleIam,
    googleIamCredentials,
    googleCompute,
    googleAdminDirectory,
    googlePlus,
    googlePubSub,
    googleServicemanagement,
    googleDeploymentManager,
    googleGuava
  )

  val google2Dependencies = Seq(
    workbenchGoogle2,
    workbenchGoogle2Tests,
  )

  val utilDependencies = Seq(
    scalaLogging,
    akkaActor,
    cats,
    akkaHttpTestKit,
    scalatest,
    akkaTestKit,
    mockito
  )

  val modelDependencies = Seq(
    // I am not certain why I need jackson-core here but IntelliJ is confused without it and tests don't run
    workbenchModel,
    jacksonCore,
    akkaHttpSprayJson,
    akkaHttp,
    akkaStream,
    jodaTime,
    jodaConvert,
    scalaLogging,
    googleApiClient,
    scalaUri,
    workspaceManager,
    scalatest
  )

  val rawlsCoreDependencies: Seq[ModuleID] = modelDependencies ++ googleDependencies ++ google2Dependencies ++ metricsDependencies ++ openCensusDependencies ++ Seq(
    typesafeConfig,
    sentryLogback,
    slick,
    slickHikariCP,
    akkaHttp,
    akkaStream,
    webjarsLocator,
    circeYAML,
    commonsJEXL,
    cromwellClient,
    cats,
    mysqlConnector,
    liquibaseCore,
    logbackClassic,
    akkaActorTyped,
    akkaActorTestKitTyped,
    akkaTestKit,
    akkaHttpTestKit,
    mockserverNetty,
    mockito,
    breeze,
    workbenchModel,
    workbenchNotifications,
    workbenchGoogle,
    googleStorageLocal,
    workbenchGoogleMocks,
    workbenchUtil,
    ficus,
    apacheCommonsIO,
    workspaceManager,
    dataRepo,
    antlrParser,
    resourceBufferService,
    kindProjector,
    betterMonadicFor,
    workbenchOauth2,
    workbenchOauth2Tests
  )
}<|MERGE_RESOLUTION|>--- conflicted
+++ resolved
@@ -94,27 +94,19 @@
 
   val workbenchModelV  = s"0.15-${workbenchLibsHash}"
   val workbenchGoogleV = s"0.21-${workbenchLibsHash}"
-<<<<<<< HEAD
-  val workbenchGoogle2V = s"0.23-${workbenchLibsHash}"
   val workbenchNotificationsV = s"0.3-${workbenchLibsHash}"
-=======
   val workbenchGoogle2V = s"0.24-${workbenchLibsHash}"
   val workbenchOauth2V = s"0.2-${workbenchLibsHash}"
->>>>>>> 1ccb23eb
 
   val workbenchModel: ModuleID = "org.broadinstitute.dsde.workbench" %% "workbench-model"  % workbenchModelV
   val workbenchGoogle: ModuleID =       "org.broadinstitute.dsde.workbench" %% "workbench-google" % workbenchGoogleV
   val workbenchGoogleMocks: ModuleID =  "org.broadinstitute.dsde.workbench" %% "workbench-google" % workbenchGoogleV % "test" classifier "tests"
   val workbenchGoogle2: ModuleID =      "org.broadinstitute.dsde.workbench" %% "workbench-google2" % workbenchGoogle2V
   val workbenchGoogle2Tests: ModuleID = "org.broadinstitute.dsde.workbench" %% "workbench-google2" % workbenchGoogle2V % "test" classifier "tests"
-<<<<<<< HEAD
   val workbenchNotifications: ModuleID = "org.broadinstitute.dsde.workbench" %% "workbench-notifications" % workbenchNotificationsV
-  val googleStorageLocal: ModuleID = "com.google.cloud" % "google-cloud-nio" % "0.122.11" % "test"
-=======
   val workbenchOauth2: ModuleID = "org.broadinstitute.dsde.workbench" %% "workbench-oauth2" % workbenchOauth2V
   val workbenchOauth2Tests: ModuleID = "org.broadinstitute.dsde.workbench" %% "workbench-oauth2" % workbenchOauth2V % "test" classifier "tests"
   val googleStorageLocal: ModuleID = "com.google.cloud" % "google-cloud-nio" % "0.124.7" % "test"
->>>>>>> 1ccb23eb
 
   val workbenchUtil: ModuleID = "org.broadinstitute.dsde.workbench" %% "workbench-util" % s"0.6-${workbenchLibsHash}"
 
