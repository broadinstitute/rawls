import sbt._

object Dependencies {
  val akkaV = "2.6.20"
  val akkaHttpV = "10.2.10"
  val slickV = "3.4.1"

  val googleV = "2.0.0"

  def excludeGuavaJDK5(m: ModuleID): ModuleID = m.exclude("com.google.guava", "guava-jdk5")

  val slick: ModuleID =         "com.typesafe.slick" %% "slick"           % slickV
  val slickHikariCP: ModuleID = "com.typesafe.slick" %% "slick-hikaricp"  % slickV

  val excludeAkkaActor =        ExclusionRule(organization = "com.typesafe.akka", name = "akka-actor_2.12")
  val excludeAkkaStream =       ExclusionRule(organization = "com.typesafe.akka", name = "akka-stream_2.12")

  val excludeBouncyCastle =     ExclusionRule(organization = "org.bouncycastle", name = s"bcprov-jdk15on")
  val excludeProtobufJavalite = ExclusionRule(organization = "com.google.protobuf", name = "protobuf-javalite")

  val excludePostgresql =       ExclusionRule("org.postgresql", "postgresql")
  val excludeSnakeyaml =        ExclusionRule("org.yaml", "snakeyaml")

  val akkaActor: ModuleID =             "com.typesafe.akka" %% "akka-actor"               % akkaV
  val akkaActorTyped: ModuleID =        "com.typesafe.akka" %% "akka-actor-typed"         % akkaV
  val akkaStream: ModuleID =            "com.typesafe.akka" %% "akka-stream"              % akkaV
  val akkaContrib: ModuleID =           "com.typesafe.akka" %% "akka-contrib"             % akkaV
  val akkaSlf4j: ModuleID =             "com.typesafe.akka" %% "akka-slf4j"               % akkaV
  val akkaHttp: ModuleID =              "com.typesafe.akka" %% "akka-http"                % akkaHttpV           excludeAll(excludeAkkaActor, excludeAkkaStream)
  val akkaHttpSprayJson: ModuleID =     "com.typesafe.akka" %% "akka-http-spray-json"     % akkaHttpV
  val akkaActorTestKitTyped: ModuleID = "com.typesafe.akka" %% "akka-actor-testkit-typed" % akkaV     % "test"
  val akkaTestKit: ModuleID =           "com.typesafe.akka" %% "akka-testkit"             % akkaV     % "test"
  val akkaHttpTestKit: ModuleID =       "com.typesafe.akka" %% "akka-http-testkit"        % akkaHttpV % "test"

  // This version of `cromwell-client` was packaged by `sbt` running on Scala 2.12 but actually contains only Java
  // classes (generated from OpenAPI YAML) that were not compiled against any version of the Scala library.
  // `cromwell-client` is therefore referenced here as a Java artifact with "_2.12" incorporated into its name,
  // allowing for Rawls to upgrade its Scala version without requiring any changes to this artifact.
  val cromwellClient: ModuleID =    "org.broadinstitute.cromwell" % "cromwell-client_2.12" % "0.1-8b413b45f-SNAP"

  val googleApiClient: ModuleID =             excludeGuavaJDK5("com.google.api-client"  % "google-api-client"                         % googleV)
  val googleCloudBilling: ModuleID =          excludeGuavaJDK5("com.google.apis"        % "google-api-services-cloudbilling"          % ("v1-rev20220908-" + googleV))
  val googleGenomics: ModuleID =              excludeGuavaJDK5("com.google.apis"        % "google-api-services-genomics"              % ("v2alpha1-rev20220913-" + googleV))
  val googleLifeSciences: ModuleID =          excludeGuavaJDK5("com.google.apis"        % "google-api-services-lifesciences"          % ("v2beta-rev20220916-" + googleV))
  val googleStorage: ModuleID =               excludeGuavaJDK5("com.google.apis"        % "google-api-services-storage"               % ("v1-rev20220705-" + googleV))
  val googleCloudResourceManager: ModuleID =  excludeGuavaJDK5("com.google.apis"        % "google-api-services-cloudresourcemanager"  % ("v1-rev20220828-" + googleV))
  val googleIam: ModuleID =                   excludeGuavaJDK5("com.google.apis"        % "google-api-services-iam"                   % ("v1-rev20230105-" + googleV))
  val googleIamCredentials: ModuleID =        excludeGuavaJDK5("com.google.apis"        % "google-api-services-iamcredentials"        % ("v1-rev20211203-" + googleV))

  val googleCompute: ModuleID =           "com.google.apis"   % "google-api-services-compute"           % ("v1-rev20230119-" + googleV)
  val googlePubSub: ModuleID =            "com.google.apis"   % "google-api-services-pubsub"            % ("v1-rev20230112-" + googleV)
  val accessContextManager: ModuleID =    "com.google.apis"   % "google-api-services-accesscontextmanager" % ("v1-rev20230109-" + googleV)
  val googleGuava: ModuleID =             "com.google.guava"  % "guava" % "33.0.0-jre"

  // metrics4-scala and metrics3-statsd are pulled in by workbench-metrics, which is pulled in by
  // workbench-google (workbenchGoogle variable in this file). Thus, anything that depends on workbench-google, such as
  // rawlsCoreDependencies, does not need these. As of this writing, metrics4-scala and metrics3-statsd are only
  // needed by the metrics subproject of Rawls.
  // metrics-scala transitively pulls in io.dropwizard.metrics:metrics-core
  val metricsScala: ModuleID =       "nl.grons"              %% "metrics4-scala"    % "4.2.9"
  val metricsStatsd: ModuleID =      "com.readytalk"         %  "metrics3-statsd"  % "4.2.0"

  val scalaLogging: ModuleID =    "com.typesafe.scala-logging"    %% "scala-logging"        % "3.9.5"
  val jacksonCore: ModuleID =     "com.fasterxml.jackson.core"    % "jackson-core"          % "2.16.1"
  val jodaTime: ModuleID =        "joda-time"                     % "joda-time"             % "2.12.6"
  val jodaConvert: ModuleID =     "org.joda"                      % "joda-convert"          % "2.2.3"
  val typesafeConfig: ModuleID =  "com.typesafe"                  % "config"                % "1.4.3"
  val sentryLogback: ModuleID =   "io.sentry"                     % "sentry-logback"        % "7.2.0"
  val webjarsLocator: ModuleID =  "org.webjars"                   % "webjars-locator"       % "0.50"
  val commonsJEXL: ModuleID =     "org.apache.commons"            % "commons-jexl"          % "2.1.1"
  val cats: ModuleID =            "org.typelevel"                 %% "cats-core"                 % "2.10.0"
  val logbackClassic: ModuleID =  "ch.qos.logback"                % "logback-classic"       % "1.4.14"
  val scalaUri: ModuleID =        "io.lemonlabs"                  %% "scala-uri"            % "3.0.0"
  val scalatest: ModuleID =       "org.scalatest"                 %% "scalatest"            % "3.2.17" % "test"
  val mockito: ModuleID =         "org.scalatestplus"             %% "mockito-4-2"          % "3.2.11.0" % Test
  val mockserverNetty: ModuleID = "org.mock-server"               % "mockserver-netty"      % "5.15.0" % "test"
  val breeze: ModuleID =          "org.scalanlp"                  %% "breeze"               % "1.2" % "test"
  val ficus: ModuleID =           "com.iheart"                    %% "ficus"                % "1.5.2"
  val apacheCommonsIO: ModuleID = "commons-io"                    % "commons-io"            % "2.15.1"
  val antlrParser: ModuleID =     "org.antlr"                     % "antlr4-runtime"        % "4.13.1"
  val mysqlConnector: ModuleID =  "com.mysql"                         % "mysql-connector-j"  % "8.3.0"
  // Update warning for liquibase-core: Here be dragons! See https://broadworkbench.atlassian.net/browse/WOR-1197
  val liquibaseCore: ModuleID =   "org.liquibase"                 % "liquibase-core"        % "4.17.2" // scala-steward:off
  val jakartaWsRs: ModuleID =     "jakarta.ws.rs"                 % "jakarta.ws.rs-api"     % "3.0.0"

  val azureIdentity: ModuleID = "com.azure" % "azure-identity" % "1.4.1"
  val microsoftGraph: ModuleID = "com.microsoft.graph" % "microsoft-graph" % "5.10.0"

  val workbenchLibsHash = "8ccaa6d"

  val workbenchModelV  = s"0.19-${workbenchLibsHash}"
  val workbenchGoogleV = s"0.30-${workbenchLibsHash}"
  val workbenchNotificationsV = s"0.6-${workbenchLibsHash}"
  val workbenchGoogle2V = s"0.35-${workbenchLibsHash}"
  val workbenchOauth2V = s"0.5-${workbenchLibsHash}"
  val workbenchOpenTelemetryV = s"0.8-$workbenchLibsHash"

  def excludeWorkbenchGoogle = ExclusionRule("org.broadinstitute.dsde.workbench", "workbench-google_2.13")

  val workbenchModel: ModuleID = "org.broadinstitute.dsde.workbench" %% "workbench-model"  % workbenchModelV
  val workbenchGoogle: ModuleID =       "org.broadinstitute.dsde.workbench" %% "workbench-google" % workbenchGoogleV
  val workbenchGoogleMocks: ModuleID =  "org.broadinstitute.dsde.workbench" %% "workbench-google" % workbenchGoogleV % "test" classifier "tests"
  // workbenchGoogle2 excludes slf4j because it pulls in too advanced a version
  val workbenchGoogle2: ModuleID =      "org.broadinstitute.dsde.workbench" %% "workbench-google2" % workbenchGoogle2V excludeAll(excludeSlf4j)
  val workbenchGoogle2Tests: ModuleID = "org.broadinstitute.dsde.workbench" %% "workbench-google2" % workbenchGoogle2V % "test" classifier "tests"
  val workbenchNotifications: ModuleID = "org.broadinstitute.dsde.workbench" %% "workbench-notifications" % workbenchNotificationsV excludeAll(excludeWorkbenchGoogle)
  val workbenchOauth2: ModuleID = "org.broadinstitute.dsde.workbench" %% "workbench-oauth2" % workbenchOauth2V
  val workbenchOauth2Tests: ModuleID = "org.broadinstitute.dsde.workbench" %% "workbench-oauth2" % workbenchOauth2V % "test" classifier "tests"

  val googleStorageLocal: ModuleID = "com.google.cloud" % "google-cloud-nio" % "0.127.9" % "test"

  val workbenchUtil: ModuleID = "org.broadinstitute.dsde.workbench" %% "workbench-util" % s"0.10-${workbenchLibsHash}"

  val circeYAML: ModuleID = "io.circe" %% "circe-yaml" % "1.15.0"

  def excludeOpenTelemetry = ExclusionRule("io.opentelemetry.instrumentation")
  def clientLibExclusions(m: ModuleID): ModuleID = m.excludeAll(excludeOpenTelemetry)

  def excludeSpringBoot = ExclusionRule("org.springframework.boot")
  def excludeSpringAop = ExclusionRule("org.springframework.spring-aop")
  def excludeSpringData = ExclusionRule("org.springframework.data")
  def excludeSpringFramework = ExclusionRule("org.springframework")
  def excludeOpenCensus = ExclusionRule("io.opencensus")
  def excludeGoogleFindBugs = ExclusionRule("com.google.code.findbugs")
  def excludeBroadWorkbench = ExclusionRule("org.broadinstitute.dsde.workbench")
  def excludeSlf4j = ExclusionRule("org.slf4j")
  // "Terra Common Lib" Exclusions:
  def tclExclusions(m: ModuleID): ModuleID = m.excludeAll(excludeSpringBoot, excludeSpringAop, excludeSpringData, excludeSpringFramework, excludeOpenCensus, excludeGoogleFindBugs, excludeBroadWorkbench, excludePostgresql, excludeSnakeyaml, excludeSlf4j)

  val workspaceManager = clientLibExclusions("bio.terra" % "workspace-manager-client" % "0.254.998-SNAPSHOT")
  val dataRepo = clientLibExclusions("bio.terra" % "datarepo-jakarta-client" % "1.568.0-SNAPSHOT")
  val resourceBufferService = clientLibExclusions("bio.terra" % "terra-resource-buffer-client" % "0.198.42-SNAPSHOT")
  val billingProfileManager = clientLibExclusions("bio.terra" % "billing-profile-manager-client" % "0.1.508-SNAPSHOT")
  val terraCommonLib = tclExclusions(clientLibExclusions("bio.terra" % "terra-common-lib" % "0.1.11-SNAPSHOT" classifier "plain"))
  val sam: ModuleID = clientLibExclusions("org.broadinstitute.dsde.workbench" %% "sam-client" % "0.1-70fda75")
  val leonardo: ModuleID = "org.broadinstitute.dsde.workbench" % "leonardo-client_2.13" % "1.3.6-d0bf371"

  // OpenTelemetry
  val openTelemetryInstrumentationVersion = "2.0.0"
  val otelInstrumentationResources: ModuleID =
    "io.opentelemetry.instrumentation" % "opentelemetry-resources" % (openTelemetryInstrumentationVersion + "-alpha")

  // Google cloud open telemetry exporters
  var gcpOpenTelemetryExporterVersion = "0.27.0"
  var googleTraceExporter: ModuleID = "com.google.cloud.opentelemetry" % "exporter-trace" % gcpOpenTelemetryExporterVersion

  val kindProjector = compilerPlugin(("org.typelevel" %% "kind-projector" % "0.13.2").cross(CrossVersion.full))
  val betterMonadicFor = compilerPlugin("com.olegpy" %% "better-monadic-for" % "0.3.1")

  val openApiParser: ModuleID = "io.swagger.parser.v3" % "swagger-parser-v3" % "2.1.20"

  // Overrides for transitive dependencies. These apply - via Settings.scala - to all projects in this codebase.
  // These are overrides only; if the direct dependencies stop including any of these, they will not be included
  // in Rawls by being listed here.
  // One reason to specify an override here is to avoid static-analysis security warnings.
  val transitiveDependencyOverrides = Seq(
    //Override for reactor-netty to address CVE-2023-34054 and CVE-2023-34062
    "io.projectreactor.netty"       % "reactor-netty-http"    % "1.0.39",
    // override commons-codec to address a non-CVE warning from DefectDojo
    "commons-codec"                 % "commons-codec"         % "1.16.1"
  )

  val extraOpenTelemetryDependencies = Seq(
    otelInstrumentationResources
  )

  val metricsDependencies = Seq(
    metricsScala,
    metricsStatsd,
    akkaHttp,
    akkaStream,
    scalatest,
    mockito
  )

  val googleDependencies = Seq(

    accessContextManager,

    akkaHttpSprayJson,
    akkaHttp,
    akkaStream,
    akkaActor,
    akkaHttpTestKit,
    scalatest,

    googleCloudBilling,
    googleGenomics,
    googleLifeSciences,
    googleStorage,
    googleCloudResourceManager,
    googleIam,
    googleIamCredentials,
    googleCompute,
    googlePubSub,
    googleGuava
  )

  val azureDependencies = Seq(
    azureIdentity,
    microsoftGraph
  )

  val google2Dependencies = Seq(
    workbenchGoogle2,
    workbenchGoogle2Tests,
  )

  val utilDependencies = Seq(
    scalaLogging,
    akkaActor,
    cats,
    akkaHttpTestKit,
    scalatest,
    akkaTestKit,
    mockito
  )

  val modelDependencies = Seq(
    // I am not certain why I need jackson-core here but IntelliJ is confused without it and tests don't run
    workbenchModel,
    jacksonCore,
    akkaHttpSprayJson,
    akkaHttp,
    akkaStream,
    jodaTime,
    jodaConvert,
    scalaLogging,
    googleApiClient,
    scalaUri,
    workspaceManager,
    scalatest
  )

<<<<<<< HEAD
  val rawlsCoreDependencies: Seq[ModuleID] = modelDependencies ++ googleDependencies ++ google2Dependencies ++ openTelemetryDependencies ++ azureDependencies ++ Seq(
=======
  val rawlsCoreDependencies: Seq[ModuleID] = modelDependencies ++ googleDependencies ++ google2Dependencies ++ extraOpenTelemetryDependencies ++ Seq(
>>>>>>> 89c2aded
    typesafeConfig,
    sentryLogback,
    slick,
    slickHikariCP,
    akkaHttp,
    akkaStream,
    webjarsLocator,
    circeYAML,
    commonsJEXL,
    cromwellClient,
    cats,
    mysqlConnector,
    liquibaseCore,
    logbackClassic,
    akkaActorTyped,
    akkaActorTestKitTyped,
    akkaTestKit,
    akkaHttpTestKit,
    mockserverNetty,
    mockito,
    breeze,
    workbenchModel,
    workbenchNotifications,
    workbenchGoogle,
    googleStorageLocal,
    workbenchGoogleMocks,
    workbenchUtil,
    ficus,
    apacheCommonsIO,
    workspaceManager,
    dataRepo,
    antlrParser,
    resourceBufferService,
    billingProfileManager,
    kindProjector,
    betterMonadicFor,
    workbenchOauth2,
    workbenchOauth2Tests,
    terraCommonLib,
    sam,
    leonardo,
    jakartaWsRs,
    openApiParser
  )

  val pact4sV = "0.7.0"
  val pact4sScalaTest = "io.github.jbwheatley" %% "pact4s-scalatest" % pact4sV % Test
  val pact4sCirce = "io.github.jbwheatley" %% "pact4s-circe" % pact4sV

  val pact4sDependencies = Seq(
    pact4sScalaTest,
    pact4sCirce
  )
}<|MERGE_RESOLUTION|>--- conflicted
+++ resolved
@@ -232,11 +232,8 @@
     scalatest
   )
 
-<<<<<<< HEAD
+  val rawlsCoreDependencies: Seq[ModuleID] = modelDependencies ++ googleDependencies ++ google2Dependencies ++ extraOpenTelemetryDependencies ++ Seq(
   val rawlsCoreDependencies: Seq[ModuleID] = modelDependencies ++ googleDependencies ++ google2Dependencies ++ openTelemetryDependencies ++ azureDependencies ++ Seq(
-=======
-  val rawlsCoreDependencies: Seq[ModuleID] = modelDependencies ++ googleDependencies ++ google2Dependencies ++ extraOpenTelemetryDependencies ++ Seq(
->>>>>>> 89c2aded
     typesafeConfig,
     sentryLogback,
     slick,
