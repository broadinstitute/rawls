--- conflicted
+++ resolved
@@ -1,15 +1,9 @@
 import sbt._
 
 object Dependencies {
-<<<<<<< HEAD
-  val akkaV = "2.6.19"
+  val akkaV = "2.6.20"
   val akkaHttpV = "10.2.10"
-  val slickV = "3.3.3"
-=======
-  val akkaV = "2.6.20"
-  val akkaHttpV = "10.2.9"
   val slickV = "3.4.1"
->>>>>>> cdfe615d
 
   val googleV = "2.0.0"
 
