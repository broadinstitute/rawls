import sbt._

object Dependencies {
  val akkaV = "2.6.20"
  val akkaHttpV = "10.2.10"
  val slickV = "3.4.1"

  val googleV = "2.0.0"

  def excludeGuavaJDK5(m: ModuleID): ModuleID = m.exclude("com.google.guava", "guava-jdk5")

  val slick: ModuleID =         "com.typesafe.slick" %% "slick"           % slickV
  val slickHikariCP: ModuleID = "com.typesafe.slick" %% "slick-hikaricp"  % slickV

  val excludeAkkaActor =        ExclusionRule(organization = "com.typesafe.akka", name = "akka-actor_2.12")
  val excludeAkkaStream =       ExclusionRule(organization = "com.typesafe.akka", name = "akka-stream_2.12")

  val excludePostgresql =       ExclusionRule("org.postgresql", "postgresql")
  val excludeSnakeyaml =        ExclusionRule("org.yaml", "snakeyaml")

  val akkaActor: ModuleID =             "com.typesafe.akka" %% "akka-actor"               % akkaV
  val akkaActorTyped: ModuleID =        "com.typesafe.akka" %% "akka-actor-typed"         % akkaV
  val akkaStream: ModuleID =            "com.typesafe.akka" %% "akka-stream"              % akkaV
  val akkaContrib: ModuleID =           "com.typesafe.akka" %% "akka-contrib"             % akkaV
  val akkaSlf4j: ModuleID =             "com.typesafe.akka" %% "akka-slf4j"               % akkaV
  val akkaHttp: ModuleID =              "com.typesafe.akka" %% "akka-http"                % akkaHttpV           excludeAll(excludeAkkaActor, excludeAkkaStream)
  val akkaHttpSprayJson: ModuleID =     "com.typesafe.akka" %% "akka-http-spray-json"     % akkaHttpV
  val akkaActorTestKitTyped: ModuleID = "com.typesafe.akka" %% "akka-actor-testkit-typed" % akkaV     % "test"
  val akkaTestKit: ModuleID =           "com.typesafe.akka" %% "akka-testkit"             % akkaV     % "test"
  val akkaHttpTestKit: ModuleID =       "com.typesafe.akka" %% "akka-http-testkit"        % akkaHttpV % "test"

  // This version of `cromwell-client` was packaged by `sbt` running on Scala 2.12 but actually contains only Java
  // classes (generated from OpenAPI YAML) that were not compiled against any version of the Scala library.
  // `cromwell-client` is therefore referenced here as a Java artifact with "_2.12" incorporated into its name,
  // allowing for Rawls to upgrade its Scala version without requiring any changes to this artifact.
  val cromwellClient: ModuleID =    "org.broadinstitute.cromwell" % "cromwell-client_2.12" % "0.1-8b413b45f-SNAP"

  val bardClient: ModuleID = "bio.terra" % "bard-client-resttemplate" % "1.0.7" exclude("org.springframework", "spring-aop") exclude("org.springframework", "spring-jcl")
  val httpComponents5: ModuleID = "org.apache.httpcomponents.client5" % "httpclient5" % "5.3.1" // Needed for connection pooling with the Bard client

  val googleApiClient: ModuleID =             excludeGuavaJDK5("com.google.api-client"  % "google-api-client"                         % googleV)
  val googleCloudBilling: ModuleID =          excludeGuavaJDK5("com.google.apis"        % "google-api-services-cloudbilling"          % ("v1-rev20220908-" + googleV))
  val googleGenomics: ModuleID =              excludeGuavaJDK5("com.google.apis"        % "google-api-services-genomics"              % ("v2alpha1-rev20220913-" + googleV))
  val googleLifeSciences: ModuleID =          excludeGuavaJDK5("com.google.apis"        % "google-api-services-lifesciences"          % ("v2beta-rev20220916-" + googleV))
  val googleStorage: ModuleID =               excludeGuavaJDK5("com.google.apis"        % "google-api-services-storage"               % ("v1-rev20220705-" + googleV))
  val googleCloudResourceManager: ModuleID =  excludeGuavaJDK5("com.google.apis"        % "google-api-services-cloudresourcemanager"  % ("v1-rev20220828-" + googleV))
  val googleIam: ModuleID =                   excludeGuavaJDK5("com.google.apis"        % "google-api-services-iam"                   % ("v1-rev20230105-" + googleV))
  val googleIamCredentials: ModuleID =        excludeGuavaJDK5("com.google.apis"        % "google-api-services-iamcredentials"        % ("v1-rev20211203-" + googleV))

  val googleCompute: ModuleID =           "com.google.apis"   % "google-api-services-compute"           % ("v1-rev20230119-" + googleV)
  val googlePubSub: ModuleID =            "com.google.apis"   % "google-api-services-pubsub"            % ("v1-rev20230112-" + googleV)
  val accessContextManager: ModuleID =    "com.google.apis"   % "google-api-services-accesscontextmanager" % ("v1-rev20230109-" + googleV)
  val googleGuava: ModuleID =             "com.google.guava"  % "guava" % "33.2.1-jre"

  // metrics4-scala and metrics3-statsd are pulled in by workbench-metrics, which is pulled in by
  // workbench-google (workbenchGoogle variable in this file). Thus, anything that depends on workbench-google, such as
  // rawlsCoreDependencies, does not need these. As of this writing, metrics4-scala and metrics3-statsd are only
  // needed by the metrics subproject of Rawls.
  // metrics-scala transitively pulls in io.dropwizard.metrics:metrics-core
  val metricsScala: ModuleID =       "nl.grons"              %% "metrics4-scala"    % "4.2.9"
  val metricsStatsd: ModuleID =      "com.readytalk"         %  "metrics3-statsd"  % "4.2.0"

  val scalaLogging: ModuleID =    "com.typesafe.scala-logging"    %% "scala-logging"        % "3.9.5"
  val jacksonCore: ModuleID =     "com.fasterxml.jackson.core"    % "jackson-core"          % "2.17.2"
  val jodaTime: ModuleID =        "joda-time"                     % "joda-time"             % "2.12.7"
  val jodaConvert: ModuleID =     "org.joda"                      % "joda-convert"          % "2.2.3"
  val typesafeConfig: ModuleID =  "com.typesafe"                  % "config"                % "1.4.3"
  val sentryLogback: ModuleID =   "io.sentry"                     % "sentry-logback"        % "7.13.0"
  val webjarsLocator: ModuleID =  "org.webjars"                   % "webjars-locator"       % "0.52"
  val commonsJEXL: ModuleID =     "org.apache.commons"            % "commons-jexl"          % "2.1.1"
  val cats: ModuleID =            "org.typelevel"                 %% "cats-core"                 % "2.12.0"
  val logbackClassic: ModuleID =  "ch.qos.logback"                % "logback-classic"       % "1.5.6"
  val scalaUri: ModuleID =        "io.lemonlabs"                  %% "scala-uri"            % "3.0.0"
  val scalatest: ModuleID =       "org.scalatest"                 %% "scalatest"            % "3.2.19" % "test"
  val mockito: ModuleID =         "org.scalatestplus"             %% "mockito-4-2"          % "3.2.11.0" % Test
  val mockserverNetty: ModuleID = "org.mock-server"               % "mockserver-netty"      % "5.15.0" % "test"
  val breeze: ModuleID =          "org.scalanlp"                  %% "breeze"               % "1.2" % "test"
  val ficus: ModuleID =           "com.iheart"                    %% "ficus"                % "1.5.2"
  val apacheCommonsIO: ModuleID = "commons-io"                    % "commons-io"            % "2.16.1"
  val antlrParser: ModuleID =     "org.antlr"                     % "antlr4-runtime"        % "4.13.2"
<<<<<<< HEAD
  // protobuf is only need to use the MySQL X DevAPI which we don't. exclude it to avoid interference with Google client libraries
  val mysqlConnector: ModuleID =  "com.mysql"                         % "mysql-connector-j"  % "9.0.0" exclude("com.google.protobuf", "protobuf-java")
=======
  val mysqlConnector: ModuleID =  "com.mysql"                         % "mysql-connector-j"  % "8.4.0"
>>>>>>> bd2e5ebe
  // Update warning for liquibase-core: Here be dragons! See https://broadworkbench.atlassian.net/browse/WOR-1197
  val liquibaseCore: ModuleID =   "org.liquibase"                 % "liquibase-core"        % "4.17.2" // scala-steward:off
  val jakartaWsRs: ModuleID =     "jakarta.ws.rs"                 % "jakarta.ws.rs-api"     % "4.0.0"
  val jerseyJnhConnector: ModuleID = "org.glassfish.jersey.connectors" % "jersey-jnh-connector" % "3.1.7"

  val workbenchLibsHash = "9138393"

  val workbenchModelV  = s"0.20-${workbenchLibsHash}"
  val workbenchGoogleV = s"0.32-${workbenchLibsHash}"
  val workbenchNotificationsV = s"0.6-${workbenchLibsHash}"
  val workbenchGoogle2V = s"0.36-${workbenchLibsHash}"
  val workbenchOauth2V = s"0.7-${workbenchLibsHash}"
  val workbenchOpenTelemetryV = s"0.8-$workbenchLibsHash"

  def excludeWorkbenchGoogle = ExclusionRule("org.broadinstitute.dsde.workbench", "workbench-google_2.13")

  val workbenchModel: ModuleID = "org.broadinstitute.dsde.workbench" %% "workbench-model"  % workbenchModelV
  val workbenchGoogle: ModuleID =       "org.broadinstitute.dsde.workbench" %% "workbench-google" % workbenchGoogleV
  val workbenchGoogleMocks: ModuleID =  "org.broadinstitute.dsde.workbench" %% "workbench-google" % workbenchGoogleV % "test" classifier "tests"
  // workbenchGoogle2 excludes slf4j because it pulls in too advanced a version
  val workbenchGoogle2: ModuleID =      "org.broadinstitute.dsde.workbench" %% "workbench-google2" % workbenchGoogle2V excludeAll(excludeSlf4j)
  val workbenchGoogle2Tests: ModuleID = "org.broadinstitute.dsde.workbench" %% "workbench-google2" % workbenchGoogle2V % "test" classifier "tests"
  val workbenchNotifications: ModuleID = "org.broadinstitute.dsde.workbench" %% "workbench-notifications" % workbenchNotificationsV excludeAll(excludeWorkbenchGoogle)
  val workbenchOauth2: ModuleID = "org.broadinstitute.dsde.workbench" %% "workbench-oauth2" % workbenchOauth2V
  val workbenchOauth2Tests: ModuleID = "org.broadinstitute.dsde.workbench" %% "workbench-oauth2" % workbenchOauth2V % "test" classifier "tests"

  val googleStorageLocal: ModuleID = "com.google.cloud" % "google-cloud-nio" % "0.127.21" % "test"

  val workbenchUtil: ModuleID = "org.broadinstitute.dsde.workbench" %% "workbench-util" % s"0.10-${workbenchLibsHash}"

  val circeYAML: ModuleID = "io.circe" %% "circe-yaml" % "1.15.0"

  val azureIdentity: ModuleID = "com.azure" % "azure-identity" % "1.13.2"
  val azureCoreManagement: ModuleID = "com.azure" % "azure-core-management" % "1.15.2"


  def excludeOpenTelemetry = ExclusionRule("io.opentelemetry.instrumentation")
  def clientLibExclusions(m: ModuleID): ModuleID = m.excludeAll(excludeOpenTelemetry)

  def excludeSpringBoot = ExclusionRule("org.springframework.boot")
  def excludeSpringAop = ExclusionRule("org.springframework.spring-aop")
  def excludeSpringData = ExclusionRule("org.springframework.data")
  def excludeSpringFramework = ExclusionRule("org.springframework")
  def excludeOpenCensus = ExclusionRule("io.opencensus")
  def excludeGoogleFindBugs = ExclusionRule("com.google.code.findbugs")
  def excludeBroadWorkbench = ExclusionRule("org.broadinstitute.dsde.workbench")
  def excludeSlf4j = ExclusionRule("org.slf4j")
  // "Terra Common Lib" Exclusions:
  def tclExclusions(m: ModuleID): ModuleID = m.excludeAll(excludeSpringBoot, excludeSpringAop, excludeSpringData, excludeSpringFramework, excludeOpenCensus, excludeGoogleFindBugs, excludeBroadWorkbench, excludePostgresql, excludeSnakeyaml, excludeSlf4j)

  val workspaceManager = clientLibExclusions("bio.terra" % "workspace-manager-client" % "0.254.1142-SNAPSHOT")
  val dataRepo = clientLibExclusions("bio.terra" % "datarepo-jakarta-client" % "1.568.0-SNAPSHOT")
  val resourceBufferService = clientLibExclusions("bio.terra" % "terra-resource-buffer-client" % "0.198.42-SNAPSHOT")
  val billingProfileManager = clientLibExclusions("bio.terra" % "billing-profile-manager-client" % "0.1.565-SNAPSHOT")
  val terraCommonLib = tclExclusions(clientLibExclusions("bio.terra" % "terra-common-lib" % "0.1.23-SNAPSHOT" classifier "plain"))
  val sam: ModuleID = clientLibExclusions("org.broadinstitute.dsde.workbench" %% "sam-client" % "v0.0.267")
  val leonardo: ModuleID = "org.broadinstitute.dsde.workbench" % "leonardo-client_2.13" % "1.3.6-2e87300"

  // OpenTelemetry
  val openTelemetryInstrumentationVersion = "2.0.0"
  val otelInstrumentationResources: ModuleID =
    "io.opentelemetry.instrumentation" % "opentelemetry-resources" % (openTelemetryInstrumentationVersion + "-alpha")

  // Google cloud open telemetry exporters
  var gcpOpenTelemetryExporterVersion = "0.27.0"
  var googleTraceExporter: ModuleID = "com.google.cloud.opentelemetry" % "exporter-trace" % gcpOpenTelemetryExporterVersion

  val kindProjector = compilerPlugin(("org.typelevel" %% "kind-projector" % "0.13.3").cross(CrossVersion.full))
  val betterMonadicFor = compilerPlugin("com.olegpy" %% "better-monadic-for" % "0.3.1")

  val openApiParser: ModuleID = "io.swagger.parser.v3" % "swagger-parser-v3" % "2.1.22"

  // Overrides for transitive dependencies. These apply - via Settings.scala - to all projects in this codebase.
  // These are overrides only; if the direct dependencies stop including any of these, they will not be included
  // in Rawls by being listed here.
  // One reason to specify an override here is to avoid static-analysis security warnings.
  val transitiveDependencyOverrides = Seq(
    //Override for reactor-netty to address CVE-2023-34054 and CVE-2023-34062
    "io.projectreactor.netty"       % "reactor-netty-http"    % "1.0.39",
    // override commons-codec to address a non-CVE warning from DefectDojo
    "commons-codec"                 % "commons-codec"         % "1.16.1"
  )

  val extraOpenTelemetryDependencies = Seq(
    otelInstrumentationResources
  )

  val metricsDependencies = Seq(
    metricsScala,
    metricsStatsd,
    akkaHttp,
    akkaStream,
    scalatest,
    mockito
  )

  val googleDependencies = Seq(

    accessContextManager,

    akkaHttpSprayJson,
    akkaHttp,
    akkaStream,
    akkaActor,
    akkaHttpTestKit,
    scalatest,

    googleCloudBilling,
    googleGenomics,
    googleLifeSciences,
    googleStorage,
    googleCloudResourceManager,
    googleIam,
    googleIamCredentials,
    googleCompute,
    googlePubSub,
    googleGuava
  )

  val google2Dependencies = Seq(
    workbenchGoogle2,
    workbenchGoogle2Tests,
  )

  val utilDependencies = Seq(
    scalaLogging,
    akkaActor,
    cats,
    akkaHttpTestKit,
    scalatest,
    akkaTestKit,
    mockito
  )

  val modelDependencies = Seq(
    // I am not certain why I need jackson-core here but IntelliJ is confused without it and tests don't run
    workbenchModel,
    jacksonCore,
    akkaHttpSprayJson,
    akkaHttp,
    akkaStream,
    jodaTime,
    jodaConvert,
    scalaLogging,
    googleApiClient,
    scalaUri,
    workspaceManager,
    scalatest
  )

  val rawlsCoreDependencies: Seq[ModuleID] = modelDependencies ++ googleDependencies ++ google2Dependencies ++ extraOpenTelemetryDependencies ++ Seq(
    typesafeConfig,
    sentryLogback,
    bardClient,
    httpComponents5,
    slick,
    slickHikariCP,
    akkaHttp,
    akkaStream,
    webjarsLocator,
    circeYAML,
    commonsJEXL,
    cromwellClient,
    cats,
    mysqlConnector,
    liquibaseCore,
    logbackClassic,
    akkaActorTyped,
    akkaActorTestKitTyped,
    akkaTestKit,
    akkaHttpTestKit,
    mockserverNetty,
    mockito,
    breeze,
    workbenchModel,
    workbenchNotifications,
    workbenchGoogle,
    googleStorageLocal,
    workbenchGoogleMocks,
    workbenchUtil,
    ficus,
    apacheCommonsIO,
    workspaceManager,
    dataRepo,
    antlrParser,
    resourceBufferService,
    billingProfileManager,
    kindProjector,
    betterMonadicFor,
    workbenchOauth2,
    workbenchOauth2Tests,
    terraCommonLib,
    sam,
    leonardo,
    jakartaWsRs,
    openApiParser,
    jerseyJnhConnector,
    azureIdentity,
    azureCoreManagement
  )

  val pact4sV = "0.10.0"
  val pact4sScalaTest = "io.github.jbwheatley" %% "pact4s-scalatest" % pact4sV % Test
  val pact4sCirce = "io.github.jbwheatley" %% "pact4s-circe" % pact4sV

  val pact4sDependencies = Seq(
    pact4sScalaTest,
    pact4sCirce
  )
}<|MERGE_RESOLUTION|>--- conflicted
+++ resolved
@@ -78,12 +78,8 @@
   val ficus: ModuleID =           "com.iheart"                    %% "ficus"                % "1.5.2"
   val apacheCommonsIO: ModuleID = "commons-io"                    % "commons-io"            % "2.16.1"
   val antlrParser: ModuleID =     "org.antlr"                     % "antlr4-runtime"        % "4.13.2"
-<<<<<<< HEAD
   // protobuf is only need to use the MySQL X DevAPI which we don't. exclude it to avoid interference with Google client libraries
   val mysqlConnector: ModuleID =  "com.mysql"                         % "mysql-connector-j"  % "9.0.0" exclude("com.google.protobuf", "protobuf-java")
-=======
-  val mysqlConnector: ModuleID =  "com.mysql"                         % "mysql-connector-j"  % "8.4.0"
->>>>>>> bd2e5ebe
   // Update warning for liquibase-core: Here be dragons! See https://broadworkbench.atlassian.net/browse/WOR-1197
   val liquibaseCore: ModuleID =   "org.liquibase"                 % "liquibase-core"        % "4.17.2" // scala-steward:off
   val jakartaWsRs: ModuleID =     "jakarta.ws.rs"                 % "jakarta.ws.rs-api"     % "4.0.0"
