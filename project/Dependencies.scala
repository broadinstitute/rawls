import sbt._

object Dependencies {
  val akkaV = "2.6.17"
  val akkaHttpV = "10.2.9"
  val slickV = "3.3.2"

  val googleV = "1.31.0"
  val olderGoogleV = "1.20.0"   // TODO why do we have two google versions?  GAWB-2149

  def excludeGuavaJDK5(m: ModuleID): ModuleID = m.exclude("com.google.guava", "guava-jdk5")

  val slick: ModuleID =         "com.typesafe.slick" %% "slick"           % slickV
  val slickHikariCP: ModuleID = "com.typesafe.slick" %% "slick-hikaricp"  % slickV

  val excludeAkkaActor =        ExclusionRule(organization = "com.typesafe.akka", name = "akka-actor_2.12")
  val excludeAkkaStream =       ExclusionRule(organization = "com.typesafe.akka", name = "akka-stream_2.12")

  val excludeBouncyCastle =     ExclusionRule(organization = "org.bouncycastle", name = s"bcprov-jdk15on")
  val excludeProtobufJavalite = ExclusionRule(organization = "com.google.protobuf", name = "protobuf-javalite")

  val akkaActor: ModuleID =             "com.typesafe.akka" %% "akka-actor"               % akkaV
  val akkaActorTyped: ModuleID =        "com.typesafe.akka" %% "akka-actor-typed"         % akkaV
  val akkaStream: ModuleID =            "com.typesafe.akka" %% "akka-stream"              % akkaV
  val akkaContrib: ModuleID =           "com.typesafe.akka" %% "akka-contrib"             % akkaV
  val akkaSlf4j: ModuleID =             "com.typesafe.akka" %% "akka-slf4j"               % akkaV
  val akkaHttp: ModuleID =              "com.typesafe.akka" %% "akka-http"                % akkaHttpV           excludeAll(excludeAkkaActor, excludeAkkaStream)
  val akkaHttpSprayJson: ModuleID =     "com.typesafe.akka" %% "akka-http-spray-json"     % akkaHttpV
  val akkaActorTestKitTyped: ModuleID = "com.typesafe.akka" %% "akka-actor-testkit-typed" % akkaV     % "test"
  val akkaTestKit: ModuleID =           "com.typesafe.akka" %% "akka-testkit"             % akkaV     % "test"
  val akkaHttpTestKit: ModuleID =       "com.typesafe.akka" %% "akka-http-testkit"        % akkaHttpV % "test"

  // This version of `cromwell-client` was packaged by `sbt` running on Scala 2.12 but actually contains only Java
  // classes (generated from OpenAPI YAML) that were not compiled against any version of the Scala library.
  // `cromwell-client` is therefore referenced here as a Java artifact with "_2.12" incorporated into its name,
  // allowing for Rawls to upgrade its Scala version without requiring any changes to this artifact.
  val cromwellClient: ModuleID =    "org.broadinstitute.cromwell" % "cromwell-client_2.12" % "0.1-8b413b45f-SNAP"

  val googleApiClient: ModuleID =             excludeGuavaJDK5("com.google.api-client"  % "google-api-client"                         % googleV)
  val googleCloudBilling: ModuleID =          excludeGuavaJDK5("com.google.apis"        % "google-api-services-cloudbilling"          % ("v1-rev20210322-" + googleV))
  val googleGenomics: ModuleID =              excludeGuavaJDK5("com.google.apis"        % "google-api-services-genomics"              % ("v2alpha1-rev20210605-" + googleV))
  val googleLifeSciences: ModuleID =          excludeGuavaJDK5("com.google.apis"        % "google-api-services-lifesciences"          % ("v2beta-rev20210527-" + googleV))
  val googleStorage: ModuleID =               excludeGuavaJDK5("com.google.apis"        % "google-api-services-storage"               % ("v1-rev20210127-" + googleV))
  val googleCloudResourceManager: ModuleID =  excludeGuavaJDK5("com.google.apis"        % "google-api-services-cloudresourcemanager"  % ("v1-rev20210613-" + googleV))
  val googleIam: ModuleID =                   excludeGuavaJDK5("com.google.apis"        % "google-api-services-iam"                   % ("v1-rev20210211-" + googleV))
  val googleIamCredentials: ModuleID =        excludeGuavaJDK5("com.google.apis"        % "google-api-services-iamcredentials"        % ("v1-rev20210326-" + googleV))

  val googleCompute: ModuleID =           "com.google.apis"   % "google-api-services-compute"           % ("v1-rev72-" + olderGoogleV)
  val googleAdminDirectory: ModuleID =    "com.google.apis"   % "google-api-services-admin-directory"   % ("directory_v1-rev53-" + olderGoogleV)
  val googlePlus: ModuleID =              "com.google.apis"   % "google-api-services-plus"              % ("v1-rev381-" + olderGoogleV)
  val googleOAuth2: ModuleID =            "com.google.apis"   % "google-api-services-oauth2"            % ("v1-rev112-" + olderGoogleV)
  val googlePubSub: ModuleID =            "com.google.apis"   % "google-api-services-pubsub"            % ("v1-rev20210322-" + googleV)
  val googleServicemanagement: ModuleID = "com.google.apis"   % "google-api-services-servicemanagement" % ("v1-rev20210604-" + googleV)
  val googleDeploymentManager: ModuleID = "com.google.apis"   % "google-api-services-deploymentmanager" % ("v2beta-rev20210311-" + googleV)
  val googleGuava: ModuleID =             "com.google.guava"  % "guava" % "19.0"

  val googleRpc: ModuleID =               "io.grpc" % "grpc-core" % "1.33.1"
  val googleRpcNettyShaded: ModuleID =    "io.grpc" % "grpc-netty-shaded" % "1.33.1"
  val googleCloudCoreGrpc: ModuleID =     "com.google.cloud" % "google-cloud-core-grpc" % "1.93.6"

  val googleAutoValue: ModuleID =         "com.google.auto.value" % "auto-value-annotations" % "1.7.4"

  val googleOAuth2too: ModuleID = "com.google.auth" % "google-auth-library-oauth2-http" % "0.9.0"

  // metrics-scala transitively pulls in io.dropwizard.metrics:metrics-core
  val metricsScala: ModuleID =       "nl.grons"              %% "metrics4-scala"    % "4.1.9"
  val metricsStatsd: ModuleID =      "com.readytalk"         %  "metrics3-statsd"  % "4.2.0"

  val scalaLogging: ModuleID =    "com.typesafe.scala-logging"    %% "scala-logging"        % "3.9.2"
  val jacksonCore: ModuleID =     "com.fasterxml.jackson.core"    % "jackson-core"          % "2.8.10"
  val jodaTime: ModuleID =        "joda-time"                     % "joda-time"             % "2.9.4"
  val jodaConvert: ModuleID =     "org.joda"                      % "joda-convert"          % "1.8"
  val typesafeConfig: ModuleID =  "com.typesafe"                  % "config"                % "1.4.1"
  val sentryLogback: ModuleID =   "io.sentry"                     % "sentry-logback"        % "1.7.30"
  val webjarsLocator: ModuleID =  "org.webjars"                   % "webjars-locator"       % "0.40"
  val commonsJEXL: ModuleID =     "org.apache.commons"            % "commons-jexl"          % "2.1.1"
  val commonsCodec: ModuleID =    "commons-codec"                 % "commons-codec"         % "1.15"   // upgrading a transitive dependency to avoid security warnings
  val httpClient: ModuleID =      "org.apache.httpcomponents"     % "httpclient"            % "4.5.13" // upgrading a transitive dependency to avoid security warnings
  val jerseyClient: ModuleID =    "org.glassfish.jersey.core"     % "jersey-client"         % "2.35"   // upgrading a transitive dependency to avoid security warnings
  val cats: ModuleID =            "org.typelevel"                 %% "cats-core"                 % "2.6.1"
  val logbackClassic: ModuleID =  "ch.qos.logback"                % "logback-classic"       % "1.2.11"
  val scalaUri: ModuleID =        "io.lemonlabs"                  %% "scala-uri"            % "3.0.0"
  val scalatest: ModuleID =       "org.scalatest"                 %% "scalatest"            % "3.2.11" % "test"
  val mockito: ModuleID =         "org.scalatestplus"             %% "mockito-4-2"          % "3.2.11.0" % Test
  val mockserverNetty: ModuleID = "org.mock-server"               % "mockserver-netty"      % "5.11.2" % "test"
  val breeze: ModuleID =          "org.scalanlp"                  %% "breeze"               % "1.2" % "test"
  val ficus: ModuleID =           "com.iheart"                    %% "ficus"                % "1.5.1"
  val apacheCommonsIO: ModuleID = "commons-io"                    % "commons-io"            % "2.6"
  val antlrParser: ModuleID =     "org.antlr"                     % "antlr4-runtime"        % "4.8-1"

  /* mysql-connector-java > 8.0.22 is incompatible with liquibase-core < 4.3.1. See:
      - https://github.com/liquibase/liquibase/issues/1639
      - https://dev.mysql.com/doc/relnotes/connector-j/8.0/en/news-8-0-23.html
     the end result of this incompatibility is that attempting to run Rawls' liquibase on an already-initialized database
     will throw an error "java.lang.ClassCastException: class java.time.LocalDateTime cannot be cast to class java.lang.String".
     This only occurs on already-initialized databases; it does not happen when liquibase is run the first time on an
     empty DB.

     The behavior change in mysql-connector-java between 8.0.22 and 8.0.23 needs to be assessed to see if it will cause
     any issues elsewhere in Rawls before upgrading.
   */
  val mysqlConnector: ModuleID =  "mysql"                         % "mysql-connector-java"  % "8.0.22"
  val liquibaseCore: ModuleID =   "org.liquibase"                 % "liquibase-core"        % "3.10.3"

  val workbenchLibsHash = "a78f6e9"

  val workbenchModelV  = s"0.15-${workbenchLibsHash}"
  val workbenchGoogleV = s"0.21-${workbenchLibsHash}"
  val workbenchGoogle2V = s"0.24-${workbenchLibsHash}"
  val workbenchOauth2V = s"0.1-${workbenchLibsHash}"

  val workbenchModel: ModuleID = "org.broadinstitute.dsde.workbench" %% "workbench-model"  % workbenchModelV
  val workbenchGoogle: ModuleID =       "org.broadinstitute.dsde.workbench" %% "workbench-google" % workbenchGoogleV
  val workbenchGoogleMocks: ModuleID =  "org.broadinstitute.dsde.workbench" %% "workbench-google" % workbenchGoogleV % "test" classifier "tests"
  val workbenchGoogle2: ModuleID =      "org.broadinstitute.dsde.workbench" %% "workbench-google2" % workbenchGoogle2V
  val workbenchGoogle2Tests: ModuleID = "org.broadinstitute.dsde.workbench" %% "workbench-google2" % workbenchGoogle2V % "test" classifier "tests"
<<<<<<< HEAD
  val googleStorageLocal: ModuleID = "com.google.cloud" % "google-cloud-nio" % "0.122.14" % "test"
=======
  val workbenchOauth2: ModuleID = "org.broadinstitute.dsde.workbench" %% "workbench-oauth2" % workbenchOauth2V
  val workbenchOauth2Tests: ModuleID = "org.broadinstitute.dsde.workbench" %% "workbench-oauth2" % workbenchOauth2V % "test" classifier "tests"
  val googleStorageLocal: ModuleID = "com.google.cloud" % "google-cloud-nio" % "0.122.11" % "test"
>>>>>>> 82cfde41

  val workbenchUtil: ModuleID = "org.broadinstitute.dsde.workbench" %% "workbench-util" % s"0.6-${workbenchLibsHash}"

  val circeYAML: ModuleID = "io.circe" %% "circe-yaml" % "0.13.1"

  val accessContextManager = "com.google.apis" % "google-api-services-accesscontextmanager" % "v1-rev20210319-1.31.0"

  // should we prefer jakarta over javax.xml?
  def excludeJakartaActivationApi = ExclusionRule("jakarta.activation", "jakarta.activation-api")
  def excludeJakartaXmlBindApi = ExclusionRule("jakarta.xml.bind", "jakarta.xml.bind-api")
  def excludeJakarta(m: ModuleID): ModuleID = m.excludeAll(excludeJakartaActivationApi, excludeJakartaXmlBindApi)

  val workspaceManager = excludeJakarta("bio.terra" % "workspace-manager-client" % "0.254.208-SNAPSHOT")
  val dataRepo = excludeJakarta("bio.terra" % "datarepo-client" % "1.41.0-SNAPSHOT")
  val dataRepoJersey = "org.glassfish.jersey.inject" % "jersey-hk2" % "2.32"
  val resourceBufferService = excludeJakarta("bio.terra" % "terra-resource-buffer-client" % "0.4.3-SNAPSHOT")

  val opencensusScalaCode: ModuleID = "com.github.sebruck" %% "opencensus-scala-core" % "0.7.2"
  val opencensusAkkaHttp: ModuleID = "com.github.sebruck" %% "opencensus-scala-akka-http" % "0.7.2"
  val opencensusStackDriverExporter: ModuleID = "io.opencensus" % "opencensus-exporter-trace-stackdriver" % "0.28.3" excludeAll(excludeProtobufJavalite)
  val opencensusLoggingExporter: ModuleID = "io.opencensus" % "opencensus-exporter-trace-logging"     % "0.28.3"

  val kindProjector = compilerPlugin(("org.typelevel" %% "kind-projector" % "0.13.2").cross(CrossVersion.full))
  val betterMonadicFor = compilerPlugin("com.olegpy" %% "better-monadic-for" % "0.3.1")

  val openCensusDependencies = Seq(
    opencensusScalaCode,
    opencensusAkkaHttp,
    opencensusStackDriverExporter,
    opencensusLoggingExporter
  )

  val metricsDependencies = Seq(
    metricsScala,
    metricsStatsd,
    akkaHttp,
    akkaStream,
    scalatest,
    mockito
  )

  val googleDependencies = metricsDependencies ++ Seq(

    accessContextManager,

    akkaHttpSprayJson,
    akkaHttp,
    akkaStream,
    akkaActor,
    akkaHttpTestKit,
    scalatest,

    googleCloudBilling,
    googleGenomics,
    googleLifeSciences,
    googleStorage,
    googleCloudResourceManager,
    googleIam,
    googleIamCredentials,
    googleCompute,
    googleAdminDirectory,
    googlePlus,
    googleOAuth2,
    googleOAuth2too,
    googlePubSub,
    googleServicemanagement,
    googleDeploymentManager,
    googleGuava
  )

  // google2 lib requires specific versions of rpc libs:
  val google2Dependencies = Seq(
    workbenchGoogle2,
    googleCloudCoreGrpc,
    googleRpc,
    googleRpcNettyShaded,
    workbenchGoogle2Tests,
    googleAutoValue // workbench-libs/google2 fails to correctly pull this as a dependency, so we do it manually
  )

  val utilDependencies = Seq(
    scalaLogging,
    akkaActor,
    cats,
    akkaHttpTestKit,
    scalatest,
    akkaTestKit,
    mockito
  )

  val modelDependencies = Seq(
    // I am not certain why I need jackson-core here but IntelliJ is confused without it and tests don't run
    workbenchModel,
    jacksonCore,
    akkaHttpSprayJson,
    akkaHttp,
    akkaStream,
    jodaTime,
    jodaConvert,
    scalaLogging,
    commonsCodec,
    httpClient,
    googleApiClient,
    scalaUri,
    workspaceManager,
    jerseyClient,
    scalatest
  )

  val rawlsCoreDependencies: Seq[ModuleID] = modelDependencies ++ googleDependencies ++ google2Dependencies ++ metricsDependencies ++ openCensusDependencies ++ Seq(
    typesafeConfig,
    sentryLogback,
    slick,
    slickHikariCP,
    akkaHttp,
    akkaStream,
    webjarsLocator,
    circeYAML,
    commonsCodec,
    commonsJEXL,
    cromwellClient,
    cats,
    mysqlConnector,
    liquibaseCore,
    logbackClassic,
    akkaActorTyped,
    akkaActorTestKitTyped,
    akkaTestKit,
    akkaHttpTestKit,
    mockserverNetty,
    mockito,
    breeze,
    workbenchModel,
    workbenchGoogle,
    googleStorageLocal,
    workbenchGoogleMocks,
    workbenchUtil,
    ficus,
    apacheCommonsIO,
    workspaceManager,
    jerseyClient,
    dataRepo,
    dataRepoJersey,
    antlrParser,
    resourceBufferService,
    kindProjector,
    betterMonadicFor,
    workbenchOauth2,
    workbenchOauth2Tests
  )
}<|MERGE_RESOLUTION|>--- conflicted
+++ resolved
@@ -114,13 +114,9 @@
   val workbenchGoogleMocks: ModuleID =  "org.broadinstitute.dsde.workbench" %% "workbench-google" % workbenchGoogleV % "test" classifier "tests"
   val workbenchGoogle2: ModuleID =      "org.broadinstitute.dsde.workbench" %% "workbench-google2" % workbenchGoogle2V
   val workbenchGoogle2Tests: ModuleID = "org.broadinstitute.dsde.workbench" %% "workbench-google2" % workbenchGoogle2V % "test" classifier "tests"
-<<<<<<< HEAD
-  val googleStorageLocal: ModuleID = "com.google.cloud" % "google-cloud-nio" % "0.122.14" % "test"
-=======
   val workbenchOauth2: ModuleID = "org.broadinstitute.dsde.workbench" %% "workbench-oauth2" % workbenchOauth2V
   val workbenchOauth2Tests: ModuleID = "org.broadinstitute.dsde.workbench" %% "workbench-oauth2" % workbenchOauth2V % "test" classifier "tests"
   val googleStorageLocal: ModuleID = "com.google.cloud" % "google-cloud-nio" % "0.122.11" % "test"
->>>>>>> 82cfde41
 
   val workbenchUtil: ModuleID = "org.broadinstitute.dsde.workbench" %% "workbench-util" % s"0.6-${workbenchLibsHash}"
 
