import sbt._

object Dependencies {
  val akkaV = "2.6.8"
  val akkaHttpV = "10.2.0"
  val slickV = "3.3.2"

  val googleV = "1.22.0"
  val olderGoogleV = "1.20.0"   // TODO why do we have two google versions?  GAWB-2149
  val workbenchGoogle2V = "0.19-3a6194b"

  val cromwellVersion = "40-2754783"

  def excludeGuavaJDK5(m: ModuleID): ModuleID = m.exclude("com.google.guava", "guava-jdk5")

  val slick: ModuleID =         "com.typesafe.slick" %% "slick"           % slickV
  val slickHikariCP: ModuleID = "com.typesafe.slick" %% "slick-hikaricp"  % slickV

  val excludeAkkaActor =        ExclusionRule(organization = "com.typesafe.akka", name = "akka-actor_2.12")
  val excludeAkkaStream =       ExclusionRule(organization = "com.typesafe.akka", name = "akka-stream_2.12")
  val excludeWorkbenchModel =   ExclusionRule(organization = "org.broadinstitute.dsde.workbench", name = "workbench-model_2.12")
  val excludeWorkbenchUtil =    ExclusionRule(organization = "org.broadinstitute.dsde.workbench", name = "workbench-util_2.12")

  val excludeBouncyCastle =     ExclusionRule(organization = "org.bouncycastle", name = s"bcprov-jdk15on")
  val excludeProtobufJavalite = ExclusionRule(organization = "com.google.protobuf", name = "protobuf-javalite")

  def workbenchGoogleExcludes(m: ModuleID): ModuleID = m.excludeAll(
    excludeWorkbenchModel, excludeWorkbenchUtil,
    excludeBouncyCastle,
    excludeProtobufJavalite)

  val akkaActor: ModuleID =         "com.typesafe.akka"   %%  "akka-actor"           % akkaV
  val akkaStream: ModuleID =        "com.typesafe.akka"   %%  "akka-stream"          % akkaV
  val akkaContrib: ModuleID =       "com.typesafe.akka"   %%  "akka-contrib"         % akkaV
  val akkaSlf4j: ModuleID =         "com.typesafe.akka"   %%  "akka-slf4j"           % akkaV
  val akkaHttp: ModuleID =          "com.typesafe.akka"   %%  "akka-http"            % akkaHttpV           excludeAll(excludeAkkaActor, excludeAkkaStream)
  val akkaHttpSprayJson: ModuleID = "com.typesafe.akka"   %%  "akka-http-spray-json" % akkaHttpV
  val akkaTestKit: ModuleID =       "com.typesafe.akka"   %%  "akka-testkit"         % akkaV     % "test"
  val akkaHttpTestKit: ModuleID =   "com.typesafe.akka"   %%  "akka-http-testkit"    % akkaHttpV % "test"

  val cromwellClient: ModuleID =    "org.broadinstitute.cromwell" %% "cromwell-client" % "0.1-8b413b45f-SNAP"

  val googleApiClient: ModuleID =             excludeGuavaJDK5("com.google.api-client"  % "google-api-client"                         % googleV)
  val googleCloudBilling: ModuleID =          excludeGuavaJDK5("com.google.apis"        % "google-api-services-cloudbilling"          % ("v1-rev7-" + googleV))
  val googleGenomics: ModuleID =              excludeGuavaJDK5("com.google.apis"        % "google-api-services-genomics"              % ("v2alpha1-rev61-" + googleV))
  val googleStorage: ModuleID =               excludeGuavaJDK5("com.google.apis"        % "google-api-services-storage"               % ("v1-rev157-" + "1.25.0"))
  val googleCloudResourceManager: ModuleID =  excludeGuavaJDK5("com.google.apis"        % "google-api-services-cloudresourcemanager"  % ("v1-rev7-" + googleV))
  val googleIam: ModuleID =                   excludeGuavaJDK5("com.google.apis"        % "google-api-services-iam"                   % ("v1-rev247-" + googleV))
  val googleIamCredentials: ModuleID =        excludeGuavaJDK5("com.google.apis"        % "google-api-services-iamcredentials"        % ("v1-rev38-" + googleV))

  val googleCompute: ModuleID =           "com.google.apis"   % "google-api-services-compute"           % ("v1-rev72-" + olderGoogleV)
  val googleAdminDirectory: ModuleID =    "com.google.apis"   % "google-api-services-admin-directory"   % ("directory_v1-rev53-" + olderGoogleV)
  val googlePlus: ModuleID =              "com.google.apis"   % "google-api-services-plus"              % ("v1-rev381-" + olderGoogleV)
  val googleOAuth2: ModuleID =            "com.google.apis"   % "google-api-services-oauth2"            % ("v1-rev112-" + olderGoogleV)
  val googlePubSub: ModuleID =            "com.google.apis"   % "google-api-services-pubsub"            % ("v1-rev14-" + googleV)
  val googleServicemanagement: ModuleID = "com.google.apis"   % "google-api-services-servicemanagement" % ("v1-rev17-" + googleV)
  val googleDeploymentManager: ModuleID = "com.google.apis"   % "google-api-services-deploymentmanager" % ("v2beta-rev20181207-1.28.0")
  val googleGuava: ModuleID =             "com.google.guava"  % "guava" % "19.0"

  val googleRpc: ModuleID =               "io.grpc" % "grpc-core" % "1.33.1"
  val googleRpcNettyShaded: ModuleID =    "io.grpc" % "grpc-netty-shaded" % "1.33.1"
  val googleCloudCoreGrpc: ModuleID =     "com.google.cloud" % "google-cloud-core-grpc" % "1.93.6"

  val googleAutoValue: ModuleID =         "com.google.auto.value" % "auto-value-annotations" % "1.7.4"

  val googleOAuth2too: ModuleID = "com.google.auth" % "google-auth-library-oauth2-http" % "0.9.0"

  // metrics-scala transitively pulls in io.dropwizard.metrics:metrics-core
  val metricsScala: ModuleID =       "nl.grons"              %% "metrics4-scala"    % "4.1.9"
  val metricsStatsd: ModuleID =      "com.readytalk"         %  "metrics3-statsd"  % "4.2.0"

  val scalaLogging: ModuleID =    "com.typesafe.scala-logging"    %% "scala-logging"        % "3.9.2"
  val jacksonCore: ModuleID =     "com.fasterxml.jackson.core"    % "jackson-core"          % "2.8.10"
  val jodaTime: ModuleID =        "joda-time"                     % "joda-time"             % "2.9.4"
  val jodaConvert: ModuleID =     "org.joda"                      % "joda-convert"          % "1.8"
  val typesafeConfig: ModuleID =  "com.typesafe"                  % "config"                % "1.3.0"
  val sentryLogback: ModuleID =   "io.sentry"                     % "sentry-logback"        % "1.7.30"
  val swaggerUI: ModuleID =       "org.webjars.npm"               % "swagger-ui-dist"       % "3.37.2"
  val webjarsLocator: ModuleID =  "org.webjars"                   % "webjars-locator"       % "0.40"
  val commonsJEXL: ModuleID =     "org.apache.commons"            % "commons-jexl"          % "2.1.1"
  val httpClient: ModuleID =      "org.apache.httpcomponents"     % "httpclient"            % "4.5.3"  // upgrading a transitive dependency to avoid security warnings
  val cats: ModuleID =            "org.typelevel"                 %% "cats-core"                 % "2.2.0"
  val parserCombinators =         "org.scala-lang.modules"        %% "scala-parser-combinators" % "1.1.1"
  val mysqlConnector: ModuleID =  "mysql"                         % "mysql-connector-java"  % "5.1.42"
  val liquibaseCore: ModuleID =   "org.liquibase"                 % "liquibase-core"        % "3.5.3"
  val logbackClassic: ModuleID =  "ch.qos.logback"                % "logback-classic"       % "1.2.2"
  val scalaUri: ModuleID =        "io.lemonlabs"                  %% "scala-uri"            % "3.0.0"
  val scalatest: ModuleID =       "org.scalatest"                 %% "scalatest"            % "3.2.2" % "test"
  val mockito: ModuleID =         "org.scalatestplus"             %% "mockito-3-4"          % "3.2.2.0" % Test
  val mockserverNetty: ModuleID = "org.mock-server"               % "mockserver-netty"      % "5.11.2" % "test"
  val ficus: ModuleID =           "com.iheart"                    %% "ficus"                % "1.4.0"
  val scalaCache: ModuleID =      "com.github.cb372"              %% "scalacache-caffeine"  % "0.24.2"
  val apacheCommonsIO: ModuleID = "commons-io"                    % "commons-io"            % "2.6"
  val antlrParser: ModuleID =     "org.antlr"                     % "antlr4-runtime"        % "4.8-1"

  val workbenchModelV  = "0.14-65bba14"
  val workbenchModel: ModuleID = "org.broadinstitute.dsde.workbench" %% "workbench-model"  % workbenchModelV
  val workbenchGoogleV = "0.21-64a7b29"
  val workbenchGoogle: ModuleID =       workbenchGoogleExcludes("org.broadinstitute.dsde.workbench" %% "workbench-google" % workbenchGoogleV)
  val workbenchGoogleMocks: ModuleID =  workbenchGoogleExcludes("org.broadinstitute.dsde.workbench" %% "workbench-google" % workbenchGoogleV % "test" classifier "tests")
  val workbenchGoogle2: ModuleID =      workbenchGoogleExcludes("org.broadinstitute.dsde.workbench" %% "workbench-google2" % workbenchGoogle2V)
  val workbenchGoogle2Tests: ModuleID = workbenchGoogleExcludes("org.broadinstitute.dsde.workbench" %% "workbench-google2" % workbenchGoogle2V % "test" classifier "tests")
  val googleStorageLocal: ModuleID = "com.google.cloud" % "google-cloud-nio" % "0.111.0-alpha" % "test"

  val workbenchUtil: ModuleID = "org.broadinstitute.dsde.workbench" %% "workbench-util" % "0.5-d4b4838" excludeAll(excludeWorkbenchModel)

  val circeYAML: ModuleID = "io.circe" %% "circe-yaml" % "0.13.1"

  val accessContextManager = "com.google.apis" % "google-api-services-accesscontextmanager" % "v1beta-rev55-1.25.0"

  def excludeJakartaActivationApi(m: ModuleID): ModuleID = m.exclude("jakarta.activation", "jakarta.activation-api")

  val workspaceManager = excludeJakartaActivationApi("bio.terra" % "workspace-manager-client" % "0.16.0-SNAPSHOT")
<<<<<<< HEAD
  val dataRepo = excludeJakartaActivationApi("bio.terra" % "datarepo-client" % "1.0.44-SNAPSHOT")
=======
  val dataRepo = excludeJakartaActivationApi("bio.terra" % "datarepo-client" % "1.41.0-SNAPSHOT")
  val dataRepoJersey = "org.glassfish.jersey.inject" % "jersey-hk2" % "2.32"
>>>>>>> 6cd889f3

  val opencensusScalaCode: ModuleID = "com.github.sebruck" %% "opencensus-scala-core" % "0.7.0-M2"
  val opencensusAkkaHttp: ModuleID = "com.github.sebruck" %% "opencensus-scala-akka-http" % "0.7.0-M2"
  val opencensusStackDriverExporter: ModuleID = "io.opencensus" % "opencensus-exporter-trace-stackdriver" % "0.23.0" excludeAll(excludeProtobufJavalite)
  val opencensusLoggingExporter: ModuleID = "io.opencensus" % "opencensus-exporter-trace-logging"     % "0.23.0"

  val openCensusDependencies = Seq(
    opencensusScalaCode,
    opencensusAkkaHttp,
    opencensusStackDriverExporter,
    opencensusLoggingExporter
  )

  val metricsDependencies = Seq(
    metricsScala,
    metricsStatsd,
    akkaHttp,
    akkaStream,
    scalatest,
    mockito
  )

  val googleDependencies = metricsDependencies ++ Seq(

    accessContextManager,

    akkaHttpSprayJson,
    akkaHttp,
    akkaStream,
    akkaActor,
    akkaHttpTestKit,
    scalatest,

    googleCloudBilling,
    googleGenomics,
    googleStorage,
    googleCloudResourceManager,
    googleIam,
    googleIamCredentials,
    googleCompute,
    googleAdminDirectory,
    googlePlus,
    googleOAuth2,
    googleOAuth2too,
    googlePubSub,
    googleServicemanagement,
    googleDeploymentManager,
    googleGuava
  )

  // google2 lib requires specific versions of rpc libs:
  val google2Dependencies = Seq(
    workbenchGoogle2,
    googleCloudCoreGrpc,
    googleRpc,
    googleRpcNettyShaded,
    workbenchGoogle2Tests,
    googleAutoValue // workbench-libs/google2 fails to correctly pull this as a dependency, so we do it manually
  )

  val utilDependencies = Seq(
    scalaLogging,
    akkaActor,
    cats,
    akkaHttpTestKit,
    scalatest,
    akkaTestKit,
    mockito
  )

  val modelDependencies = Seq(
    // I am not certain why I need jackson-core here but IntelliJ is confused without it and tests don't run
    workbenchModel,
    jacksonCore,
    akkaHttpSprayJson,
    akkaHttp,
    akkaStream,
    jodaTime,
    jodaConvert,
    scalaLogging,
    httpClient,
    googleApiClient,
    scalaUri,
    workspaceManager,
    scalatest
  )

  val rawlsCoreDependencies: Seq[ModuleID] = modelDependencies ++ googleDependencies ++ google2Dependencies ++ metricsDependencies ++ openCensusDependencies ++ Seq(
    typesafeConfig,
    parserCombinators,
    sentryLogback,
    slick,
    slickHikariCP,
    akkaHttp,
    akkaStream,
    swaggerUI,
    webjarsLocator,
    circeYAML,
    commonsJEXL,
    cromwellClient,
    cats,
    mysqlConnector,
    liquibaseCore,
    logbackClassic,
    akkaTestKit,
    akkaHttpTestKit,
    mockserverNetty,
    mockito,
    workbenchModel,
    workbenchGoogle,
    googleStorageLocal,
    workbenchGoogleMocks,
    workbenchUtil,
    ficus,
    scalaCache,
    apacheCommonsIO,
    workspaceManager,
    dataRepo,
    dataRepoJersey,
    antlrParser
  )
}<|MERGE_RESOLUTION|>--- conflicted
+++ resolved
@@ -111,12 +111,8 @@
   def excludeJakartaActivationApi(m: ModuleID): ModuleID = m.exclude("jakarta.activation", "jakarta.activation-api")
 
   val workspaceManager = excludeJakartaActivationApi("bio.terra" % "workspace-manager-client" % "0.16.0-SNAPSHOT")
-<<<<<<< HEAD
-  val dataRepo = excludeJakartaActivationApi("bio.terra" % "datarepo-client" % "1.0.44-SNAPSHOT")
-=======
   val dataRepo = excludeJakartaActivationApi("bio.terra" % "datarepo-client" % "1.41.0-SNAPSHOT")
   val dataRepoJersey = "org.glassfish.jersey.inject" % "jersey-hk2" % "2.32"
->>>>>>> 6cd889f3
 
   val opencensusScalaCode: ModuleID = "com.github.sebruck" %% "opencensus-scala-core" % "0.7.0-M2"
   val opencensusAkkaHttp: ModuleID = "com.github.sebruck" %% "opencensus-scala-akka-http" % "0.7.0-M2"
