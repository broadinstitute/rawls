import Dependencies.excludeAkkaActor
import sbt._

object Dependencies {
  val akkaV = "2.4.19"
  val akkaHttpV = "10.0.10"
  val slickV = "3.2.1"

  val googleV = "1.22.0"
  val olderGoogleV = "1.20.0"   // TODO why do we have two google versions?  GAWB-2149

<<<<<<< HEAD
  val cromwellVersion = "31-710c193"
=======
  val cromwellVersion = "30-9a7de06"
>>>>>>> bce50ee7

  //UPDATE THIS WITH FINAL HASH
  val serviceTestV = "0.4-d072389"

  def excludeGuavaJDK5(m: ModuleID): ModuleID = m.exclude("com.google.guava", "guava-jdk5")

  val slick: ModuleID =         "com.typesafe.slick" %% "slick"           % slickV
  val slickHikariCP: ModuleID = "com.typesafe.slick" %% "slick-hikaricp"  % slickV

  val excludeAkkaActor =        ExclusionRule(organization = "com.typesafe.akka", name = "akka-actor_2.12")
  val excludeAkkaStream =       ExclusionRule(organization = "com.typesafe.akka", name = "akka-stream_2.12")

  val akkaActor: ModuleID =         "com.typesafe.akka"   %%  "akka-actor"           % akkaV
  val akkaContrib: ModuleID =       "com.typesafe.akka"   %%  "akka-contrib"         % akkaV
  val akkaSlf4j: ModuleID =         "com.typesafe.akka"   %%  "akka-slf4j"           % akkaV
  val akkaHttp: ModuleID =          "com.typesafe.akka"   %%  "akka-http"            % akkaHttpV           excludeAll(excludeAkkaActor, excludeAkkaStream)
  val akkaHttpSprayJson: ModuleID = "com.typesafe.akka"   %%  "akka-http-spray-json" % akkaHttpV
  val akkaTestKit: ModuleID =       "com.typesafe.akka"   %%  "akka-testkit"         % akkaV     % "test"
  val akkaHttpTestKit: ModuleID =   "com.typesafe.akka"   %%  "akka-http-testkit"    % akkaHttpV % "test"

  val googleApiClient: ModuleID =             excludeGuavaJDK5("com.google.api-client"  % "google-api-client"                         % googleV)
  val googleCloudBilling: ModuleID =          excludeGuavaJDK5("com.google.apis"        % "google-api-services-cloudbilling"          % ("v1-rev7-" + googleV))
  val googleGenomics: ModuleID =              excludeGuavaJDK5("com.google.apis"        % "google-api-services-genomics"              % ("v1-rev89-" + googleV))
  val googleStorage: ModuleID =               excludeGuavaJDK5("com.google.apis"        % "google-api-services-storage"               % ("v1-rev35-" + olderGoogleV))
  val googleCloudResourceManager: ModuleID =  excludeGuavaJDK5("com.google.apis"        % "google-api-services-cloudresourcemanager"  % ("v1-rev7-" + googleV))

  val googleCompute: ModuleID =           "com.google.apis"   % "google-api-services-compute"           % ("v1-rev72-" + olderGoogleV)
  val googleAdminDirectory: ModuleID =    "com.google.apis"   % "google-api-services-admin-directory"   % ("directory_v1-rev53-" + olderGoogleV)
  val googlePlus: ModuleID =              "com.google.apis"   % "google-api-services-plus"              % ("v1-rev381-" + olderGoogleV)
  val googleOAuth2: ModuleID =            "com.google.apis"   % "google-api-services-oauth2"            % ("v1-rev112-" + olderGoogleV)
  val googlePubSub: ModuleID =            "com.google.apis"   % "google-api-services-pubsub"            % ("v1-rev14-" + googleV)
  val googleServicemanagement: ModuleID = "com.google.apis"   % "google-api-services-servicemanagement" % ("v1-rev17-" + googleV)
  val googleGuava: ModuleID =             "com.google.guava"  % "guava" % "19.0"
  val googleRpc: ModuleID =               "io.grpc" % "grpc-core" % "1.5.0"
  val googleOAuth2too: ModuleID = "com.google.auth" % "google-auth-library-oauth2-http" % "0.9.0"

  // metrics-scala transitively pulls in io.dropwizard.metrics:metrics-core
  val metricsScala: ModuleID =       "nl.grons"              %% "metrics-scala"    % "3.5.6"
  val metricsStatsd: ModuleID =      "com.readytalk"         %  "metrics3-statsd"  % "4.2.0"

  val scalaLogging: ModuleID =    "com.typesafe.scala-logging"    %% "scala-logging"        % "3.7.1"
  val jacksonCore: ModuleID =     "com.fasterxml.jackson.core"    % "jackson-core"          % "2.8.10"
  val jodaTime: ModuleID =        "joda-time"                     % "joda-time"             % "2.9.4"
  val jodaConvert: ModuleID =     "org.joda"                      % "joda-convert"          % "1.8"
  val typesafeConfig: ModuleID =  "com.typesafe"                  % "config"                % "1.3.0"
  val ravenLogback: ModuleID =    "com.getsentry.raven"           % "raven-logback"         % "7.8.6"
  val swaggerUI: ModuleID =       "org.webjars"                   % "swagger-ui"            % "2.2.5"
  val commonsJEXL: ModuleID =     "org.apache.commons"            % "commons-jexl"          % "2.1.1"
  val httpClient: ModuleID =      "org.apache.httpcomponents"     % "httpclient"            % "4.5.3"  // upgrading a transitive dependency to avoid security warnings
  val cats: ModuleID =            "org.typelevel"                 %% "cats"                 % "0.9.0"
  val parserCombinators =         "org.scala-lang.modules"        %% "scala-parser-combinators" % "1.0.6"
  val mysqlConnector: ModuleID =  "mysql"                         % "mysql-connector-java"  % "5.1.42"
  val liquibaseCore: ModuleID =   "org.liquibase"                 % "liquibase-core"        % "3.5.3"
  val logbackClassic: ModuleID =  "ch.qos.logback"                % "logback-classic"       % "1.2.2"
  val scalaUri: ModuleID =        "io.lemonlabs"                  %% "scala-uri"            % "0.5.3"
  val scalatest: ModuleID =       "org.scalatest"                 %% "scalatest"            % "3.0.1" % "test"
  val mockito: ModuleID =         "org.mockito"                   % "mockito-core"          % "2.7.22" % "test"
  val mockserverNetty: ModuleID = "org.mock-server"               % "mockserver-netty"      % "3.9.2" % "test"
  val ficus: ModuleID =           "com.iheart"                    %% "ficus"                % "1.4.0"

  val cromwellWdl: ModuleID = ("org.broadinstitute" %% "cromwell-wdl-model-draft2" % cromwellVersion
    exclude("org.typelevel", "cats_2.12")
    exclude("io.spray", "spray-json_2.12")
    exclude("io.spray", "akka-parsing_2.12")
    exclude("io.spray", "akka-stream_2.12")
    exclude("com.typesafe.akka", "akka-actor_2.12"))

  val workbenchModelV  = "0.10-6800f3a"
  val workbenchModel: ModuleID = "org.broadinstitute.dsde.workbench" %% "workbench-model"  % workbenchModelV
  val workbenchServiceTest: ModuleID = "org.broadinstitute.dsde.workbench" %% "workbench-service-test" % serviceTestV % "test" classifier "tests"

  val metricsDependencies = Seq(
    metricsScala,
    metricsStatsd,
    akkaHttp,
    scalatest,
    mockito
  )

  val googleDependencies = metricsDependencies ++ Seq(
    akkaHttpSprayJson,
    akkaHttp,
    akkaActor,
    akkaHttpTestKit,
    scalatest,

    googleCloudBilling,
    googleGenomics,
    googleStorage,
    googleCloudResourceManager,
    googleCompute,
    googleAdminDirectory,
    googlePlus,
    googleOAuth2,
    googleOAuth2too,
    googlePubSub,
    googleServicemanagement,
    googleGuava
  )

  val utilDependencies = Seq(
    scalaLogging,
    akkaActor,
    cats,
    akkaHttpTestKit,
    scalatest,
    mockito
  )

  val modelDependencies = Seq(
    // I am not certain why I need jackson-core here but IntelliJ is confused without it and tests don't run
    jacksonCore,
    akkaHttpSprayJson,
    akkaHttp,
    jodaTime,
    jodaConvert,
    scalaLogging,
    httpClient,
    googleApiClient,
    scalaUri,
    scalatest
  )

  val rawlsCoreDependencies: Seq[ModuleID] = modelDependencies ++ googleDependencies ++ metricsDependencies ++ Seq(
    typesafeConfig,
    parserCombinators,
    ravenLogback,
    slick,
    slickHikariCP,
    akkaHttp,
    akkaHttp,
    swaggerUI,
    commonsJEXL,
    cromwellWdl,
    cats,
    mysqlConnector,
    liquibaseCore,
    logbackClassic,
    akkaTestKit,
    akkaHttpTestKit,
    mockserverNetty,
    mockito,
    googleRpc,
    workbenchModel,
    workbenchServiceTest,
    ficus
  )
}<|MERGE_RESOLUTION|>--- conflicted
+++ resolved
@@ -9,11 +9,7 @@
   val googleV = "1.22.0"
   val olderGoogleV = "1.20.0"   // TODO why do we have two google versions?  GAWB-2149
 
-<<<<<<< HEAD
-  val cromwellVersion = "31-710c193"
-=======
-  val cromwellVersion = "30-9a7de06"
->>>>>>> bce50ee7
+  val cromwellVersion = "31-8a54e0a"
 
   //UPDATE THIS WITH FINAL HASH
   val serviceTestV = "0.4-d072389"
