import sbt._

object Dependencies {
  val akkaV = "2.6.19"
  val akkaHttpV = "10.2.9"
  val slickV = "3.3.3"

  val googleV = "1.31.0"
  val olderGoogleV = "1.20.0"   // TODO why do we have two google versions?  GAWB-2149

  def excludeGuavaJDK5(m: ModuleID): ModuleID = m.exclude("com.google.guava", "guava-jdk5")

  val slick: ModuleID =         "com.typesafe.slick" %% "slick"           % slickV
  val slickHikariCP: ModuleID = "com.typesafe.slick" %% "slick-hikaricp"  % slickV

  val excludeAkkaActor =        ExclusionRule(organization = "com.typesafe.akka", name = "akka-actor_2.12")
  val excludeAkkaStream =       ExclusionRule(organization = "com.typesafe.akka", name = "akka-stream_2.12")

  val excludeBouncyCastle =     ExclusionRule(organization = "org.bouncycastle", name = s"bcprov-jdk15on")
  val excludeProtobufJavalite = ExclusionRule(organization = "com.google.protobuf", name = "protobuf-javalite")

  val akkaActor: ModuleID =             "com.typesafe.akka" %% "akka-actor"               % akkaV
  val akkaActorTyped: ModuleID =        "com.typesafe.akka" %% "akka-actor-typed"         % akkaV
  val akkaStream: ModuleID =            "com.typesafe.akka" %% "akka-stream"              % akkaV
  val akkaContrib: ModuleID =           "com.typesafe.akka" %% "akka-contrib"             % akkaV
  val akkaSlf4j: ModuleID =             "com.typesafe.akka" %% "akka-slf4j"               % akkaV
  val akkaHttp: ModuleID =              "com.typesafe.akka" %% "akka-http"                % akkaHttpV           excludeAll(excludeAkkaActor, excludeAkkaStream)
  val akkaHttpSprayJson: ModuleID =     "com.typesafe.akka" %% "akka-http-spray-json"     % akkaHttpV
  val akkaActorTestKitTyped: ModuleID = "com.typesafe.akka" %% "akka-actor-testkit-typed" % akkaV     % "test"
  val akkaTestKit: ModuleID =           "com.typesafe.akka" %% "akka-testkit"             % akkaV     % "test"
  val akkaHttpTestKit: ModuleID =       "com.typesafe.akka" %% "akka-http-testkit"        % akkaHttpV % "test"

  // This version of `cromwell-client` was packaged by `sbt` running on Scala 2.12 but actually contains only Java
  // classes (generated from OpenAPI YAML) that were not compiled against any version of the Scala library.
  // `cromwell-client` is therefore referenced here as a Java artifact with "_2.12" incorporated into its name,
  // allowing for Rawls to upgrade its Scala version without requiring any changes to this artifact.
  val cromwellClient: ModuleID =    "org.broadinstitute.cromwell" % "cromwell-client_2.12" % "0.1-8b413b45f-SNAP"

  val googleApiClient: ModuleID =             excludeGuavaJDK5("com.google.api-client"  % "google-api-client"                         % googleV)
  val googleCloudBilling: ModuleID =          excludeGuavaJDK5("com.google.apis"        % "google-api-services-cloudbilling"          % ("v1-rev20210322-" + googleV))
  val googleGenomics: ModuleID =              excludeGuavaJDK5("com.google.apis"        % "google-api-services-genomics"              % ("v2alpha1-rev20210605-" + googleV))
  val googleLifeSciences: ModuleID =          excludeGuavaJDK5("com.google.apis"        % "google-api-services-lifesciences"          % ("v2beta-rev20210527-" + googleV))
  val googleStorage: ModuleID =               excludeGuavaJDK5("com.google.apis"        % "google-api-services-storage"               % ("v1-rev20210127-" + googleV))
  val googleCloudResourceManager: ModuleID =  excludeGuavaJDK5("com.google.apis"        % "google-api-services-cloudresourcemanager"  % ("v1-rev20210613-" + googleV))
  val googleIam: ModuleID =                   excludeGuavaJDK5("com.google.apis"        % "google-api-services-iam"                   % ("v1-rev20210211-" + googleV))
  val googleIamCredentials: ModuleID =        excludeGuavaJDK5("com.google.apis"        % "google-api-services-iamcredentials"        % ("v1-rev20210326-" + googleV))

  val googleCompute: ModuleID =           "com.google.apis"   % "google-api-services-compute"           % ("v1-rev72-" + olderGoogleV)
  val googleAdminDirectory: ModuleID =    "com.google.apis"   % "google-api-services-admin-directory"   % ("directory_v1-rev53-" + olderGoogleV)
  val googlePlus: ModuleID =              "com.google.apis"   % "google-api-services-plus"              % ("v1-rev381-" + olderGoogleV)
  val googleOAuth2: ModuleID =            "com.google.apis"   % "google-api-services-oauth2"            % ("v1-rev112-" + olderGoogleV)
  val googlePubSub: ModuleID =            "com.google.apis"   % "google-api-services-pubsub"            % ("v1-rev20210322-" + googleV)
  val googleServicemanagement: ModuleID = "com.google.apis"   % "google-api-services-servicemanagement" % ("v1-rev20210604-" + googleV)
  val googleDeploymentManager: ModuleID = "com.google.apis"   % "google-api-services-deploymentmanager" % ("v2beta-rev20210311-" + googleV)
  val googleGuava: ModuleID =             "com.google.guava"  % "guava" % "31.1-jre"

<<<<<<< HEAD
  val googleRpc: ModuleID =               "io.grpc" % "grpc-core" % "1.47.0"
  val googleRpcNettyShaded: ModuleID =    "io.grpc" % "grpc-netty-shaded" % "1.47.0"
  val googleCloudCoreGrpc: ModuleID =     "com.google.cloud" % "google-cloud-core-grpc" % "1.93.10"
=======
  val googleRpc: ModuleID =               "io.grpc" % "grpc-core" % "1.33.1"
  val googleRpcNettyShaded: ModuleID =    "io.grpc" % "grpc-netty-shaded" % "1.33.1"
  val googleCloudCoreGrpc: ModuleID =     "com.google.cloud" % "google-cloud-core-grpc" % "1.96.1"
>>>>>>> 9a5cf21a

  val googleAutoValue: ModuleID =         "com.google.auto.value" % "auto-value-annotations" % "1.7.4"

  val googleOAuth2too: ModuleID = "com.google.auth" % "google-auth-library-oauth2-http" % "0.9.1"

  // metrics-scala transitively pulls in io.dropwizard.metrics:metrics-core
  val metricsScala: ModuleID =       "nl.grons"              %% "metrics4-scala"    % "4.1.19"
  val metricsStatsd: ModuleID =      "com.readytalk"         %  "metrics3-statsd"  % "4.2.0"

  val scalaLogging: ModuleID =    "com.typesafe.scala-logging"    %% "scala-logging"        % "3.9.5"
  val jacksonCore: ModuleID =     "com.fasterxml.jackson.core"    % "jackson-core"          % "2.8.11"
  val jodaTime: ModuleID =        "joda-time"                     % "joda-time"             % "2.9.9"
  val jodaConvert: ModuleID =     "org.joda"                      % "joda-convert"          % "1.9.2"
  val typesafeConfig: ModuleID =  "com.typesafe"                  % "config"                % "1.4.2"
  val sentryLogback: ModuleID =   "io.sentry"                     % "sentry-logback"        % "1.7.30"
  val webjarsLocator: ModuleID =  "org.webjars"                   % "webjars-locator"       % "0.40"
  val commonsJEXL: ModuleID =     "org.apache.commons"            % "commons-jexl"          % "2.1.1"
  val commonsCodec: ModuleID =    "commons-codec"                 % "commons-codec"         % "1.15"   // upgrading a transitive dependency to avoid security warnings
  val httpClient: ModuleID =      "org.apache.httpcomponents"     % "httpclient"            % "4.5.13" // upgrading a transitive dependency to avoid security warnings
  val jerseyClient: ModuleID =    "org.glassfish.jersey.core"     % "jersey-client"         % "2.35"   // upgrading a transitive dependency to avoid security warnings
  val cats: ModuleID =            "org.typelevel"                 %% "cats-core"                 % "2.6.1"
  val logbackClassic: ModuleID =  "ch.qos.logback"                % "logback-classic"       % "1.2.11"
  val scalaUri: ModuleID =        "io.lemonlabs"                  %% "scala-uri"            % "3.0.0"
  val scalatest: ModuleID =       "org.scalatest"                 %% "scalatest"            % "3.2.12" % "test"
  val mockito: ModuleID =         "org.scalatestplus"             %% "mockito-4-2"          % "3.2.11.0" % Test
  val mockserverNetty: ModuleID = "org.mock-server"               % "mockserver-netty"      % "5.11.2" % "test"
  val breeze: ModuleID =          "org.scalanlp"                  %% "breeze"               % "1.2" % "test"
  val ficus: ModuleID =           "com.iheart"                    %% "ficus"                % "1.5.2"
  val apacheCommonsIO: ModuleID = "commons-io"                    % "commons-io"            % "2.6"
  val antlrParser: ModuleID =     "org.antlr"                     % "antlr4-runtime"        % "4.8-1"

  /* mysql-connector-java > 8.0.22 is incompatible with liquibase-core < 4.3.1. See:
      - https://github.com/liquibase/liquibase/issues/1639
      - https://dev.mysql.com/doc/relnotes/connector-j/8.0/en/news-8-0-23.html
     the end result of this incompatibility is that attempting to run Rawls' liquibase on an already-initialized database
     will throw an error "java.lang.ClassCastException: class java.time.LocalDateTime cannot be cast to class java.lang.String".
     This only occurs on already-initialized databases; it does not happen when liquibase is run the first time on an
     empty DB.

     The behavior change in mysql-connector-java between 8.0.22 and 8.0.23 needs to be assessed to see if it will cause
     any issues elsewhere in Rawls before upgrading.
   */
  val mysqlConnector: ModuleID =  "mysql"                         % "mysql-connector-java"  % "8.0.22"
  val liquibaseCore: ModuleID =   "org.liquibase"                 % "liquibase-core"        % "3.10.3"

  val workbenchLibsHash = "f7da25e"

  val workbenchModelV  = s"0.15-${workbenchLibsHash}"
  val workbenchGoogleV = s"0.21-${workbenchLibsHash}"
  val workbenchGoogle2V = s"0.24-${workbenchLibsHash}"
  val workbenchOauth2V = s"0.2-${workbenchLibsHash}"

  val workbenchModel: ModuleID = "org.broadinstitute.dsde.workbench" %% "workbench-model"  % workbenchModelV
  val workbenchGoogle: ModuleID =       "org.broadinstitute.dsde.workbench" %% "workbench-google" % workbenchGoogleV
  val workbenchGoogleMocks: ModuleID =  "org.broadinstitute.dsde.workbench" %% "workbench-google" % workbenchGoogleV % "test" classifier "tests"
  val workbenchGoogle2: ModuleID =      "org.broadinstitute.dsde.workbench" %% "workbench-google2" % workbenchGoogle2V
  val workbenchGoogle2Tests: ModuleID = "org.broadinstitute.dsde.workbench" %% "workbench-google2" % workbenchGoogle2V % "test" classifier "tests"
  val workbenchOauth2: ModuleID = "org.broadinstitute.dsde.workbench" %% "workbench-oauth2" % workbenchOauth2V
  val workbenchOauth2Tests: ModuleID = "org.broadinstitute.dsde.workbench" %% "workbench-oauth2" % workbenchOauth2V % "test" classifier "tests"
  val googleStorageLocal: ModuleID = "com.google.cloud" % "google-cloud-nio" % "0.122.14" % "test"

  val workbenchUtil: ModuleID = "org.broadinstitute.dsde.workbench" %% "workbench-util" % s"0.6-${workbenchLibsHash}"

  val circeYAML: ModuleID = "io.circe" %% "circe-yaml" % "0.14.1"

  val accessContextManager = "com.google.apis" % "google-api-services-accesscontextmanager" % "v1-rev20210319-1.31.0"

  // should we prefer jakarta over javax.xml?
  def excludeJakartaActivationApi = ExclusionRule("jakarta.activation", "jakarta.activation-api")
  def excludeJakartaXmlBindApi = ExclusionRule("jakarta.xml.bind", "jakarta.xml.bind-api")
  def excludeJakarta(m: ModuleID): ModuleID = m.excludeAll(excludeJakartaActivationApi, excludeJakartaXmlBindApi)

  val workspaceManager = excludeJakarta("bio.terra" % "workspace-manager-client" % "0.254.274-SNAPSHOT")
  val dataRepo = excludeJakarta("bio.terra" % "datarepo-client" % "1.41.0-SNAPSHOT")
  val dataRepoJersey = "org.glassfish.jersey.inject" % "jersey-hk2" % "2.32" // scala-steward:off (must match TDR)
  val resourceBufferService = excludeJakarta("bio.terra" % "terra-resource-buffer-client" % "0.4.3-SNAPSHOT")

  val opencensusScalaCode: ModuleID = "com.github.sebruck" %% "opencensus-scala-core" % "0.7.2"
  val opencensusAkkaHttp: ModuleID = "com.github.sebruck" %% "opencensus-scala-akka-http" % "0.7.2"
  val opencensusStackDriverExporter: ModuleID = "io.opencensus" % "opencensus-exporter-trace-stackdriver" % "0.31.1" excludeAll(excludeProtobufJavalite)
  val opencensusLoggingExporter: ModuleID = "io.opencensus" % "opencensus-exporter-trace-logging"     % "0.31.1"

  val kindProjector = compilerPlugin(("org.typelevel" %% "kind-projector" % "0.13.2").cross(CrossVersion.full))
  val betterMonadicFor = compilerPlugin("com.olegpy" %% "better-monadic-for" % "0.3.1")

  val openCensusDependencies = Seq(
    opencensusScalaCode,
    opencensusAkkaHttp,
    opencensusStackDriverExporter,
    opencensusLoggingExporter
  )

  val metricsDependencies = Seq(
    metricsScala,
    metricsStatsd,
    akkaHttp,
    akkaStream,
    scalatest,
    mockito
  )

  val googleDependencies = metricsDependencies ++ Seq(

    accessContextManager,

    akkaHttpSprayJson,
    akkaHttp,
    akkaStream,
    akkaActor,
    akkaHttpTestKit,
    scalatest,

    googleCloudBilling,
    googleGenomics,
    googleLifeSciences,
    googleStorage,
    googleCloudResourceManager,
    googleIam,
    googleIamCredentials,
    googleCompute,
    googleAdminDirectory,
    googlePlus,
    googleOAuth2,
    googleOAuth2too,
    googlePubSub,
    googleServicemanagement,
    googleDeploymentManager,
    googleGuava
  )

  // google2 lib requires specific versions of rpc libs:
  val google2Dependencies = Seq(
    workbenchGoogle2,
    googleCloudCoreGrpc,
    googleRpc,
    googleRpcNettyShaded,
    workbenchGoogle2Tests,
    googleAutoValue // workbench-libs/google2 fails to correctly pull this as a dependency, so we do it manually
  )

  val utilDependencies = Seq(
    scalaLogging,
    akkaActor,
    cats,
    akkaHttpTestKit,
    scalatest,
    akkaTestKit,
    mockito
  )

  val modelDependencies = Seq(
    // I am not certain why I need jackson-core here but IntelliJ is confused without it and tests don't run
    workbenchModel,
    jacksonCore,
    akkaHttpSprayJson,
    akkaHttp,
    akkaStream,
    jodaTime,
    jodaConvert,
    scalaLogging,
    commonsCodec,
    httpClient,
    googleApiClient,
    scalaUri,
    workspaceManager,
    jerseyClient,
    scalatest
  )

  val rawlsCoreDependencies: Seq[ModuleID] = modelDependencies ++ googleDependencies ++ google2Dependencies ++ metricsDependencies ++ openCensusDependencies ++ Seq(
    typesafeConfig,
    sentryLogback,
    slick,
    slickHikariCP,
    akkaHttp,
    akkaStream,
    webjarsLocator,
    circeYAML,
    commonsCodec,
    commonsJEXL,
    cromwellClient,
    cats,
    mysqlConnector,
    liquibaseCore,
    logbackClassic,
    akkaActorTyped,
    akkaActorTestKitTyped,
    akkaTestKit,
    akkaHttpTestKit,
    mockserverNetty,
    mockito,
    breeze,
    workbenchModel,
    workbenchGoogle,
    googleStorageLocal,
    workbenchGoogleMocks,
    workbenchUtil,
    ficus,
    apacheCommonsIO,
    workspaceManager,
    jerseyClient,
    dataRepo,
    dataRepoJersey,
    antlrParser,
    resourceBufferService,
    kindProjector,
    betterMonadicFor,
    workbenchOauth2,
    workbenchOauth2Tests
  )
}<|MERGE_RESOLUTION|>--- conflicted
+++ resolved
@@ -54,15 +54,9 @@
   val googleDeploymentManager: ModuleID = "com.google.apis"   % "google-api-services-deploymentmanager" % ("v2beta-rev20210311-" + googleV)
   val googleGuava: ModuleID =             "com.google.guava"  % "guava" % "31.1-jre"
 
-<<<<<<< HEAD
-  val googleRpc: ModuleID =               "io.grpc" % "grpc-core" % "1.47.0"
-  val googleRpcNettyShaded: ModuleID =    "io.grpc" % "grpc-netty-shaded" % "1.47.0"
-  val googleCloudCoreGrpc: ModuleID =     "com.google.cloud" % "google-cloud-core-grpc" % "1.93.10"
-=======
   val googleRpc: ModuleID =               "io.grpc" % "grpc-core" % "1.33.1"
   val googleRpcNettyShaded: ModuleID =    "io.grpc" % "grpc-netty-shaded" % "1.33.1"
   val googleCloudCoreGrpc: ModuleID =     "com.google.cloud" % "google-cloud-core-grpc" % "1.96.1"
->>>>>>> 9a5cf21a
 
   val googleAutoValue: ModuleID =         "com.google.auto.value" % "auto-value-annotations" % "1.7.4"
 
