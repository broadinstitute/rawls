--- conflicted
+++ resolved
@@ -7,11 +7,7 @@
 
   val googleV = "1.22.0"
   val olderGoogleV = "1.20.0"   // TODO why do we have two google versions?  GAWB-2149
-<<<<<<< HEAD
-  val workbenchGoogle2V = "0.21-92b078c"
-=======
   val workbenchGoogle2V = "0.21-9d25534"
->>>>>>> 7f49c9b7
 
   val cromwellVersion = "40-2754783"
 
