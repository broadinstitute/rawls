import sbt._

object Dependencies {
  val akkaV = "2.6.20"
  val akkaHttpV = "10.2.10"
  val slickV = "3.4.1"

  val googleV = "2.0.0"

  def excludeGuavaJDK5(m: ModuleID): ModuleID = m.exclude("com.google.guava", "guava-jdk5")

  val slick: ModuleID =         "com.typesafe.slick" %% "slick"           % slickV
  val slickHikariCP: ModuleID = "com.typesafe.slick" %% "slick-hikaricp"  % slickV

  val excludeAkkaActor =        ExclusionRule(organization = "com.typesafe.akka", name = "akka-actor_2.12")
  val excludeAkkaStream =       ExclusionRule(organization = "com.typesafe.akka", name = "akka-stream_2.12")

  val excludePostgresql =       ExclusionRule("org.postgresql", "postgresql")
  val excludeSnakeyaml =        ExclusionRule("org.yaml", "snakeyaml")

  val akkaActor: ModuleID =             "com.typesafe.akka" %% "akka-actor"               % akkaV
  val akkaActorTyped: ModuleID =        "com.typesafe.akka" %% "akka-actor-typed"         % akkaV
  val akkaStream: ModuleID =            "com.typesafe.akka" %% "akka-stream"              % akkaV
  val akkaContrib: ModuleID =           "com.typesafe.akka" %% "akka-contrib"             % akkaV
  val akkaSlf4j: ModuleID =             "com.typesafe.akka" %% "akka-slf4j"               % akkaV
  val akkaHttp: ModuleID =              "com.typesafe.akka" %% "akka-http"                % akkaHttpV           excludeAll(excludeAkkaActor, excludeAkkaStream)
  val akkaHttpSprayJson: ModuleID =     "com.typesafe.akka" %% "akka-http-spray-json"     % akkaHttpV
  val akkaActorTestKitTyped: ModuleID = "com.typesafe.akka" %% "akka-actor-testkit-typed" % akkaV     % "test"
  val akkaTestKit: ModuleID =           "com.typesafe.akka" %% "akka-testkit"             % akkaV     % "test"
  val akkaHttpTestKit: ModuleID =       "com.typesafe.akka" %% "akka-http-testkit"        % akkaHttpV % "test"

  // This version of `cromwell-client` was packaged by `sbt` running on Scala 2.12 but actually contains only Java
  // classes (generated from OpenAPI YAML) that were not compiled against any version of the Scala library.
  // `cromwell-client` is therefore referenced here as a Java artifact with "_2.12" incorporated into its name,
  // allowing for Rawls to upgrade its Scala version without requiring any changes to this artifact.
  val cromwellClient: ModuleID =    "org.broadinstitute.cromwell" % "cromwell-client_2.12" % "0.1-8b413b45f-SNAP"

  val googleApiClient: ModuleID =             excludeGuavaJDK5("com.google.api-client"  % "google-api-client"                         % googleV)
  val googleCloudBilling: ModuleID =          excludeGuavaJDK5("com.google.apis"        % "google-api-services-cloudbilling"          % ("v1-rev20220908-" + googleV))
  val googleGenomics: ModuleID =              excludeGuavaJDK5("com.google.apis"        % "google-api-services-genomics"              % ("v2alpha1-rev20220913-" + googleV))
  val googleLifeSciences: ModuleID =          excludeGuavaJDK5("com.google.apis"        % "google-api-services-lifesciences"          % ("v2beta-rev20220916-" + googleV))
  val googleStorage: ModuleID =               excludeGuavaJDK5("com.google.apis"        % "google-api-services-storage"               % ("v1-rev20220705-" + googleV))
  val googleCloudResourceManager: ModuleID =  excludeGuavaJDK5("com.google.apis"        % "google-api-services-cloudresourcemanager"  % ("v1-rev20220828-" + googleV))
  val googleIam: ModuleID =                   excludeGuavaJDK5("com.google.apis"        % "google-api-services-iam"                   % ("v1-rev20230105-" + googleV))
  val googleIamCredentials: ModuleID =        excludeGuavaJDK5("com.google.apis"        % "google-api-services-iamcredentials"        % ("v1-rev20211203-" + googleV))

  val googleCompute: ModuleID =           "com.google.apis"   % "google-api-services-compute"           % ("v1-rev20230119-" + googleV)
  val googlePubSub: ModuleID =            "com.google.apis"   % "google-api-services-pubsub"            % ("v1-rev20230112-" + googleV)
  val accessContextManager: ModuleID =    "com.google.apis"   % "google-api-services-accesscontextmanager" % ("v1-rev20230109-" + googleV)
  val googleGuava: ModuleID =             "com.google.guava"  % "guava" % "33.1.0-jre"

  // metrics4-scala and metrics3-statsd are pulled in by workbench-metrics, which is pulled in by
  // workbench-google (workbenchGoogle variable in this file). Thus, anything that depends on workbench-google, such as
  // rawlsCoreDependencies, does not need these. As of this writing, metrics4-scala and metrics3-statsd are only
  // needed by the metrics subproject of Rawls.
  // metrics-scala transitively pulls in io.dropwizard.metrics:metrics-core
  val metricsScala: ModuleID =       "nl.grons"              %% "metrics4-scala"    % "4.2.9"
  val metricsStatsd: ModuleID =      "com.readytalk"         %  "metrics3-statsd"  % "4.2.0"

  val scalaLogging: ModuleID =    "com.typesafe.scala-logging"    %% "scala-logging"        % "3.9.5"
  val jacksonCore: ModuleID =     "com.fasterxml.jackson.core"    % "jackson-core"          % "2.17.0"
  val jodaTime: ModuleID =        "joda-time"                     % "joda-time"             % "2.12.7"
  val jodaConvert: ModuleID =     "org.joda"                      % "joda-convert"          % "2.2.3"
  val typesafeConfig: ModuleID =  "com.typesafe"                  % "config"                % "1.4.3"
<<<<<<< HEAD
  val sentryLogback: ModuleID =   "io.sentry"                     % "sentry-logback"        % "7.7.0"
  val webjarsLocator: ModuleID =  "org.webjars"                   % "webjars-locator"       % "0.52"
=======
  val sentryLogback: ModuleID =   "io.sentry"                     % "sentry-logback"        % "7.9.0"
  val webjarsLocator: ModuleID =  "org.webjars"                   % "webjars-locator"       % "0.50"
>>>>>>> a3cfe51b
  val commonsJEXL: ModuleID =     "org.apache.commons"            % "commons-jexl"          % "2.1.1"
  val cats: ModuleID =            "org.typelevel"                 %% "cats-core"                 % "2.10.0"
  val logbackClassic: ModuleID =  "ch.qos.logback"                % "logback-classic"       % "1.5.6"
  val scalaUri: ModuleID =        "io.lemonlabs"                  %% "scala-uri"            % "3.0.0"
  val scalatest: ModuleID =       "org.scalatest"                 %% "scalatest"            % "3.2.17" % "test"
  val mockito: ModuleID =         "org.scalatestplus"             %% "mockito-4-2"          % "3.2.11.0" % Test
  val mockserverNetty: ModuleID = "org.mock-server"               % "mockserver-netty"      % "5.15.0" % "test"
  val breeze: ModuleID =          "org.scalanlp"                  %% "breeze"               % "1.2" % "test"
  val ficus: ModuleID =           "com.iheart"                    %% "ficus"                % "1.5.2"
  val apacheCommonsIO: ModuleID = "commons-io"                    % "commons-io"            % "2.16.1"
  val antlrParser: ModuleID =     "org.antlr"                     % "antlr4-runtime"        % "4.13.1"
  val mysqlConnector: ModuleID =  "com.mysql"                         % "mysql-connector-j"  % "8.3.0"
  // Update warning for liquibase-core: Here be dragons! See https://broadworkbench.atlassian.net/browse/WOR-1197
  val liquibaseCore: ModuleID =   "org.liquibase"                 % "liquibase-core"        % "4.17.2" // scala-steward:off
  val jakartaWsRs: ModuleID =     "jakarta.ws.rs"                 % "jakarta.ws.rs-api"     % "3.1.0"
  val jerseyJnhConnector: ModuleID = "org.glassfish.jersey.connectors" % "jersey-jnh-connector" % "3.1.6"

  val workbenchLibsHash = "3631a6f"

  val workbenchModelV  = s"0.19-${workbenchLibsHash}"
  val workbenchGoogleV = s"0.30-${workbenchLibsHash}"
  val workbenchNotificationsV = s"0.6-${workbenchLibsHash}"
  val workbenchGoogle2V = s"0.36-${workbenchLibsHash}"
  val workbenchOauth2V = s"0.7-${workbenchLibsHash}"
  val workbenchOpenTelemetryV = s"0.8-$workbenchLibsHash"

  def excludeWorkbenchGoogle = ExclusionRule("org.broadinstitute.dsde.workbench", "workbench-google_2.13")

  val workbenchModel: ModuleID = "org.broadinstitute.dsde.workbench" %% "workbench-model"  % workbenchModelV
  val workbenchGoogle: ModuleID =       "org.broadinstitute.dsde.workbench" %% "workbench-google" % workbenchGoogleV
  val workbenchGoogleMocks: ModuleID =  "org.broadinstitute.dsde.workbench" %% "workbench-google" % workbenchGoogleV % "test" classifier "tests"
  // workbenchGoogle2 excludes slf4j because it pulls in too advanced a version
  val workbenchGoogle2: ModuleID =      "org.broadinstitute.dsde.workbench" %% "workbench-google2" % workbenchGoogle2V excludeAll(excludeSlf4j)
  val workbenchGoogle2Tests: ModuleID = "org.broadinstitute.dsde.workbench" %% "workbench-google2" % workbenchGoogle2V % "test" classifier "tests"
  val workbenchNotifications: ModuleID = "org.broadinstitute.dsde.workbench" %% "workbench-notifications" % workbenchNotificationsV excludeAll(excludeWorkbenchGoogle)
  val workbenchOauth2: ModuleID = "org.broadinstitute.dsde.workbench" %% "workbench-oauth2" % workbenchOauth2V
  val workbenchOauth2Tests: ModuleID = "org.broadinstitute.dsde.workbench" %% "workbench-oauth2" % workbenchOauth2V % "test" classifier "tests"

  val googleStorageLocal: ModuleID = "com.google.cloud" % "google-cloud-nio" % "0.127.15" % "test"

  val workbenchUtil: ModuleID = "org.broadinstitute.dsde.workbench" %% "workbench-util" % s"0.10-${workbenchLibsHash}"

  val circeYAML: ModuleID = "io.circe" %% "circe-yaml" % "1.15.0"

  def excludeOpenTelemetry = ExclusionRule("io.opentelemetry.instrumentation")
  def clientLibExclusions(m: ModuleID): ModuleID = m.excludeAll(excludeOpenTelemetry)

  def excludeSpringBoot = ExclusionRule("org.springframework.boot")
  def excludeSpringAop = ExclusionRule("org.springframework.spring-aop")
  def excludeSpringData = ExclusionRule("org.springframework.data")
  def excludeSpringFramework = ExclusionRule("org.springframework")
  def excludeOpenCensus = ExclusionRule("io.opencensus")
  def excludeGoogleFindBugs = ExclusionRule("com.google.code.findbugs")
  def excludeBroadWorkbench = ExclusionRule("org.broadinstitute.dsde.workbench")
  def excludeSlf4j = ExclusionRule("org.slf4j")
  // "Terra Common Lib" Exclusions:
  def tclExclusions(m: ModuleID): ModuleID = m.excludeAll(excludeSpringBoot, excludeSpringAop, excludeSpringData, excludeSpringFramework, excludeOpenCensus, excludeGoogleFindBugs, excludeBroadWorkbench, excludePostgresql, excludeSnakeyaml, excludeSlf4j)

  val workspaceManager = clientLibExclusions("bio.terra" % "workspace-manager-client" % "0.254.1111-SNAPSHOT")
  val dataRepo = clientLibExclusions("bio.terra" % "datarepo-jakarta-client" % "1.568.0-SNAPSHOT")
  val resourceBufferService = clientLibExclusions("bio.terra" % "terra-resource-buffer-client" % "0.198.42-SNAPSHOT")
  val billingProfileManager = clientLibExclusions("bio.terra" % "billing-profile-manager-client" % "0.1.544-SNAPSHOT")
  val terraCommonLib = tclExclusions(clientLibExclusions("bio.terra" % "terra-common-lib" % "0.1.23-SNAPSHOT" classifier "plain"))
  val sam: ModuleID = clientLibExclusions("org.broadinstitute.dsde.workbench" %% "sam-client" % "0.1-70fda75")
  val leonardo: ModuleID = "org.broadinstitute.dsde.workbench" % "leonardo-client_2.13" % "1.3.6-2e87300"

  // OpenTelemetry
  val openTelemetryInstrumentationVersion = "2.0.0"
  val otelInstrumentationResources: ModuleID =
    "io.opentelemetry.instrumentation" % "opentelemetry-resources" % (openTelemetryInstrumentationVersion + "-alpha")

  // Google cloud open telemetry exporters
  var gcpOpenTelemetryExporterVersion = "0.27.0"
  var googleTraceExporter: ModuleID = "com.google.cloud.opentelemetry" % "exporter-trace" % gcpOpenTelemetryExporterVersion

  val kindProjector = compilerPlugin(("org.typelevel" %% "kind-projector" % "0.13.3").cross(CrossVersion.full))
  val betterMonadicFor = compilerPlugin("com.olegpy" %% "better-monadic-for" % "0.3.1")

  val openApiParser: ModuleID = "io.swagger.parser.v3" % "swagger-parser-v3" % "2.1.22"

  // Overrides for transitive dependencies. These apply - via Settings.scala - to all projects in this codebase.
  // These are overrides only; if the direct dependencies stop including any of these, they will not be included
  // in Rawls by being listed here.
  // One reason to specify an override here is to avoid static-analysis security warnings.
  val transitiveDependencyOverrides = Seq(
    //Override for reactor-netty to address CVE-2023-34054 and CVE-2023-34062
    "io.projectreactor.netty"       % "reactor-netty-http"    % "1.0.39",
    // override commons-codec to address a non-CVE warning from DefectDojo
    "commons-codec"                 % "commons-codec"         % "1.16.1"
  )

  val extraOpenTelemetryDependencies = Seq(
    otelInstrumentationResources
  )

  val metricsDependencies = Seq(
    metricsScala,
    metricsStatsd,
    akkaHttp,
    akkaStream,
    scalatest,
    mockito
  )

  val googleDependencies = Seq(

    accessContextManager,

    akkaHttpSprayJson,
    akkaHttp,
    akkaStream,
    akkaActor,
    akkaHttpTestKit,
    scalatest,

    googleCloudBilling,
    googleGenomics,
    googleLifeSciences,
    googleStorage,
    googleCloudResourceManager,
    googleIam,
    googleIamCredentials,
    googleCompute,
    googlePubSub,
    googleGuava
  )

  val google2Dependencies = Seq(
    workbenchGoogle2,
    workbenchGoogle2Tests,
  )

  val utilDependencies = Seq(
    scalaLogging,
    akkaActor,
    cats,
    akkaHttpTestKit,
    scalatest,
    akkaTestKit,
    mockito
  )

  val modelDependencies = Seq(
    // I am not certain why I need jackson-core here but IntelliJ is confused without it and tests don't run
    workbenchModel,
    jacksonCore,
    akkaHttpSprayJson,
    akkaHttp,
    akkaStream,
    jodaTime,
    jodaConvert,
    scalaLogging,
    googleApiClient,
    scalaUri,
    workspaceManager,
    scalatest
  )

  val rawlsCoreDependencies: Seq[ModuleID] = modelDependencies ++ googleDependencies ++ google2Dependencies ++ extraOpenTelemetryDependencies ++ Seq(
    typesafeConfig,
    sentryLogback,
    slick,
    slickHikariCP,
    akkaHttp,
    akkaStream,
    webjarsLocator,
    circeYAML,
    commonsJEXL,
    cromwellClient,
    cats,
    mysqlConnector,
    liquibaseCore,
    logbackClassic,
    akkaActorTyped,
    akkaActorTestKitTyped,
    akkaTestKit,
    akkaHttpTestKit,
    mockserverNetty,
    mockito,
    breeze,
    workbenchModel,
    workbenchNotifications,
    workbenchGoogle,
    googleStorageLocal,
    workbenchGoogleMocks,
    workbenchUtil,
    ficus,
    apacheCommonsIO,
    workspaceManager,
    dataRepo,
    antlrParser,
    resourceBufferService,
    billingProfileManager,
    kindProjector,
    betterMonadicFor,
    workbenchOauth2,
    workbenchOauth2Tests,
    terraCommonLib,
    sam,
    leonardo,
    jakartaWsRs,
    openApiParser,
    jerseyJnhConnector
  )

  val pact4sV = "0.10.0"
  val pact4sScalaTest = "io.github.jbwheatley" %% "pact4s-scalatest" % pact4sV % Test
  val pact4sCirce = "io.github.jbwheatley" %% "pact4s-circe" % pact4sV

  val pact4sDependencies = Seq(
    pact4sScalaTest,
    pact4sCirce
  )
}<|MERGE_RESOLUTION|>--- conflicted
+++ resolved
@@ -62,13 +62,8 @@
   val jodaTime: ModuleID =        "joda-time"                     % "joda-time"             % "2.12.7"
   val jodaConvert: ModuleID =     "org.joda"                      % "joda-convert"          % "2.2.3"
   val typesafeConfig: ModuleID =  "com.typesafe"                  % "config"                % "1.4.3"
-<<<<<<< HEAD
-  val sentryLogback: ModuleID =   "io.sentry"                     % "sentry-logback"        % "7.7.0"
+  val sentryLogback: ModuleID =   "io.sentry"                     % "sentry-logback"        % "7.9.0"
   val webjarsLocator: ModuleID =  "org.webjars"                   % "webjars-locator"       % "0.52"
-=======
-  val sentryLogback: ModuleID =   "io.sentry"                     % "sentry-logback"        % "7.9.0"
-  val webjarsLocator: ModuleID =  "org.webjars"                   % "webjars-locator"       % "0.50"
->>>>>>> a3cfe51b
   val commonsJEXL: ModuleID =     "org.apache.commons"            % "commons-jexl"          % "2.1.1"
   val cats: ModuleID =            "org.typelevel"                 %% "cats-core"                 % "2.10.0"
   val logbackClassic: ModuleID =  "ch.qos.logback"                % "logback-classic"       % "1.5.6"
