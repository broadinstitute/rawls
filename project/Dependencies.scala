--- conflicted
+++ resolved
@@ -82,11 +82,7 @@
   val mysqlConnector: ModuleID =  "mysql"                         % "mysql-connector-java"  % "8.0.30"
   val liquibaseCore: ModuleID =   "org.liquibase"                 % "liquibase-core"        % "4.17.2"
 
-<<<<<<< HEAD
-  val workbenchLibsHash = "30dd5daa-SNAP"
-=======
   val workbenchLibsHash = "5cb39b95-SNAP"
->>>>>>> eeda1931
 
   val workbenchModelV  = s"0.15-${workbenchLibsHash}"
   val workbenchGoogleV = s"0.24-${workbenchLibsHash}"
