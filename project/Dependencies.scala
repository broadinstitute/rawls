--- conflicted
+++ resolved
@@ -82,11 +82,7 @@
   val mysqlConnector: ModuleID =  "mysql"                         % "mysql-connector-java"  % "8.0.30"
   val liquibaseCore: ModuleID =   "org.liquibase"                 % "liquibase-core"        % "4.17.2"
 
-<<<<<<< HEAD
   val workbenchLibsHash = "f0ee838"
-=======
-  val workbenchLibsHash = "867ff8b"
->>>>>>> a7bd4969
 
   val workbenchModelV  = s"0.15-${workbenchLibsHash}"
   val workbenchGoogleV = s"0.24-${workbenchLibsHash}"
