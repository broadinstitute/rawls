import sbt._

object Dependencies {
  val akkaV = "2.6.17"
  val akkaHttpV = "10.2.9"
  val slickV = "3.3.2"

  val googleV = "1.31.0"
  val olderGoogleV = "1.20.0"   // TODO why do we have two google versions?  GAWB-2149

  def excludeGuavaJDK5(m: ModuleID): ModuleID = m.exclude("com.google.guava", "guava-jdk5")

  val slick: ModuleID =         "com.typesafe.slick" %% "slick"           % slickV
  val slickHikariCP: ModuleID = "com.typesafe.slick" %% "slick-hikaricp"  % slickV

  val excludeAkkaActor =        ExclusionRule(organization = "com.typesafe.akka", name = "akka-actor_2.12")
  val excludeAkkaStream =       ExclusionRule(organization = "com.typesafe.akka", name = "akka-stream_2.12")

  val excludeBouncyCastle =     ExclusionRule(organization = "org.bouncycastle", name = s"bcprov-jdk15on")
  val excludeProtobufJavalite = ExclusionRule(organization = "com.google.protobuf", name = "protobuf-javalite")

  val akkaActor: ModuleID =             "com.typesafe.akka" %% "akka-actor"               % akkaV
  val akkaActorTyped: ModuleID =        "com.typesafe.akka" %% "akka-actor-typed"         % akkaV
  val akkaStream: ModuleID =            "com.typesafe.akka" %% "akka-stream"              % akkaV
  val akkaContrib: ModuleID =           "com.typesafe.akka" %% "akka-contrib"             % akkaV
  val akkaSlf4j: ModuleID =             "com.typesafe.akka" %% "akka-slf4j"               % akkaV
  val akkaHttp: ModuleID =              "com.typesafe.akka" %% "akka-http"                % akkaHttpV           excludeAll(excludeAkkaActor, excludeAkkaStream)
  val akkaHttpSprayJson: ModuleID =     "com.typesafe.akka" %% "akka-http-spray-json"     % akkaHttpV
  val akkaActorTestKitTyped: ModuleID = "com.typesafe.akka" %% "akka-actor-testkit-typed" % akkaV     % "test"
  val akkaTestKit: ModuleID =           "com.typesafe.akka" %% "akka-testkit"             % akkaV     % "test"
  val akkaHttpTestKit: ModuleID =       "com.typesafe.akka" %% "akka-http-testkit"        % akkaHttpV % "test"

  // This version of `cromwell-client` was packaged by `sbt` running on Scala 2.12 but actually contains only Java
  // classes (generated from OpenAPI YAML) that were not compiled against any version of the Scala library.
  // `cromwell-client` is therefore referenced here as a Java artifact with "_2.12" incorporated into its name,
  // allowing for Rawls to upgrade its Scala version without requiring any changes to this artifact.
  val cromwellClient: ModuleID =    "org.broadinstitute.cromwell" % "cromwell-client_2.12" % "0.1-8b413b45f-SNAP"

  val googleApiClient: ModuleID =             excludeGuavaJDK5("com.google.api-client"  % "google-api-client"                         % googleV)
  val googleCloudBilling: ModuleID =          excludeGuavaJDK5("com.google.apis"        % "google-api-services-cloudbilling"          % ("v1-rev20210322-" + googleV))
  val googleGenomics: ModuleID =              excludeGuavaJDK5("com.google.apis"        % "google-api-services-genomics"              % ("v2alpha1-rev20210605-" + googleV))
  val googleLifeSciences: ModuleID =          excludeGuavaJDK5("com.google.apis"        % "google-api-services-lifesciences"          % ("v2beta-rev20210527-" + googleV))
  val googleStorage: ModuleID =               excludeGuavaJDK5("com.google.apis"        % "google-api-services-storage"               % ("v1-rev20210127-" + googleV))
  val googleCloudResourceManager: ModuleID =  excludeGuavaJDK5("com.google.apis"        % "google-api-services-cloudresourcemanager"  % ("v1-rev20210613-" + googleV))
  val googleIam: ModuleID =                   excludeGuavaJDK5("com.google.apis"        % "google-api-services-iam"                   % ("v1-rev20210211-" + googleV))
  val googleIamCredentials: ModuleID =        excludeGuavaJDK5("com.google.apis"        % "google-api-services-iamcredentials"        % ("v1-rev20210326-" + googleV))

  val googleCompute: ModuleID =           "com.google.apis"   % "google-api-services-compute"           % ("v1-rev72-" + olderGoogleV)
  val googleAdminDirectory: ModuleID =    "com.google.apis"   % "google-api-services-admin-directory"   % ("directory_v1-rev53-" + olderGoogleV)
  val googlePlus: ModuleID =              "com.google.apis"   % "google-api-services-plus"              % ("v1-rev381-" + olderGoogleV)
  val googleOAuth2: ModuleID =            "com.google.apis"   % "google-api-services-oauth2"            % ("v1-rev112-" + olderGoogleV)
  val googlePubSub: ModuleID =            "com.google.apis"   % "google-api-services-pubsub"            % ("v1-rev20210322-" + googleV)
  val googleServicemanagement: ModuleID = "com.google.apis"   % "google-api-services-servicemanagement" % ("v1-rev20210604-" + googleV)
  val googleDeploymentManager: ModuleID = "com.google.apis"   % "google-api-services-deploymentmanager" % ("v2beta-rev20210311-" + googleV)
  val googleGuava: ModuleID =             "com.google.guava"  % "guava" % "19.0"

  val googleRpc: ModuleID =               "io.grpc" % "grpc-core" % "1.33.1"
  val googleRpcNettyShaded: ModuleID =    "io.grpc" % "grpc-netty-shaded" % "1.33.1"
  val googleCloudCoreGrpc: ModuleID =     "com.google.cloud" % "google-cloud-core-grpc" % "1.93.6"

  val googleAutoValue: ModuleID =         "com.google.auto.value" % "auto-value-annotations" % "1.7.4"

  val googleOAuth2too: ModuleID = "com.google.auth" % "google-auth-library-oauth2-http" % "0.9.0"

  // metrics-scala transitively pulls in io.dropwizard.metrics:metrics-core
  val metricsScala: ModuleID =       "nl.grons"              %% "metrics4-scala"    % "4.1.9"
  val metricsStatsd: ModuleID =      "com.readytalk"         %  "metrics3-statsd"  % "4.2.0"

  val scalaLogging: ModuleID =    "com.typesafe.scala-logging"    %% "scala-logging"        % "3.9.4"
  val jacksonCore: ModuleID =     "com.fasterxml.jackson.core"    % "jackson-core"          % "2.8.10"
<<<<<<< HEAD
  val jodaTime: ModuleID =        "joda-time"                     % "joda-time"             % "2.9.4"
  val jodaConvert: ModuleID =     "org.joda"                      % "joda-convert"          % "1.8"
  val typesafeConfig: ModuleID =  "com.typesafe"                  % "config"                % "1.4.2"
=======
  val jodaTime: ModuleID =        "joda-time"                     % "joda-time"             % "2.9.9"
  val jodaConvert: ModuleID =     "org.joda"                      % "joda-convert"          % "1.9.2"
  val typesafeConfig: ModuleID =  "com.typesafe"                  % "config"                % "1.4.1"
>>>>>>> d1ab9a87
  val sentryLogback: ModuleID =   "io.sentry"                     % "sentry-logback"        % "1.7.30"
  val webjarsLocator: ModuleID =  "org.webjars"                   % "webjars-locator"       % "0.40"
  val commonsJEXL: ModuleID =     "org.apache.commons"            % "commons-jexl"          % "2.1.1"
  val commonsCodec: ModuleID =    "commons-codec"                 % "commons-codec"         % "1.15"   // upgrading a transitive dependency to avoid security warnings
  val httpClient: ModuleID =      "org.apache.httpcomponents"     % "httpclient"            % "4.5.13" // upgrading a transitive dependency to avoid security warnings
  val jerseyClient: ModuleID =    "org.glassfish.jersey.core"     % "jersey-client"         % "2.35"   // upgrading a transitive dependency to avoid security warnings
  val cats: ModuleID =            "org.typelevel"                 %% "cats-core"                 % "2.6.1"
  val logbackClassic: ModuleID =  "ch.qos.logback"                % "logback-classic"       % "1.2.11"
  val scalaUri: ModuleID =        "io.lemonlabs"                  %% "scala-uri"            % "3.0.0"
  val scalatest: ModuleID =       "org.scalatest"                 %% "scalatest"            % "3.2.11" % "test"
  val mockito: ModuleID =         "org.scalatestplus"             %% "mockito-4-2"          % "3.2.11.0" % Test
  val mockserverNetty: ModuleID = "org.mock-server"               % "mockserver-netty"      % "5.11.2" % "test"
  val breeze: ModuleID =          "org.scalanlp"                  %% "breeze"               % "1.2" % "test"
  val ficus: ModuleID =           "com.iheart"                    %% "ficus"                % "1.5.1"
  val apacheCommonsIO: ModuleID = "commons-io"                    % "commons-io"            % "2.6"
  val antlrParser: ModuleID =     "org.antlr"                     % "antlr4-runtime"        % "4.8-1"

  /* mysql-connector-java > 8.0.22 is incompatible with liquibase-core < 4.3.1. See:
      - https://github.com/liquibase/liquibase/issues/1639
      - https://dev.mysql.com/doc/relnotes/connector-j/8.0/en/news-8-0-23.html
     the end result of this incompatibility is that attempting to run Rawls' liquibase on an already-initialized database
     will throw an error "java.lang.ClassCastException: class java.time.LocalDateTime cannot be cast to class java.lang.String".
     This only occurs on already-initialized databases; it does not happen when liquibase is run the first time on an
     empty DB.

     The behavior change in mysql-connector-java between 8.0.22 and 8.0.23 needs to be assessed to see if it will cause
     any issues elsewhere in Rawls before upgrading.
   */
  val mysqlConnector: ModuleID =  "mysql"                         % "mysql-connector-java"  % "8.0.22"
  val liquibaseCore: ModuleID =   "org.liquibase"                 % "liquibase-core"        % "3.10.3"

  val workbenchLibsHash = "3343121"

  val workbenchModelV  = s"0.15-${workbenchLibsHash}"
  val workbenchGoogleV = s"0.21-${workbenchLibsHash}"
  val workbenchGoogle2V = s"0.24-${workbenchLibsHash}"
  val workbenchOauth2V = s"0.2-${workbenchLibsHash}"

  val workbenchModel: ModuleID = "org.broadinstitute.dsde.workbench" %% "workbench-model"  % workbenchModelV
  val workbenchGoogle: ModuleID =       "org.broadinstitute.dsde.workbench" %% "workbench-google" % workbenchGoogleV
  val workbenchGoogleMocks: ModuleID =  "org.broadinstitute.dsde.workbench" %% "workbench-google" % workbenchGoogleV % "test" classifier "tests"
  val workbenchGoogle2: ModuleID =      "org.broadinstitute.dsde.workbench" %% "workbench-google2" % workbenchGoogle2V
  val workbenchGoogle2Tests: ModuleID = "org.broadinstitute.dsde.workbench" %% "workbench-google2" % workbenchGoogle2V % "test" classifier "tests"
  val workbenchOauth2: ModuleID = "org.broadinstitute.dsde.workbench" %% "workbench-oauth2" % workbenchOauth2V
  val workbenchOauth2Tests: ModuleID = "org.broadinstitute.dsde.workbench" %% "workbench-oauth2" % workbenchOauth2V % "test" classifier "tests"
  val googleStorageLocal: ModuleID = "com.google.cloud" % "google-cloud-nio" % "0.122.11" % "test"

  val workbenchUtil: ModuleID = "org.broadinstitute.dsde.workbench" %% "workbench-util" % s"0.6-${workbenchLibsHash}"

  val circeYAML: ModuleID = "io.circe" %% "circe-yaml" % "0.13.1"

  val accessContextManager = "com.google.apis" % "google-api-services-accesscontextmanager" % "v1-rev20210319-1.31.0"

  // should we prefer jakarta over javax.xml?
  def excludeJakartaActivationApi = ExclusionRule("jakarta.activation", "jakarta.activation-api")
  def excludeJakartaXmlBindApi = ExclusionRule("jakarta.xml.bind", "jakarta.xml.bind-api")
  def excludeJakarta(m: ModuleID): ModuleID = m.excludeAll(excludeJakartaActivationApi, excludeJakartaXmlBindApi)

  val workspaceManager = excludeJakarta("bio.terra" % "workspace-manager-client" % "0.254.208-SNAPSHOT")
  val dataRepo = excludeJakarta("bio.terra" % "datarepo-client" % "1.41.0-SNAPSHOT")
  val dataRepoJersey = "org.glassfish.jersey.inject" % "jersey-hk2" % "2.32"
  val resourceBufferService = excludeJakarta("bio.terra" % "terra-resource-buffer-client" % "0.4.3-SNAPSHOT")

  val opencensusScalaCode: ModuleID = "com.github.sebruck" %% "opencensus-scala-core" % "0.7.2"
  val opencensusAkkaHttp: ModuleID = "com.github.sebruck" %% "opencensus-scala-akka-http" % "0.7.2"
  val opencensusStackDriverExporter: ModuleID = "io.opencensus" % "opencensus-exporter-trace-stackdriver" % "0.28.3" excludeAll(excludeProtobufJavalite)
  val opencensusLoggingExporter: ModuleID = "io.opencensus" % "opencensus-exporter-trace-logging"     % "0.28.3"

  val kindProjector = compilerPlugin(("org.typelevel" %% "kind-projector" % "0.13.2").cross(CrossVersion.full))
  val betterMonadicFor = compilerPlugin("com.olegpy" %% "better-monadic-for" % "0.3.1")

  val openCensusDependencies = Seq(
    opencensusScalaCode,
    opencensusAkkaHttp,
    opencensusStackDriverExporter,
    opencensusLoggingExporter
  )

  val metricsDependencies = Seq(
    metricsScala,
    metricsStatsd,
    akkaHttp,
    akkaStream,
    scalatest,
    mockito
  )

  val googleDependencies = metricsDependencies ++ Seq(

    accessContextManager,

    akkaHttpSprayJson,
    akkaHttp,
    akkaStream,
    akkaActor,
    akkaHttpTestKit,
    scalatest,

    googleCloudBilling,
    googleGenomics,
    googleLifeSciences,
    googleStorage,
    googleCloudResourceManager,
    googleIam,
    googleIamCredentials,
    googleCompute,
    googleAdminDirectory,
    googlePlus,
    googleOAuth2,
    googleOAuth2too,
    googlePubSub,
    googleServicemanagement,
    googleDeploymentManager,
    googleGuava
  )

  // google2 lib requires specific versions of rpc libs:
  val google2Dependencies = Seq(
    workbenchGoogle2,
    googleCloudCoreGrpc,
    googleRpc,
    googleRpcNettyShaded,
    workbenchGoogle2Tests,
    googleAutoValue // workbench-libs/google2 fails to correctly pull this as a dependency, so we do it manually
  )

  val utilDependencies = Seq(
    scalaLogging,
    akkaActor,
    cats,
    akkaHttpTestKit,
    scalatest,
    akkaTestKit,
    mockito
  )

  val modelDependencies = Seq(
    // I am not certain why I need jackson-core here but IntelliJ is confused without it and tests don't run
    workbenchModel,
    jacksonCore,
    akkaHttpSprayJson,
    akkaHttp,
    akkaStream,
    jodaTime,
    jodaConvert,
    scalaLogging,
    commonsCodec,
    httpClient,
    googleApiClient,
    scalaUri,
    workspaceManager,
    jerseyClient,
    scalatest
  )

  val rawlsCoreDependencies: Seq[ModuleID] = modelDependencies ++ googleDependencies ++ google2Dependencies ++ metricsDependencies ++ openCensusDependencies ++ Seq(
    typesafeConfig,
    sentryLogback,
    slick,
    slickHikariCP,
    akkaHttp,
    akkaStream,
    webjarsLocator,
    circeYAML,
    commonsCodec,
    commonsJEXL,
    cromwellClient,
    cats,
    mysqlConnector,
    liquibaseCore,
    logbackClassic,
    akkaActorTyped,
    akkaActorTestKitTyped,
    akkaTestKit,
    akkaHttpTestKit,
    mockserverNetty,
    mockito,
    breeze,
    workbenchModel,
    workbenchGoogle,
    googleStorageLocal,
    workbenchGoogleMocks,
    workbenchUtil,
    ficus,
    apacheCommonsIO,
    workspaceManager,
    jerseyClient,
    dataRepo,
    dataRepoJersey,
    antlrParser,
    resourceBufferService,
    kindProjector,
    betterMonadicFor,
    workbenchOauth2,
    workbenchOauth2Tests
  )
}<|MERGE_RESOLUTION|>--- conflicted
+++ resolved
@@ -68,15 +68,9 @@
 
   val scalaLogging: ModuleID =    "com.typesafe.scala-logging"    %% "scala-logging"        % "3.9.4"
   val jacksonCore: ModuleID =     "com.fasterxml.jackson.core"    % "jackson-core"          % "2.8.10"
-<<<<<<< HEAD
-  val jodaTime: ModuleID =        "joda-time"                     % "joda-time"             % "2.9.4"
-  val jodaConvert: ModuleID =     "org.joda"                      % "joda-convert"          % "1.8"
-  val typesafeConfig: ModuleID =  "com.typesafe"                  % "config"                % "1.4.2"
-=======
   val jodaTime: ModuleID =        "joda-time"                     % "joda-time"             % "2.9.9"
   val jodaConvert: ModuleID =     "org.joda"                      % "joda-convert"          % "1.9.2"
   val typesafeConfig: ModuleID =  "com.typesafe"                  % "config"                % "1.4.1"
->>>>>>> d1ab9a87
   val sentryLogback: ModuleID =   "io.sentry"                     % "sentry-logback"        % "1.7.30"
   val webjarsLocator: ModuleID =  "org.webjars"                   % "webjars-locator"       % "0.40"
   val commonsJEXL: ModuleID =     "org.apache.commons"            % "commons-jexl"          % "2.1.1"
