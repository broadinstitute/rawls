--- conflicted
+++ resolved
@@ -62,15 +62,9 @@
   val metricsStatsd: ModuleID =      "com.readytalk"         %  "metrics3-statsd"  % "4.2.0"
 
   val scalaLogging: ModuleID =    "com.typesafe.scala-logging"    %% "scala-logging"        % "3.9.5"
-<<<<<<< HEAD
-  val jacksonCore: ModuleID =     "com.fasterxml.jackson.core"    % "jackson-core"          % "2.13.3"
-  val jodaTime: ModuleID =        "joda-time"                     % "joda-time"             % "2.11.0"
-  val jodaConvert: ModuleID =     "org.joda"                      % "joda-convert"          % "2.2.3"
-=======
   val jacksonCore: ModuleID =     "com.fasterxml.jackson.core"    % "jackson-core"          % "2.13.5"
   val jodaTime: ModuleID =        "joda-time"                     % "joda-time"             % "2.11.2"
-  val jodaConvert: ModuleID =     "org.joda"                      % "joda-convert"          % "2.2.2"
->>>>>>> 45f8e070
+  val jodaConvert: ModuleID =     "org.joda"                      % "joda-convert"          % "2.2.3"
   val typesafeConfig: ModuleID =  "com.typesafe"                  % "config"                % "1.4.2"
   val sentryLogback: ModuleID =   "io.sentry"                     % "sentry-logback"        % "6.16.0"
   val webjarsLocator: ModuleID =  "org.webjars"                   % "webjars-locator"       % "0.46"
