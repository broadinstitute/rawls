import sbtassembly.{MergeStrategy, PathList}

object Merging {
  def customMergeStrategy(oldStrategy: (String) => MergeStrategy): (String => MergeStrategy) = {
    case x if x.endsWith("Resource$AuthenticationType.class") => MergeStrategy.first
    case x if x.endsWith("module-info.class")                 => MergeStrategy.discard
    // For bouncycastle merge error:
    // [error] Deduplicate found different file contents in the following:
    // [error]   Jar name = bcpkix-jdk18on-1.78.jar, jar org = org.bouncycastle, entry target = META-INF/versions/9/OSGI-INF/MANIFEST.MF
    // [error]   Jar name = bcprov-jdk18on-1.78.jar, jar org = org.bouncycastle, entry target = META-INF/versions/9/OSGI-INF/MANIFEST.MF
    // [error]   Jar name = bcutil-jdk18on-1.78.jar, jar org = org.bouncycastle, entry target = META-INF/versions/9/OSGI-INF/MANIFEST.MF
    case "META-INF/versions/9/OSGI-INF/MANIFEST.MF" => MergeStrategy.first
    // For source bouncycastle files
    case x if x.contains("bouncycastle") => MergeStrategy.first
    // For the following error:
    // [error] java.lang.RuntimeException: deduplicate: different file contents found in the following:
    // [error] /root/.cache/coursier/v1/https/repo1.maven.org/maven2/com/google/protobuf/protobuf-java/3.11.4/protobuf-java-3.11.4.jar:google/protobuf/field_mask.proto
    // [error] /root/.cache/coursier/v1/https/repo1.maven.org/maven2/com/typesafe/akka/akka-protobuf-v3_2.12/2.6.5/akka-protobuf-v3_2.12-2.6.5.jar:google/protobuf/field_mask.proto
    case PathList("google", "protobuf", _ @_*) => MergeStrategy.first
    // [error] /home/sbtuser/.cache/coursier/v1/https/repo1.maven.org/maven2/org/scala-lang/scala-library/2.12.15/scala-library-2.12.15.jar:scala/annotation/nowarn.class
    case PathList("scala", "annotation", _ @_*)          => MergeStrategy.first
    case PathList("javax", "ws", "rs", _ @_*)            => MergeStrategy.first
    case "version.conf"                                  => MergeStrategy.concat
    case "logback.xml"                                   => MergeStrategy.first
    case x if x.endsWith("kotlin_module")                => MergeStrategy.first
    case x if x.endsWith("io.netty.versions.properties") => MergeStrategy.concat
    case x if x.endsWith("arrow-git.properties")         => MergeStrategy.concat
<<<<<<< HEAD
    case PathList("javax", "servlet", _ @_*)             => MergeStrategy.first // This should be resolved in dependencies
    case PathList("mozilla", _ @_*)                      => MergeStrategy.first // This should be resolved in dependencies
=======
    case x if x.endsWith("aot.factories")                => MergeStrategy.first
    case x if x.endsWith("public-suffix-list.txt")       => MergeStrategy.first
>>>>>>> f7a7970f
    case x                                               => oldStrategy(x)
  }
}<|MERGE_RESOLUTION|>--- conflicted
+++ resolved
@@ -25,13 +25,8 @@
     case x if x.endsWith("kotlin_module")                => MergeStrategy.first
     case x if x.endsWith("io.netty.versions.properties") => MergeStrategy.concat
     case x if x.endsWith("arrow-git.properties")         => MergeStrategy.concat
-<<<<<<< HEAD
-    case PathList("javax", "servlet", _ @_*)             => MergeStrategy.first // This should be resolved in dependencies
-    case PathList("mozilla", _ @_*)                      => MergeStrategy.first // This should be resolved in dependencies
-=======
     case x if x.endsWith("aot.factories")                => MergeStrategy.first
     case x if x.endsWith("public-suffix-list.txt")       => MergeStrategy.first
->>>>>>> f7a7970f
     case x                                               => oldStrategy(x)
   }
 }