

[![Build Status](https://github.com/broadinstitute/rawls/workflows/Scala%20tests%20with%20coverage/badge.svg?branch=develop
)](https://travis-ci.com/broadinstitute/rawls?branch=develop)
[![Coverage Status](https://img.shields.io/codecov/c/gh/broadinstitute/rawls)](https://codecov.io/gh/broadinstitute/rawls)
[![License](https://img.shields.io/badge/License-BSD%203--Clause-green)](https://github.com/broadinstitute/rawls/blob/master/LICENSE.txt)

# rawls

1. The workspace/entity/submission/method config manager for Terra
2. Bill Rawls, Deputy Commissioner for Operations from *The Wire*:

![](http://vignette2.wikia.nocookie.net/thewire/images/b/b5/Rawls.jpg)

## Getting started


```sh
git clone git@github.com:broadinstitute/rawls.git
brew install git-secrets # if not already installed
cd rawls
sbt antlr4:antlr4Generate # Generates source code for IntellIJ IDEA
./minnie-kenny.sh -f
<<<<<<< HEAD
```

=======
./docker/run-mysql.sh start
export SBT_OPTS="-Xmx2G -Xms1G -Dmysql.host=localhost -Dmysql.port=3310"
sbt clean compile test
```

See the wiki for detailed documentation.


## Developer quick links:
* Swagger UI: https://rawls.dsde-dev.broadinstitute.org
* Jenkins: https://dsde-jenkins.broadinstitute.org/job/rawls-dev-build
* Running locally in docker https://github.com/broadinstitute/firecloud-develop
  * After having run `run-context/local/scripts/firecloud-setup.sh`, launch Rawls with `config/docker-rsync-local-rawls.sh`
  * To start "Back Rawls", include `BACK_RAWLS=true` (ie., `BACK_RAWLS=true sh ./config/docker-rsync-local-rawls.sh`)
  * If Docker containers started by `docker-rsync-local-rawls.sh` mysteriously terminate, try increasing your Docker memory. 

## Debugging in Intellij IDEA
You can attach Intellij's interactive debugger to Rawls running locally in a 
docker container configured via `run-context/local/scripts/firecloud-setup.sh` in 
[firecloud-develop](https://github.com/broadinstitute/firecloud-develop/blob/dev/run-context/local/README.md).

Add a "Remote JVM Debug" configuration that attaches to `localhost` on port `25050`.
See the link below for more detailed steps.
https://blog.jetbrains.com/idea/2019/04/debug-your-java-applications-in-docker-using-intellij-idea/

>>>>>>> 90a00b1e
## Unit Testing with MySQL in Docker
Ensure that docker is up to date and initialized.
Spin up mysql locally and validate that it is working:

```sh
./docker/run-mysql.sh start
```

Run tests.

```sh
export SBT_OPTS="-Xmx2G -Xms1G -Dmysql.host=localhost -Dmysql.port=3310"
sbt clean compile test
```

And when you're done, spin down mysql (it is also fine to leave it running for your next round of tests):

```sh
./docker/run-mysql.sh stop
```

## Running Locally

### Requirements:

* [Docker Desktop](https://www.docker.com/products/docker-desktop) (4GB+, 8GB recommended)
* Broad internal internet connection (or VPN, non-split recommended)
* Render the local configuration files. From the root of the [firecloud-develop](https://github.com/broadinstitute/firecloud-develop) repo, run:
```sh
sh run-context/local/scripts/firecloud-setup.sh
```
Note: this script will offer to set up configuration for several other services as well. You can skip those if you only want to set up configuration for Rawls. If this is your first time running Rawls or rendering congiguration files, you will want to run through the "Setup vault" step.

*  The `/etc/hosts` file on your machine must contain this entry (for calling Rawls endpoints):
```sh
127.0.0.1	local.broadinstitute.org
```

### Running:

After satisfying the above requirements, execute the following command from the root of the Rawls repo:

```sh
./config/docker-rsync-local-rawls.sh
```

If Rawls successfully starts up, you can now access the Rawls Swagger page: https://local.broadinstitute.org:20443/

### Useful Tricks:

#### Front & Back Rawls

By default, a locally run Rawls will boot as a "front" instance of Rawls. A front Rawls will serve all HTTP requests and can modify the database, but it will not do monitoring tasks such as submission monitoring, PFB imports, or Google billing project creation.

If you are developing a ticket that deals with any sort of monitoring or asynchronous features, you will likely want to boot your Rawls as a "back" instance, which will run a fully-featured instance of Rawls with monitoring tasks enabled. To boot your local instance as a "back" instance, run*:

```
BACK_RAWLS=true ./config/docker-rsync-local-rawls.sh
```

***Important**: It is highly recommended that use your own Cloud SQL instance when running an instance of back Rawls. See note below on database work.

#### Developing Database Schema Changes

If you are writing Liquibase migrations or doing database work, it is mandatory that you create your own Cloud SQL instance and develop against that. To point to your own CloudSQL instance, modify `/config/sqlproxy.env` accordingly



## Developer quick links:
* Swagger UI: https://rawls.dsde-dev.broadinstitute.org
* Jenkins: https://dsde-jenkins.broadinstitute.org/job/rawls-dev-build
* Running locally in docker https://github.com/broadinstitute/firecloud-develop

## Build Rawls docker image

Note: this may use more than 4.5 GB of Docker memory. If your Docker is not configured with enough memory (Docker for Mac defaults to 2GB), you may see a cryptic error messages saying `Killed`.
 
Build Rawls jar

```sh
./docker/build.sh jar
```

Build Rawls jar and docker image

```sh
./docker/build.sh jar -d build
```

## Publish rawls-model

Supported Scala versions: 2.12, 2.13

Running the `publishRelease.sh` script publishes a release of rawls-model, workbench-util and workbench-google to Artifactory. You should do this manually from the base directory of the repo when you change something in `model/src`, `util/src` or `google/src`.
- [Jenkins runs `publishSnapshot.sh` on every dev build](https://fc-jenkins.dsp-techops.broadinstitute.org/job/rawls-build/), but that makes "unofficial" `-SNAP` versions.

To publish a temporary or test version, use `publishSnapshot.sh` like so:

```sh
VAULT_TOKEN=$(cat ~/.vault-token) ARTIFACTORY_USERNAME=dsdejenkins ARTIFACTORY_PASSWORD=$(docker run -e VAULT_TOKEN=$VAULT_TOKEN broadinstitute/dsde-toolbox vault read -field=password secret/dsp/accts/artifactory/dsdejenkins) core/src/bin/publishSnapshot.sh
```

To publish an official release, you can run the following command:

```sh
VAULT_TOKEN=$(cat ~/.vault-token) ARTIFACTORY_USERNAME=dsdejenkins ARTIFACTORY_PASSWORD=$(docker run -e VAULT_TOKEN=$VAULT_TOKEN broadinstitute/dsde-toolbox vault read -field=password secret/dsp/accts/artifactory/dsdejenkins) core/src/bin/publishRelease.sh
```

You can view what is in the artifactory here: https://broadinstitute.jfrog.io/broadinstitute/webapp/#/home

After publishing:
* update [model/CHANGELOG.md](model/CHANGELOG.md) properly
* update the rawls-model dependency in the automation subdirectory, and ensure that sbt project is healthy
* update the rawls-model dependency in workbench-libs serviceTest, and ensure that sbt project is healthy


## Troubleshooting

If you get this error message: `java.lang.IllegalArgumentException: invalid flag: --release`:
* Run `java -version` and verify that you're running jdk11. If not, you will need to install / update your PATH.

For integration test issues, see [automation/README.md](automation/README.md).<|MERGE_RESOLUTION|>--- conflicted
+++ resolved
@@ -21,36 +21,8 @@
 cd rawls
 sbt antlr4:antlr4Generate # Generates source code for IntellIJ IDEA
 ./minnie-kenny.sh -f
-<<<<<<< HEAD
 ```
 
-=======
-./docker/run-mysql.sh start
-export SBT_OPTS="-Xmx2G -Xms1G -Dmysql.host=localhost -Dmysql.port=3310"
-sbt clean compile test
-```
-
-See the wiki for detailed documentation.
-
-
-## Developer quick links:
-* Swagger UI: https://rawls.dsde-dev.broadinstitute.org
-* Jenkins: https://dsde-jenkins.broadinstitute.org/job/rawls-dev-build
-* Running locally in docker https://github.com/broadinstitute/firecloud-develop
-  * After having run `run-context/local/scripts/firecloud-setup.sh`, launch Rawls with `config/docker-rsync-local-rawls.sh`
-  * To start "Back Rawls", include `BACK_RAWLS=true` (ie., `BACK_RAWLS=true sh ./config/docker-rsync-local-rawls.sh`)
-  * If Docker containers started by `docker-rsync-local-rawls.sh` mysteriously terminate, try increasing your Docker memory. 
-
-## Debugging in Intellij IDEA
-You can attach Intellij's interactive debugger to Rawls running locally in a 
-docker container configured via `run-context/local/scripts/firecloud-setup.sh` in 
-[firecloud-develop](https://github.com/broadinstitute/firecloud-develop/blob/dev/run-context/local/README.md).
-
-Add a "Remote JVM Debug" configuration that attaches to `localhost` on port `25050`.
-See the link below for more detailed steps.
-https://blog.jetbrains.com/idea/2019/04/debug-your-java-applications-in-docker-using-intellij-idea/
-
->>>>>>> 90a00b1e
 ## Unit Testing with MySQL in Docker
 Ensure that docker is up to date and initialized.
 Spin up mysql locally and validate that it is working:
@@ -172,4 +144,14 @@
 If you get this error message: `java.lang.IllegalArgumentException: invalid flag: --release`:
 * Run `java -version` and verify that you're running jdk11. If not, you will need to install / update your PATH.
 
-For integration test issues, see [automation/README.md](automation/README.md).+For integration test issues, see [automation/README.md](automation/README.md).
+
+
+## Debugging in Intellij IDEA
+You can attach Intellij's interactive debugger to Rawls running locally in a 
+docker container configured via `run-context/local/scripts/firecloud-setup.sh` in 
+[firecloud-develop](https://github.com/broadinstitute/firecloud-develop/blob/dev/run-context/local/README.md).
+
+Add a "Remote JVM Debug" configuration that attaches to `localhost` on port `25050`.
+See the link below for more detailed steps.
+https://blog.jetbrains.com/idea/2019/04/debug-your-java-applications-in-docker-using-intellij-idea/