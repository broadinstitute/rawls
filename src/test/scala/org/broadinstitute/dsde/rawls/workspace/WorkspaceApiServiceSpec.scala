--- conflicted
+++ resolved
@@ -89,14 +89,9 @@
   // TODO either use the default workspace, or use the custom workspace defined above - not both!
   initializeTestGraph()
 
-<<<<<<< HEAD
-  override def beforeAll() = MethodRepoMockServer.startServer
-
-  override def afterAll() = MethodRepoMockServer.stopServer
-=======
   override def beforeAll() = RemoteServicesMockServer.startServer
+
   override def afterAll() = RemoteServicesMockServer.stopServer
->>>>>>> f56e42b1
 
   "WorkspaceApi" should "return 201 for post to workspaces" in {
     Post(s"/workspaces", HttpEntity(ContentTypes.`application/json`, workspace.toJson.toString())) ~>
@@ -750,45 +745,6 @@
       }
   }
 
-<<<<<<< HEAD
-  it should "return 404 Not Found when submitting a job using a MethodConfiguration that doesn't exist in the workspace" in {
-    Post(s"/workspaces/${wsns}/${wsname}/jobs", HttpEntity(ContentTypes.`application/json`, JobDescription("dsde", "not there", "Pattern", "pattern1").toJson.toString)) ~>
-      addMockOpenAmCookie ~>
-      sealRoute(submitJobRoute) ~>
-      check {
-        assertResult(StatusCodes.NotFound) {
-          status
-        }
-      }
-  }
-
-  it should "return 404 Not Found when submitting a job using an Entity that doesn't exist in the workspace" in {
-    val mcName = MethodConfigurationName("three_step_1", "dsde", WorkspaceName(wsns, wsname))
-    val methodConf = MethodConfiguration(mcName.name, "Pattern", "dsde", "three_step", "1", Map.empty, Map("pattern" -> "String"), Map.empty, mcName.workspaceName, mcName.namespace)
-    Post(s"/workspaces/${wsns}/${wsname}/methodconfigs", HttpEntity(ContentTypes.`application/json`, methodConf.toJson.toString)) ~>
-      addMockOpenAmCookie ~>
-      sealRoute(createMethodConfigurationRoute) ~>
-      check {
-        assertResult(StatusCodes.Created) {
-          status
-        }
-      }
-    Post(s"/workspaces/${wsns}/${wsname}/jobs", HttpEntity(ContentTypes.`application/json`, JobDescription(mcName.namespace, mcName.name, "Pattern", "pattern1").toJson.toString)) ~>
-      addMockOpenAmCookie ~>
-      sealRoute(submitJobRoute) ~>
-      check {
-        assertResult(StatusCodes.NotFound) {
-          status
-        }
-      }
-  }
-
-  it should "return 201 Created when submitting a job" in {
-    val wsName = WorkspaceName(wsns, wsname)
-    val mcName = MethodConfigurationName("three_step", "dsde", wsName)
-    val methodConf = MethodConfiguration(mcName.name, "Pattern", "dsde", "three_step", "1", Map.empty, Map("pattern" -> "String"), Map.empty, mcName.workspaceName, mcName.namespace)
-    Post(s"/workspaces/${wsns}/${wsname}/methodconfigs", HttpEntity(ContentTypes.`application/json`, methodConf.toJson.toString)) ~>
-=======
   it should "return 404 Not Found when creating a submission using a MethodConfiguration that doesn't exist in the workspace" in {
     Post(s"/workspaces/${wsns}/${wsname}/submissions", HttpEntity(ContentTypes.`application/json`,SubmissionRequest("dsde","not there","Pattern","pattern1",None).toJson.toString)) ~>
       addMockOpenAmCookie ~>
@@ -814,7 +770,6 @@
     val mcName = MethodConfigurationName("three_step","dsde",wsName)
     val methodConf = MethodConfiguration(mcName.name,"Pattern","dsde","three_step","1",Map.empty,Map.empty,Map.empty,mcName.workspaceName,mcName.namespace)
     Post(s"/workspaces/${wsns}/${wsname}/methodconfigs", HttpEntity(ContentTypes.`application/json`,methodConf.toJson.toString)) ~>
->>>>>>> f56e42b1
       addMockOpenAmCookie ~>
       sealRoute(createMethodConfigurationRoute) ~>
       check {
@@ -825,22 +780,19 @@
     val entity = Entity("pattern1", "Pattern", Map("pattern" -> AttributeString("hello")), wsName)
     Post(s"/workspaces/${wsns}/${wsname}/entities", HttpEntity(ContentTypes.`application/json`, entity.toJson.toString)) ~>
       addMockOpenAmCookie ~>
-<<<<<<< HEAD
       sealRoute(createEntityRoute)
     check {
       assertResult(StatusCodes.Created) {
         status
       }
     }
-    Post(s"/workspaces/${wsns}/${wsname}/jobs", HttpEntity(ContentTypes.`application/json`, JobDescription(mcName.namespace, mcName.name, "Pattern", "pattern1").toJson.toString)) ~>
-      addMockOpenAmCookie ~>
-      sealRoute(submitJobRoute) ~>
-      check {
-        assertResult(StatusCodes.Created) {
-          status
-        }
-      }
-  }
+
+    Post(s"/workspaces/${wsns}/${wsname}/submissions", HttpEntity(ContentTypes.`application/json`,SubmissionRequest(mcName.namespace,mcName.name,"Pattern","pattern1",None).toJson.toString)) ~>
+      addMockOpenAmCookie ~>
+      sealRoute(submissionRoute) ~>
+      check { assertResult(StatusCodes.Created) {status} }
+  }
+
 
   val z1 = Entity("z1", "samples", Map("foo" -> AttributeString("x"), "bar" -> AttributeNumber(3), "splat" -> attributeList), WorkspaceName(wsns, wsname))
   val workspace2 = Workspace(
@@ -905,13 +857,5 @@
           status
         }
       }
-=======
-      sealRoute(createEntityRoute) ~>
-      check { assertResult(StatusCodes.Created) {status} }
-    Post(s"/workspaces/${wsns}/${wsname}/submissions", HttpEntity(ContentTypes.`application/json`,SubmissionRequest(mcName.namespace,mcName.name,"Pattern","pattern1",None).toJson.toString)) ~>
-      addMockOpenAmCookie ~>
-      sealRoute(submissionRoute) ~>
-      check { assertResult(StatusCodes.Created) {status} }
->>>>>>> f56e42b1
   }
 }