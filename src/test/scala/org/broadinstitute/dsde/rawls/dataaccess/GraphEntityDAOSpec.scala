--- conflicted
+++ resolved
@@ -293,7 +293,6 @@
     }
   }
 
-<<<<<<< HEAD
   val x1 = Entity("x1", "sampleSet", Map.empty, wsName)
 
   val workspace2 = Workspace(
@@ -332,9 +331,4 @@
     //verify that it wasn't copied into the workspace again
     assert(dao.list(workspace.namespace, workspace.name, "sampleSet", txn).toList.filter(entity => entity == x1).size == 1)
   }
-
-
-=======
->>>>>>> 373062b8
-
 }