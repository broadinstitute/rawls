package org.broadinstitute.dsde.rawls.webservice

import java.util.UUID
import org.broadinstitute.dsde.rawls.dataaccess._
import org.broadinstitute.dsde.rawls.model.AttributeUpdateOperations._
import org.broadinstitute.dsde.rawls.model.WorkspaceJsonSupport._
import org.broadinstitute.dsde.rawls.model._
import org.broadinstitute.dsde.rawls.openam.UserInfoDirectives
import org.broadinstitute.dsde.rawls.user.UserService
import org.broadinstitute.dsde.vault.common.util.ImplicitMagnet
import spray.http._
import spray.json._
import spray.routing._
import scala.concurrent.ExecutionContext
<<<<<<< HEAD
import org.broadinstitute.dsde.rawls.dataaccess.slick.TestData
=======
import org.broadinstitute.dsde.rawls.db.TestData
>>>>>>> 54558c9a

/**
 * Created by dvoet on 4/24/15.
 */
class WorkspaceApiServiceSpec extends ApiServiceSpec {
<<<<<<< HEAD
  import driver.api._
=======
  import org.broadinstitute.dsde.rawls.model.UserAuthJsonSupport._
>>>>>>> 54558c9a

  trait MockUserInfoDirectivesWithUser extends UserInfoDirectives {
    val user: String
    def requireUserInfo(magnet: ImplicitMagnet[ExecutionContext]): Directive1[UserInfo] = {
      // just return the cookie text as the common name
      user match {
        case "owner-access" => provide(UserInfo(user, OAuth2BearerToken("token"), 123, "123456789876543212345"))
        case "write-access" => provide(UserInfo(user, OAuth2BearerToken("token"), 123, "123456789876543212346"))
        case "read-access" => provide(UserInfo(user, OAuth2BearerToken("token"), 123, "123456789876543212347"))
        case "no-access" => provide(UserInfo(user, OAuth2BearerToken("token"), 123, "123456789876543212348"))
        case _ => provide(UserInfo(user, OAuth2BearerToken("token"), 123, "123456789876543212349"))
      }
    }
  }

  case class TestApiService(dataSource: SlickDataSource, user: String, gcsDAO: MockGoogleServicesDAO)(implicit val executionContext: ExecutionContext) extends ApiServices with MockUserInfoDirectivesWithUser

  def withApiServices(dataSource: SlickDataSource, user: String = "owner-access")(testCode: TestApiService => Any): Unit = {
    val apiService = new TestApiService(dataSource, user, new MockGoogleServicesDAO("test"))
    try {
      testCode(apiService)
    } finally {
      apiService.cleanupSupervisor
    }
  }

  def withTestDataApiServices(testCode: TestApiService => Any): Unit = {
    withDefaultTestDatabase { dataSource: SlickDataSource =>
      withApiServices(dataSource)(testCode)
    }
  }

  def withTestDataApiServicesAndUser(user: String)(testCode: TestApiService => Any): Unit = {
    withDefaultTestDatabase { dataSource: SlickDataSource =>
      withApiServices(dataSource, user)(testCode)
    }
  }

  def withEmptyWorkspaceApiServices(user: String)(testCode: TestApiService => Any): Unit = {
    withCustomTestDatabase(new EmptyWorkspace) { dataSource: SlickDataSource =>
      withApiServices(dataSource, user)(testCode)
    }
  }

  def withLockedWorkspaceApiServices(user: String)(testCode: TestApiService => Any): Unit = {
    withCustomTestDatabase(new LockedWorkspace) { dataSource: SlickDataSource =>
      withApiServices(dataSource, user)(testCode)
    }
  }

  class TestWorkspaces() extends TestData {
    val userOwner = RawlsUser(UserInfo("owner-access", OAuth2BearerToken("token"), 123, "123456789876543212345"))
    val userWriter = RawlsUser(UserInfo("writer-access", OAuth2BearerToken("token"), 123, "123456789876543212346"))
    val userReader = RawlsUser(UserInfo("reader-access", OAuth2BearerToken("token"), 123, "123456789876543212347"))

    val workspaceName = WorkspaceName("ns", "testworkspace")
    val workspaceOwnerGroup = makeRawlsGroup(s"${workspaceName} OWNER", Set(userOwner))
    val workspaceWriterGroup = makeRawlsGroup(s"${workspaceName} WRITER", Set(userWriter))
    val workspaceReaderGroup = makeRawlsGroup(s"${workspaceName} READER", Set(userReader))

    val workspace2Name = WorkspaceName("ns", "testworkspace2")
    val workspace2OwnerGroup = makeRawlsGroup(s"${workspace2Name} OWNER", Set.empty)
    val workspace2WriterGroup = makeRawlsGroup(s"${workspace2Name} WRITER", Set(userOwner))
    val workspace2ReaderGroup = makeRawlsGroup(s"${workspace2Name} READER", Set.empty)

<<<<<<< HEAD
    val workspace1Id = UUID.randomUUID().toString
    val workspace = Workspace(workspaceName.namespace, workspaceName.name, workspace1Id, "bucket1", testDate, testDate, "testUser", Map("a" -> AttributeString("x")),
      Map(WorkspaceAccessLevels.Owner -> workspaceOwnerGroup,
        WorkspaceAccessLevels.Write -> workspaceWriterGroup,
        WorkspaceAccessLevels.Read -> workspaceReaderGroup))

    val workspace2Id = UUID.randomUUID().toString
    val workspace2 = Workspace(workspace2Name.namespace, workspace2Name.name, workspace2Id, "bucket2", testDate, testDate, "testUser", Map("b" -> AttributeString("y")),
=======
    val workspace3Name = WorkspaceName("ns", "testworkspace3")
    val workspace3OwnerGroup = makeRawlsGroup(s"${workspace3Name} OWNER", Set.empty, Set.empty)
    val workspace3WriterGroup = makeRawlsGroup(s"${workspace3Name} WRITER", Set(userOwner), Set.empty)
    val workspace3ReaderGroup = makeRawlsGroup(s"${workspace3Name} READER", Set.empty, Set.empty)

    val defaultRealmGroup = makeRawlsGroup(s"Default Realm", Set.empty, Set.empty)

    val workspace = Workspace(workspaceName.namespace, workspaceName.name, None, "workspaceId1", "bucket1", testDate, testDate, "testUser", Map("a" -> AttributeString("x")),
      Map(WorkspaceAccessLevels.Owner -> workspaceOwnerGroup,
        WorkspaceAccessLevels.Write -> workspaceWriterGroup,
        WorkspaceAccessLevels.Read -> workspaceReaderGroup),
      Map(WorkspaceAccessLevels.Owner -> workspaceOwnerGroup,
        WorkspaceAccessLevels.Write -> workspaceWriterGroup,
        WorkspaceAccessLevels.Read -> workspaceReaderGroup))
    val workspace2 = Workspace(workspace2Name.namespace, workspace2Name.name, None, "workspaceId2", "bucket2", testDate, testDate, "testUser", Map("b" -> AttributeString("y")),
      Map(WorkspaceAccessLevels.Owner -> workspace2OwnerGroup,
        WorkspaceAccessLevels.Write -> workspace2WriterGroup,
        WorkspaceAccessLevels.Read -> workspace2ReaderGroup),
>>>>>>> 54558c9a
      Map(WorkspaceAccessLevels.Owner -> workspace2OwnerGroup,
        WorkspaceAccessLevels.Write -> workspace2WriterGroup,
        WorkspaceAccessLevels.Read -> workspace2ReaderGroup))
    val workspace3 = Workspace(workspace3Name.namespace, workspace3Name.name, Some(defaultRealmGroup), "workspaceId3", "bucket3", testDate, testDate, "testUser", Map("c" -> AttributeString("z")),
      Map(WorkspaceAccessLevels.Owner -> workspace3OwnerGroup,
        WorkspaceAccessLevels.Write -> workspace3WriterGroup,
        WorkspaceAccessLevels.Read -> workspace3ReaderGroup),
      Map(WorkspaceAccessLevels.Owner -> workspace3OwnerGroup,
        WorkspaceAccessLevels.Write -> workspace3WriterGroup,
        WorkspaceAccessLevels.Read -> workspace3ReaderGroup))

    val sample1 = Entity("sample1", "sample", Map.empty)
    val sample2 = Entity("sample2", "sample", Map.empty)
    val sample3 = Entity("sample3", "sample", Map.empty)
    val sampleSet = Entity("sampleset", "sample_set", Map("samples" -> AttributeEntityReferenceList(Seq(
      AttributeEntityReference(sample1.entityType, sample1.name),
      AttributeEntityReference(sample2.entityType, sample2.name),
      AttributeEntityReference(sample3.entityType, sample3.name)
    ))))

    val methodConfig = MethodConfiguration("dsde", "testConfig", "Sample", Map("ready"-> AttributeString("true")), Map("param1"-> AttributeString("foo")), Map("out1" -> AttributeString("bar"), "out2" -> AttributeString("splat")), MethodRepoMethod(workspaceName.namespace, "method-a", 1))
    val methodConfigName = MethodConfigurationName(methodConfig.name, methodConfig.namespace, workspaceName)
    val submissionTemplate = createTestSubmission(workspace, methodConfig, sampleSet, userOwner, Seq(sample1, sample2, sample3), Map(sample1 -> testData.inputResolutions, sample2 -> testData.inputResolutions, sample3 -> testData.inputResolutions))
    val submissionSuccess = submissionTemplate.copy(
      submissionId = UUID.randomUUID().toString,
      status = SubmissionStatuses.Done,
      workflows = submissionTemplate.workflows.map(_.copy(status = WorkflowStatuses.Succeeded))
    )
    val submissionFail = submissionTemplate.copy(
      submissionId = UUID.randomUUID().toString,
      status = SubmissionStatuses.Done,
      workflows = submissionTemplate.workflows.map(_.copy(status = WorkflowStatuses.Failed))
    )
    val submissionRunning1 = submissionTemplate.copy(
      submissionId = UUID.randomUUID().toString,
      status = SubmissionStatuses.Submitted,
      workflows = submissionTemplate.workflows.map(_.copy(status = WorkflowStatuses.Running))
    )
    val submissionRunning2 = submissionTemplate.copy(
      submissionId = UUID.randomUUID().toString,
      status = SubmissionStatuses.Submitted,
      workflows = submissionTemplate.workflows.map(_.copy(status = WorkflowStatuses.Running))
    )

<<<<<<< HEAD
    override def save() = {
      DBIO.seq(
        rawlsUserQuery.save(userOwner),
        rawlsUserQuery.save(userWriter),
        rawlsUserQuery.save(userReader),
        rawlsGroupQuery.save(workspaceOwnerGroup),
        rawlsGroupQuery.save(workspaceWriterGroup),
        rawlsGroupQuery.save(workspaceReaderGroup),
        rawlsGroupQuery.save(workspace2OwnerGroup),
        rawlsGroupQuery.save(workspace2WriterGroup),
        rawlsGroupQuery.save(workspace2ReaderGroup),
  
        workspaceQuery.save(workspace),
        workspaceQuery.save(workspace2),
  
        withWorkspaceContext(workspace) { ctx =>
          DBIO.seq(
            entityQuery.save(ctx, sample1),
            entityQuery.save(ctx, sample2),
            entityQuery.save(ctx, sample3),
            entityQuery.save(ctx, sampleSet),
    
            methodConfigurationQuery.save(ctx, methodConfig),
    
            submissionQuery.create(ctx, submissionSuccess),
            submissionQuery.create(ctx, submissionFail),
            submissionQuery.create(ctx, submissionRunning1),
            submissionQuery.create(ctx, submissionRunning2)
          )
        }
      )
=======
    override def save(txn: RawlsTransaction): Unit = {
      authDAO.saveUser(userOwner, txn)
      authDAO.saveUser(userWriter, txn)
      authDAO.saveUser(userReader, txn)
      authDAO.saveGroup(workspaceOwnerGroup, txn)
      authDAO.saveGroup(workspaceWriterGroup, txn)
      authDAO.saveGroup(workspaceReaderGroup, txn)
      authDAO.saveGroup(workspace2OwnerGroup, txn)
      authDAO.saveGroup(workspace2WriterGroup, txn)
      authDAO.saveGroup(workspace2ReaderGroup, txn)
      authDAO.saveGroup(workspace3OwnerGroup, txn)
      authDAO.saveGroup(workspace3WriterGroup, txn)
      authDAO.saveGroup(workspace3ReaderGroup, txn)
      authDAO.saveGroup(defaultRealmGroup, txn)

      workspaceDAO.save(workspace, txn)
      workspaceDAO.save(workspace2, txn)
      workspaceDAO.save(workspace3, txn)

      withWorkspaceContext(workspace, txn, bSkipLockCheck=true) { ctx =>
        entityDAO.save(ctx, sample1, txn)
        entityDAO.save(ctx, sample2, txn)
        entityDAO.save(ctx, sample3, txn)
        entityDAO.save(ctx, sampleSet, txn)

        methodConfigDAO.save(ctx, methodConfig, txn)

        submissionDAO.save(ctx, submissionSuccess, txn)
        submissionDAO.save(ctx, submissionFail, txn)
        submissionDAO.save(ctx, submissionRunning1, txn)
        submissionDAO.save(ctx, submissionRunning2, txn)
      }
>>>>>>> 54558c9a
    }
  }

  val testWorkspaces = new TestWorkspaces

  def withTestWorkspacesApiServices(testCode: TestApiService => Any): Unit = {
    withCustomTestDatabase(testWorkspaces) { dataSource: SlickDataSource =>
      withApiServices(dataSource)(testCode)
    }
  }

  def withTestWorkspacesApiServicesAndUser(user: String)(testCode: TestApiService => Any): Unit = {
    withCustomTestDatabase(testWorkspaces) { dataSource: SlickDataSource =>
      withApiServices(dataSource, user)(testCode)
    }
  }

  "WorkspaceApi" should "return 201 for post to workspaces" in withTestDataApiServices { services =>
    val newWorkspace = WorkspaceRequest(
      namespace = testData.wsName.namespace,
      name = "newWorkspace",
      None,
      Map.empty
    )

    Post(s"/workspaces", httpJson(newWorkspace)) ~>
      sealRoute(services.workspaceRoutes) ~>
      check {
        assertResult(StatusCodes.Created, response.entity.asString) {
          status
        }
<<<<<<< HEAD
        assertResult(newWorkspace) {
          val ws = runAndWait(workspaceQuery.findByName(newWorkspace.toWorkspaceName)).get
          WorkspaceRequest(ws.namespace, ws.name, ws.attributes)
=======
        services.dataSource.inTransaction() { txn =>
          assertResult(newWorkspace) {
            val ws = workspaceDAO.loadContext(newWorkspace.toWorkspaceName, txn).get.workspace
            WorkspaceRequest(ws.namespace, ws.name, ws.realm, ws.attributes)
          }
>>>>>>> 54558c9a
        }
        assertResult(newWorkspace) {
          val ws = responseAs[Workspace]
          WorkspaceRequest(ws.namespace, ws.name, ws.realm, ws.attributes)
        }
        assertResult(Some(HttpHeaders.Location(Uri("http", Uri.Authority(Uri.Host("example.com")), Uri.Path(s"/workspaces/${newWorkspace.namespace}/${newWorkspace.name}"))))) {
          header("Location")
        }
      }
  }

  it should "create a workspace with a Realm" in withTestDataApiServices { services =>
    val realmGroup = RawlsGroup(RawlsGroupName("realm-for-testing"), RawlsGroupEmail("king@realm.example.com"), Set(testData.userOwner), Set.empty)
    val workspaceWithRealm = WorkspaceRequest(
      namespace = testData.wsName.namespace,
      name = "newWorkspace",
      realm = Option(realmGroup),
      Map.empty
    )

    services.dataSource.inTransaction() { txn =>
      containerDAO.authDAO.saveGroup(realmGroup, txn)
    }

    Post(s"/workspaces", httpJson(workspaceWithRealm)) ~>
      sealRoute(services.workspaceRoutes) ~>
      check {
        assertResult(StatusCodes.Created, response.entity.asString) {
          status
        }
        services.dataSource.inTransaction() { txn =>
          assertResult(workspaceWithRealm) {
            val ws = workspaceDAO.loadContext(workspaceWithRealm.toWorkspaceName, txn).get.workspace
            WorkspaceRequest(ws.namespace, ws.name, ws.realm, ws.attributes)
          }
        }
        assertResult(workspaceWithRealm) {
          val ws = responseAs[Workspace]
          WorkspaceRequest(ws.namespace, ws.name, ws.realm, ws.attributes)
        }
        assertResult(Some(HttpHeaders.Location(Uri("http", Uri.Authority(Uri.Host("example.com")), Uri.Path(s"/workspaces/${workspaceWithRealm.namespace}/${workspaceWithRealm.name}"))))) {
          header("Location")
        }
      }
  }

  it should "get a workspace" in withTestWorkspacesApiServices { services =>
    Get(s"/workspaces/${testWorkspaces.workspace.namespace}/${testWorkspaces.workspace.name}") ~>
      sealRoute(services.workspaceRoutes) ~>
      check {
        assertResult(StatusCodes.OK) {
          status
        }
        val dateTime = org.joda.time.DateTime.now
        assertResult(
          WorkspaceListResponse(WorkspaceAccessLevels.Owner, testWorkspaces.workspace.copy(lastModified = dateTime), WorkspaceSubmissionStats(Option(testDate), Option(testDate), 2), Seq("owner-access"))
        ){
          val response = responseAs[WorkspaceListResponse]
          WorkspaceListResponse(response.accessLevel, response.workspace.copy(lastModified = dateTime), response.workspaceSubmissionStats, response.owners)
        }
      }
  }

  it should "return 404 getting a non-existent workspace" in withTestDataApiServices { services =>
    Get(s"/workspaces/${testData.workspace.namespace}/${testData.workspace.name}x") ~>
      sealRoute(services.workspaceRoutes) ~>
      check {
        assertResult(StatusCodes.NotFound) {
          status
        }
      }
  }

  it should "delete a workspace" in withTestDataApiServices { services =>
    Delete(s"/workspaces/${testData.workspace.namespace}/${testData.workspace.name}") ~>
      sealRoute(services.workspaceRoutes) ~>
      check {
        assertResult(StatusCodes.Accepted, response.entity.asString) {
          status
        }
      }
      assertResult(None) {
        runAndWait(workspaceQuery.findByName(testData.workspace.toWorkspaceName))
      }
  }

  it should "delete workspace groups when deleting a workspace" in withTestDataApiServices { services =>
    val workspaceGroupRefs = testData.workspace.accessLevels.values.toSet ++ testData.workspace.realmACLs.values
    services.dataSource.inTransaction() { txn =>
      workspaceGroupRefs foreach { case groupRef =>
        assertResult(Option(groupRef)) {
          authDAO.loadGroup(groupRef, txn) map RawlsGroup.toRef
        }
      }
    }

    Delete(s"/workspaces/${testData.workspace.namespace}/${testData.workspace.name}") ~>
      sealRoute(services.workspaceRoutes) ~>
      check {
        assertResult(StatusCodes.Accepted) {
          status
        }
      }

    services.dataSource.inTransaction() { txn =>
      workspaceGroupRefs foreach { case groupRef =>
        assertResult(None) {
          authDAO.loadGroup(groupRef, txn)
        }
      }
    }

  }

  it should "list workspaces" in withTestWorkspacesApiServices { services =>
    Get("/workspaces") ~>
      sealRoute(services.workspaceRoutes) ~>
      check {
        assertResult(StatusCodes.OK) {
          status
        }
        val dateTime = org.joda.time.DateTime.now
<<<<<<< HEAD
        assertResult(Set(
          WorkspaceListResponse(WorkspaceAccessLevels.Owner, testWorkspaces.workspace.copy(lastModified = dateTime), WorkspaceSubmissionStats(Option(testDate), Option(testDate), 2), Seq("owner-access")),
          WorkspaceListResponse(WorkspaceAccessLevels.Write, testWorkspaces.workspace2.copy(lastModified = dateTime), WorkspaceSubmissionStats(None, None, 0), Seq.empty)
        )) {
          responseAs[Array[WorkspaceListResponse]].toSet[WorkspaceListResponse].map(wslr => wslr.copy(workspace = wslr.workspace.copy(lastModified = dateTime)))
=======
        services.dataSource.inTransaction() { txn =>
          assertResult(Set(
            WorkspaceListResponse(WorkspaceAccessLevels.Owner, testWorkspaces.workspace.copy(lastModified = dateTime), WorkspaceSubmissionStats(Option(testDate), Option(testDate), 2), Seq("owner-access")),
            WorkspaceListResponse(WorkspaceAccessLevels.Write, testWorkspaces.workspace2.copy(lastModified = dateTime), WorkspaceSubmissionStats(None, None, 0), Seq.empty),
            WorkspaceListResponse(WorkspaceAccessLevels.NoAccess, testWorkspaces.workspace3.copy(lastModified = dateTime), WorkspaceSubmissionStats(None, None, 0), Seq.empty)
          )) {
            responseAs[Array[WorkspaceListResponse]].toSet[WorkspaceListResponse].map(wslr => wslr.copy(workspace = wslr.workspace.copy(lastModified = dateTime)))
          }
>>>>>>> 54558c9a
        }
      }
  }

  it should "return 404 Not Found on clone if the source workspace cannot be found" in withTestDataApiServices { services =>
    Post(s"/workspaces/${testData.workspace.namespace}/nonexistent/clone", httpJson(testData.workspace)) ~>
      sealRoute(services.workspaceRoutes) ~>
      check {
        assertResult(StatusCodes.NotFound) {
          status
        }
      }
    Get(s"/workspaces/${testData.workspace.namespace}/${testData.workspace.name}x/entities/${testData.sample2.entityType}/${testData.sample2.name}") ~>
      sealRoute(services.entityRoutes) ~>
      check {
        assertResult(StatusCodes.NotFound) {
          status
        }
      }
    Patch(s"/workspaces/${testData.workspace.namespace}/${testData.workspace.name}x/entities/${testData.sample2.entityType}/${testData.sample2.name}", httpJson(Seq(AddUpdateAttribute("boo", AttributeString("bang")): AttributeUpdateOperation))) ~>
      sealRoute(services.entityRoutes) ~>
      check {
        assertResult(StatusCodes.NotFound) {
          status
        }
      }
    Delete(s"/workspaces/${testData.workspace.namespace}/${testData.workspace.name}x/entities/${testData.sample2.entityType}/${testData.sample2.name}") ~>
      sealRoute(services.entityRoutes) ~>
      check {
        assertResult(StatusCodes.NotFound) {
          status
        }
      }
  }

  it should "return 200 on update workspace attributes" in withTestDataApiServices { services =>
    Patch(s"/workspaces/${testData.workspace.namespace}/${testData.workspace.name}", httpJson(Seq(AddUpdateAttribute("boo", AttributeString("bang")): AttributeUpdateOperation))) ~>
      sealRoute(services.workspaceRoutes) ~>
      check {
        assertResult(StatusCodes.OK, responseAs[String]) {
          status
        }
        assertResult(Option(AttributeString("bang"))) {
          runAndWait(workspaceQuery.findByName(testData.wsName)).get.attributes.get("boo")
        }
      }

    Patch(s"/workspaces/${testData.workspace.namespace}/${testData.workspace.name}", httpJson(Seq(RemoveAttribute("boo"): AttributeUpdateOperation))) ~>
      sealRoute(services.workspaceRoutes) ~>
      check {
        assertResult(StatusCodes.OK) {
          status
        }

        assertResult(None) {
          runAndWait(workspaceQuery.findByName(testData.wsName)).get.attributes.get("boo")
        }
      }
  }

  it should "clone a workspace if the source exists" in withTestDataApiServices { services =>
    val workspaceCopy = WorkspaceRequest(namespace = testData.workspace.namespace, name = "test_copy", None, Map.empty)
    Post(s"/workspaces/${testData.workspace.namespace}/${testData.workspace.name}/clone", httpJson(workspaceCopy)) ~>
      sealRoute(services.workspaceRoutes) ~>
      check {
        assertResult(StatusCodes.Created, response.entity.asString) {
          status
        }

<<<<<<< HEAD
        withWorkspaceContext(testData.workspace) { sourceWorkspaceContext =>
          val copiedWorkspace = runAndWait(workspaceQuery.findByName(workspaceCopy)).get
          assert(copiedWorkspace.attributes == testData.workspace.attributes)
=======
        services.dataSource.inTransaction(readLocks=Set(testData.workspace.toWorkspaceName), writeLocks=Set(workspaceCopy.toWorkspaceName)) { txn =>
          withWorkspaceContext(testData.workspace, txn) { sourceWorkspaceContext =>
            val copiedWorkspace = workspaceDAO.loadContext(workspaceCopy.toWorkspaceName, txn).get.workspace
            assert(copiedWorkspace.attributes == testData.workspace.attributes)
>>>>>>> 54558c9a

          withWorkspaceContext(copiedWorkspace) { copiedWorkspaceContext =>
            //Name, namespace, creation date, and owner might change, so this is all that remains.
            assertResult(runAndWait(entityQuery.listEntitiesAllTypes(sourceWorkspaceContext)).toSet) {
              runAndWait(entityQuery.listEntitiesAllTypes(copiedWorkspaceContext)).toSet
            }
            assertResult(runAndWait(methodConfigurationQuery.list(sourceWorkspaceContext)).toSet) {
              runAndWait(methodConfigurationQuery.list(copiedWorkspaceContext)).toSet
            }
          }
        }

        assertResult(Some(HttpHeaders.Location(Uri("http", Uri.Authority(Uri.Host("example.com")), Uri.Path(s"/workspaces/${workspaceCopy.namespace}/${workspaceCopy.name}"))))) {
          header("Location")
        }
      }
  }

  it should "clone a workspace's Realm if it exists" in withTestDataApiServices { services =>
    val realmGroup = RawlsGroup(RawlsGroupName("realm-for-testing"), RawlsGroupEmail("king@realm.example.com"), Set(testData.userOwner), Set.empty)

    services.dataSource.inTransaction() { txn =>
      containerDAO.authDAO.saveGroup(realmGroup, txn)
    }

    val workspaceWithRealm = WorkspaceRequest(
      namespace = testData.wsName.namespace,
      name = "newWorkspace",
      realm = Option(realmGroup),
      Map.empty
    )

    Post(s"/workspaces", httpJson(workspaceWithRealm)) ~>
      sealRoute(services.workspaceRoutes) ~>
      check {
        assertResult(StatusCodes.Created) {
          status
        }
      }

    val workspaceCopy = WorkspaceRequest(namespace = workspaceWithRealm.namespace, name = "test_copy", workspaceWithRealm.realm, Map.empty)
    Post(s"/workspaces/${workspaceWithRealm.namespace}/${workspaceWithRealm.name}/clone", httpJson(workspaceCopy)) ~>
      sealRoute(services.workspaceRoutes) ~>
      check {
        assertResult(StatusCodes.Created) {
          status
        }
        assertResult(workspaceWithRealm.realm) {
          responseAs[Workspace].realm
        }
      }
  }

  it should "not allow changing a workspace's Realm if it exists" in withTestDataApiServices { services =>
    val name1 = "Guilder"
    val name2 = "Florin"
    val realmGroup1 = RawlsGroup(RawlsGroupName(name1), RawlsGroupEmail("king@guilder.eu"), Set(testData.userOwner), Set.empty)
    val realmGroup2 = RawlsGroup(RawlsGroupName(name2), RawlsGroupEmail("king@florin.eu"), Set(testData.userOwner), Set.empty)

    services.dataSource.inTransaction() { txn =>
      containerDAO.authDAO.saveGroup(realmGroup1, txn)
    }

    val workspaceWithRealm = WorkspaceRequest(
      namespace = testData.wsName.namespace,
      name = "newWorkspace",
      realm = Option(realmGroup1),
      Map.empty
    )

    Post(s"/workspaces", httpJson(workspaceWithRealm)) ~>
      sealRoute(services.workspaceRoutes) ~>
      check {
        assertResult(StatusCodes.Created) {
          status
        }
      }

    val workspaceCopy = WorkspaceRequest(namespace = workspaceWithRealm.namespace, name = "test_copy", Option(realmGroup2), Map.empty)
    Post(s"/workspaces/${workspaceWithRealm.namespace}/${workspaceWithRealm.name}/clone", httpJson(workspaceCopy)) ~>
      sealRoute(services.workspaceRoutes) ~>
      check {
        assertResult(StatusCodes.UnprocessableEntity) {
          status
        }
        val errorText = responseAs[ErrorReport].message
        assert(errorText.contains(workspaceWithRealm.namespace))
        assert(errorText.contains(workspaceWithRealm.name))
        assert(errorText.contains(name1))
        assert(errorText.contains(name2))
      }
  }

  it should "set the Realm when cloning a workspace with no Realm" in withTestDataApiServices { services =>
    val workspaceCopyNoRealm = WorkspaceRequest(namespace = testData.workspace.namespace, name = "test_copy", None, Map.empty)
    Post(s"/workspaces/${testData.workspace.namespace}/${testData.workspace.name}/clone", httpJson(workspaceCopyNoRealm)) ~>
      sealRoute(services.workspaceRoutes) ~>
      check {
        assertResult(StatusCodes.Created) {
          status
        }
        assertResult(None) {
          responseAs[Workspace].realm
        }
      }

    val realmGroup = RawlsGroup(RawlsGroupName("realm-for-testing"), RawlsGroupEmail("king@realm.example.com"), Set(testData.userOwner), Set.empty)
    val realmGroupRef: RawlsGroupRef = realmGroup

    services.dataSource.inTransaction() { txn =>
      containerDAO.authDAO.saveGroup(realmGroup, txn)
    }

    val workspaceCopyRealm = WorkspaceRequest(namespace = testData.workspace.namespace, name = "test_copy2", Option(realmGroup), Map.empty)
    Post(s"/workspaces/${testData.workspace.namespace}/${testData.workspace.name}/clone", httpJson(workspaceCopyRealm)) ~>
      sealRoute(services.workspaceRoutes) ~>
      check {
        assertResult(StatusCodes.Created) {
          status
        }
        assertResult(Some(realmGroupRef)) {
          responseAs[Workspace].realm
        }
      }
  }

  it should "return 403 when creating a workspace in a realm that you don't have access to" in withTestDataApiServices { services =>
    val realmGroup = RawlsGroup(RawlsGroupName("realm-for-testing"), RawlsGroupEmail("king@realm.example.com"), Set.empty, Set.empty)

    services.gcsDAO.adminList += testData.userOwner.userEmail.value

    Post(s"/admin/groups", realmGroup) ~>
      sealRoute(services.adminRoutes) ~>
      check {
        assertResult(StatusCodes.Created) {
          status
        }
      }

    val workspaceWithRealm = WorkspaceRequest(
      namespace = testData.wsName.namespace,
      name = "newWorkspace",
      realm = Option(realmGroup),
      Map.empty
    )

    Post(s"/workspaces", httpJson(workspaceWithRealm)) ~>
      sealRoute(services.workspaceRoutes) ~>
      check {
        assertResult(StatusCodes.Forbidden) {
          status
        }
      }

  }

  it should "update the intersection groups for related workspaces when group membership changes" in withTestDataApiServices { services =>
    import WorkspaceACLJsonSupport._

    val realmGroup = RawlsGroup(RawlsGroupName("realm-for-testing"), RawlsGroupEmail("king@realm.example.com"), Set(testData.userOwner), Set.empty)

    services.gcsDAO.adminList += testData.userOwner.userEmail.value

    Post(s"/admin/groups", realmGroup) ~>
      sealRoute(services.adminRoutes) ~>
      check {
        assertResult(StatusCodes.Created) {
          status
        }
      }

    val ownerAdd = RawlsGroupMemberList(None, None, Some(Seq(testData.userOwner.userSubjectId.value)), None)
    Post(s"/admin/groups/${realmGroup.groupName.value}/members", httpJson(ownerAdd)) ~>
      sealRoute(services.adminRoutes) ~>
      check {
        assertResult(StatusCodes.OK) {
          status
        }
      }

    val workspaceWithRealm = WorkspaceRequest(
      namespace = testData.wsName.namespace,
      name = "newWorkspace",
      realm = Option(realmGroup),
      Map.empty
    )

    Post(s"/workspaces", httpJson(workspaceWithRealm)) ~>
      sealRoute(services.workspaceRoutes) ~>
      check {
        assertResult(StatusCodes.Created) {
          status
        }
      }

    //add userWriter to writer ACLs + add userOwner to owner ACLs
    Patch(s"/workspaces/${workspaceWithRealm.namespace}/${workspaceWithRealm.name}/acl", httpJson(Seq(WorkspaceACLUpdate(testData.userWriter.userEmail.value, WorkspaceAccessLevels.Write), WorkspaceACLUpdate(testData.userOwner.userEmail.value, WorkspaceAccessLevels.Owner)))) ~>
      sealRoute(services.workspaceRoutes) ~>
      check {
        assertResult(StatusCodes.OK) { status }
      }

    //assert userWriter is not a part of realm writer ACLs
    services.dataSource.inTransaction() { txn =>
      val ws = containerDAO.workspaceDAO.loadContext(WorkspaceName(workspaceWithRealm.namespace, workspaceWithRealm.name), txn).get.workspace

      assertResult(false){
        containerDAO.authDAO.loadGroup(ws.realmACLs(WorkspaceAccessLevels.Write), txn).get.users.contains(RawlsUserRef(testData.userWriter.userSubjectId))
      }
    }

    //add userWriter to realm
    val groupAdd = RawlsGroupMemberList(None, None, Some(Seq(testData.userWriter.userSubjectId.value)), None)
    Post(s"/admin/groups/${realmGroup.groupName.value}/members", httpJson(groupAdd)) ~>
      sealRoute(services.adminRoutes) ~>
      check {
        assertResult(StatusCodes.OK) {
          status
        }
      }

    //assert userWriter is a part of realm writer ACLs and userOwner is a part of realm owner ACLs
    services.dataSource.inTransaction() { txn =>
      val ws = containerDAO.workspaceDAO.loadContext(WorkspaceName(workspaceWithRealm.namespace, workspaceWithRealm.name), txn).get.workspace

      assertResult(true){
        containerDAO.authDAO.loadGroup(ws.realmACLs(WorkspaceAccessLevels.Write), txn).get.users.contains(RawlsUserRef(testData.userWriter.userSubjectId))
      }
      assertResult(true){
        containerDAO.authDAO.loadGroup(ws.realmACLs(WorkspaceAccessLevels.Owner), txn).get.users.contains(RawlsUserRef(testData.userOwner.userSubjectId))
      }
    }

    //remove userWriter from realm
    val groupRemove = RawlsGroupMemberList(None, None, Some(Seq(testData.userWriter.userSubjectId.value)), None)
    Delete(s"/admin/groups/${realmGroup.groupName.value}/members", httpJson(groupRemove)) ~>
      sealRoute(services.adminRoutes) ~>
      check {
        assertResult(StatusCodes.OK) {
          status
        }
      }

    //assert userWriter is not a part of realm writer ACLs
    services.dataSource.inTransaction() { txn =>
      val ws = containerDAO.workspaceDAO.loadContext(WorkspaceName(workspaceWithRealm.namespace, workspaceWithRealm.name), txn).get.workspace

      assertResult(false){
        containerDAO.authDAO.loadGroup(ws.realmACLs(WorkspaceAccessLevels.Write), txn).get.users.contains(RawlsUserRef(testData.userWriter.userSubjectId))
      }
    }
  }

  it should "update the intersection groups for related workspaces when updating subgroup membership" in withTestDataApiServices { services =>
    import WorkspaceACLJsonSupport._

    val realmGroup = RawlsGroup(RawlsGroupName("realm-for-testing"), RawlsGroupEmail("king@realm.example.com"), Set(testData.userOwner), Set.empty)
    val groupA = RawlsGroup(RawlsGroupName("GroupA"), RawlsGroupEmail("groupA@firecloud.org"), Set.empty, Set.empty)
    val groupB = RawlsGroup(RawlsGroupName("GroupB"), RawlsGroupEmail("groupB@firecloud.org"), Set.empty, Set(groupA))

    services.gcsDAO.adminList += testData.userOwner.userEmail.value

    //create the realm group
    Post(s"/admin/groups", realmGroup) ~>
      sealRoute(services.adminRoutes) ~>
      check {
        assertResult(StatusCodes.Created) {
          status
        }
      }

    //add the owner to the realm
    val ownerAdd = RawlsGroupMemberList(None, None, Some(Seq(testData.userOwner.userSubjectId.value)), None)
    Post(s"/admin/groups/${realmGroup.groupName.value}/members", httpJson(ownerAdd)) ~>
      sealRoute(services.adminRoutes) ~>
      check {
        assertResult(StatusCodes.OK) {
          status
        }
      }

    val workspaceWithRealm = WorkspaceRequest(
      namespace = testData.wsName.namespace,
      name = "newWorkspace",
      realm = Option(realmGroup),
      Map.empty
    )

    //create the workspace with the realm
    Post(s"/workspaces", httpJson(workspaceWithRealm)) ~>
      sealRoute(services.workspaceRoutes) ~>
      check {
        assertResult(StatusCodes.Created) {
          status
        }
      }

    //create group A
    Post(s"/admin/groups", groupA) ~>
      sealRoute(services.adminRoutes) ~>
      check {
        assertResult(StatusCodes.Created) {
          status
        }
      }

    //create group B
    Post(s"/admin/groups", groupB) ~>
      sealRoute(services.adminRoutes) ~>
      check {
        assertResult(StatusCodes.Created) {
          status
        }
      }

    //add userWriter to group A
    val addWriterToA = RawlsGroupMemberList(None, None, Some(Seq(testData.userWriter.userSubjectId.value)), None)
    Post(s"/admin/groups/${groupA.groupName.value}/members", httpJson(addWriterToA)) ~>
      sealRoute(services.adminRoutes) ~>
      check {
        assertResult(StatusCodes.OK) {
          status
        }
      }

    //add group A to group B
    val addAtoB = RawlsGroupMemberList(None, None, None, Some(Seq(groupA.groupName.value)))
    Post(s"/admin/groups/${groupB.groupName.value}/members", httpJson(addAtoB)) ~>
      sealRoute(services.adminRoutes) ~>
      check {
        assertResult(StatusCodes.OK) {
          status
        }
      }

    val writerAdd = RawlsGroupMemberList(None, None, Some(Seq(testData.userWriter.userSubjectId.value)), None)
    Post(s"/admin/groups/${realmGroup.groupName.value}/members", httpJson(writerAdd)) ~>
      sealRoute(services.adminRoutes) ~>
      check {
        assertResult(StatusCodes.OK) {
          status
        }
      }

    //add group B to the writer ACL + add owner to owner ACL
    val groupBEmail = RawlsGroupEmail(services.gcsDAO.toGoogleGroupName(groupB.groupName)).value
    Patch(s"/workspaces/${workspaceWithRealm.namespace}/${workspaceWithRealm.name}/acl", httpJson(Seq(WorkspaceACLUpdate(groupBEmail, WorkspaceAccessLevels.Write), WorkspaceACLUpdate(testData.userOwner.userEmail.value, WorkspaceAccessLevels.Owner)))) ~>
      sealRoute(services.workspaceRoutes) ~>
      check {
        assertResult(StatusCodes.OK) {
          status
        }
      }

    //assert userWriter is a part of realm writer ACLs
    services.dataSource.inTransaction() { txn =>
      val ws = containerDAO.workspaceDAO.loadContext(WorkspaceName(workspaceWithRealm.namespace, workspaceWithRealm.name), txn).get.workspace

      assertResult(true) {
        containerDAO.authDAO.loadGroup(ws.realmACLs(WorkspaceAccessLevels.Write), txn).get.users.contains(RawlsUserRef(testData.userWriter.userSubjectId))
      }
    }

    //remove userWriter from group A
    val removeWriterFromA = RawlsGroupMemberList(None, None, Some(Seq(testData.userWriter.userSubjectId.value)), None)
    Delete(s"/admin/groups/${realmGroup.groupName.value}/members", httpJson(removeWriterFromA)) ~>
      sealRoute(services.adminRoutes) ~>
      check {
        assertResult(StatusCodes.OK) {
          status
        }
      }

    //assert userWriter is not a part of realm writer ACLs
    services.dataSource.inTransaction() { txn =>
      val ws = containerDAO.workspaceDAO.loadContext(WorkspaceName(workspaceWithRealm.namespace, workspaceWithRealm.name), txn).get.workspace

      assertResult(false) {
        containerDAO.authDAO.loadGroup(ws.realmACLs(WorkspaceAccessLevels.Write), txn).get.users.contains(RawlsUserRef(testData.userWriter.userSubjectId))
      }
    }
  }

  it should "update the intersection groups for related workspaces when updating realm subgroup membership" in withTestDataApiServices { services =>
    import WorkspaceACLJsonSupport._

    val realmGroup = RawlsGroup(RawlsGroupName("realm-for-testing"), RawlsGroupEmail("king@realm.example.com"), Set(testData.userOwner), Set.empty)
    val groupC = RawlsGroup(RawlsGroupName("GroupC"), RawlsGroupEmail("groupC@firecloud.org"), Set.empty, Set.empty)
    val groupD = RawlsGroup(RawlsGroupName("GroupD"), RawlsGroupEmail("groupD@firecloud.org"), Set.empty, Set(groupC))

    services.gcsDAO.adminList += testData.userOwner.userEmail.value

    //create the realm group
    Post(s"/admin/groups", realmGroup) ~>
      sealRoute(services.adminRoutes) ~>
      check {
        assertResult(StatusCodes.Created) {
          status
        }
      }

    //add the owner to the realm
    val ownerAdd = RawlsGroupMemberList(None, None, Some(Seq(testData.userOwner.userSubjectId.value)), None)
    Post(s"/admin/groups/${realmGroup.groupName.value}/members", httpJson(ownerAdd)) ~>
      sealRoute(services.adminRoutes) ~>
      check {
        assertResult(StatusCodes.OK) {
          status
        }
      }

    val workspaceWithRealm = WorkspaceRequest(
      namespace = testData.wsName.namespace,
      name = "newWorkspace",
      realm = Option(realmGroup),
      Map.empty
    )

    //create the workspace with the realm
    Post(s"/workspaces", httpJson(workspaceWithRealm)) ~>
      sealRoute(services.workspaceRoutes) ~>
      check {
        assertResult(StatusCodes.Created) {
          status
        }
      }

    //create group C
    Post(s"/admin/groups", groupC) ~>
      sealRoute(services.adminRoutes) ~>
      check {
        assertResult(StatusCodes.Created) {
          status
        }
      }

    //create group D
    Post(s"/admin/groups", groupD) ~>
      sealRoute(services.adminRoutes) ~>
      check {
        assertResult(StatusCodes.Created) {
          status
        }
      }

    //add userWriter to group C
    val addWriterToC = RawlsGroupMemberList(None, None, Some(Seq(testData.userWriter.userSubjectId.value)), None)
    Post(s"/admin/groups/${groupC.groupName.value}/members", httpJson(addWriterToC)) ~>
      sealRoute(services.adminRoutes) ~>
      check {
        assertResult(StatusCodes.OK) {
          status
        }
      }

    //add group C to group D
    val addCtoD = RawlsGroupMemberList(None, None, None, Some(Seq(groupC.groupName.value)))
    Post(s"/admin/groups/${groupD.groupName.value}/members", httpJson(addCtoD)) ~>
      sealRoute(services.adminRoutes) ~>
      check {
        assertResult(StatusCodes.OK) {
          status
        }
      }

    //add group D to realm
    val addDtoRealm= RawlsGroupMemberList(None, None, None, Some(Seq(groupD.groupName.value)))
    Post(s"/admin/groups/${realmGroup.groupName.value}/members", httpJson(addDtoRealm)) ~>
      sealRoute(services.adminRoutes) ~>
      check {
        assertResult(StatusCodes.OK) {
          status
        }
      }

    //add userWriter to the writer ACL + add owner to owner ACL
    Patch(s"/workspaces/${workspaceWithRealm.namespace}/${workspaceWithRealm.name}/acl", httpJson(Seq(WorkspaceACLUpdate(testData.userWriter.userEmail.value, WorkspaceAccessLevels.Write), WorkspaceACLUpdate(testData.userOwner.userEmail.value, WorkspaceAccessLevels.Owner)))) ~>
      sealRoute(services.workspaceRoutes) ~>
      check {
        assertResult(StatusCodes.OK) { status }
      }

    //assert userWriter is a part of realm writer ACLs
    services.dataSource.inTransaction() { txn =>
      val ws = containerDAO.workspaceDAO.loadContext(WorkspaceName(workspaceWithRealm.namespace, workspaceWithRealm.name), txn).get.workspace

      assertResult(true){
        containerDAO.authDAO.loadGroup(ws.realmACLs(WorkspaceAccessLevels.Write), txn).get.users.contains(RawlsUserRef(testData.userWriter.userSubjectId))
      }
    }

    //remove userWriter from group C
    val removeWriterFromC = RawlsGroupMemberList(None, None, Some(Seq(testData.userWriter.userSubjectId.value)), None)
    Delete(s"/admin/groups/${groupC.groupName.value}/members", httpJson(removeWriterFromC)) ~>
      sealRoute(services.adminRoutes) ~>
      check {
        assertResult(StatusCodes.OK) {
          status
        }
      }

    //assert userWriter is not a part of realm writer ACLs
    services.dataSource.inTransaction() { txn =>
      val ws = containerDAO.workspaceDAO.loadContext(WorkspaceName(workspaceWithRealm.namespace, workspaceWithRealm.name), txn).get.workspace

      assertResult(false){
        containerDAO.authDAO.loadGroup(ws.realmACLs(WorkspaceAccessLevels.Write), txn).get.users.contains(RawlsUserRef(testData.userWriter.userSubjectId))
      }
    }
  }

  it should "add attributes when cloning a workspace" in withTestDataApiServices { services =>
    val workspaceNoAttrs = WorkspaceRequest(namespace = testData.workspace.namespace, name = "test_copy", None, Map.empty)
    Post(s"/workspaces/${testData.workspace.namespace}/${testData.workspace.name}/clone", httpJson(workspaceNoAttrs)) ~>
      sealRoute(services.workspaceRoutes) ~>
      check {
        assertResult(StatusCodes.Created) {
          status
        }
        assertResult(testData.workspace.attributes) {
          responseAs[Workspace].attributes
        }
      }

    val newAtts = Map(
      "number" -> AttributeNumber(11),    // replaces an existing attribute
      "another" -> AttributeNumber(12)    // adds a new attribute
    )

    val workspaceCopyRealm = WorkspaceRequest(namespace = testData.workspace.namespace, name = "test_copy2", None, newAtts)
    Post(s"/workspaces/${testData.workspace.namespace}/${testData.workspace.name}/clone", httpJson(workspaceCopyRealm)) ~>
      sealRoute(services.workspaceRoutes) ~>
      check {
        assertResult(StatusCodes.Created) {
          status
        }
        assertResult(testData.workspace.attributes ++ newAtts) {
          responseAs[Workspace].attributes
        }
      }
  }

  it should "return 409 Conflict on clone if the destination already exists" in withTestDataApiServices { services =>
    Post(s"/workspaces/${testData.workspace.namespace}/${testData.workspace.name}/clone", httpJson(testData.workspace)) ~>
      sealRoute(services.workspaceRoutes) ~>
      check {
        assertResult(StatusCodes.Conflict) {
          status
        }
      }
  }

  it should "return 200 when requesting an ACL from an existing workspace" in withTestDataApiServices { services =>
    Get(s"/workspaces/${testData.workspace.namespace}/${testData.workspace.name}/acl") ~>
      sealRoute(services.workspaceRoutes) ~>
      check {
        assertResult(StatusCodes.OK) { status }
      }
  }

  it should "return 404 when requesting an ACL from a non-existent workspace" in withTestDataApiServices { services =>
    Get(s"/workspaces/xyzzy/plugh/acl") ~>
      sealRoute(services.workspaceRoutes) ~>
      check {
        assertResult(StatusCodes.NotFound) { status }
      }
  }

  it should "return 200 when replacing an ACL for an existing workspace" in withTestDataApiServices { services =>
    Patch(s"/workspaces/${testData.workspace.namespace}/${testData.workspace.name}/acl", HttpEntity(ContentTypes.`application/json`, Seq.empty.toJson.toString)) ~>
      sealRoute(services.workspaceRoutes) ~>
      check {
        assertResult(StatusCodes.OK) { status }
      }
  }

  it should "return 404 when replacing an ACL on a non-existent workspace" in withTestDataApiServices { services =>
    Patch(s"/workspaces/xyzzy/plugh/acl", HttpEntity(ContentTypes.`application/json`, Seq.empty.toJson.toString)) ~>
      sealRoute(services.workspaceRoutes) ~>
      check {
        assertResult(StatusCodes.NotFound) { status }
      }
  }

  // Begin tests where routes are restricted by ACLs

  // Get Workspace requires READ access.  Accept if OWNER, WRITE, READ; Reject if NO ACCESS

  it should "allow an owner-access user to get a workspace" in withTestWorkspacesApiServicesAndUser("owner-access") { services =>
    Get(s"/workspaces/${testWorkspaces.workspace.namespace}/${testWorkspaces.workspace.name}") ~>
      sealRoute(services.workspaceRoutes) ~>
      check {
        assertResult(StatusCodes.OK) {
          status
        }
      }
  }

  it should "allow a write-access user to get a workspace" in withTestWorkspacesApiServicesAndUser("write-access") { services =>
    Get(s"/workspaces/${testWorkspaces.workspace.namespace}/${testWorkspaces.workspace.name}") ~>
      sealRoute(services.workspaceRoutes) ~>
      check {
        assertResult(StatusCodes.OK) {
          status
        }
      }
  }

  it should "allow a read-access user to get a workspace" in withTestWorkspacesApiServicesAndUser("read-access") { services =>
    Get(s"/workspaces/${testWorkspaces.workspace.namespace}/${testWorkspaces.workspace.name}") ~>
      sealRoute(services.workspaceRoutes) ~>
      check {
        assertResult(StatusCodes.OK) {
          status
        }
      }
  }

  it should "not allow a no-access user to get a workspace" in withTestWorkspacesApiServicesAndUser("no-access") { services =>
    Get(s"/workspaces/${testWorkspaces.workspace.namespace}/${testWorkspaces.workspace.name}") ~>
      sealRoute(services.workspaceRoutes) ~>
      check {
        assertResult(StatusCodes.NotFound) {
          status
        }
      }
  }

  // Update Workspace requires WRITE access.  Accept if OWNER or WRITE; Reject if READ or NO ACCESS

  it should "allow an owner-access user to update a workspace" in withTestDataApiServicesAndUser("owner-access") { services =>
    Patch(s"/workspaces/${testData.workspace.namespace}/${testData.workspace.name}", httpJson(Seq(RemoveAttribute("boo"): AttributeUpdateOperation))) ~>
      sealRoute(services.workspaceRoutes) ~>
      check {
        assertResult(StatusCodes.OK) {
          status
        }
      }
  }

  it should "allow a write-access user to update a workspace" in withTestDataApiServicesAndUser("write-access") { services =>
    Patch(s"/workspaces/${testData.workspace.namespace}/${testData.workspace.name}", httpJson(Seq(RemoveAttribute("boo"): AttributeUpdateOperation))) ~>
      sealRoute(services.workspaceRoutes) ~>
      check {
        assertResult(StatusCodes.OK) {
          status
        }
      }
  }

  it should "not allow a read-access user to update a workspace" in withTestDataApiServicesAndUser("read-access") { services =>
    Patch(s"/workspaces/${testData.workspace.namespace}/${testData.workspace.name}", httpJson(Seq(RemoveAttribute("boo"): AttributeUpdateOperation))) ~>
      sealRoute(services.workspaceRoutes) ~>
      check {
        assertResult(StatusCodes.Forbidden) {
          status
        }
      }
  }

  it should "not allow a no-access user to update a workspace" in withTestDataApiServicesAndUser("no-access") { services =>
    Patch(s"/workspaces/${testData.workspace.namespace}/${testData.workspace.name}", httpJson(Seq(RemoveAttribute("boo"): AttributeUpdateOperation))) ~>
      sealRoute(services.workspaceRoutes) ~>
      check {
        assertResult(StatusCodes.NotFound) {
          status
        }
      }
  }

  // Put ACL requires OWNER access.  Accept if OWNER; Reject if WRITE, READ, NO ACCESS

  it should "allow an owner-access user to update an ACL" in withTestDataApiServicesAndUser("owner-access") { services =>
    Patch(s"/workspaces/${testData.workspace.namespace}/${testData.workspace.name}/acl", HttpEntity(ContentTypes.`application/json`, Seq.empty.toJson.toString)) ~>
      sealRoute(services.workspaceRoutes) ~>
      check {
        assertResult(StatusCodes.OK) { status }
      }
  }

  it should "not allow an owner-access user to update an ACL with all users group" in withTestDataApiServicesAndUser("owner-access") { services =>
    val allUsersEmail = RawlsGroupEmail(services.gcsDAO.toGoogleGroupName(UserService.allUsersGroupRef.groupName))
    runAndWait(rawlsGroupQuery.save(RawlsGroup(UserService.allUsersGroupRef.groupName, allUsersEmail, Set.empty[RawlsUserRef], Set.empty[RawlsGroupRef])))
    import WorkspaceACLJsonSupport._
    WorkspaceAccessLevels.all.foreach { accessLevel =>
      Patch(s"/workspaces/${testData.workspace.namespace}/${testData.workspace.name}/acl", httpJson(Seq(WorkspaceACLUpdate(allUsersEmail.value, accessLevel)))) ~>
        sealRoute(services.workspaceRoutes) ~>
        check {
          assertResult(StatusCodes.BadRequest) { status }
        }
    }
  }

  it should "not allow a write-access user to update an ACL" in withTestDataApiServicesAndUser("write-access") { services =>
    Patch(s"/workspaces/${testData.workspace.namespace}/${testData.workspace.name}/acl", HttpEntity(ContentTypes.`application/json`, Seq.empty.toJson.toString)) ~>
      sealRoute(services.workspaceRoutes) ~>
      check {
        assertResult(StatusCodes.Forbidden) { status }
      }
  }

  it should "not allow a read-access user to update an ACL" in withTestDataApiServicesAndUser("read-access") { services =>
    Patch(s"/workspaces/${testData.workspace.namespace}/${testData.workspace.name}/acl", HttpEntity(ContentTypes.`application/json`, Seq.empty.toJson.toString)) ~>
      sealRoute(services.workspaceRoutes) ~>
      check {
        assertResult(StatusCodes.Forbidden) { status }
      }
  }

  it should "not allow a no-access user to update an ACL" in withTestDataApiServicesAndUser("no-access") { services =>
    Patch(s"/workspaces/${testData.workspace.namespace}/${testData.workspace.name}/acl", HttpEntity(ContentTypes.`application/json`, Seq.empty.toJson.toString)) ~>
      sealRoute(services.workspaceRoutes) ~>
      check {
        assertResult(StatusCodes.NotFound) { status }
      }
  }

  // End ACL-restriction Tests

  // Workspace Locking
  it should "allow an owner to lock (and re-lock) the workspace" in withEmptyWorkspaceApiServices("owner-access") { services =>
    Put(s"/workspaces/${testData.workspace.namespace}/${testData.workspace.name}/lock") ~>
      sealRoute(services.workspaceRoutes) ~>
      check {
        assertResult(StatusCodes.NoContent) { status }
      }
    Put(s"/workspaces/${testData.workspace.namespace}/${testData.workspace.name}/lock") ~>
      sealRoute(services.workspaceRoutes) ~>
      check {
        assertResult(StatusCodes.NoContent) { status }
      }
  }

  it should "not allow anyone to write to a workspace when locked"  in withLockedWorkspaceApiServices("write-access") { services =>
    Patch(s"/workspaces/${testData.workspace.namespace}/${testData.workspace.name}", HttpEntity(ContentTypes.`application/json`, Seq.empty.toJson.toString)) ~>
      sealRoute(services.workspaceRoutes) ~>
      check {
        assertResult(StatusCodes.Forbidden) { status }
      }
  }

  it should "allow a reader to read a workspace, even when locked"  in withLockedWorkspaceApiServices("read-access") { services =>
    Get(s"/workspaces/${testData.workspace.namespace}/${testData.workspace.name}") ~>
      sealRoute(services.workspaceRoutes) ~>
      check {
        assertResult(StatusCodes.OK) { status }
      }
  }

  it should "allow an owner to retrieve and adjust an the ACL, even when locked"  in withLockedWorkspaceApiServices("owner-access") { services =>
    Get(s"/workspaces/${testData.workspace.namespace}/${testData.workspace.name}/acl") ~>
      sealRoute(services.workspaceRoutes) ~>
      check {
        assertResult(StatusCodes.OK) {
          status
        }
      }
    Patch(s"/workspaces/${testData.workspace.namespace}/${testData.workspace.name}/acl", HttpEntity(ContentTypes.`application/json`, Seq.empty.toJson.toString)) ~>
      sealRoute(services.workspaceRoutes) ~>
      check {
        assertResult(StatusCodes.OK) { status }
      }
  }

  it should "not allow an owner to lock a workspace with incomplete submissions" in withTestDataApiServicesAndUser("owner-access") { services =>
    Put(s"/workspaces/${testData.workspace.namespace}/${testData.workspace.name}/lock") ~>
      sealRoute(services.workspaceRoutes) ~>
      check {
        assertResult(StatusCodes.Conflict) { status }
      }
  }

  it should "allow an owner to unlock the workspace (repeatedly)" in withEmptyWorkspaceApiServices("owner-access") { services =>
    Put(s"/workspaces/${testData.workspace.namespace}/${testData.workspace.name}/lock") ~>
      sealRoute(services.workspaceRoutes) ~>
      check {
        assertResult(StatusCodes.NoContent) { status }
      }
    Put(s"/workspaces/${testData.workspace.namespace}/${testData.workspace.name}/unlock") ~>
      sealRoute(services.workspaceRoutes) ~>
      check {
        assertResult(StatusCodes.NoContent) { status }
      }
    Put(s"/workspaces/${testData.workspace.namespace}/${testData.workspace.name}/unlock") ~>
      sealRoute(services.workspaceRoutes) ~>
      check {
        assertResult(StatusCodes.NoContent) { status }
      }
  }

  it should "not allow a non-owner to lock or unlock the workspace" in withEmptyWorkspaceApiServices("write-access") { services =>
    Put(s"/workspaces/${testData.workspace.namespace}/${testData.workspace.name}/lock") ~>
      sealRoute(services.workspaceRoutes) ~>
      check {
        assertResult(StatusCodes.Forbidden) { status }
      }
    Put(s"/workspaces/${testData.workspace.namespace}/${testData.workspace.name}/unlock") ~>
      sealRoute(services.workspaceRoutes) ~>
      check {
        assertResult(StatusCodes.Forbidden) { status }
      }
  }

  it should "not allow a no-access user to infer the existence of the workspace by locking or unlocking" in withLockedWorkspaceApiServices("no-access") { services =>
    Put(s"/workspaces/${testData.workspace.namespace}/${testData.workspace.name}/lock") ~>
      sealRoute(services.workspaceRoutes) ~>
      check {
        assertResult(StatusCodes.NotFound) { status }
      }
    Put(s"/workspaces/${testData.workspace.namespace}/${testData.workspace.name}/unlock") ~>
      sealRoute(services.workspaceRoutes) ~>
      check {
        assertResult(StatusCodes.NotFound) { status }
      }
  }

  it should "return 400 creating workspace in billing project that does not exist" in withTestDataApiServices { services =>
    val newWorkspace = WorkspaceRequest(
      namespace = "foobar",
      name = "newWorkspace",
      None,
      Map.empty
    )

    Post(s"/workspaces", httpJson(newWorkspace)) ~>
      sealRoute(services.workspaceRoutes) ~>
      check {
        assertResult(StatusCodes.BadRequest, response.entity.asString) {
          status
        }
      }
  }

  it should "return 403 creating workspace in billing project with no access" in withTestDataApiServices { services =>
    runAndWait(rawlsBillingProjectQuery.save(RawlsBillingProject(RawlsBillingProjectName("foobar"), Set.empty, "mockBucketUrl")))
    val newWorkspace = WorkspaceRequest(
      namespace = "foobar",
      name = "newWorkspace",
      None,
      Map.empty
    )

    Post(s"/workspaces", httpJson(newWorkspace)) ~>
      sealRoute(services.workspaceRoutes) ~>
      check {
        assertResult(StatusCodes.Forbidden, response.entity.asString) {
          status
        }
      }
  }

  it should "use access groups as realmACLs when creating a workspace if there is no realm" in withTestDataApiServices { services =>
    val request = WorkspaceRequest(
      namespace = testData.wsName.namespace,
      name = "newWorkspace",
      None,
      Map.empty
    )

    def expectedAccessGroups(workspaceId: String) = Map(
      WorkspaceAccessLevels.Owner -> RawlsGroupRef(RawlsGroupName(s"fc-$workspaceId-OWNER")),
      WorkspaceAccessLevels.Write -> RawlsGroupRef(RawlsGroupName(s"fc-$workspaceId-WRITER")),
      WorkspaceAccessLevels.Read -> RawlsGroupRef(RawlsGroupName(s"fc-$workspaceId-READER"))
    )

    Post(s"/workspaces", httpJson(request)) ~>
      sealRoute(services.workspaceRoutes) ~>
      check {
        assertResult(StatusCodes.Created, response.entity.asString) {
          status
        }

        val ws = responseAs[Workspace]
        val expected = expectedAccessGroups(ws.workspaceId)

        assertResult(expected) {
          ws.accessLevels
        }

        assertResult(expected) {
          ws.realmACLs
        }
      }
  }

  it should "create realmACLs when creating a workspace if there is a realm" in withTestDataApiServices { services =>
    val realmName = "testRealm"
    val realm = makeRawlsGroup(realmName, Set(testData.userOwner), Set.empty)

    val request = WorkspaceRequest(
      namespace = testData.wsName.namespace,
      name = "newWorkspace",
      Option(realm),
      Map.empty
    )

    def expectedAccessGroups(workspaceId: String) = Map(
      WorkspaceAccessLevels.Owner -> RawlsGroupRef(RawlsGroupName(s"fc-$workspaceId-OWNER")),
      WorkspaceAccessLevels.Write -> RawlsGroupRef(RawlsGroupName(s"fc-$workspaceId-WRITER")),
      WorkspaceAccessLevels.Read -> RawlsGroupRef(RawlsGroupName(s"fc-$workspaceId-READER"))
    )

    def expectedIntersectionGroups(workspaceId: String) = Map(
      WorkspaceAccessLevels.Owner -> RawlsGroupRef(RawlsGroupName(s"fc-$realmName-$workspaceId-OWNER")),
      WorkspaceAccessLevels.Write -> RawlsGroupRef(RawlsGroupName(s"fc-$realmName-$workspaceId-WRITER")),
      WorkspaceAccessLevels.Read -> RawlsGroupRef(RawlsGroupName(s"fc-$realmName-$workspaceId-READER"))
    )

    services.dataSource.inTransaction() { txn =>
      authDAO.saveGroup(realm, txn)
    }

    Post(s"/workspaces", httpJson(request)) ~>
      sealRoute(services.workspaceRoutes) ~>
      check {
        assertResult(StatusCodes.Created, response.entity.asString) {
          status
        }

        val ws = responseAs[Workspace]

        assertResult(expectedAccessGroups(ws.workspaceId)) {
          ws.accessLevels
        }

        assertResult(expectedIntersectionGroups(ws.workspaceId)) {
          ws.realmACLs
        }
      }
  }

}<|MERGE_RESOLUTION|>--- conflicted
+++ resolved
@@ -12,21 +12,15 @@
 import spray.json._
 import spray.routing._
 import scala.concurrent.ExecutionContext
-<<<<<<< HEAD
 import org.broadinstitute.dsde.rawls.dataaccess.slick.TestData
-=======
-import org.broadinstitute.dsde.rawls.db.TestData
->>>>>>> 54558c9a
 
 /**
  * Created by dvoet on 4/24/15.
  */
 class WorkspaceApiServiceSpec extends ApiServiceSpec {
-<<<<<<< HEAD
   import driver.api._
-=======
+
   import org.broadinstitute.dsde.rawls.model.UserAuthJsonSupport._
->>>>>>> 54558c9a
 
   trait MockUserInfoDirectivesWithUser extends UserInfoDirectives {
     val user: String
@@ -92,39 +86,33 @@
     val workspace2WriterGroup = makeRawlsGroup(s"${workspace2Name} WRITER", Set(userOwner))
     val workspace2ReaderGroup = makeRawlsGroup(s"${workspace2Name} READER", Set.empty)
 
-<<<<<<< HEAD
-    val workspace1Id = UUID.randomUUID().toString
-    val workspace = Workspace(workspaceName.namespace, workspaceName.name, workspace1Id, "bucket1", testDate, testDate, "testUser", Map("a" -> AttributeString("x")),
-      Map(WorkspaceAccessLevels.Owner -> workspaceOwnerGroup,
-        WorkspaceAccessLevels.Write -> workspaceWriterGroup,
-        WorkspaceAccessLevels.Read -> workspaceReaderGroup))
-
-    val workspace2Id = UUID.randomUUID().toString
-    val workspace2 = Workspace(workspace2Name.namespace, workspace2Name.name, workspace2Id, "bucket2", testDate, testDate, "testUser", Map("b" -> AttributeString("y")),
-=======
     val workspace3Name = WorkspaceName("ns", "testworkspace3")
     val workspace3OwnerGroup = makeRawlsGroup(s"${workspace3Name} OWNER", Set.empty, Set.empty)
     val workspace3WriterGroup = makeRawlsGroup(s"${workspace3Name} WRITER", Set(userOwner), Set.empty)
     val workspace3ReaderGroup = makeRawlsGroup(s"${workspace3Name} READER", Set.empty, Set.empty)
 
-    val defaultRealmGroup = makeRawlsGroup(s"Default Realm", Set.empty, Set.empty)
-
-    val workspace = Workspace(workspaceName.namespace, workspaceName.name, None, "workspaceId1", "bucket1", testDate, testDate, "testUser", Map("a" -> AttributeString("x")),
+    val defaultRealmGroup = makeRawlsGroup(s"Default Realm", Set.empty)
+
+    val workspace1Id = UUID.randomUUID().toString
+    val workspace = Workspace(workspaceName.namespace, workspaceName.name, None, workspace1Id, "bucket1", testDate, testDate, "testUser", Map("a" -> AttributeString("x")),
       Map(WorkspaceAccessLevels.Owner -> workspaceOwnerGroup,
         WorkspaceAccessLevels.Write -> workspaceWriterGroup,
         WorkspaceAccessLevels.Read -> workspaceReaderGroup),
       Map(WorkspaceAccessLevels.Owner -> workspaceOwnerGroup,
         WorkspaceAccessLevels.Write -> workspaceWriterGroup,
         WorkspaceAccessLevels.Read -> workspaceReaderGroup))
-    val workspace2 = Workspace(workspace2Name.namespace, workspace2Name.name, None, "workspaceId2", "bucket2", testDate, testDate, "testUser", Map("b" -> AttributeString("y")),
+
+    val workspace2Id = UUID.randomUUID().toString
+    val workspace2 = Workspace(workspace2Name.namespace, workspace2Name.name, None, workspace2Id, "bucket2", testDate, testDate, "testUser", Map("b" -> AttributeString("y")),
       Map(WorkspaceAccessLevels.Owner -> workspace2OwnerGroup,
         WorkspaceAccessLevels.Write -> workspace2WriterGroup,
         WorkspaceAccessLevels.Read -> workspace2ReaderGroup),
->>>>>>> 54558c9a
       Map(WorkspaceAccessLevels.Owner -> workspace2OwnerGroup,
         WorkspaceAccessLevels.Write -> workspace2WriterGroup,
         WorkspaceAccessLevels.Read -> workspace2ReaderGroup))
-    val workspace3 = Workspace(workspace3Name.namespace, workspace3Name.name, Some(defaultRealmGroup), "workspaceId3", "bucket3", testDate, testDate, "testUser", Map("c" -> AttributeString("z")),
+
+    val workspace3Id = UUID.randomUUID().toString
+    val workspace3 = Workspace(workspace3Name.namespace, workspace3Name.name, Some(defaultRealmGroup), workspace3Id, "bucket3", testDate, testDate, "testUser", Map("c" -> AttributeString("z")),
       Map(WorkspaceAccessLevels.Owner -> workspace3OwnerGroup,
         WorkspaceAccessLevels.Write -> workspace3WriterGroup,
         WorkspaceAccessLevels.Read -> workspace3ReaderGroup),
@@ -165,7 +153,6 @@
       workflows = submissionTemplate.workflows.map(_.copy(status = WorkflowStatuses.Running))
     )
 
-<<<<<<< HEAD
     override def save() = {
       DBIO.seq(
         rawlsUserQuery.save(userOwner),
@@ -177,9 +164,14 @@
         rawlsGroupQuery.save(workspace2OwnerGroup),
         rawlsGroupQuery.save(workspace2WriterGroup),
         rawlsGroupQuery.save(workspace2ReaderGroup),
-  
+        rawlsGroupQuery.save(workspace3OwnerGroup),
+        rawlsGroupQuery.save(workspace3WriterGroup),
+        rawlsGroupQuery.save(workspace3ReaderGroup),
+        rawlsGroupQuery.save(defaultRealmGroup),
+
         workspaceQuery.save(workspace),
         workspaceQuery.save(workspace2),
+        workspaceQuery.save(workspace3),
   
         withWorkspaceContext(workspace) { ctx =>
           DBIO.seq(
@@ -197,40 +189,6 @@
           )
         }
       )
-=======
-    override def save(txn: RawlsTransaction): Unit = {
-      authDAO.saveUser(userOwner, txn)
-      authDAO.saveUser(userWriter, txn)
-      authDAO.saveUser(userReader, txn)
-      authDAO.saveGroup(workspaceOwnerGroup, txn)
-      authDAO.saveGroup(workspaceWriterGroup, txn)
-      authDAO.saveGroup(workspaceReaderGroup, txn)
-      authDAO.saveGroup(workspace2OwnerGroup, txn)
-      authDAO.saveGroup(workspace2WriterGroup, txn)
-      authDAO.saveGroup(workspace2ReaderGroup, txn)
-      authDAO.saveGroup(workspace3OwnerGroup, txn)
-      authDAO.saveGroup(workspace3WriterGroup, txn)
-      authDAO.saveGroup(workspace3ReaderGroup, txn)
-      authDAO.saveGroup(defaultRealmGroup, txn)
-
-      workspaceDAO.save(workspace, txn)
-      workspaceDAO.save(workspace2, txn)
-      workspaceDAO.save(workspace3, txn)
-
-      withWorkspaceContext(workspace, txn, bSkipLockCheck=true) { ctx =>
-        entityDAO.save(ctx, sample1, txn)
-        entityDAO.save(ctx, sample2, txn)
-        entityDAO.save(ctx, sample3, txn)
-        entityDAO.save(ctx, sampleSet, txn)
-
-        methodConfigDAO.save(ctx, methodConfig, txn)
-
-        submissionDAO.save(ctx, submissionSuccess, txn)
-        submissionDAO.save(ctx, submissionFail, txn)
-        submissionDAO.save(ctx, submissionRunning1, txn)
-        submissionDAO.save(ctx, submissionRunning2, txn)
-      }
->>>>>>> 54558c9a
     }
   }
 
@@ -262,17 +220,9 @@
         assertResult(StatusCodes.Created, response.entity.asString) {
           status
         }
-<<<<<<< HEAD
         assertResult(newWorkspace) {
           val ws = runAndWait(workspaceQuery.findByName(newWorkspace.toWorkspaceName)).get
-          WorkspaceRequest(ws.namespace, ws.name, ws.attributes)
-=======
-        services.dataSource.inTransaction() { txn =>
-          assertResult(newWorkspace) {
-            val ws = workspaceDAO.loadContext(newWorkspace.toWorkspaceName, txn).get.workspace
-            WorkspaceRequest(ws.namespace, ws.name, ws.realm, ws.attributes)
-          }
->>>>>>> 54558c9a
+          WorkspaceRequest(ws.namespace, ws.name, ws.realm, ws.attributes)
         }
         assertResult(newWorkspace) {
           val ws = responseAs[Workspace]
@@ -395,22 +345,12 @@
           status
         }
         val dateTime = org.joda.time.DateTime.now
-<<<<<<< HEAD
         assertResult(Set(
           WorkspaceListResponse(WorkspaceAccessLevels.Owner, testWorkspaces.workspace.copy(lastModified = dateTime), WorkspaceSubmissionStats(Option(testDate), Option(testDate), 2), Seq("owner-access")),
-          WorkspaceListResponse(WorkspaceAccessLevels.Write, testWorkspaces.workspace2.copy(lastModified = dateTime), WorkspaceSubmissionStats(None, None, 0), Seq.empty)
+          WorkspaceListResponse(WorkspaceAccessLevels.Write, testWorkspaces.workspace2.copy(lastModified = dateTime), WorkspaceSubmissionStats(None, None, 0), Seq.empty),
+          WorkspaceListResponse(WorkspaceAccessLevels.NoAccess, testWorkspaces.workspace3.copy(lastModified = dateTime), WorkspaceSubmissionStats(None, None, 0), Seq.empty)
         )) {
           responseAs[Array[WorkspaceListResponse]].toSet[WorkspaceListResponse].map(wslr => wslr.copy(workspace = wslr.workspace.copy(lastModified = dateTime)))
-=======
-        services.dataSource.inTransaction() { txn =>
-          assertResult(Set(
-            WorkspaceListResponse(WorkspaceAccessLevels.Owner, testWorkspaces.workspace.copy(lastModified = dateTime), WorkspaceSubmissionStats(Option(testDate), Option(testDate), 2), Seq("owner-access")),
-            WorkspaceListResponse(WorkspaceAccessLevels.Write, testWorkspaces.workspace2.copy(lastModified = dateTime), WorkspaceSubmissionStats(None, None, 0), Seq.empty),
-            WorkspaceListResponse(WorkspaceAccessLevels.NoAccess, testWorkspaces.workspace3.copy(lastModified = dateTime), WorkspaceSubmissionStats(None, None, 0), Seq.empty)
-          )) {
-            responseAs[Array[WorkspaceListResponse]].toSet[WorkspaceListResponse].map(wslr => wslr.copy(workspace = wslr.workspace.copy(lastModified = dateTime)))
-          }
->>>>>>> 54558c9a
         }
       }
   }
@@ -480,16 +420,9 @@
           status
         }
 
-<<<<<<< HEAD
         withWorkspaceContext(testData.workspace) { sourceWorkspaceContext =>
           val copiedWorkspace = runAndWait(workspaceQuery.findByName(workspaceCopy)).get
           assert(copiedWorkspace.attributes == testData.workspace.attributes)
-=======
-        services.dataSource.inTransaction(readLocks=Set(testData.workspace.toWorkspaceName), writeLocks=Set(workspaceCopy.toWorkspaceName)) { txn =>
-          withWorkspaceContext(testData.workspace, txn) { sourceWorkspaceContext =>
-            val copiedWorkspace = workspaceDAO.loadContext(workspaceCopy.toWorkspaceName, txn).get.workspace
-            assert(copiedWorkspace.attributes == testData.workspace.attributes)
->>>>>>> 54558c9a
 
           withWorkspaceContext(copiedWorkspace) { copiedWorkspaceContext =>
             //Name, namespace, creation date, and owner might change, so this is all that remains.
