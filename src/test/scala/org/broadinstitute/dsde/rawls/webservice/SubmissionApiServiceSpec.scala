package org.broadinstitute.dsde.rawls.webservice

import org.broadinstitute.dsde.rawls.dataaccess._
import org.broadinstitute.dsde.rawls.dataaccess.slick.{EntityRecord, WorkflowAuditStatusRecord}
import org.broadinstitute.dsde.rawls.model.ExecutionJsonSupport.{SubmissionReportFormat, SubmissionRequestFormat, SubmissionStatusResponseFormat, SubmissionListResponseFormat, WorkflowQueueStatusResponseFormat, WorkflowOutputsFormat}
import org.broadinstitute.dsde.rawls.model.WorkspaceJsonSupport._
import org.broadinstitute.dsde.rawls.model._
import org.broadinstitute.dsde.rawls.openam.MockUserInfoDirectives
import spray.http._
import spray.json.{JsString, JsArray}
import scala.concurrent.ExecutionContext
import java.util.UUID

import org.joda.time.DateTime

/**
 * Created by dvoet on 4/24/15.
 */
class SubmissionApiServiceSpec extends ApiServiceSpec {

  case class TestApiService(dataSource: SlickDataSource, gcsDAO: MockGoogleServicesDAO)(implicit val executionContext: ExecutionContext) extends ApiServices with MockUserInfoDirectives

  def withApiServices[T](dataSource: SlickDataSource)(testCode: TestApiService => T): T = {

    val gcsDAO = new MockGoogleServicesDAO("test")
    gcsDAO.storeToken(userInfo, "test_token")

    val apiService = new TestApiService(dataSource, gcsDAO)
    try {
      testCode(apiService)
    } finally {
      apiService.cleanupSupervisor
    }
  }

  def withTestDataApiServices[T](testCode: TestApiService => T): T = {
    withDefaultTestDatabase { dataSource: SlickDataSource =>
      withApiServices(dataSource)(testCode)
    }
  }

  "SubmissionApi" should "return 404 Not Found when creating a submission using a MethodConfiguration that doesn't exist in the workspace" in withTestDataApiServices { services =>
    Post(s"/workspaces/${testData.wsName.namespace}/${testData.wsName.name}/submissions", httpJson(SubmissionRequest("dsde","not there","Pattern","pattern1", None))) ~>
      sealRoute(services.submissionRoutes) ~>
      check { assertResult(StatusCodes.NotFound) {status} }
  }

  it should "return 404 Not Found when creating a submission using an Entity that doesn't exist in the workspace" in withTestDataApiServices { services =>
    val mcName = MethodConfigurationName("three_step","dsde", testData.wsName)
    val methodConf = MethodConfiguration(mcName.namespace, mcName.name,"Pattern", Map.empty, Map("three_step.cgrep.pattern"->AttributeString("String")), Map.empty, MethodRepoMethod("dsde","three_step",1))
    Post(s"/workspaces/${testData.wsName.namespace}/${testData.wsName.name}/methodconfigs", httpJson(methodConf)) ~>
      sealRoute(services.methodConfigRoutes) ~>
      check { assertResult(StatusCodes.Created) {status} }
    Post(s"/workspaces/${testData.wsName.namespace}/${testData.wsName.name}/submissions", httpJson(SubmissionRequest(mcName.namespace, mcName.name,"Pattern","pattern1", None))) ~>
      sealRoute(services.submissionRoutes) ~>
      check { assertResult(StatusCodes.NotFound) {status} }
  }

  private def createAndMonitorSubmission(wsName: WorkspaceName, methodConf: MethodConfiguration,
                                         submissionEntity: Entity, submissionExpression: Option[String],
                                         services: TestApiService): SubmissionStatusResponse = {
    Post(s"/workspaces/${wsName.namespace}/${wsName.name}/methodconfigs", httpJson(methodConf)) ~>
      sealRoute(services.methodConfigRoutes) ~>
      check {
        assertResult(StatusCodes.Created) {
          status
        }
      }

    val submissionRq = SubmissionRequest(methodConf.namespace, methodConf.name, submissionEntity.entityType, submissionEntity.name, submissionExpression)
    Post(s"/workspaces/${wsName.namespace}/${wsName.name}/submissions", httpJson(submissionRq)) ~>
      sealRoute(services.submissionRoutes) ~>
      check {
        assertResult(StatusCodes.Created) {
          status
        }
        val submission = responseAs[SubmissionReport]
        Get(s"/workspaces/${wsName.namespace}/${wsName.name}/submissions/${submission.submissionId}") ~>
          sealRoute(services.submissionRoutes) ~>
          check {
            assertResult(StatusCodes.OK) {
              status
            }
            return responseAs[SubmissionStatusResponse]
          }
      }

    fail("Unable to create and monitor submissions")
  }

  it should "return 201 Created when creating and monitoring a submission with no expression" in withTestDataApiServices { services =>
    val wsName = testData.wsName
    val mcName = MethodConfigurationName("no_input", "dsde", wsName)
    val methodConf = MethodConfiguration(mcName.namespace, mcName.name, "Sample", Map.empty, Map.empty, Map.empty, MethodRepoMethod("dsde", "no_input", 1))

    val submission = createAndMonitorSubmission(wsName, methodConf, testData.sample1, None, services)

    assertResult(1) {
      submission.workflows.size
    }
  }
  it should "return 201 Created when creating and monitoring a submission with valid expression" in withTestDataApiServices { services =>
    val wsName = testData.wsName
    val mcName = MethodConfigurationName("no_input", "dsde", wsName)
    val methodConf = MethodConfiguration(mcName.namespace, mcName.name, "Sample", Map.empty, Map.empty, Map.empty, MethodRepoMethod("dsde", "no_input", 1))

    val submission = createAndMonitorSubmission(wsName, methodConf, testData.sset1, Option("this.samples"), services)

    assertResult(3) {
      submission.workflows.size
    }
  }

  val attributeList = AttributeValueList(Seq(AttributeString("a"), AttributeString("b"), AttributeBoolean(true)))
  val z1 = Entity("z1", "Sample", Map("foo" -> AttributeString("x"), "bar" -> AttributeNumber(3), "splat" -> attributeList))
  val workspace2Name = new WorkspaceName(testData.wsName.namespace + "2", testData.wsName.name + "2")
  val workspace2Request = WorkspaceRequest(
    workspace2Name.namespace,
    workspace2Name.name,
    None,
    Map.empty
  )

  it should "return 200 on getting a submission" in withTestDataApiServices { services =>
    Get(s"/workspaces/${testData.wsName.namespace}/${testData.wsName.name}/submissions/${testData.submission1.submissionId}") ~>
      sealRoute(services.submissionRoutes) ~>
      check {
        assertResult(StatusCodes.OK, response.entity.asString) {status}
        assertResult(new SubmissionStatusResponse(testData.submission1, testData.userOwner)) {responseAs[SubmissionStatusResponse]}
      }
  }

  it should "return 404 on getting a nonexistent submission" in withTestDataApiServices { services =>
    Get(s"/workspaces/${testData.wsName.namespace}/${testData.wsName.name}/submissions/unrealSubmission42") ~>
      sealRoute(services.submissionRoutes) ~>
      check {
        assertResult(StatusCodes.NotFound) {status}
      }
    Get(s"/workspaces/${testData.wsName.namespace}/${testData.wsName.name}/submissions/${UUID.randomUUID}") ~>
      sealRoute(services.submissionRoutes) ~>
      check {
        assertResult(StatusCodes.NotFound) {status}
      }
  }

  it should "return 200 when listing submissions" in withTestDataApiServices { services =>
    Get(s"/workspaces/${testData.wsName.namespace}/${testData.wsName.name}/submissions") ~>
      sealRoute(services.submissionRoutes) ~>
      check {
        assertResult(StatusCodes.OK) {status}
        assertResult(Set(
          new SubmissionListResponse(testData.submissionTerminateTest, testData.userOwner),
          new SubmissionListResponse(testData.submissionNoWorkflows, testData.userOwner),
          new SubmissionListResponse(testData.submission1, testData.userOwner),
          new SubmissionListResponse(testData.submission2, testData.userOwner),
          new SubmissionListResponse(testData.submissionUpdateEntity, testData.userOwner),
          new SubmissionListResponse(testData.submissionUpdateWorkspace, testData.userOwner))) {
          responseAs[Seq[SubmissionListResponse]].toSet
        }
      }
  }

  it should "return 200 when counting submissions" in withTestDataApiServices { services =>
    Get(s"/workspaces/${testData.wsName.namespace}/${testData.wsName.name}/submissionsCount") ~>
      sealRoute(services.submissionRoutes) ~>
      check {
        assertResult(StatusCodes.OK) {status}
        assertResult(Map("Submitted" -> 6)) {
          responseAs[Map[String, Int]]
        }
      }
  }

  // Submissions Queue methods

  def getQueueStatus(route: spray.routing.Route): WorkflowQueueStatusResponse =
    Get("/submissions/queueStatus") ~>
      sealRoute(route) ~>
      check {
        assertResult(StatusCodes.OK) { status }
        responseAs[WorkflowQueueStatusResponse]
      }

  def addWorkflowsToQueue(user: RawlsUser, count: Int) = {
    withWorkspaceContext(testData.workspace) { context =>
      val workflows = Seq.fill(count) {
        Thread.sleep(10) // ensure some time separation

        val ent = Entity(UUID.randomUUID.toString, UUID.randomUUID.toString, Map.empty)
        runAndWait(entityQuery.save(context, ent))
        Workflow(Option(UUID.randomUUID.toString), WorkflowStatuses.Queued, DateTime.now, ent.toReference, testData.inputResolutions)
      }

      val sub = createTestSubmission(testData.workspace, testData.methodConfig, testData.indiv1, user, Seq.empty, Map.empty, Seq.empty, Map.empty).copy(workflows = workflows)
      runAndWait(submissionQuery.create(context, sub))
    }
  }

  it should "return 200 when checking the queue status" in withTestDataApiServices { services =>

    // insert audit records
    val expectedEstimateTime = 12345
    val submittedTime = System.currentTimeMillis()
    val queuedTime = submittedTime - expectedEstimateTime
    runAndWait( workflowAuditStatusQuery.save( WorkflowAuditStatusRecord(0, 321, WorkflowStatuses.Queued.toString, new java.sql.Timestamp(queuedTime)) ) )
    runAndWait( workflowAuditStatusQuery.save( WorkflowAuditStatusRecord(0, 321, WorkflowStatuses.Submitted.toString, new java.sql.Timestamp(submittedTime)) ) )
    // also insert a dummy audit record with a different workflow id to attempt to confuse the code
    runAndWait( workflowAuditStatusQuery.save( WorkflowAuditStatusRecord(0, 42, WorkflowStatuses.Queued.toString, new java.sql.Timestamp(queuedTime-6000)) ) )

    val existingSubmittedWorkflowCount = 12
    val existingWorkflowCounts = Map("Submitted" -> existingSubmittedWorkflowCount)

    val resp = getQueueStatus(services.submissionRoutes)
    assertResult(existingWorkflowCounts) {
      resp.workflowCountsByStatus
    }
    // with nothing in queue, estimated time should be zero
    assertResult(0) {
      resp.estimatedQueueTimeMS
    }

    val newWorkflows = Map(
      WorkflowStatuses.Queued -> 1,
      WorkflowStatuses.Launching -> 2,
      WorkflowStatuses.Submitted -> 4,
      WorkflowStatuses.Running -> 8,
      WorkflowStatuses.Failed -> 16,
      WorkflowStatuses.Succeeded -> 32,
      WorkflowStatuses.Aborting -> 64,
      WorkflowStatuses.Aborted -> 128,
      WorkflowStatuses.Unknown -> 256
    )

    val newWorkflowCounts = Map(
      "Queued" -> 1,
      "Launching" -> 2,
      "Submitted" -> (4 + existingSubmittedWorkflowCount),
      "Running" -> 8,
      "Aborting" -> 64
    )

    withWorkspaceContext(testData.workspace) { context =>
      newWorkflows foreach { case (status, count) =>
        val entityRecs = for (i <- 1 to count) yield EntityRecord(0, i.toString, status.toString, context.workspaceId, 0, None)
        runAndWait(entityQuery.batchInsertEntities(context, entityRecs))
        val workflows = for (i <- 1 to count) yield Workflow(Option(s"workflow${i}_of_$count"), status, testDate, AttributeEntityReference(status.toString, i.toString), testData.inputResolutions)
        runAndWait(workflowQuery.createWorkflows(context, UUID.fromString(testData.submissionUpdateEntity.submissionId), workflows))
      }
    }

    val resp2 = getQueueStatus(services.submissionRoutes)
    assertResult(newWorkflowCounts) {
      resp2.workflowCountsByStatus
    }
    // with items in the queue, estimated time should be calculated from the audit table
    assertResult(expectedEstimateTime) {
      resp2.estimatedQueueTimeMS
    }

  }

  it should "count zero workflows ahead of the user for an empty queue" in withTestDataApiServices { services =>
    assertResult(0) {
      getQueueStatus(services.submissionRoutes).workflowsBeforeNextUserWorkflow
    }
  }

  it should "count zero workflows ahead of the user when the user is the only one in the queue" in withTestDataApiServices { services =>
    addWorkflowsToQueue(RawlsUser(userInfo), 1)

    assertResult(0) {
      getQueueStatus(services.submissionRoutes).workflowsBeforeNextUserWorkflow
    }
  }

  it should "count the whole queue as ahead of the user when the user is not in the queue" in withTestDataApiServices { services =>
    val otherUser1 = RawlsUser(RawlsUserSubjectId("subj-id-1"), RawlsUserEmail("new.email1@example.net"))
    val otherUser2 = RawlsUser(RawlsUserSubjectId("subj-id-2"), RawlsUserEmail("new.email2@example.net"))

    runAndWait(rawlsUserQuery.save(otherUser1))
    runAndWait(rawlsUserQuery.save(otherUser2))

    addWorkflowsToQueue(otherUser1, 5)
    addWorkflowsToQueue(otherUser2, 10)

    val status = getQueueStatus(services.submissionRoutes)
    assertResult(Some(15)) {
      status.workflowCountsByStatus.get("Queued")
    }
    assertResult(15) {
      status.workflowsBeforeNextUserWorkflow
    }
  }

  it should "count workflows ahead of the user when the user is in the queue" in withTestDataApiServices { services =>
    val otherUser1 = RawlsUser(RawlsUserSubjectId("subj-id-1"), RawlsUserEmail("new.email1@example.net"))
    val otherUser2 = RawlsUser(RawlsUserSubjectId("subj-id-2"), RawlsUserEmail("new.email2@example.net"))

    runAndWait(rawlsUserQuery.save(otherUser1))
    runAndWait(rawlsUserQuery.save(otherUser2))

    addWorkflowsToQueue(otherUser1, 5)
    addWorkflowsToQueue(RawlsUser(userInfo), 20)
    addWorkflowsToQueue(otherUser2, 10)

    val status = getQueueStatus(services.submissionRoutes)
    assertResult(Some(35)) {
      status.workflowCountsByStatus.get("Queued")
    }
    assertResult(5) {
      status.workflowsBeforeNextUserWorkflow
    }
  }

  it should "handle unsupported workflow outputs" in withTestDataApiServices { services =>
    import driver.api._

    val workflowId = "8afafe21-2b70-4180-a565-748cb573e10c"
    val workflows = Seq(
      // use the UUID of the workflow that has an output of array(array)
      Workflow(Option(workflowId), WorkflowStatuses.Succeeded, testDate, testData.indiv1.toReference, Seq.empty)
    )

<<<<<<< HEAD
    val testSubmission = Submission(UUID.randomUUID.toString, testDate, testData.userOwner, testData.methodConfig.namespace, testData.methodConfig.name, testData.indiv1.toReference, workflows, SubmissionStatuses.Done)
=======
    val testSubmission = Submission(UUID.randomUUID.toString, testDate, testData.userOwner, testData.methodConfig.namespace, testData.methodConfig.name, testData.indiv1.toReference, workflows, Seq.empty, SubmissionStatuses.Done)
>>>>>>> b7266924

    runAndWait(submissionQuery.create(SlickWorkspaceContext(testData.workspace), testSubmission))
    runAndWait(workflowQuery.findWorkflowByExternalIdAndSubmissionId(workflowId, UUID.fromString(testSubmission.submissionId)).map(_.executionServiceKey).update(Option("unittestdefault")))

    Get(s"/workspaces/${testData.wsName.namespace}/${testData.wsName.name}/submissions/${testSubmission.submissionId}/workflows/${testSubmission.workflows.head.workflowId.get}/outputs") ~>
      sealRoute(services.submissionRoutes) ~>
      check {
        assertResult(StatusCodes.OK, response.entity.asString) {status}
        val expectedOutputs = WorkflowOutputs(workflowId, Map("aggregate_data_workflow.aggregate_data" -> TaskOutput(None, Option(Map("aggregate_data_workflow.aggregate_data.output_array" -> Right(UnsupportedOutputType(JsArray(Vector(
          JsArray(Vector(JsString("foo"), JsString("bar"))),
          JsArray(Vector(JsString("baz"), JsString("qux"))))))))))))
        assertResult(expectedOutputs) { responseAs[WorkflowOutputs] }
      }
  }
}<|MERGE_RESOLUTION|>--- conflicted
+++ resolved
@@ -2,12 +2,11 @@
 
 import org.broadinstitute.dsde.rawls.dataaccess._
 import org.broadinstitute.dsde.rawls.dataaccess.slick.{EntityRecord, WorkflowAuditStatusRecord}
-import org.broadinstitute.dsde.rawls.model.ExecutionJsonSupport.{SubmissionReportFormat, SubmissionRequestFormat, SubmissionStatusResponseFormat, SubmissionListResponseFormat, WorkflowQueueStatusResponseFormat, WorkflowOutputsFormat}
+import org.broadinstitute.dsde.rawls.model.ExecutionJsonSupport.{SubmissionReportFormat, SubmissionRequestFormat, SubmissionStatusResponseFormat, SubmissionListResponseFormat, WorkflowQueueStatusResponseFormat}
 import org.broadinstitute.dsde.rawls.model.WorkspaceJsonSupport._
 import org.broadinstitute.dsde.rawls.model._
 import org.broadinstitute.dsde.rawls.openam.MockUserInfoDirectives
 import spray.http._
-import spray.json.{JsString, JsArray}
 import scala.concurrent.ExecutionContext
 import java.util.UUID
 
@@ -109,6 +108,9 @@
     assertResult(3) {
       submission.workflows.size
     }
+    assertResult(0) {
+      submission.notstarted.size
+    }
   }
 
   val attributeList = AttributeValueList(Seq(AttributeString("a"), AttributeString("b"), AttributeBoolean(true)))
@@ -311,33 +313,4 @@
       status.workflowsBeforeNextUserWorkflow
     }
   }
-
-  it should "handle unsupported workflow outputs" in withTestDataApiServices { services =>
-    import driver.api._
-
-    val workflowId = "8afafe21-2b70-4180-a565-748cb573e10c"
-    val workflows = Seq(
-      // use the UUID of the workflow that has an output of array(array)
-      Workflow(Option(workflowId), WorkflowStatuses.Succeeded, testDate, testData.indiv1.toReference, Seq.empty)
-    )
-
-<<<<<<< HEAD
-    val testSubmission = Submission(UUID.randomUUID.toString, testDate, testData.userOwner, testData.methodConfig.namespace, testData.methodConfig.name, testData.indiv1.toReference, workflows, SubmissionStatuses.Done)
-=======
-    val testSubmission = Submission(UUID.randomUUID.toString, testDate, testData.userOwner, testData.methodConfig.namespace, testData.methodConfig.name, testData.indiv1.toReference, workflows, Seq.empty, SubmissionStatuses.Done)
->>>>>>> b7266924
-
-    runAndWait(submissionQuery.create(SlickWorkspaceContext(testData.workspace), testSubmission))
-    runAndWait(workflowQuery.findWorkflowByExternalIdAndSubmissionId(workflowId, UUID.fromString(testSubmission.submissionId)).map(_.executionServiceKey).update(Option("unittestdefault")))
-
-    Get(s"/workspaces/${testData.wsName.namespace}/${testData.wsName.name}/submissions/${testSubmission.submissionId}/workflows/${testSubmission.workflows.head.workflowId.get}/outputs") ~>
-      sealRoute(services.submissionRoutes) ~>
-      check {
-        assertResult(StatusCodes.OK, response.entity.asString) {status}
-        val expectedOutputs = WorkflowOutputs(workflowId, Map("aggregate_data_workflow.aggregate_data" -> TaskOutput(None, Option(Map("aggregate_data_workflow.aggregate_data.output_array" -> Right(UnsupportedOutputType(JsArray(Vector(
-          JsArray(Vector(JsString("foo"), JsString("bar"))),
-          JsArray(Vector(JsString("baz"), JsString("qux"))))))))))))
-        assertResult(expectedOutputs) { responseAs[WorkflowOutputs] }
-      }
-  }
 }