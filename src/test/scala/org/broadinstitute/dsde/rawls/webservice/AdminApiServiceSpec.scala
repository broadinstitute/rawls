--- conflicted
+++ resolved
@@ -38,11 +38,8 @@
 
   import scala.collection.JavaConversions._
 
-<<<<<<< HEAD
   def getBillingProject(dataSource: SlickDataSource, project: RawlsBillingProject) = runAndWait(rawlsBillingProjectQuery.load(project.projectName))
 
-=======
->>>>>>> 54558c9a
   def billingProjectFromName(name: String) = RawlsBillingProject(RawlsBillingProjectName(name), Set.empty, "mockBucketUrl")
 
   "AdminApi" should "return 200 when listing active submissions" in withTestDataApiServices { services =>
@@ -106,11 +103,7 @@
     val project = billingProjectFromName("new_project")
 
     assert {
-<<<<<<< HEAD
       getBillingProject(services.dataSource, project).isEmpty
-=======
-      ! billingProjectInDb(services.dataSource, project)
->>>>>>> 54558c9a
     }
 
     Put(s"/admin/billing/${project.projectName.value}") ~>
@@ -121,11 +114,7 @@
         }
 
         assert {
-<<<<<<< HEAD
           getBillingProject(services.dataSource, project).nonEmpty
-=======
-          billingProjectInDb(services.dataSource, project)
->>>>>>> 54558c9a
         }
       }
   }
@@ -151,11 +140,7 @@
       sealRoute(services.adminRoutes) ~>
       check {
         assert {
-<<<<<<< HEAD
           getBillingProject(services.dataSource, project).nonEmpty
-=======
-          billingProjectInDb(services.dataSource, project)
->>>>>>> 54558c9a
         }
 
         Delete(s"/admin/billing/${project.projectName.value}") ~>
@@ -165,11 +150,7 @@
               status
             }
             assert {
-<<<<<<< HEAD
               getBillingProject(services.dataSource, project).isEmpty
-=======
-              ! billingProjectInDb(services.dataSource, project)
->>>>>>> 54558c9a
             }
           }
       }
@@ -416,13 +397,7 @@
     Get("/admin/users") ~>
       sealRoute(services.adminRoutes) ~>
       check {
-<<<<<<< HEAD
         responseAs[RawlsUserInfoList].userInfoList contains theSameElementsAs(Seq(userOwner, userWriter, userReader))
-=======
-        assertResult(Set(userOwner, userWriter, userReader), response) {
-          responseAs[RawlsUserInfoList].userInfoList.toSet
-        }
->>>>>>> 54558c9a
       }
   }
 
@@ -447,13 +422,7 @@
     Get("/admin/users") ~>
       sealRoute(services.adminRoutes) ~>
       check {
-<<<<<<< HEAD
         responseAs[RawlsUserInfoList].userInfoList contains theSameElementsAs(Seq(userOwner, userWriter, userReader, user1, user2, user3))
-=======
-        assertResult(Set(userOwner, userWriter, userReader, user1, user2, user3), response) {
-          responseAs[RawlsUserInfoList].userInfoList.toSet
-        }
->>>>>>> 54558c9a
       }
   }
 
@@ -642,7 +611,6 @@
     Await.result(services.gcsDAO.addMemberToGoogleGroup(topGroup, Left(inGoogleUser)), Duration.Inf)
     Await.result(services.gcsDAO.addMemberToGoogleGroup(topGroup, Left(inBothUser)), Duration.Inf)
 
-<<<<<<< HEAD
     runAndWait(rawlsUserQuery.save(inGoogleUser))
     runAndWait(rawlsUserQuery.save(inBothUser))
     runAndWait(rawlsUserQuery.save(inGraphUser))
@@ -650,16 +618,6 @@
     runAndWait(rawlsGroupQuery.save(inGoogleGroup))
     runAndWait(rawlsGroupQuery.save(inBothGroup))
     runAndWait(rawlsGroupQuery.save(inGraphGroup))
-=======
-    services.dataSource.inTransaction() { txn =>
-      containerDAO.authDAO.saveUser(inGoogleUser, txn)
-      containerDAO.authDAO.saveUser(inBothUser, txn)
-      containerDAO.authDAO.saveUser(inDbUser, txn)
-
-      containerDAO.authDAO.saveGroup(inGoogleGroup, txn)
-      containerDAO.authDAO.saveGroup(inBothGroup, txn)
-      containerDAO.authDAO.saveGroup(inDbGroup, txn)
->>>>>>> 54558c9a
 
     runAndWait(rawlsGroupQuery.save(topGroup))
 
@@ -667,7 +625,6 @@
       sealRoute(services.adminRoutes) ~>
       check {
         assertResult(StatusCodes.OK, response.entity.asString) { status }
-<<<<<<< HEAD
         responseAs[SyncReport].items should contain theSameElementsAs
           Seq(
             SyncReportItem("added", Option(inGraphUser), None, None),
@@ -675,16 +632,6 @@
             SyncReportItem("removed", Option(inGoogleUser), None, None),
             SyncReportItem("removed", None, Option(inGoogleGroup.toRawlsGroupShort), None)
           )
-=======
-        assertResult(SyncReport(Set(
-          SyncReportItem("added", Option(inDbUser), None, None),
-          SyncReportItem("added", None, Option(inDbGroup.toRawlsGroupShort), None),
-          SyncReportItem("removed", Option(inGoogleUser), None, None),
-          SyncReportItem("removed", None, Option(inGoogleGroup.toRawlsGroupShort), None)
-        ))) {
-          responseAs[SyncReport]
-        }
->>>>>>> 54558c9a
       }
   }
 
@@ -699,7 +646,6 @@
         assertResult(StatusCodes.OK) {
           status
         }
-<<<<<<< HEAD
         val responseStatus = responseAs[WorkspaceStatus]
         assertResult(WorkspaceName(testData.workspace.namespace, testData.workspace.name)) {
           responseStatus.workspaceName
@@ -719,26 +665,6 @@
             "WORKSPACE_GROUP: myNamespace/myWorkspace WRITER" -> "FOUND",
             "WORKSPACE_USER_ACCESS_LEVEL" -> "OWNER"
           )
-=======
-        assertResult(WorkspaceStatus(WorkspaceName(testData.workspace.namespace, testData.workspace.name),
-          Map("GOOGLE_BUCKET_WRITE: aBucket" -> "USER_CAN_WRITE",
-            "WORKSPACE_ACCESS_GROUP: myNamespace/myWorkspace OWNER" -> "FOUND",
-            "FIRECLOUD_USER_PROXY: aBucket" -> "NOT_FOUND",
-            "WORKSPACE_USER_ACCESS_LEVEL" -> "OWNER",
-            "GOOGLE_ACCESS_GROUP: dummy@example.com" -> "FOUND",
-            "GOOGLE_BUCKET: aBucket" -> "FOUND",
-            "GOOGLE_USER_ACCESS_LEVEL: dummy@example.com" -> "FOUND",
-            "FIRECLOUD_USER: 123456789876543212345" -> "FOUND",
-            "WORKSPACE_ACCESS_GROUP: myNamespace/myWorkspace WRITER" -> "FOUND",
-            "WORKSPACE_ACCESS_GROUP: myNamespace/myWorkspace READER" -> "FOUND",
-            "WORKSPACE_INTERSECTION_GROUP: myNamespace/myWorkspace READER" -> "FOUND",
-            "WORKSPACE_INTERSECTION_GROUP: myNamespace/myWorkspace WRITER" -> "FOUND",
-            "WORKSPACE_INTERSECTION_GROUP: myNamespace/myWorkspace OWNER" -> "FOUND",
-            "GOOGLE_INTERSECTION_GROUP: dummy@example.com" -> "FOUND"
-          ))) {
-          responseAs[WorkspaceStatus]
-        }
->>>>>>> 54558c9a
       }
   }
 
