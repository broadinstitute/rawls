package org.broadinstitute.dsde.rawls.model

import com.wordnik.swagger.annotations.{ApiModel, ApiModelProperty}
import org.broadinstitute.dsde.rawls.VertexProperty
import org.joda.time.DateTime
import scala.collection.JavaConversions._
import scala.collection.JavaConverters._

import scala.annotation.meta.field

trait Identifiable {
  def path : String
}

trait Attributable extends Identifiable {
  def attributes: Map[String, Attribute]
}

/**
 * Created by dvoet on 4/24/15.
 */
@ApiModel(value = "WorkspaceName")
case class WorkspaceName(
                      @(ApiModelProperty@field)(required = true, value = "The namespace the workspace belongs to")
                      namespace: String,
                      @(ApiModelProperty@field)(required = true, value = "The name of the workspace")
                      name: String) extends Identifiable {
  def path : String = "workspaces/" + namespace + "/" + name
}

@ApiModel(value = "Workspace")
case class Workspace (
                      @(ApiModelProperty@field)(required = true, value = "The namespace the workspace belongs to")
                      @(VertexProperty@field)
                      namespace: String,
                      @(ApiModelProperty@field)(required = true, value = "The name of the workspace")
                      @(VertexProperty@field)
                      name: String,
                      @(ApiModelProperty@field)(required = true, value = "The date the workspace was created in yyyy-MM-dd'T'HH:mm:ssZZ format")
                      @(VertexProperty@field)
                      createdDate: DateTime,
                      @(ApiModelProperty@field)(required = true, value = "The user who created the workspace")
                      @(VertexProperty@field)
                      createdBy: String,
                      @(ApiModelProperty@field)(required = true, value = "The attributes of the workspace")
                      attributes: Map[String, Attribute]
                      ) extends Identifiable with Attributable {
  def path : String = "workspaces/" + namespace + "/" + name
}

@ApiModel(value = "Entity name")
case class EntityName(
                   @(ApiModelProperty@field)(required = true, value = "The name of the entity")
                   name: String)

@ApiModel(value = "Entity")
case class Entity(
                   @(ApiModelProperty@field)(required = true, value = "The name of the entity")
                   @(VertexProperty@field)
                   name: String,
                   @(ApiModelProperty@field)(required = true, value = "The type of the entity")
                   @(VertexProperty@field)
                   entityType: String,
                   @(ApiModelProperty@field)(required = true, value = "The attributes of the entity")
                   attributes: Map[String, Attribute],
                   @(ApiModelProperty@field)(required = true, value = "This entity's owning workspace")
                   workspaceName:WorkspaceName,
                   @(ApiModelProperty@field)(required = false, value = "This entity's Vault ID")
                   @(VertexProperty@field)
                   vaultId:String="") extends Identifiable with Attributable {
  def path : String = workspaceName.path + "/entities/" + name
}

@ApiModel(value = "Method configuration name")
case class MethodConfigurationName(
                   @(ApiModelProperty@field)(required = true, value = "The name of the method configuration")
                   name: String,
                   @(ApiModelProperty@field)(required = true, value = "This method configuration's owning namespace")
                   namespace: String,
                   @(ApiModelProperty@field)(required = true, value = "This method configuration's owning workspace")
                   workspaceName: WorkspaceName
                   )

@ApiModel(value = "Method configuration name pair")
case class MethodConfigurationNamePair(
                   @(ApiModelProperty@field)(required = true, value = "The source of a copied method configuration")
                   source: MethodConfigurationName,
                   @(ApiModelProperty@field)(required = true, value = "The destination for a copied method configuration")
                   destination: MethodConfigurationName
                   )

@ApiModel(value = "Entity copy definition")
case class EntityCopyDefinition(
                   @(ApiModelProperty@field)(required = true, value = "The source workspace of the entities")
                   sourceWorkspace: WorkspaceName,
                   @(ApiModelProperty@field)(required = true, value = "The destination workspace for the entities")
                   destinationWorkspace: WorkspaceName,
                   @(ApiModelProperty@field)(required = true, value = "Type of top level entities to copy")
                   entityType: String,
                   @(ApiModelProperty@field)(required = true, value = "Names of entities to copy")
                   entityNames: Seq[String]
                   )

@ApiModel(value = "Method Configuration")
case class MethodConfiguration(
                   @(ApiModelProperty@field)(required = true, value = "The name of the method configuration")
                   @(VertexProperty@field)
                   name: String,
                   @(ApiModelProperty@field)(required = true, value = "The root entity type that the method will be running on")
                   @(VertexProperty@field)
                   rootEntityType: String,
                   @(ApiModelProperty@field)(required = true, value = "The namespace of method from method store")
                   @(VertexProperty@field)
                   methodNamespace: String,
                   @(ApiModelProperty@field)(required = true, value = "The name of method from method store")
                   @(VertexProperty@field)
                   methodName: String,
                   @(ApiModelProperty@field)(required = true, value = "The version of method from method store")
                   @(VertexProperty@field)
                   methodVersion: String,
                   @(ApiModelProperty@field)(required = false, value = "PreRequisites for the method")
                   prerequisites: Map[String, String],
                   @(ApiModelProperty@field)(required = true, value = "Inputs for the method")
                   inputs: Map[String, String],
                   @(ApiModelProperty@field)(required = false, value = "Outputs for the method")
                   outputs: Map[String, String],
                   @(ApiModelProperty@field)(required = true, value = "This method configuration's owning workspace")
                   workspaceName:WorkspaceName,
                   @(ApiModelProperty@field)(required = true, value = "This method configuration's namespace")
                   @(VertexProperty@field)
                   namespace: String) extends Identifiable {
  def path : String = workspaceName.path + "/methodConfigs/" + namespace + "/" + name
}
@ApiModel(value = "Method Configuration without inputs, outputs, or prerequisites")
case class MethodConfigurationShort(
                                @(ApiModelProperty@field)(required = true, value = "The name of the method configuration")
                                @(VertexProperty@field)
                                name: String,
                                @(ApiModelProperty@field)(required = true, value = "The root entity type that the method will be running on")
                                @(VertexProperty@field)
                                rootEntityType: String,
                                @(ApiModelProperty@field)(required = true, value = "The namespace of method from method store")
                                @(VertexProperty@field)
                                methodNamespace: String,
                                @(ApiModelProperty@field)(required = true, value = "The name of method from method store")
                                @(VertexProperty@field)
                                methodName: String,
                                @(ApiModelProperty@field)(required = true, value = "The version of method from method store")
                                @(VertexProperty@field)
                                methodVersion: String,
                                @(ApiModelProperty@field)(required = true, value = "This method configuration's owning workspace")
                                @(VertexProperty@field)
                                workspaceName:WorkspaceName,
                                @(ApiModelProperty@field)(required = true, value = "This method configuration's namespace")
                                @(VertexProperty@field)
                                namespace: String)

@ApiModel(value = "Method repository configuration query")
case class MethodRepoConfigurationQuery(
                                         @(ApiModelProperty@field)(required = true, value = "Method Repository Namespace")
                                         methodRepoNamespace: String,
                                         @(ApiModelProperty@field)(required = true, value = "Method Repository Name")
                                         methodRepoName: String,
                                         @(ApiModelProperty@field)(required = true, value = "Method Repository Snapshot ID")
                                         methodRepoSnapshotId: String,
                                         @(ApiModelProperty@field)(required = true, value = "The destination for a copied method configuration")
                                         destination: MethodConfigurationName
                                         )

case class ConflictingEntities(conflicts: Seq[String])

trait Attribute
trait AttributeValue extends Attribute
trait AttributeReference extends Attribute

case class AttributeString(val value: String) extends AttributeValue
case class AttributeNumber(val value: BigDecimal) extends AttributeValue
case class AttributeBoolean(val value: Boolean) extends AttributeValue
case class AttributeValueList(val list: Seq[AttributeValue]) extends AttributeValue // recursive
case class AttributeReferenceList(val list: Seq[AttributeReferenceSingle]) extends AttributeReference // non-recursive
case class AttributeReferenceSingle(val entityType: String, val entityName: String) extends AttributeReference

object AttributeConversions {
  // need to do some casting to conform to this list: http://orientdb.com/docs/last/Types.html
  def attributeToProperty(att: AttributeValue): Any = att match {
    case AttributeBoolean(b) => b
    case AttributeNumber(n) => n.bigDecimal
    case AttributeString(s) => s
    case AttributeValueList(l) => l.map(attributeToProperty(_)).asJava
    case _ => throw new IllegalArgumentException("Cannot serialize " + att + " as a property")
  }

  def propertyToAttribute(prop: Any): AttributeValue = prop match {
    case b: Boolean => AttributeBoolean(b)
    case n: java.math.BigDecimal => AttributeNumber(n)
    case s: String => AttributeString(s)
    case l: java.util.List[_] => AttributeValueList(l.map(propertyToAttribute(_)))
    case _ => throw new IllegalArgumentException("Cannot deserialize " + prop + " as an attribute")
  }
}

object WorkspaceJsonSupport extends JsonSupport {

  implicit val WorkspaceNameFormat = jsonFormat2(WorkspaceName)

  implicit val EntityFormat = jsonFormat5(Entity)

  implicit val WorkspaceFormat = jsonFormat5(Workspace)

  implicit val EntityNameFormat = jsonFormat1(EntityName)

  implicit val MethodConfigurationNameFormat = jsonFormat3(MethodConfigurationName)

  implicit val MethodConfigurationNamePairFormat = jsonFormat2(MethodConfigurationNamePair)

  implicit val EntityCopyDefinitionFormat = jsonFormat4(EntityCopyDefinition)

  implicit val MethodConfigurationFormat = jsonFormat10(MethodConfiguration)

  implicit val MethodConfigurationShortFormat = jsonFormat7(MethodConfigurationShort)

  implicit val MethodRepoConfigurationQueryFormat = jsonFormat4(MethodRepoConfigurationQuery)
<<<<<<< HEAD

  implicit object AgoraEntityTypeFormat extends RootJsonFormat[AgoraEntityType.EntityType] {
    override def write(obj: AgoraEntityType.EntityType): JsValue = JsString(obj.toString)

    override def read(value: JsValue): AgoraEntityType.EntityType = value match {
      case JsString(name) => AgoraEntityType.withName(name)
      case _ => throw new DeserializationException("only string supported")
    }
  }

  implicit val AgoraEntityFormat = jsonFormat10(AgoraEntity)

  implicit val JobDescriptionFormat = jsonFormat4(JobDescription)

  implicit val JobStatusFormat = jsonFormat2(JobStatus)

  implicit val ConflictingEntitiesFormat = jsonFormat1(ConflictingEntities)

=======
>>>>>>> f56e42b1
}<|MERGE_RESOLUTION|>--- conflicted
+++ resolved
@@ -220,25 +220,6 @@
   implicit val MethodConfigurationShortFormat = jsonFormat7(MethodConfigurationShort)
 
   implicit val MethodRepoConfigurationQueryFormat = jsonFormat4(MethodRepoConfigurationQuery)
-<<<<<<< HEAD
-
-  implicit object AgoraEntityTypeFormat extends RootJsonFormat[AgoraEntityType.EntityType] {
-    override def write(obj: AgoraEntityType.EntityType): JsValue = JsString(obj.toString)
-
-    override def read(value: JsValue): AgoraEntityType.EntityType = value match {
-      case JsString(name) => AgoraEntityType.withName(name)
-      case _ => throw new DeserializationException("only string supported")
-    }
-  }
-
-  implicit val AgoraEntityFormat = jsonFormat10(AgoraEntity)
-
-  implicit val JobDescriptionFormat = jsonFormat4(JobDescription)
-
-  implicit val JobStatusFormat = jsonFormat2(JobStatus)
 
   implicit val ConflictingEntitiesFormat = jsonFormat1(ConflictingEntities)
-
-=======
->>>>>>> f56e42b1
 }