--- conflicted
+++ resolved
@@ -68,12 +68,8 @@
   class WorkspaceAccessTable(tag: Tag) extends Table[WorkspaceAccessRecord](tag, "WORKSPACE_ACCESS") {
     def groupName = column[String]("group_name", O.Length(254))
     def workspaceId = column[UUID]("workspace_id")
-<<<<<<< HEAD
-    def accessLevel = column[String]("access_level")
+    def accessLevel = column[String]("access_level", O.Length(254))
     def isRealmAcl = column[Boolean]("is_realm_acl")
-=======
-    def accessLevel = column[String]("access_level", O.Length(254))
->>>>>>> ec0f09bd
 
     def workspace = foreignKey("FK_WS_ACCESS_WORKSPACE", workspaceId, workspaceQuery)(_.id)
     def group = foreignKey("FK_WS_ACCESS_GROUP", groupName, rawlsGroupQuery)(_.groupName)
