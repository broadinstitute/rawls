--- conflicted
+++ resolved
@@ -8,9 +8,5 @@
 - Support 2.13
 - ExecutionModel classes moved from core to model
 
-<<<<<<< HEAD
 SBT dependency: `"org.broadinstitute.dsde" %% "rawls-model" % "0.1-e55b488f-SNAP"`
-TODO: update this when we merge v2_workspaces - https://broadworkbench.atlassian.net/browse/CA-1362
-=======
-SBT dependency: `"org.broadinstitute.dsde" %% "rawls-model" % "0.1-90eae81cd"`
->>>>>>> d3469764
+TODO: update this when we merge v2_workspaces - https://broadworkbench.atlassian.net/browse/CA-1362