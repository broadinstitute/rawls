--- conflicted
+++ resolved
@@ -126,26 +126,6 @@
 
 // Status of a submission
 case class Submission(
-<<<<<<< HEAD
-                       submissionId: String,
-                       submissionDate: DateTime,
-                       submitter: WorkbenchEmail,
-                       methodConfigurationNamespace: String,
-                       methodConfigurationName: String,
-                       submissionEntity: Option[AttributeEntityReference],
-                       submissionRoot: String,
-                       workflows: Seq[Workflow],
-                       status: SubmissionStatus,
-                       useCallCache: Boolean,
-                       deleteIntermediateOutputFiles: Boolean,
-                       useReferenceDisks: Boolean = false,
-                       memoryRetryMultiplier: Double = 1.0,
-                       workflowFailureMode: Option[WorkflowFailureMode] = None,
-                       cost: Option[Float] = None,
-                       externalEntityInfo: Option[ExternalEntityInfo] = None,
-                       userComment: Option[String] = None,
-                       ignoreEmptyOutputs: Boolean = false
-=======
   submissionId: String,
   submissionDate: DateTime,
   submitter: WorkbenchEmail,
@@ -162,8 +142,8 @@
   workflowFailureMode: Option[WorkflowFailureMode] = None,
   cost: Option[Float] = None,
   externalEntityInfo: Option[ExternalEntityInfo] = None,
-  userComment: Option[String] = None
->>>>>>> f5d4a079
+  userComment: Option[String] = None,
+  ignoreEmptyOutputs: Boolean = false
 )
 
 case class SubmissionListResponse(
