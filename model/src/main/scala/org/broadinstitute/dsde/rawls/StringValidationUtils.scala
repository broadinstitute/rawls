package org.broadinstitute.dsde.rawls

import org.broadinstitute.dsde.rawls.model.{Attributable, AttributeName, ErrorReport, ErrorReportSource}
import akka.http.scaladsl.model.StatusCodes
import org.broadinstitute.dsde.workbench.model.google.BigQueryDatasetName

import scala.concurrent.Future

trait StringValidationUtils {
  implicit val errorReportSource: ErrorReportSource

  private lazy val userDefinedRegex = "[A-z0-9_-]+".r
  def validateUserDefinedString(s: String): Unit = {
    if(! userDefinedRegex.pattern.matcher(s).matches) {
      val msg = s"Invalid input: $s. Input may only contain alphanumeric characters, underscores, and dashes."
      throw new RawlsExceptionWithErrorReport(errorReport = ErrorReport(message = msg, statusCode = StatusCodes.BadRequest))
    }
  }

  private lazy val entityNameRegex = "[A-z0-9\\._-]+".r
  def validateEntityName(s: String): Unit = {
    if(! entityNameRegex.pattern.matcher(s).matches) {
      val msg = s"Invalid input: $s. Input may only contain alphanumeric characters, underscores, dashes, and periods."
      throw new RawlsExceptionWithErrorReport(errorReport = ErrorReport(message = msg, statusCode = StatusCodes.BadRequest))
    }
  }

  private lazy val workspaceNameRegex = "[A-z0-9 _-]+".r
  def validateWorkspaceName(s: String): Unit = {
    if(! workspaceNameRegex.pattern.matcher(s).matches) {
      val msg = s"Invalid input: $s. Input may only contain alphanumeric characters, underscores, dashes, and spaces."
      throw new RawlsExceptionWithErrorReport(errorReport = ErrorReport(message = msg, statusCode = StatusCodes.BadRequest))
    }
  }

  private lazy val billingAccountNameRegex = "billingAccounts/[A-z0-9]{6}-[A-z0-9]{6}-[A-z0-9]{6}$".r
  def validateBillingAccountName(s: String): Unit = {
    if(! billingAccountNameRegex.pattern.matcher(s).matches) {
      val msg = s"Invalid input: $s. Input must be of the format billingAccounts/XXXXXX-XXXXXX-XXXXXX."
      throw new RawlsExceptionWithErrorReport(errorReport = ErrorReport(message = msg, statusCode = StatusCodes.BadRequest))
    }
  }

  private lazy val billingProjectNameRegex = "[A-z0-9_-]{6,30}".r
  def validateBillingProjectName(s: String): Future[Unit] = {
    if(! billingProjectNameRegex.pattern.matcher(s).matches) {
      val msg = s"Invalid name for billing project. Input must be between 6 and 30 characters in length and may only contain alphanumeric characters, underscores, and dashes."
      Future.failed(new RawlsExceptionWithErrorReport(errorReport = ErrorReport(message = msg, statusCode = StatusCodes.BadRequest)))
    } else {
      Future.successful(())
    }
  }

  //See Google docs for naming requirements: https://cloud.google.com/resource-manager/docs/creating-managing-projects#before_you_begin
  private lazy val googleProjectNameRegex = "^[a-z]([-a-z0-9]){4,28}[a-z0-9]$".r
  def validateGoogleProjectName(s: String): Future[Unit] = {
    if(! googleProjectNameRegex.pattern.matcher(s).matches) {
      val msg = s"Invalid name for Google project. Input must be 6 to 30 lowercase letters, digits, or hyphens. It must start with a letter. Trailing hyphens are prohibited."
      Future.failed(new RawlsExceptionWithErrorReport(errorReport = ErrorReport(message = msg, statusCode = StatusCodes.BadRequest)))
    } else {
      Future.successful(())
    }
  }

  //See https://cloud.google.com/bigquery/docs/datasets#dataset-naming
  private lazy val bigQueryDatasetNameRegex = "[A-z0-9_]{1,1024}".r
  def validateBigQueryDatasetName(s: BigQueryDatasetName): Unit = {
    if(! bigQueryDatasetNameRegex.pattern.matcher(s.value).matches) {
      val msg = s"Invalid name for dataset. Input must be between 1 and 1024 characters in length and may only contain alphanumeric characters and underscores."
      throw new RawlsExceptionWithErrorReport(errorReport = ErrorReport(message = msg, statusCode = StatusCodes.BadRequest))
    }
  }

<<<<<<< HEAD
  def validateMaxStringLength(s: String, maxLength: Int): Unit = {
    if(s.length > maxLength) throw new RawlsExceptionWithErrorReport(errorReport = ErrorReport(message = s"Invalid input: $s. Input may be a max of $maxLength characters.", statusCode = StatusCodes.BadRequest))
=======
  def validateMaxStringLength(str: String, inputName: String, maxLength: Int): Unit = {
    if(str.length > maxLength) throw new RawlsExceptionWithErrorReport(errorReport = ErrorReport(message = s"Invalid input $inputName. Input may be a max of $maxLength characters.", statusCode = StatusCodes.BadRequest))
>>>>>>> d3469764
  }

  def validateAttributeName(an: AttributeName, entityType: String): Unit = {
    if (Attributable.reservedAttributeNames.exists(_.equalsIgnoreCase(an.name)) ||
      AttributeName.withDefaultNS(entityType + Attributable.entityIdAttributeSuffix).equalsIgnoreCase(an)) {

      throw new RawlsFatalExceptionWithErrorReport(errorReport = ErrorReport(
        message = s"Attribute name ${an.name} is reserved and cannot be overwritten",
        statusCode = StatusCodes.BadRequest
      ))
    }
  }
}<|MERGE_RESOLUTION|>--- conflicted
+++ resolved
@@ -71,13 +71,8 @@
     }
   }
 
-<<<<<<< HEAD
-  def validateMaxStringLength(s: String, maxLength: Int): Unit = {
-    if(s.length > maxLength) throw new RawlsExceptionWithErrorReport(errorReport = ErrorReport(message = s"Invalid input: $s. Input may be a max of $maxLength characters.", statusCode = StatusCodes.BadRequest))
-=======
   def validateMaxStringLength(str: String, inputName: String, maxLength: Int): Unit = {
     if(str.length > maxLength) throw new RawlsExceptionWithErrorReport(errorReport = ErrorReport(message = s"Invalid input $inputName. Input may be a max of $maxLength characters.", statusCode = StatusCodes.BadRequest))
->>>>>>> d3469764
   }
 
   def validateAttributeName(an: AttributeName, entityType: String): Unit = {
