package org.broadinstitute.dsde.rawls.model

import akka.http.scaladsl.model.StatusCode
import akka.http.scaladsl.model.StatusCodes.BadRequest
import cats.implicits._
import io.lemonlabs.uri.{Uri, Url}
import org.broadinstitute.dsde.rawls.model.Attributable.AttributeMap
import org.broadinstitute.dsde.rawls.model.SortDirections.SortDirection
import org.broadinstitute.dsde.rawls.model.UserModelJsonSupport.ManagedGroupRefFormat
import org.broadinstitute.dsde.rawls.model.WorkspaceAccessLevels.WorkspaceAccessLevel
import org.broadinstitute.dsde.rawls.model.WorkspaceCloudPlatform.WorkspaceCloudPlatform
import org.broadinstitute.dsde.rawls.model.WorkspaceShardStates.WorkspaceShardState
import org.broadinstitute.dsde.rawls.model.WorkspaceType.WorkspaceType
import org.broadinstitute.dsde.rawls.model.WorkspaceVersions.WorkspaceVersion
import org.broadinstitute.dsde.rawls.{RawlsException, RawlsExceptionWithErrorReport}
import org.broadinstitute.dsde.workbench.model.{ValueObject, ValueObjectFormat}
import org.joda.time.DateTime
import spray.json._

import java.net.{URLDecoder, URLEncoder}
import java.nio.charset.StandardCharsets.UTF_8
import java.util.UUID
import scala.util.Try

object Attributable {
  // if updating these, also update their use in SlickExpressionParsing
  val entityIdAttributeSuffix = "_id"
  val workspaceEntityType = "workspace"
  val workspaceIdAttribute = workspaceEntityType + entityIdAttributeSuffix
  val nameReservedAttribute = "name"
  val entityTypeReservedAttribute = "entityType"
  val reservedAttributeNames = Set(nameReservedAttribute, entityTypeReservedAttribute, workspaceIdAttribute)
  type AttributeMap = Map[AttributeName, Attribute]

  def attributeCount(map: AttributeMap): Int = {
    def countAttributes(attribute: Attribute): Int = {
      attribute match {
        case _: AttributeListElementable => 1
        case attributeList: AttributeList[_] => attributeList.list.map(countAttributes).sum
      }
    }

    map.values.map(countAttributes).sum
  }

  def safePrint(map: AttributeMap, depth: Int = 10): String = {
    def safePrintInner(attr: Attribute): String = {
      attr match {
        case attr: AttributeListElementable => attr.toString
        case attrList: AttributeList[_] =>
          // This is OK because lists of lists are not supported (see comment in WorkspaceModelSpec.scala)
          attrList.list.take(depth).toString

      }
    }

    val keys = map.keys.take(depth)
    val values = map.values.take(depth).map(safePrintInner)
    s"[First $depth items] " + (keys zip values).toMap.toString
  }
}

trait Attributable {
  def attributes: AttributeMap
  def briefName: String
}

/**
 * Created by dvoet on 4/24/15.
 */
case class WorkspaceName(
                      namespace: String,
                      name: String) {
  override def toString = namespace + "/" + name // used in error messages
  def path = s"/workspaces/${namespace}/${name}"
}

case class AttributeName(
                          namespace: String,
                          name: String) extends Ordered[AttributeName] {
  def compare(that: AttributeName): Int = (this.namespace, this.name) compare (that.namespace, that.name)
  def equalsIgnoreCase(that: AttributeName): Boolean = (this.namespace.equalsIgnoreCase(that.namespace) && this.name.equalsIgnoreCase(that.name))
}

object AttributeName {
  val defaultNamespace = "default"
  val libraryNamespace = "library"
  val tagsNamespace = "tag"
  val pfbNamespace = "pfb"
  val importNamespace = "import"
  val systemNamespace = "system"
  val sysNamespace = "sys"
  val tdrNamespace = "tdr"

  // removed library from the set because these attributes should no longer be set with updateWorkspace
  val validNamespaces = Set(AttributeName.defaultNamespace, AttributeName.tagsNamespace, AttributeName.pfbNamespace,
    AttributeName.importNamespace, AttributeName.systemNamespace, AttributeName.sysNamespace, AttributeName.tdrNamespace)

  val delimiter = ':'

  def withDefaultNS(name: String) = AttributeName(defaultNamespace, name)

  def withLibraryNS(name: String) = AttributeName(libraryNamespace, name)

  def withTagsNS() = AttributeName(tagsNamespace, "tags")

  def toDelimitedName(aName: AttributeName): String = {
    if (aName.namespace == defaultNamespace) aName.name
    else aName.namespace + delimiter + aName.name
  }

  def fromDelimitedName(dName: String): AttributeName = {
    dName.split(delimiter).toList match {
      case sName :: Nil => AttributeName.withDefaultNS(sName)
      case sNamespace :: sName :: Nil => AttributeName(sNamespace, sName)
      case _ => throw new RawlsException(s"Attribute string $dName has too many '$delimiter' delimiters")
    }
  }
}

object WorkspaceVersions {
  sealed trait WorkspaceVersion extends ValueObject

  case object V1 extends WorkspaceVersion {
    override val value: String = "v1"
  }
  case object V2 extends WorkspaceVersion {
    override val value: String = "v2"
  }

  def fromString(versionString: String): Option[WorkspaceVersion] = {
    versionString match {
      case V1.value => Option(V1)
      case V2.value => Option(V2)
      case _ => None
    }
  }

  def fromStringThrows(versionString: String): WorkspaceVersion = {
    fromString(versionString).getOrElse(throw new RawlsException(s"unexpected version string ${versionString}, acceptable values are ${V1.value} or ${V2.value}"))
  }
}


case class MultiCloudWorkspaceRequest(namespace: String,
                                      name: String,
                                      attributes: AttributeMap,
                                      authorizationDomain: Option[Set[ManagedGroupRef]] = Option(Set.empty),
                                      cloudPlatform: WorkspaceCloudPlatform
                                     ) extends Attributable {
  def toWorkspaceName = WorkspaceName(namespace, name)
  def briefName: String = toWorkspaceName.toString
  def path: String = toWorkspaceName.path
}

case class WorkspaceRequest(namespace: String,
                            name: String,
                            attributes: AttributeMap,
                            authorizationDomain: Option[Set[ManagedGroupRef]] = Option(Set.empty),
                            copyFilesWithPrefix: Option[String] = None,
                            noWorkspaceOwner: Option[Boolean] = None,
                            bucketLocation: Option[String] = None) extends Attributable {
  def toWorkspaceName = WorkspaceName(namespace,name)
  def briefName: String = toWorkspaceName.toString
  def path: String = toWorkspaceName.path
}

case class GoogleProjectId(value: String) extends ValueObject

// All Workspaces are backed by a Google Project identified by googleProjectId.  The googleProjectNumber is a different
// identifier that we only really need when adding the Workspace to a Service Perimeter.  For efficiency, we added the
// GoogleProjectNumber field here.
case class Workspace(
                      namespace: String,
                      name: String,
                      workspaceId: String,
                      bucketName: String,
                      workflowCollectionName: Option[String],
                      createdDate: DateTime,
                      lastModified: DateTime,
                      createdBy: String,
                      attributes: AttributeMap,
                      isLocked: Boolean,
                      workspaceVersion: WorkspaceVersion,
                      googleProjectId: GoogleProjectId,
                      googleProjectNumber: Option[GoogleProjectNumber],
                      currentBillingAccountOnGoogleProject: Option[RawlsBillingAccountName],
                      billingAccountErrorMessage: Option[String],
                      completedCloneWorkspaceFileTransfer: Option[DateTime],
                      shardState: WorkspaceShardState,
                      workspaceType: WorkspaceType
                      ) extends Attributable {
  def toWorkspaceName = WorkspaceName(namespace,name)
  def briefName: String = toWorkspaceName.toString
  def path: String = toWorkspaceName.path
  lazy val workspaceIdAsUUID: UUID = UUID.fromString(workspaceId)
}

/** convenience constructor (for unit tests only!)
  * defaults workspace version to v2 and google project id and google project number to random strings
  * defaults workspace to sharded since all newly-created workspaces will be sharded
  * TODO: to be refactored/removed in https://broadworkbench.atlassian.net/browse/CA-1128
   */
object Workspace {
  def apply(namespace: String,
            name: String,
            workspaceId: String,
            bucketName: String,
            workflowCollectionName: Option[String],
            createdDate: DateTime,
            lastModified: DateTime,
            createdBy: String,
            attributes: AttributeMap,
            isLocked: Boolean = false): Workspace = {
    val randomString = java.util.UUID.randomUUID().toString
    val googleProjectId = GoogleProjectId(randomString)
    val googleProjectNumber = GoogleProjectNumber(randomString)
    new Workspace(namespace, name, workspaceId, bucketName, workflowCollectionName, createdDate, lastModified, createdBy, attributes, isLocked, WorkspaceVersions.V2, googleProjectId, Option(googleProjectNumber), None, None, Option(createdDate), shardState = WorkspaceShardStates.Sharded, workspaceType = WorkspaceType.RawlsWorkspace)
<<<<<<< HEAD
  }

  def buildMcWorkpace(namespace: String,
                      name: String,
                      workspaceId: String,
                      createdDate: DateTime,
                      lastModified: DateTime,
                      createdBy: String,
                      attributes: AttributeMap): Workspace = {
    new Workspace(
      namespace = namespace,
      name = name,
      workspaceId = workspaceId,
      bucketName = "",
      workflowCollectionName = Some(workspaceId),
      createdDate = createdDate,
      lastModified = lastModified,
      createdBy = createdBy,
      attributes = attributes,
      isLocked = false,
      workspaceVersion = WorkspaceVersions.V2,
      googleProjectId = GoogleProjectId(""),
      googleProjectNumber = None,
      currentBillingAccountOnGoogleProject = None,
      billingAccountErrorMessage = None,
      completedCloneWorkspaceFileTransfer = None,
      shardState = WorkspaceShardStates.Sharded,
      workspaceType = WorkspaceType.McWorkspace
    )
=======
>>>>>>> bbd1910c
  }
}

case class WorkspaceSubmissionStats(lastSuccessDate: Option[DateTime],
                                    lastFailureDate: Option[DateTime],
                                    runningSubmissionsCount: Int)

case class WorkspaceBucketOptions(requesterPays: Boolean)

case class EntityName(
                   name: String)

case class Entity(
                   name: String,
                   entityType: String,
                   attributes: AttributeMap
                   ) extends Attributable {
  def briefName: String = name
  def path( workspaceName: WorkspaceName ) = s"${workspaceName.path}/entities/${entityType}/${name}"
  def path( workspace: Workspace ): String = path(workspace.toWorkspaceName)
  def path( workspaceRequest: WorkspaceRequest ): String = path(workspaceRequest.toWorkspaceName)
  def toReference = AttributeEntityReference(entityType, name)
}

case class EntityTypeMetadata(
                             count: Int,
                             idName: String,
                             attributeNames: Seq[String]
                             )

object EntityDeleteRequest {
  def apply(entities: Entity*): Seq[AttributeEntityReference] = entities map { _.toReference }
}

object SortDirections {
  sealed trait SortDirection
  case object Ascending extends SortDirection
  case object Descending extends SortDirection

  def fromString(dir: String) = {
    dir.toLowerCase match {
      case "asc" => Ascending
      case "desc" => Descending
      case _ => throw new RawlsException(s"$dir is not a valid sort direction")
    }
  }

  def toString(direction: SortDirection) = {
    direction match {
      case Ascending => "asc"
      case Descending => "desc"
    }
  }

  def toSql(direction: SortDirection) = toString(direction)
}
case class EntityQuery(page: Int, pageSize: Int,
                       sortField: String, sortDirection: SortDirections.SortDirection,
                       filterTerms: Option[String],
                       fields: WorkspaceFieldSpecs = WorkspaceFieldSpecs())

case class EntityQueryResultMetadata(unfilteredCount: Int, filteredCount: Int, filteredPageCount: Int)

case class EntityQueryResponse(parameters: EntityQuery, resultMetadata: EntityQueryResultMetadata, results: Seq[Entity])

case class EntityCopyResponse(entitiesCopied: Seq[AttributeEntityReference], hardConflicts: Seq[EntityHardConflict], softConflicts: Seq[EntitySoftConflict])

case class EntitySoftConflict(entityType: String, entityName: String, conflicts: Seq[EntitySoftConflict])

case class EntityHardConflict(entityType: String, entityName: String)

case class EntityPath(path: Seq[AttributeEntityReference])

case class MethodConfigurationName(
                   name: String,
                   namespace: String,
                   workspaceName: WorkspaceName
                   )

case class MethodConfigurationNamePair(
                   source: MethodConfigurationName,
                   destination: MethodConfigurationName
                   )

case class EntityCopyDefinition(
                   sourceWorkspace: WorkspaceName,
                   destinationWorkspace: WorkspaceName,
                   entityType: String,
                   entityNames: Seq[String]
                   )

object ImportStatuses {
  sealed trait ImportStatus extends RawlsEnumeration[ImportStatus] {
    override def toString = getClass.getSimpleName.stripSuffix("$")
    override def withName(name: String): ImportStatus = ImportStatuses.withName(name)
  }

  def withName(name: String): ImportStatus = name.toLowerCase match {
    case "readyforupsert" => ReadyForUpsert
    case "upserting" => Upserting
    case "done" => Done
    case "error" => Error
    case _ => throw new RawlsException(s"invalid ImportStatus [${name}]")
  }

  case object ReadyForUpsert extends ImportStatus
  case object Upserting extends ImportStatus
  case object Done extends ImportStatus
  case object Error extends ImportStatus
}

object WorkspaceShardStates {
  sealed trait WorkspaceShardState extends RawlsEnumeration[WorkspaceShardState] {
    override def toString = getClass.getSimpleName.stripSuffix("$")
    override def withName(name: String): WorkspaceShardState = WorkspaceShardStates.withName(name)
  }

  def withName(name: String): WorkspaceShardState = name.toLowerCase match {
    case "unsharded" => Unsharded
    case "sharded" => Sharded
    case _ => throw new RawlsException(s"invalid ShardState [${name}]")
  }

  case object Unsharded extends WorkspaceShardState
  case object Sharded extends WorkspaceShardState
  case object Unknown extends WorkspaceShardState
}

object WorkspaceType {
  /**
    * Represents the system-of-record for a workspace.
    * `rawls` workspaces are owned and managed by rawls.
    * `mc` (multi-cloud) workspaces are owned and managed by workspace manager.
    */
  sealed trait WorkspaceType extends RawlsEnumeration[WorkspaceType] {
    override def toString: String = WorkspaceType.toString(this)
    override def withName(name: String): WorkspaceType = WorkspaceType.withName(name)
  }

  def withName(name: String): WorkspaceType = name.toLowerCase match {
    case "rawls" => RawlsWorkspace
    case "mc" => McWorkspace
    case _ => throw new RawlsException(s"Invalid WorkspaceType [${name}]")
  }

  def toString(wt: WorkspaceType): String = {
    wt match {
      case RawlsWorkspace => "rawls"
      case McWorkspace => "mc"
      case _ => throw new RawlsException(s"Invalid WorkspaceType [${wt}]")
    }
  }

  case object RawlsWorkspace extends WorkspaceType
  case object McWorkspace extends WorkspaceType
}

<<<<<<< HEAD
object WorkspaceCloudPlatform {
  sealed trait WorkspaceCloudPlatform extends RawlsEnumeration[WorkspaceCloudPlatform] {
    override def toString = getClass.getSimpleName.stripSuffix("$")
    override def withName(name: String): WorkspaceCloudPlatform = WorkspaceCloudPlatform.withName(name)
  }

  def withName(name: String): WorkspaceCloudPlatform = name.toLowerCase match {
    case "azure" => Azure
    case "gcp" => Gcp
    case _ => throw new RawlsException(s"invalid cloud platform [${name}]")
  }

  case object Azure extends WorkspaceCloudPlatform
  case object Gcp extends WorkspaceCloudPlatform
}

=======
>>>>>>> bbd1910c
sealed trait MethodRepoMethod {

  def methodUri: String

  def repo: MethodRepository

  def validate: Option[MethodRepoMethod]

}

object MethodRepoMethod {

  def fromUri(uri: String): MethodRepoMethod = {
    (for {
      parsedUri <- Uri.parseOption(uri)
      repoName  <- parsedUri.schemeOption
      repo      <- MethodRepository.withName(repoName)
    } yield {
      repo
    }) match {
      case Some(Agora) => AgoraMethod(uri)
      case Some(Dockstore) => DockstoreMethod(uri)
      case Some(DockstoreTools) => DockstoreToolsMethod(uri)
      case _ => throw new RawlsException(s"Illegal method repo specified in URI \'$uri\'")
    }
  }

  def apply(methodNamespace: String, methodName: String, methodVersion: Int): AgoraMethod = AgoraMethod(methodNamespace, methodName, methodVersion)

  def apply(methodPath: String, methodVersion: String): DockstoreMethod = DockstoreMethod(methodPath, methodVersion)

}

case class AgoraMethod(methodNamespace: String, methodName: String, methodVersion: Int) extends MethodRepoMethod {

  override def validate: Option[AgoraMethod] = {
    if (methodNamespace.nonEmpty && methodName.nonEmpty && methodVersion > 0)
      Some(this)
    else
      None
  }

  override def methodUri: String = {
    if (validate.isDefined)
      s"${repo.scheme}://${URLEncoder.encode(methodNamespace, UTF_8.name)}/${URLEncoder.encode(methodName, UTF_8.name)}/$methodVersion"
    else
      throw new RawlsException(
        s"Could not generate a method URI from AgoraMethod with namespace \'$methodNamespace\', name \'$methodName\', version \'$methodVersion\'"
      )
  }

  override def repo: MethodRepository = Agora
}

object AgoraMethod {

  def apply(uri: String): AgoraMethod = {

    (for {
      parsedUri <- Url.parseOption(uri)
      namespace <- parsedUri.hostOption // parser does not URL-decode host
      parts     <- parsedUri.path.toAbsolute.parts.toNev
      name      <- Option(parts.head) // parser does URL-decode path parts
      version   <- Try(parts.toVector(1).toInt).toOption // encoding does not apply to ints
      result    <- if (parts.size == 2) AgoraMethod(URLDecoder.decode(namespace.value, UTF_8.name), name, version).validate else None
    } yield {
      result
    }).getOrElse(throw new RawlsException(s"Could not create an AgoraMethod from URI \'$uri\'"))
  }

}

object DockstoreUtils {
  def parseTwoPartUri(uri: String): Option[Tuple2[String, String]] = {
    for {
      parsedUri <- Url.parseOption(uri)
      host <- parsedUri.hostOption // parser does not URL-decode host
      parts <- parsedUri.path.toAbsolute.parts.toNev
      result <- if (parts.size == 1) Some((URLDecoder.decode(host.value, UTF_8.name), parts.head)) else None
    } yield result
  }

  def ga4ghDescriptorUrl(baseUrl: String, path: String, version: String): String = {
    s"${baseUrl}/ga4gh/v1/tools/${URLEncoder.encode(path, UTF_8.name)}/versions/${URLEncoder.encode(version, UTF_8.name)}/WDL/descriptor"
  }
}

case class DockstoreMethod(methodPath: String, methodVersion: String) extends MethodRepoMethod {

  override def validate: Option[DockstoreMethod] = {
    if (methodPath.nonEmpty && methodVersion.nonEmpty)
      Some(this)
    else
      None
  }

  override def methodUri: String = {
    if (validate.isDefined)
      s"${repo.scheme}://${URLEncoder.encode(methodPath, UTF_8.name)}/${URLEncoder.encode(methodVersion, UTF_8.name)}"
    else
      throw new RawlsException(
        s"Could not generate a method URI from DockstoreMethod with path \'$methodPath\', version \'$methodVersion\'"
      )
  }

  override def repo: MethodRepository = Dockstore

  def ga4ghDescriptorUrl(baseUrl: String): String = DockstoreUtils.ga4ghDescriptorUrl(baseUrl, s"#workflow/${methodPath}", methodVersion)
}

object DockstoreMethod {

  def apply(uri: String): DockstoreMethod = {
    (for {
      (path, version) <- DockstoreUtils.parseTwoPartUri(uri)
      result <- DockstoreMethod(path, version).validate
    } yield {
      result
    }).getOrElse(throw new RawlsException(s"Could not create a DockstoreMethod from URI \'$uri\'"))
  }

}

case class DockstoreToolsMethod(methodPath: String, methodVersion: String) extends MethodRepoMethod {
  override def validate: Option[DockstoreToolsMethod] = {
    if (methodPath.nonEmpty && methodVersion.nonEmpty) Some(this) else None
  }

  override def methodUri: String = {
    if (validate.isDefined) {
      s"${repo.scheme}://${URLEncoder.encode(methodPath, UTF_8.name)}/${URLEncoder.encode(methodVersion, UTF_8.name)}"
    } else {
      throw new RawlsException(s"Could not generate a method URI from DockstoreToolsMethod with path \'$methodPath\', version \'$methodVersion\'")
    }
  }

  override def repo: MethodRepository = DockstoreTools

  def ga4ghDescriptorUrl(baseUrl: String): String = DockstoreUtils.ga4ghDescriptorUrl(baseUrl, methodPath, methodVersion)
}

object DockstoreToolsMethod {
  def apply(uri: String): DockstoreToolsMethod = {
    (for {
      (path, version) <- DockstoreUtils.parseTwoPartUri(uri)
      result <- DockstoreToolsMethod(path, version).validate
    } yield {
      result
    }).getOrElse(throw new RawlsException(s"Could not create a DockstoreToolsMethod from URI \'$uri\'"))
  }
}

sealed trait MethodRepository {
  val scheme: String
}

case object Agora extends MethodRepository {
  override val scheme: String = "agora"
}

case object Dockstore extends MethodRepository {
  override val scheme: String = "dockstore"
}

case object DockstoreTools extends MethodRepository {
  override val scheme: String = "dockstoretools"
}

object MethodRepository {

  def withName(name: String): Option[MethodRepository] = name.toLowerCase match {
    case Agora.scheme => Some(Agora)
    case Dockstore.scheme => Some(Dockstore)
    case DockstoreTools.scheme => Some(DockstoreTools)
    case _ => None
  }

  val all: Set[MethodRepository] = Set(Agora, Dockstore, DockstoreTools)
}

case class GA4GHTool(`type`: String, descriptor: String, url: String)
case class MethodInput(name: String, inputType: String, optional: Boolean)
case class MethodOutput(name: String, outputType: String)
case class MethodInputsOutputs(inputs: Seq[MethodInput], outputs: Seq[MethodOutput])

case class MethodConfiguration(
                   namespace: String,
                   name: String,
                   rootEntityType: Option[String],
                   //we used to have prereqs but did nothing with them. so we removed them.
                   //leaving it as an option means we can accept it being there or not; when we return this object,
                   //we'll always put Some(Map.empty) here so that clients who might be expecting this key still get it.
                   prerequisites: Option[Map[String, AttributeString]],
                   inputs: Map[String, AttributeString],
                   outputs: Map[String, AttributeString],
                   methodRepoMethod: MethodRepoMethod,
                   methodConfigVersion: Int = 1,
                   deleted: Boolean = false,
                   deletedDate: Option[DateTime] = None,
                   dataReferenceName: Option[DataReferenceName] = None
                   ) {
  def toShort : MethodConfigurationShort = MethodConfigurationShort(name, rootEntityType, methodRepoMethod, namespace)
  def path( workspaceName: WorkspaceName ): String = workspaceName.path+s"/methodconfigs/${namespace}/${name}"
  def path( workspace: Workspace ): String = path(workspace.toWorkspaceName)
  def toId: String = s"$namespace/$name/$methodConfigVersion"
}

case class MethodConfigurationShort(
                                name: String,
                                rootEntityType: Option[String],
                                methodRepoMethod:MethodRepoMethod,
                                namespace: String)


case class AgoraMethodConfiguration(namespace: String,
                                    name: String,
                                    rootEntityType: String,
                                    prerequisites: Map[String, AttributeString],
                                    inputs: Map[String, AttributeString],
                                    outputs: Map[String, AttributeString],
                                    methodRepoMethod: MethodRepoMethod)

case class ValidatedMethodConfiguration(
                                         methodConfiguration: MethodConfiguration,
                                         validInputs: Set[String],
                                         invalidInputs: Map[String,String],
                                         missingInputs: Set[String],
                                         extraInputs: Set[String],
                                         validOutputs: Set[String],
                                         invalidOutputs: Map[String,String])

case class ValidatedMCExpressions(
                                         validInputs: Set[String],
                                         invalidInputs: Map[String,String],
                                         validOutputs: Set[String],
                                         invalidOutputs: Map[String,String])

case class MethodRepoConfigurationImport(
                                         methodRepoNamespace: String,
                                         methodRepoName: String,
                                         methodRepoSnapshotId: Int,
                                         destination: MethodConfigurationName
                                         )

case class MethodRepoConfigurationExport(
                                         methodRepoNamespace: String,
                                         methodRepoName: String,
                                         source: MethodConfigurationName
                                         )

case class WorkspaceListResponse(accessLevel: WorkspaceAccessLevel,
                                 workspace: WorkspaceDetails,
                                 workspaceSubmissionStats: Option[WorkspaceSubmissionStats],
                                 public: Boolean)

case class WorkspaceResponse(accessLevel: Option[WorkspaceAccessLevel],
                             canShare: Option[Boolean],
                             canCompute: Option[Boolean],
                             catalog: Option[Boolean],
                             workspace: WorkspaceDetails,
                             workspaceSubmissionStats: Option[WorkspaceSubmissionStats],
                             bucketOptions: Option[WorkspaceBucketOptions],
                             owners: Option[Set[String]])

case class WorkspaceDetails(namespace: String,
                            name: String,
                            workspaceId: String,
                            bucketName: String,
                            workflowCollectionName: Option[String],
                            createdDate: DateTime,
                            lastModified: DateTime,
                            createdBy: String,
                            attributes: Option[AttributeMap],
                            isLocked: Boolean = false,
                            authorizationDomain: Option[Set[ManagedGroupRef]],
                            workspaceVersion: WorkspaceVersion,
                            googleProject: GoogleProjectId, // The response field is called "googleProject" rather than "googleProjectId" for backwards compatibility
                            googleProjectNumber: Option[GoogleProjectNumber],
                            billingAccount: Option[RawlsBillingAccountName],
                            billingAccountErrorMessage: Option[String] = None,
                            completedCloneWorkspaceFileTransfer: Option[DateTime],
                            shardState: Option[WorkspaceShardState],
                            workspaceType: Option[WorkspaceType]) {
  def toWorkspace: Workspace = Workspace(namespace, name, workspaceId, bucketName, workflowCollectionName, createdDate, lastModified, createdBy, attributes.getOrElse(Map()), isLocked, workspaceVersion, googleProject, googleProjectNumber, billingAccount, billingAccountErrorMessage, completedCloneWorkspaceFileTransfer, shardState.getOrElse(WorkspaceShardStates.Unknown), workspaceType.getOrElse(WorkspaceType.RawlsWorkspace))
}


case class WorkspaceFieldSpecs(fields: Option[Set[String]] = None)
object WorkspaceFieldSpecs {
  def fromQueryParams(params: Seq[(String, String)], paramName: String): WorkspaceFieldSpecs = {
    // ensure the "fields" parameter only exists once
    val paramValues:Seq[String] = params.filter(_._1.equals(paramName)).map(_._2)
    if (paramValues.size > 1) {
      throw new RawlsExceptionWithErrorReport(ErrorReport(BadRequest, s"Parameter '$paramName' may not be present multiple times.")(ErrorReportSource("rawls")))
    } else if (paramValues.isEmpty) {
      new WorkspaceFieldSpecs(None)
    } else {
      // un-delimit the (single) param value
      // The use of a delimited list here is informed by both the JSON:API spec and Google’s FieldMask syntax;
      // it also reduces the overall length of the URL in the presence of many values.
      val splitParamValues = paramValues.head.split(',').map(_.trim)
      new WorkspaceFieldSpecs(Option(splitParamValues.toSet))
    }
  }
}

/** Criteria to use when reading one or more workspaces: which attributes should be returned?
  * if `all` is true, always return all attributes for this workspace.
  * if `all` is false, but `attrsToSelect` is populated, return only the attrs in `attrsToSelect`.
  */
case class WorkspaceAttributeSpecs(all: Boolean, attrsToSelect: List[AttributeName] = List.empty[AttributeName])


/** Contains List[String]s with the names of the members of the WorkspaceResponse
  * and WorkspaceDetails case classes. Also contains the concatenation of those two lists,
  * with the WorkspaceDetails members prefixed by "workspace." This concatenated list
  * represents the keys present in in a JSON-serialized WorkspaceResponse object.
  *
  * Since WorkspaceFieldNames uses reflection (slow!) to find these names, we build it
  * as an object so it's only calculated once.
  */
object WorkspaceFieldNames {
  import scala.reflect.runtime.universe._
  def classAccessors[T: TypeTag]: List[String] = typeOf[T].members.collect {
    case m: MethodSymbol if m.isCaseAccessor => m.name.toString
  }.toList
  lazy val workspaceResponseClassNames: List[String] = classAccessors[WorkspaceResponse]
  lazy val workspaceListResponseClassNames: List[String] = classAccessors[WorkspaceListResponse]
  lazy val workspaceDetailClassNames: List[String] = classAccessors[WorkspaceDetails]

  lazy val workspaceResponseFieldNames: Set[String] = (workspaceResponseClassNames ++ workspaceDetailClassNames.map(k => s"workspace.$k")).toSet
  lazy val workspaceListResponseFieldNames: Set[String] = (workspaceListResponseClassNames ++ workspaceDetailClassNames.map(k => s"workspace.$k")).toSet

}

object WorkspaceDetails {
  def apply(workspace: Workspace, authorizationDomain: Set[ManagedGroupRef]): WorkspaceDetails = {
    fromWorkspaceAndOptions(workspace, Option(authorizationDomain),true).copy(shardState = None)
  }

  def applyOmitShardState(namespace: String,
                          name: String,
                          workspaceId: String,
                          bucketName: String,
                          workflowCollectionName: Option[String],
                          createdDate: DateTime,
                          lastModified: DateTime,
                          createdBy: String,
                          attributes: Option[AttributeMap],
                          isLocked: Boolean = false,
                          authorizationDomain: Option[Set[ManagedGroupRef]],
                          workspaceVersion: WorkspaceVersion,
                          googleProject: GoogleProjectId, // The response field is called "googleProject" rather than "googleProjectId" for backwards compatibility
                          googleProjectNumber: Option[GoogleProjectNumber],
                          billingAccount: Option[RawlsBillingAccountName],
                          billingAccountErrorMessage: Option[String] = None,
                          completedCloneWorkspaceFileTransfer: Option[DateTime],
                          shardState: Option[WorkspaceShardState] = None,
                          workspaceType: Option[WorkspaceType] = None) = {
    WorkspaceDetails(namespace, name, workspaceId, bucketName, workflowCollectionName, createdDate, lastModified, createdBy, attributes, isLocked, authorizationDomain, workspaceVersion, googleProject,googleProjectNumber, billingAccount, billingAccountErrorMessage, completedCloneWorkspaceFileTransfer, None, workspaceType)
  }

  def fromWorkspaceAndOptions(workspace: Workspace, optAuthorizationDomain: Option[Set[ManagedGroupRef]], useAttributes: Boolean): WorkspaceDetails = {
    WorkspaceDetails(
      workspace.namespace,
      workspace.name,
      workspace.workspaceId,
      workspace.bucketName,
      workspace.workflowCollectionName,
      workspace.createdDate,
      workspace.lastModified,
      workspace.createdBy,
      if (useAttributes) Option(workspace.attributes) else None,
      workspace.isLocked,
      optAuthorizationDomain,
      workspace.workspaceVersion,
      workspace.googleProjectId,
      workspace.googleProjectNumber,
      workspace.currentBillingAccountOnGoogleProject,
      workspace.billingAccountErrorMessage,
      workspace.completedCloneWorkspaceFileTransfer,
      None,
      None
    )
  }
}

case class PendingCloneWorkspaceFileTransfer(destWorkspaceId: UUID, sourceWorkspaceBucketName: String, destWorkspaceBucketName: String, copyFilesWithPrefix: String, destWorkspaceGoogleProjectId: GoogleProjectId)

case class ManagedGroupAccessInstructions(groupName: String, instructions: String)

case class WorkspacePermissionsPair(workspaceId: String,
                                    accessLevel: WorkspaceAccessLevel)

case class WorkspaceStatus(workspaceName: WorkspaceName, statuses: Map[String, String])

case class BucketUsageResponse(usageInBytes: BigInt)

case class ErrorReport(source: String, message: String, statusCode: Option[StatusCode], causes: Seq[ErrorReport], stackTrace: Seq[StackTraceElement], exceptionClass: Option[Class[_]])

case class ErrorReportSource(source: String)

object ErrorReport {
  def apply(message: String)(implicit source: ErrorReportSource): ErrorReport =
    ErrorReport(source.source,message,None,Seq.empty,Seq.empty, None)

  def apply(message: String, cause: ErrorReport)(implicit source: ErrorReportSource): ErrorReport =
    ErrorReport(source.source,message,None,Seq(cause),Seq.empty, None)

  def apply(message: String, causes: Seq[ErrorReport])(implicit source: ErrorReportSource): ErrorReport =
    ErrorReport(source.source,message,None,causes,Seq.empty, None)

  def apply(statusCode: StatusCode, throwable: Throwable)(implicit source: ErrorReportSource): ErrorReport =
    ErrorReport(source.source,message(throwable),Some(statusCode),causes(throwable),throwable.getStackTrace,Option(throwable.getClass))

  def apply(statusCode: StatusCode, message: String)(implicit source: ErrorReportSource): ErrorReport =
    ErrorReport(source.source,message,Option(statusCode),Seq.empty,Seq.empty, None)

  def apply(statusCode: StatusCode, message: String, throwable: Throwable)(implicit source: ErrorReportSource): ErrorReport =
    ErrorReport(source.source, message, Option(statusCode), causes(throwable), throwable.getStackTrace, None)

  def apply(statusCode: StatusCode, message: String, cause: ErrorReport)(implicit source: ErrorReportSource): ErrorReport =
    ErrorReport(source.source,message,Option(statusCode),Seq(cause),Seq.empty, None)

  def apply(statusCode: StatusCode, message: String, causes: Seq[ErrorReport])(implicit source: ErrorReportSource): ErrorReport =
    ErrorReport(source.source,message,Option(statusCode),causes,Seq.empty, None)

  def apply(throwable: Throwable)(implicit source: ErrorReportSource): ErrorReport =
    ErrorReport(source.source,message(throwable),None,causes(throwable),throwable.getStackTrace,Option(throwable.getClass))

  def apply(message: String, statusCode: Option[StatusCode], causes: Seq[ErrorReport], stackTrace: Seq[StackTraceElement], exceptionClass: Option[Class[_]])(implicit source: ErrorReportSource): ErrorReport =
    ErrorReport(source.source, message, statusCode, causes, stackTrace, exceptionClass)

  def message(throwable: Throwable): String = Option(throwable.getMessage).getOrElse(throwable.getClass.getSimpleName)

  def causes(throwable: Throwable)(implicit source: ErrorReportSource): Array[ErrorReport] = causeThrowables(throwable).map(apply)

  private def causeThrowables(throwable: Throwable) = {
    if (throwable.getSuppressed.nonEmpty || throwable.getCause == null) throwable.getSuppressed
    else Array(throwable.getCause)
  }
}

case class ApplicationVersion(gitHash: String, buildNumber: String, version: String)

case object AttributeValueRawJson {
  def apply(str: String) : AttributeValueRawJson = AttributeValueRawJson(str.parseJson)
}

sealed trait Attribute
sealed trait AttributeListElementable extends Attribute //terrible name for "this type can legally go in an attribute list"
sealed trait AttributeValue extends AttributeListElementable
sealed trait AttributeList[T <: AttributeListElementable] extends Attribute { val list: Seq[T] }
case object AttributeNull extends AttributeValue
case class AttributeString(val value: String) extends AttributeValue
case class AttributeNumber(val value: BigDecimal) extends AttributeValue
case class AttributeBoolean(val value: Boolean) extends AttributeValue
case class AttributeValueRawJson(val value: JsValue) extends AttributeValue
case object AttributeValueEmptyList extends AttributeList[AttributeValue] { val list = Seq.empty }
case object AttributeEntityReferenceEmptyList extends AttributeList[AttributeEntityReference] { val list = Seq.empty }
case class AttributeValueList(val list: Seq[AttributeValue]) extends AttributeList[AttributeValue]
case class AttributeEntityReferenceList(val list: Seq[AttributeEntityReference]) extends AttributeList[AttributeEntityReference]
case class AttributeEntityReference(val entityType: String, val entityName: String) extends AttributeListElementable

object AttributeStringifier {
  def apply(attribute: Attribute): String = {
    attribute match {
      case AttributeNull => ""
      case AttributeString(value) => value
      case AttributeNumber(value) => value.toString()
      case AttributeBoolean(value) => value.toString()
      case AttributeValueRawJson(value) => value.toString()
      case AttributeEntityReference(t, name) => name
      case al: AttributeList[_] =>
        WDLJsonSupport.attributeFormat.write(al).toString()
    }
  }
}

case class WorkspaceTag(tag: String, count: Int)

class WorkspaceJsonSupport extends JsonSupport {
  import DataReferenceModelJsonSupport.DataReferenceNameFormat
  import UserModelJsonSupport.RawlsBillingAccountNameFormat
  import WorkspaceACLJsonSupport.WorkspaceAccessLevelFormat
  import spray.json.DefaultJsonProtocol._

  implicit object SortDirectionFormat extends JsonFormat[SortDirection] {
    override def write(dir: SortDirection): JsValue = JsString(SortDirections.toString(dir))

    override def read(json: JsValue): SortDirection = json match {
      case JsString(dir) => SortDirections.fromString(dir)
      case _ => throw DeserializationException("unexpected json type")
    }
  }

  implicit object AttributeNameFormat extends JsonFormat[AttributeName] {
    override def write(an: AttributeName): JsValue = JsString(AttributeName.toDelimitedName(an))

    override def read(json: JsValue): AttributeName = json match {
      case JsString(name) => AttributeName.fromDelimitedName(name)
      case _ => throw DeserializationException("unexpected json type")
    }
  }

  implicit object WorkspaceVersionFormat extends JsonFormat[WorkspaceVersion] {
    override def write(wv: WorkspaceVersion): JsValue = JsString(wv.value)

    override def read(json: JsValue): WorkspaceVersion = json match {
      case JsString(versionString) => WorkspaceVersions.fromString(versionString) match {
        case Some(version) => version
        case None => throw DeserializationException("unexpected version string")
      }
      case _ => throw DeserializationException("unexpected version json type")
    }
  }


  implicit val WorkspaceNameFormat = jsonFormat2(WorkspaceName)

  implicit val EntityFormat = jsonFormat3(Entity)

  implicit val workspaceCloudPlatformFormat = rawlsEnumerationFormat(WorkspaceCloudPlatform.withName)

  implicit val MultiCloudWorkspaceRequestFormat = jsonFormat5(MultiCloudWorkspaceRequest)

  implicit val WorkspaceRequestFormat = jsonFormat7(WorkspaceRequest)

  implicit val workspaceFieldSpecsFormat = jsonFormat1(WorkspaceFieldSpecs.apply)

  implicit val EntityNameFormat = jsonFormat1(EntityName)

  implicit val EntityTypeMetadataFormat = jsonFormat3(EntityTypeMetadata)

  implicit val EntityQueryFormat = jsonFormat6(EntityQuery)

  implicit val EntityQueryResultMetadataFormat = jsonFormat3(EntityQueryResultMetadata)

  implicit val EntityQueryResponseFormat = jsonFormat3(EntityQueryResponse)

  implicit val WorkspaceStatusFormat = jsonFormat2(WorkspaceStatus)

  implicit val BucketUsageResponseFormat = jsonFormat1(BucketUsageResponse)

  implicit val MethodConfigurationNameFormat = jsonFormat3(MethodConfigurationName)

  implicit val MethodConfigurationNamePairFormat = jsonFormat2(MethodConfigurationNamePair)

  implicit val EntityCopyDefinitionFormat = jsonFormat4(EntityCopyDefinition)

  implicit val EntitySoftConflictFormat: JsonFormat[EntitySoftConflict] = lazyFormat(jsonFormat3(EntitySoftConflict))

  implicit val EntityHardConflictFormat = jsonFormat2(EntityHardConflict)

  implicit val EntityCopyResponseFormat = jsonFormat3(EntityCopyResponse)

  implicit val AgoraMethodFormat = jsonFormat3(AgoraMethod.apply)

  implicit val DockstoreMethodFormat = jsonFormat2(DockstoreMethod.apply)

  implicit val DockstoreToolsMethodFormat = jsonFormat2(DockstoreToolsMethod.apply)

  implicit object MethodRepoMethodFormat extends RootJsonFormat[MethodRepoMethod] {

    override def write(method: MethodRepoMethod): JsValue = {
      method match {
        case agora: AgoraMethod =>
          JsObject(Map("methodUri" -> JsString(agora.methodUri), "sourceRepo" -> JsString(agora.repo.scheme)) ++ agora.toJson.asJsObject.fields)
        case dockstore: DockstoreMethod =>
          JsObject(Map("methodUri" -> JsString(dockstore.methodUri), "sourceRepo" -> JsString(dockstore.repo.scheme)) ++ dockstore.toJson.asJsObject.fields)
        case dockstoreTools: DockstoreToolsMethod =>
          JsObject(Map("methodUri" -> JsString(dockstoreTools.methodUri), "sourceRepo" -> JsString(dockstoreTools.repo.scheme)) ++ dockstoreTools.toJson.asJsObject.fields)
      }
    }

    override def read(json: JsValue): MethodRepoMethod = {
      val fromUri = json.asJsObject.fields.get("methodUri") match {
        case Some(JsString(uri)) => Try(MethodRepoMethod.fromUri(uri)).toOption
        case _ => None
      }

      fromUri match {
        case Some(method) => method
        case _ =>
          json.asJsObject.fields.get("sourceRepo") match {
            case Some(JsString(Dockstore.scheme)) => DockstoreMethodFormat.read(json)
            case Some(JsString(DockstoreTools.scheme)) => DockstoreToolsMethodFormat.read(json)
            case Some(JsString(Agora.scheme)) => AgoraMethodFormat.read(json)
            case None => AgoraMethodFormat.read(json) // If omitted, default to Agora for backwards compatibility
            case Some(JsString(other)) => throw DeserializationException(s"Illegal method repo \'$other\'")
            case _ => throw DeserializationException("unexpected json type")
          }
      }
    }

  }

  implicit val GoogleProjectIdFormat = ValueObjectFormat(GoogleProjectId)

  implicit val GoogleProjectNumberFormat = ValueObjectFormat(GoogleProjectNumber)

  implicit val MethodConfigurationFormat = jsonFormat11(MethodConfiguration)

  implicit val AgoraMethodConfigurationFormat = jsonFormat7(AgoraMethodConfiguration)

  implicit val MethodConfigurationShortFormat = jsonFormat4(MethodConfigurationShort)

  implicit val MethodRepoConfigurationImportFormat = jsonFormat4(MethodRepoConfigurationImport)

  implicit val MethodRepoConfigurationExportFormat = jsonFormat3(MethodRepoConfigurationExport)

  implicit val WorkspaceSubmissionStatsFormat = jsonFormat3(WorkspaceSubmissionStats)

  implicit val WorkspaceBucketOptionsFormat = jsonFormat1(WorkspaceBucketOptions)

  implicit val WorkspaceShardStateFormat = rawlsEnumerationFormat(WorkspaceShardStates.withName)

  implicit val WorkspaceTypeFormat = rawlsEnumerationFormat(WorkspaceType.withName)

  implicit val WorkspaceDetailsFormat = jsonFormat19(WorkspaceDetails.applyOmitShardState)

  implicit val WorkspaceListResponseFormat = jsonFormat4(WorkspaceListResponse)

  implicit val WorkspaceResponseFormat = jsonFormat8(WorkspaceResponse)

  implicit val WorkspaceAccessInstructionsFormat = jsonFormat2(ManagedGroupAccessInstructions)

  implicit val ValidatedMethodConfigurationFormat = jsonFormat7(ValidatedMethodConfiguration)

  implicit val GA4GHToolDescriptorFormat = jsonFormat3(GA4GHTool)

  implicit val MethodInputFormat = jsonFormat3(MethodInput)

  implicit val MethodOutputFormat = jsonFormat2(MethodOutput)

  implicit val MethodInputsOutputsFormat = jsonFormat2(MethodInputsOutputs)

  implicit val WorkspaceTagFormat = jsonFormat2(WorkspaceTag)

  implicit object StatusCodeFormat extends JsonFormat[StatusCode] {
    override def write(code: StatusCode): JsValue = JsNumber(code.intValue)

    override def read(json: JsValue): StatusCode = json match {
      case JsNumber(n) => n.intValue
      case _ => throw new DeserializationException("unexpected json type")
    }
  }

  implicit object StackTraceElementFormat extends RootJsonFormat[StackTraceElement] {
    val CLASS_NAME = "className"
    val METHOD_NAME = "methodName"
    val FILE_NAME = "fileName"
    val LINE_NUMBER = "lineNumber"

    def write(stackTraceElement: StackTraceElement) =
      JsObject( CLASS_NAME -> Option(stackTraceElement.getClassName).map(JsString(_)).getOrElse(JsNull),
                METHOD_NAME -> Option(stackTraceElement.getMethodName).map(JsString(_)).getOrElse(JsNull),
                FILE_NAME -> Option(stackTraceElement.getFileName).map(JsString(_)).getOrElse(JsNull),
                LINE_NUMBER -> Option(stackTraceElement.getLineNumber).map(JsNumber(_)).getOrElse(JsNull) )

    def read(json: JsValue) =
      json.asJsObject.getFields(CLASS_NAME,METHOD_NAME,FILE_NAME,LINE_NUMBER) match {
        case Seq(JsString(className), JsString(methodName), JsString(fileName), JsNumber(lineNumber)) =>
          new StackTraceElement(className, methodName, fileName, lineNumber.toInt)
        case Seq(JsString(className), JsString(methodName), JsNull, JsNumber(lineNumber)) =>
          // null in fileName indicates "Unknown Source" for the file
          new StackTraceElement(className, methodName, null, lineNumber.toInt)
        case _ =>
          // it is technically possible for the write() method to serialize JsNull into
          // className, methodName, and lineNumber - but those would indicate a very malformed
          // stack trace; we don't want to deserialize those; error in that case is ok
          throw new DeserializationException("unable to deserialize StackTraceElement")
      }
  }

  implicit object ClassFormat extends RootJsonFormat[Class[_]] {
    def write(clazz: Class[_]) =
      JsString(clazz.getName)

    def read(json: JsValue) = json match {
      case JsString(className) => Class.forName(className)
      case _ => throw new DeserializationException("unable to deserialize Class")
    }
  }

  implicit val ErrorReportFormat: RootJsonFormat[ErrorReport] = rootFormat(lazyFormat(jsonFormat(ErrorReport.apply,"source","message","statusCode","causes","stackTrace","exceptionClass")))

  implicit val ApplicationVersionFormat = jsonFormat3(ApplicationVersion)
}

object WorkspaceJsonSupport extends WorkspaceJsonSupport<|MERGE_RESOLUTION|>--- conflicted
+++ resolved
@@ -216,38 +216,35 @@
     val googleProjectId = GoogleProjectId(randomString)
     val googleProjectNumber = GoogleProjectNumber(randomString)
     new Workspace(namespace, name, workspaceId, bucketName, workflowCollectionName, createdDate, lastModified, createdBy, attributes, isLocked, WorkspaceVersions.V2, googleProjectId, Option(googleProjectNumber), None, None, Option(createdDate), shardState = WorkspaceShardStates.Sharded, workspaceType = WorkspaceType.RawlsWorkspace)
-<<<<<<< HEAD
-  }
-
-  def buildMcWorkpace(namespace: String,
-                      name: String,
-                      workspaceId: String,
-                      createdDate: DateTime,
-                      lastModified: DateTime,
-                      createdBy: String,
-                      attributes: AttributeMap): Workspace = {
-    new Workspace(
-      namespace = namespace,
-      name = name,
-      workspaceId = workspaceId,
-      bucketName = "",
-      workflowCollectionName = Some(workspaceId),
-      createdDate = createdDate,
-      lastModified = lastModified,
-      createdBy = createdBy,
-      attributes = attributes,
-      isLocked = false,
-      workspaceVersion = WorkspaceVersions.V2,
-      googleProjectId = GoogleProjectId(""),
-      googleProjectNumber = None,
-      currentBillingAccountOnGoogleProject = None,
-      billingAccountErrorMessage = None,
-      completedCloneWorkspaceFileTransfer = None,
-      shardState = WorkspaceShardStates.Sharded,
-      workspaceType = WorkspaceType.McWorkspace
+  }
+
+  def apply(namespace: String,
+            name: String,
+            workspaceId: String,
+            createdDate: DateTime,
+            lastModified: DateTime,
+            createdBy: String,
+            attributes: AttributeMap
+           ) = {
+    new Workspace(namespace,
+      name,
+      workspaceId,
+      "",
+      None,
+      createdDate,
+      lastModified,
+      createdBy,
+      attributes,
+      false,
+      WorkspaceVersions.V2,
+      GoogleProjectId(""),
+      None,
+      None,
+      None,
+      None,
+      WorkspaceShardStates.Sharded,
+      WorkspaceType.McWorkspace
     )
-=======
->>>>>>> bbd1910c
   }
 }
 
@@ -405,7 +402,6 @@
   case object McWorkspace extends WorkspaceType
 }
 
-<<<<<<< HEAD
 object WorkspaceCloudPlatform {
   sealed trait WorkspaceCloudPlatform extends RawlsEnumeration[WorkspaceCloudPlatform] {
     override def toString = getClass.getSimpleName.stripSuffix("$")
@@ -422,8 +418,6 @@
   case object Gcp extends WorkspaceCloudPlatform
 }
 
-=======
->>>>>>> bbd1910c
 sealed trait MethodRepoMethod {
 
   def methodUri: String
