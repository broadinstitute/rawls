package org.broadinstitute.dsde.rawls.model

import java.net.{URLDecoder, URLEncoder}
import java.nio.charset.StandardCharsets.UTF_8
import java.util.UUID
import cats.implicits._
import akka.http.scaladsl.model.StatusCode
import akka.http.scaladsl.model.StatusCodes.BadRequest
import io.lemonlabs.uri.{Uri, Url}
import org.broadinstitute.dsde.rawls.model.Attributable.AttributeMap
import org.broadinstitute.dsde.rawls.model.SortDirections.SortDirection
import org.broadinstitute.dsde.rawls.model.UserModelJsonSupport.ManagedGroupRefFormat
import org.broadinstitute.dsde.rawls.model.WorkspaceAccessLevels.WorkspaceAccessLevel
import org.broadinstitute.dsde.rawls.model.WorkspaceVersions.WorkspaceVersion
import org.broadinstitute.dsde.rawls.{RawlsException, RawlsExceptionWithErrorReport}
import org.broadinstitute.dsde.workbench.model.{ValueObject, ValueObjectFormat}
import org.joda.time.DateTime
import spray.json._

import scala.util.Try

object Attributable {
  // if updating these, also update their use in SlickExpressionParsing
  val entityIdAttributeSuffix = "_id"
  val workspaceEntityType = "workspace"
  val workspaceIdAttribute = workspaceEntityType + entityIdAttributeSuffix
  val nameReservedAttribute = "name"
  val entityTypeReservedAttribute = "entityType"
  val reservedAttributeNames = Set(nameReservedAttribute, entityTypeReservedAttribute, workspaceIdAttribute)
  type AttributeMap = Map[AttributeName, Attribute]
}

trait Attributable {
  def attributes: AttributeMap
  def briefName: String
}

/**
 * Created by dvoet on 4/24/15.
 */
case class WorkspaceName(
                      namespace: String,
                      name: String) {
  override def toString = namespace + "/" + name // used in error messages
  def path = s"/workspaces/${namespace}/${name}"
}

case class AttributeName(
                          namespace: String,
                          name: String) extends Ordered[AttributeName] {
  def compare(that: AttributeName): Int = (this.namespace, this.name) compare (that.namespace, that.name)
  def equalsIgnoreCase(that: AttributeName): Boolean = (this.namespace.equalsIgnoreCase(that.namespace) && this.name.equalsIgnoreCase(that.name))
}

object AttributeName {
  val defaultNamespace = "default"
  val libraryNamespace = "library"
  val tagsNamespace = "tag"
  val pfbNamespace = "pfb"
  // removed library from the set because these attributes should no longer be set with updateWorkspace
  val validNamespaces = Set(AttributeName.defaultNamespace, AttributeName.tagsNamespace, AttributeName.pfbNamespace)

  val delimiter = ':'

  def withDefaultNS(name: String) = AttributeName(defaultNamespace, name)

  def withLibraryNS(name: String) = AttributeName(libraryNamespace, name)

  def withTagsNS() = AttributeName(tagsNamespace, "tags")

  def toDelimitedName(aName: AttributeName): String = {
    if (aName.namespace == defaultNamespace) aName.name
    else aName.namespace + delimiter + aName.name
  }

  def fromDelimitedName(dName: String): AttributeName = {
    dName.split(delimiter).toList match {
      case sName :: Nil => AttributeName.withDefaultNS(sName)
      case sNamespace :: sName :: Nil => AttributeName(sNamespace, sName)
      case _ => throw new RawlsException(s"Attribute string $dName has too many '$delimiter' delimiters")
    }
  }
}

object WorkspaceVersions {
  sealed trait WorkspaceVersion extends ValueObject

  case object V1 extends WorkspaceVersion {
    override val value: String = "v1"
  }
  case object V2 extends WorkspaceVersion {
    override val value: String = "v2"
  }

  def fromString(versionString: String): Option[WorkspaceVersion] = {
    versionString match {
      case V1.value => Option(V1)
      case V2.value => Option(V2)
      case _ => None
    }
  }

  def fromStringThrows(versionString: String): WorkspaceVersion = {
    fromString(versionString).getOrElse(throw new RawlsException(s"unexpected version string ${versionString}, acceptable values are ${V1.value} or ${V2.value}"))
  }
}

case class WorkspaceRequest (
                              namespace: String,
                              name: String,
                              attributes: AttributeMap,
                              authorizationDomain: Option[Set[ManagedGroupRef]] = Option(Set.empty),
                              copyFilesWithPrefix: Option[String] = None,
                              noWorkspaceOwner: Option[Boolean] = None
                      ) extends Attributable {
  def toWorkspaceName = WorkspaceName(namespace,name)
  def briefName: String = toWorkspaceName.toString
  def path: String = toWorkspaceName.path
}

case class GoogleProjectId(value: String) extends ValueObject

// All Workspaces are backed by a Google Project identified by googleProjectId.  The googleProjectNumber is a different
// identifier that we only really need when adding the Workspace to a Service Perimeter.  For efficiency, we added the
// GoogleProjectNumber field here.
case class Workspace(
                      namespace: String,
                      name: String,
                      workspaceId: String,
                      bucketName: String,
                      workflowCollectionName: Option[String],
                      createdDate: DateTime,
                      lastModified: DateTime,
                      createdBy: String,
                      attributes: AttributeMap,
                      isLocked: Boolean,
                      workspaceVersion: WorkspaceVersion,
                      googleProjectId: GoogleProjectId,
                      googleProjectNumber: Option[GoogleProjectNumber],
                      currentBillingAccountOnGoogleProject: Option[RawlsBillingAccountName]
                      ) extends Attributable {
  def toWorkspaceName = WorkspaceName(namespace,name)
  def briefName: String = toWorkspaceName.toString
  def path: String = toWorkspaceName.path
  lazy val workspaceIdAsUUID: UUID = UUID.fromString(workspaceId)
}

/** convenience constructor (for unit tests only!)
  * defaults workspace version to v2 and google project id and google project number to random strings
  *
   */
object Workspace {
  def apply(namespace: String,
<<<<<<< HEAD
            name: String,
            workspaceId: String,
            bucketName: String,
            workflowCollectionName: Option[String],
            createdDate: DateTime,
            lastModified: DateTime,
            createdBy: String,
            attributes: AttributeMap,
            isLocked: Boolean = false): Workspace = {
    val randomString = java.util.UUID.randomUUID().toString
    val googleProjectId = GoogleProjectId(randomString)
    val googleProjectNumber = GoogleProjectNumber(randomString)
    new Workspace(namespace, name, workspaceId, bucketName, workflowCollectionName, createdDate, lastModified, createdBy, attributes, isLocked, WorkspaceVersions.V2, googleProjectId, Option(googleProjectNumber))
=======

           name: String,
           workspaceId: String,
           bucketName: String,
           workflowCollectionName: Option[String],
           createdDate: DateTime,
           lastModified: DateTime,
           createdBy: String,
           attributes: AttributeMap,
           isLocked: Boolean = false): Workspace = {
    new Workspace(namespace, name, workspaceId, bucketName, workflowCollectionName, createdDate, lastModified, createdBy, attributes, isLocked, WorkspaceVersions.V1, GoogleProjectId(namespace), None, None)
>>>>>>> e271560e
  }
}

case class WorkspaceSubmissionStats(lastSuccessDate: Option[DateTime],
                                    lastFailureDate: Option[DateTime],
                                    runningSubmissionsCount: Int)

case class WorkspaceBucketOptions(requesterPays: Boolean)

case class EntityName(
                   name: String)

case class Entity(
                   name: String,
                   entityType: String,
                   attributes: AttributeMap
                   ) extends Attributable {
  def briefName: String = name
  def path( workspaceName: WorkspaceName ) = s"${workspaceName.path}/entities/${entityType}/${name}"
  def path( workspace: Workspace ): String = path(workspace.toWorkspaceName)
  def path( workspaceRequest: WorkspaceRequest ): String = path(workspaceRequest.toWorkspaceName)
  def toReference = AttributeEntityReference(entityType, name)
}

case class EntityTypeMetadata(
                             count: Int,
                             idName: String,
                             attributeNames: Seq[String]
                             )

object EntityDeleteRequest {
  def apply(entities: Entity*): Seq[AttributeEntityReference] = entities map { _.toReference }
}

object SortDirections {
  sealed trait SortDirection
  case object Ascending extends SortDirection
  case object Descending extends SortDirection

  def fromString(dir: String) = {
    dir.toLowerCase match {
      case "asc" => Ascending
      case "desc" => Descending
      case _ => throw new RawlsException(s"$dir is not a valid sort direction")
    }
  }

  def toString(direction: SortDirection) = {
    direction match {
      case Ascending => "asc"
      case Descending => "desc"
    }
  }

  def toSql(direction: SortDirection) = toString(direction)
}
case class EntityQuery(page: Int, pageSize: Int, sortField: String, sortDirection: SortDirections.SortDirection, filterTerms: Option[String])

case class EntityQueryResultMetadata(unfilteredCount: Int, filteredCount: Int, filteredPageCount: Int)

case class EntityQueryResponse(parameters: EntityQuery, resultMetadata: EntityQueryResultMetadata, results: Seq[Entity])

case class EntityCopyResponse(entitiesCopied: Seq[AttributeEntityReference], hardConflicts: Seq[EntityHardConflict], softConflicts: Seq[EntitySoftConflict])

case class EntitySoftConflict(entityType: String, entityName: String, conflicts: Seq[EntitySoftConflict])

case class EntityHardConflict(entityType: String, entityName: String)

case class EntityPath(path: Seq[AttributeEntityReference])

case class MethodConfigurationName(
                   name: String,
                   namespace: String,
                   workspaceName: WorkspaceName
                   )

case class MethodConfigurationNamePair(
                   source: MethodConfigurationName,
                   destination: MethodConfigurationName
                   )

case class EntityCopyDefinition(
                   sourceWorkspace: WorkspaceName,
                   destinationWorkspace: WorkspaceName,
                   entityType: String,
                   entityNames: Seq[String]
                   )

object ImportStatuses {
  sealed trait ImportStatus extends RawlsEnumeration[ImportStatus] {
    override def toString = getClass.getSimpleName.stripSuffix("$")
    override def withName(name: String): ImportStatus = ImportStatuses.withName(name)
  }

  def withName(name: String): ImportStatus = name.toLowerCase match {
    case "readyforupsert" => ReadyForUpsert
    case "upserting" => Upserting
    case "done" => Done
    case "error" => Error
    case _ => throw new RawlsException(s"invalid ImportStatus [${name}]")
  }

  case object ReadyForUpsert extends ImportStatus
  case object Upserting extends ImportStatus
  case object Done extends ImportStatus
  case object Error extends ImportStatus
}



sealed trait MethodRepoMethod {

  def methodUri: String

  def repo: MethodRepository

  def validate: Option[MethodRepoMethod]

}

object MethodRepoMethod {

  def fromUri(uri: String): MethodRepoMethod = {
    (for {
      parsedUri <- Uri.parseOption(uri)
      repoName  <- parsedUri.schemeOption
      repo      <- MethodRepository.withName(repoName)
    } yield {
      repo
    }) match {
      case Some(Agora) => AgoraMethod(uri)
      case Some(Dockstore) => DockstoreMethod(uri)
      case _ => throw new RawlsException(s"Illegal method repo specified in URI \'$uri\'")
    }
  }

  def apply(methodNamespace: String, methodName: String, methodVersion: Int): AgoraMethod = AgoraMethod(methodNamespace, methodName, methodVersion)

  def apply(methodPath: String, methodVersion: String): DockstoreMethod = DockstoreMethod(methodPath, methodVersion)

}

case class AgoraMethod(methodNamespace: String, methodName: String, methodVersion: Int) extends MethodRepoMethod {

  override def validate: Option[AgoraMethod] = {
    if (methodNamespace.nonEmpty && methodName.nonEmpty && methodVersion > 0)
      Some(this)
    else
      None
  }

  override def methodUri: String = {
    if (validate.isDefined)
      s"${repo.scheme}://${URLEncoder.encode(methodNamespace, UTF_8.name)}/${URLEncoder.encode(methodName, UTF_8.name)}/$methodVersion"
    else
      throw new RawlsException(
        s"Could not generate a method URI from AgoraMethod with namespace \'$methodNamespace\', name \'$methodName\', version \'$methodVersion\'"
      )
  }

  override def repo: MethodRepository = Agora
}

object AgoraMethod {

  def apply(uri: String): AgoraMethod = {

    (for {
      parsedUri <- Url.parseOption(uri)
      namespace <- parsedUri.hostOption // parser does not URL-decode host
      parts     <- parsedUri.path.toAbsolute.parts.toNev
      name      <- Option(parts.head) // parser does URL-decode path parts
      version   <- Try(parts.toVector(1).toInt).toOption // encoding does not apply to ints
      result    <- if (parts.size == 2) AgoraMethod(URLDecoder.decode(namespace.value, UTF_8.name), name, version).validate else None
    } yield {
      result
    }).getOrElse(throw new RawlsException(s"Could not create an AgoraMethod from URI \'$uri\'"))
  }

}

case class DockstoreMethod(methodPath: String, methodVersion: String) extends MethodRepoMethod {

  override def validate: Option[DockstoreMethod] = {
    if (methodPath.nonEmpty && methodVersion.nonEmpty)
      Some(this)
    else
      None
  }

  override def methodUri: String = {
    if (validate.isDefined)
      s"${repo.scheme}://${URLEncoder.encode(methodPath, UTF_8.name)}/${URLEncoder.encode(methodVersion, UTF_8.name)}"
    else
      throw new RawlsException(
        s"Could not generate a method URI from DockstoreMethod with path \'$methodPath\', version \'$methodVersion\'"
      )
  }

  override def repo: MethodRepository = Dockstore

  private def methodVersionEncoded: String = URLEncoder.encode(methodVersion, UTF_8.name)

  private def toolId = s"#workflow/$methodPath"

  private def toolIdEncoded = URLEncoder.encode(toolId, UTF_8.name)

  def ga4ghDescriptorUrl(baseUrl: String): String =
    s"$baseUrl/ga4gh/v1/tools/$toolIdEncoded/versions/$methodVersionEncoded/WDL/descriptor"
}

object DockstoreMethod {

  def apply(uri: String): DockstoreMethod = {

    (for {
      parsedUri <- Url.parseOption(uri)
      host      <- parsedUri.hostOption // parser does not URL-decode host
      parts     <- parsedUri.path.toAbsolute.parts.toNev
      result    <- if (parts.size == 1) DockstoreMethod(URLDecoder.decode(host.value, UTF_8.name), parts.head).validate else None
    } yield {
      result
    }).getOrElse(throw new RawlsException(s"Could not create a DockstoreMethod from URI \'$uri\'"))
  }

}

sealed trait MethodRepository {
  val scheme: String
}

case object Agora extends MethodRepository {
  override val scheme: String = "agora"
}

case object Dockstore extends MethodRepository {
  override val scheme: String = "dockstore"
}

object MethodRepository {

  def withName(name: String): Option[MethodRepository] = name.toLowerCase match {
    case Agora.scheme => Some(Agora)
    case Dockstore.scheme => Some(Dockstore)
    case _ => None
  }

  val all: Set[MethodRepository] = Set(Agora, Dockstore)
}

case class GA4GHTool(`type`: String, descriptor: String, url: String)
case class MethodInput(name: String, inputType: String, optional: Boolean)
case class MethodOutput(name: String, outputType: String)
case class MethodInputsOutputs(inputs: Seq[MethodInput], outputs: Seq[MethodOutput])

case class MethodConfiguration(
                   namespace: String,
                   name: String,
                   rootEntityType: Option[String],
                   //we used to have prereqs but did nothing with them. so we removed them.
                   //leaving it as an option means we can accept it being there or not; when we return this object,
                   //we'll always put Some(Map.empty) here so that clients who might be expecting this key still get it.
                   prerequisites: Option[Map[String, AttributeString]],
                   inputs: Map[String, AttributeString],
                   outputs: Map[String, AttributeString],
                   methodRepoMethod: MethodRepoMethod,
                   methodConfigVersion: Int = 1,
                   deleted: Boolean = false,
                   deletedDate: Option[DateTime] = None,
                   dataReferenceName: Option[DataReferenceName] = None
                   ) {
  def toShort : MethodConfigurationShort = MethodConfigurationShort(name, rootEntityType, methodRepoMethod, namespace)
  def path( workspaceName: WorkspaceName ): String = workspaceName.path+s"/methodconfigs/${namespace}/${name}"
  def path( workspace: Workspace ): String = path(workspace.toWorkspaceName)
  def toId: String = s"$namespace/$name/$methodConfigVersion"
}

case class MethodConfigurationShort(
                                name: String,
                                rootEntityType: Option[String],
                                methodRepoMethod:MethodRepoMethod,
                                namespace: String)


case class AgoraMethodConfiguration(namespace: String,
                                    name: String,
                                    rootEntityType: String,
                                    prerequisites: Map[String, AttributeString],
                                    inputs: Map[String, AttributeString],
                                    outputs: Map[String, AttributeString],
                                    methodRepoMethod: MethodRepoMethod)

case class ValidatedMethodConfiguration(
                                         methodConfiguration: MethodConfiguration,
                                         validInputs: Set[String],
                                         invalidInputs: Map[String,String],
                                         missingInputs: Set[String],
                                         extraInputs: Set[String],
                                         validOutputs: Set[String],
                                         invalidOutputs: Map[String,String])

case class ValidatedMCExpressions(
                                         validInputs: Set[String],
                                         invalidInputs: Map[String,String],
                                         validOutputs: Set[String],
                                         invalidOutputs: Map[String,String])

case class MethodRepoConfigurationImport(
                                         methodRepoNamespace: String,
                                         methodRepoName: String,
                                         methodRepoSnapshotId: Int,
                                         destination: MethodConfigurationName
                                         )

case class MethodRepoConfigurationExport(
                                         methodRepoNamespace: String,
                                         methodRepoName: String,
                                         source: MethodConfigurationName
                                         )

case class WorkspaceListResponse(accessLevel: WorkspaceAccessLevel,
                                 workspace: WorkspaceDetails,
                                 workspaceSubmissionStats: Option[WorkspaceSubmissionStats],
                                 public: Boolean)

case class WorkspaceResponse(accessLevel: Option[WorkspaceAccessLevel],
                             canShare: Option[Boolean],
                             canCompute: Option[Boolean],
                             catalog: Option[Boolean],
                             workspace: WorkspaceDetails,
                             workspaceSubmissionStats: Option[WorkspaceSubmissionStats],
                             bucketOptions: Option[WorkspaceBucketOptions],
                             owners: Option[Set[String]])

case class WorkspaceDetails(namespace: String,
                            name: String,
                            workspaceId: String,
                            bucketName: String,
                            workflowCollectionName: Option[String],
                            createdDate: DateTime,
                            lastModified: DateTime,
                            createdBy: String,
                            attributes: Option[AttributeMap],
                            isLocked: Boolean = false,
                            authorizationDomain: Option[Set[ManagedGroupRef]],
                            workspaceVersion: WorkspaceVersion,
                            googleProjectId: GoogleProjectId,
                            googleProjectNumber: Option[GoogleProjectNumber],
                            billingAccount: Option[RawlsBillingAccountName]) {
  def toWorkspace: Workspace = Workspace(namespace, name, workspaceId, bucketName, workflowCollectionName, createdDate, lastModified, createdBy, attributes.getOrElse(Map()), isLocked, workspaceVersion, googleProjectId, googleProjectNumber, billingAccount)
}


case class WorkspaceFieldSpecs(fields: Option[Set[String]] = None)
object WorkspaceFieldSpecs {
  def fromQueryParams(params: Seq[(String, String)], paramName: String): WorkspaceFieldSpecs = {
    // ensure the "fields" parameter only exists once
    val paramValues:Seq[String] = params.filter(_._1.equals(paramName)).map(_._2)
    if (paramValues.size > 1) {
      throw new RawlsExceptionWithErrorReport(ErrorReport(BadRequest, s"Parameter '$paramName' may not be present multiple times.")(ErrorReportSource("rawls")))
    } else if (paramValues.isEmpty) {
      new WorkspaceFieldSpecs(None)
    } else {
      // un-delimit the (single) param value
      // The use of a delimited list here is informed by both the JSON:API spec and Google’s FieldMask syntax;
      // it also reduces the overall length of the URL in the presence of many values.
      val splitParamValues = paramValues.head.split(',').map(_.trim)
      new WorkspaceFieldSpecs(Option(splitParamValues.toSet))
    }
  }
}

/** Criteria to use when reading one or more workspaces: which attributes should be returned?
  * if `all` is true, always return all attributes for this workspace.
  * if `all` is false, but `attrsToSelect` is populated, return only the attrs in `attrsToSelect`.
  */
case class WorkspaceAttributeSpecs(all: Boolean, attrsToSelect: List[AttributeName] = List.empty[AttributeName])


/** Contains List[String]s with the names of the members of the WorkspaceResponse
  * and WorkspaceDetails case classes. Also contains the concatenation of those two lists,
  * with the WorkspaceDetails members prefixed by "workspace." This concatenated list
  * represents the keys present in in a JSON-serialized WorkspaceResponse object.
  *
  * Since WorkspaceFieldNames uses reflection (slow!) to find these names, we build it
  * as an object so it's only calculated once.
  */
object WorkspaceFieldNames {
  import scala.reflect.runtime.universe._
  def classAccessors[T: TypeTag]: List[String] = typeOf[T].members.collect {
    case m: MethodSymbol if m.isCaseAccessor => m.name.toString
  }.toList
  lazy val workspaceResponseClassNames: List[String] = classAccessors[WorkspaceResponse]
  lazy val workspaceListResponseClassNames: List[String] = classAccessors[WorkspaceListResponse]
  lazy val workspaceDetailClassNames: List[String] = classAccessors[WorkspaceDetails]

  lazy val workspaceResponseFieldNames: Set[String] = (workspaceResponseClassNames ++ workspaceDetailClassNames.map(k => s"workspace.$k")).toSet
  lazy val workspaceListResponseFieldNames: Set[String] = (workspaceListResponseClassNames ++ workspaceDetailClassNames.map(k => s"workspace.$k")).toSet

}

object WorkspaceDetails {
  def apply(workspace: Workspace, authorizationDomain: Set[ManagedGroupRef]): WorkspaceDetails = {
    fromWorkspaceAndOptions(workspace, Option(authorizationDomain),true)
  }
  def fromWorkspaceAndOptions(workspace: Workspace, optAuthorizationDomain: Option[Set[ManagedGroupRef]], useAttributes: Boolean): WorkspaceDetails = {
    WorkspaceDetails(
      workspace.namespace,
      workspace.name,
      workspace.workspaceId,
      workspace.bucketName,
      workspace.workflowCollectionName,
      workspace.createdDate,
      workspace.lastModified,
      workspace.createdBy,
      if (useAttributes) Option(workspace.attributes) else None,
      workspace.isLocked,
      optAuthorizationDomain,
      workspace.workspaceVersion,
      workspace.googleProjectId,
      workspace.googleProjectNumber,
      workspace.currentBillingAccountOnGoogleProject
    )
  }
}

case class ManagedGroupAccessInstructions(groupName: String, instructions: String)

case class WorkspacePermissionsPair(workspaceId: String,
                                    accessLevel: WorkspaceAccessLevel)

case class WorkspaceStatus(workspaceName: WorkspaceName, statuses: Map[String, String])

case class BucketUsageResponse(usageInBytes: BigInt)

case class ErrorReport(source: String, message: String, statusCode: Option[StatusCode], causes: Seq[ErrorReport], stackTrace: Seq[StackTraceElement], exceptionClass: Option[Class[_]])

case class ErrorReportSource(source: String)

object ErrorReport {
  def apply(message: String)(implicit source: ErrorReportSource): ErrorReport =
    ErrorReport(source.source,message,None,Seq.empty,Seq.empty, None)

  def apply(message: String, cause: ErrorReport)(implicit source: ErrorReportSource): ErrorReport =
    ErrorReport(source.source,message,None,Seq(cause),Seq.empty, None)

  def apply(message: String, causes: Seq[ErrorReport])(implicit source: ErrorReportSource): ErrorReport =
    ErrorReport(source.source,message,None,causes,Seq.empty, None)

  def apply(statusCode: StatusCode, throwable: Throwable)(implicit source: ErrorReportSource): ErrorReport =
    ErrorReport(source.source,message(throwable),Some(statusCode),causes(throwable),throwable.getStackTrace,Option(throwable.getClass))

  def apply(statusCode: StatusCode, message: String)(implicit source: ErrorReportSource): ErrorReport =
    ErrorReport(source.source,message,Option(statusCode),Seq.empty,Seq.empty, None)

  def apply(statusCode: StatusCode, message: String, throwable: Throwable)(implicit source: ErrorReportSource): ErrorReport =
    ErrorReport(source.source, message, Option(statusCode), causes(throwable), throwable.getStackTrace, None)

  def apply(statusCode: StatusCode, message: String, cause: ErrorReport)(implicit source: ErrorReportSource): ErrorReport =
    ErrorReport(source.source,message,Option(statusCode),Seq(cause),Seq.empty, None)

  def apply(statusCode: StatusCode, message: String, causes: Seq[ErrorReport])(implicit source: ErrorReportSource): ErrorReport =
    ErrorReport(source.source,message,Option(statusCode),causes,Seq.empty, None)

  def apply(throwable: Throwable)(implicit source: ErrorReportSource): ErrorReport =
    ErrorReport(source.source,message(throwable),None,causes(throwable),throwable.getStackTrace,Option(throwable.getClass))

  def apply(message: String, statusCode: Option[StatusCode], causes: Seq[ErrorReport], stackTrace: Seq[StackTraceElement], exceptionClass: Option[Class[_]])(implicit source: ErrorReportSource): ErrorReport =
    ErrorReport(source.source, message, statusCode, causes, stackTrace, exceptionClass)

  def message(throwable: Throwable): String = Option(throwable.getMessage).getOrElse(throwable.getClass.getSimpleName)

  def causes(throwable: Throwable)(implicit source: ErrorReportSource): Array[ErrorReport] = causeThrowables(throwable).map(apply)

  private def causeThrowables(throwable: Throwable) = {
    if (throwable.getSuppressed.nonEmpty || throwable.getCause == null) throwable.getSuppressed
    else Array(throwable.getCause)
  }
}

case class ApplicationVersion(gitHash: String, buildNumber: String, version: String)

case object AttributeValueRawJson {
  def apply(str: String) : AttributeValueRawJson = AttributeValueRawJson(str.parseJson)
}

sealed trait Attribute
sealed trait AttributeListElementable extends Attribute //terrible name for "this type can legally go in an attribute list"
sealed trait AttributeValue extends AttributeListElementable
sealed trait AttributeList[T <: AttributeListElementable] extends Attribute { val list: Seq[T] }
case object AttributeNull extends AttributeValue
case class AttributeString(val value: String) extends AttributeValue
case class AttributeNumber(val value: BigDecimal) extends AttributeValue
case class AttributeBoolean(val value: Boolean) extends AttributeValue
case class AttributeValueRawJson(val value: JsValue) extends AttributeValue
case object AttributeValueEmptyList extends AttributeList[AttributeValue] { val list = Seq.empty }
case object AttributeEntityReferenceEmptyList extends AttributeList[AttributeEntityReference] { val list = Seq.empty }
case class AttributeValueList(val list: Seq[AttributeValue]) extends AttributeList[AttributeValue]
case class AttributeEntityReferenceList(val list: Seq[AttributeEntityReference]) extends AttributeList[AttributeEntityReference]
case class AttributeEntityReference(val entityType: String, val entityName: String) extends AttributeListElementable

object AttributeStringifier {
  def apply(attribute: Attribute): String = {
    attribute match {
      case AttributeNull => ""
      case AttributeString(value) => value
      case AttributeNumber(value) => value.toString()
      case AttributeBoolean(value) => value.toString()
      case AttributeValueRawJson(value) => value.toString()
      case AttributeEntityReference(t, name) => name
      case al: AttributeList[_] =>
        WDLJsonSupport.attributeFormat.write(al).toString()
    }
  }
}

case class WorkspaceTag(tag: String, count: Int)

class WorkspaceJsonSupport extends JsonSupport {
  import DataReferenceModelJsonSupport.DataReferenceNameFormat
  import WorkspaceACLJsonSupport.WorkspaceAccessLevelFormat
  import UserModelJsonSupport.RawlsBillingAccountNameFormat
  import spray.json.DefaultJsonProtocol._

  implicit object SortDirectionFormat extends JsonFormat[SortDirection] {
    override def write(dir: SortDirection): JsValue = JsString(SortDirections.toString(dir))

    override def read(json: JsValue): SortDirection = json match {
      case JsString(dir) => SortDirections.fromString(dir)
      case _ => throw DeserializationException("unexpected json type")
    }
  }

  implicit object AttributeNameFormat extends JsonFormat[AttributeName] {
    override def write(an: AttributeName): JsValue = JsString(AttributeName.toDelimitedName(an))

    override def read(json: JsValue): AttributeName = json match {
      case JsString(name) => AttributeName.fromDelimitedName(name)
      case _ => throw DeserializationException("unexpected json type")
    }
  }

  implicit object WorkspaceVersionFormat extends JsonFormat[WorkspaceVersion] {
    override def write(wv: WorkspaceVersion): JsValue = JsString(wv.value)

    override def read(json: JsValue): WorkspaceVersion = json match {
      case JsString(versionString) => WorkspaceVersions.fromString(versionString) match {
        case Some(version) => version
        case None => throw DeserializationException("unexpected version string")
      }
      case _ => throw DeserializationException("unexpected version json type")
    }
  }


  implicit val WorkspaceNameFormat = jsonFormat2(WorkspaceName)

  implicit val EntityFormat = jsonFormat3(Entity)

  implicit val WorkspaceRequestFormat = jsonFormat6(WorkspaceRequest)

  implicit val EntityNameFormat = jsonFormat1(EntityName)

  implicit val EntityTypeMetadataFormat = jsonFormat3(EntityTypeMetadata)

  implicit val EntityQueryFormat = jsonFormat5(EntityQuery)

  implicit val EntityQueryResultMetadataFormat = jsonFormat3(EntityQueryResultMetadata)

  implicit val EntityQueryResponseFormat = jsonFormat3(EntityQueryResponse)

  implicit val WorkspaceStatusFormat = jsonFormat2(WorkspaceStatus)

  implicit val BucketUsageResponseFormat = jsonFormat1(BucketUsageResponse)

  implicit val MethodConfigurationNameFormat = jsonFormat3(MethodConfigurationName)

  implicit val MethodConfigurationNamePairFormat = jsonFormat2(MethodConfigurationNamePair)

  implicit val EntityCopyDefinitionFormat = jsonFormat4(EntityCopyDefinition)

  implicit val EntitySoftConflictFormat: JsonFormat[EntitySoftConflict] = lazyFormat(jsonFormat3(EntitySoftConflict))

  implicit val EntityHardConflictFormat = jsonFormat2(EntityHardConflict)

  implicit val EntityCopyResponseFormat = jsonFormat3(EntityCopyResponse)

  implicit val AgoraMethodFormat = jsonFormat3(AgoraMethod.apply)

  implicit val DockstoreMethodFormat = jsonFormat2(DockstoreMethod.apply)

  implicit object MethodRepoMethodFormat extends RootJsonFormat[MethodRepoMethod] {

    override def write(method: MethodRepoMethod): JsValue = {
      method match {
        case agora: AgoraMethod =>
          JsObject(Map("methodUri" -> JsString(agora.methodUri), "sourceRepo" -> JsString(agora.repo.scheme)) ++ agora.toJson.asJsObject.fields)
        case dockstore: DockstoreMethod =>
          JsObject(Map("methodUri" -> JsString(dockstore.methodUri), "sourceRepo" -> JsString(dockstore.repo.scheme)) ++ dockstore.toJson.asJsObject.fields)
      }
    }

    override def read(json: JsValue): MethodRepoMethod = {
      val fromUri = json.asJsObject.fields.get("methodUri") match {
        case Some(JsString(uri)) => Try(MethodRepoMethod.fromUri(uri)).toOption
        case _ => None
      }

      fromUri match {
        case Some(method) => method
        case _ =>
          json.asJsObject.fields.get("sourceRepo") match {
            case Some(JsString(Dockstore.scheme)) => DockstoreMethodFormat.read(json)
            case Some(JsString(Agora.scheme)) => AgoraMethodFormat.read(json)
            case None => AgoraMethodFormat.read(json) // If omitted, default to Agora for backwards compatibility
            case Some(JsString(other)) => throw DeserializationException(s"Illegal method repo \'$other\'")
            case _ => throw DeserializationException("unexpected json type")
          }
      }
    }

  }

  implicit val GoogleProjectIdFormat = ValueObjectFormat(GoogleProjectId)

  implicit val GoogleProjectNumberFormat = ValueObjectFormat(GoogleProjectNumber)

  implicit val MethodConfigurationFormat = jsonFormat11(MethodConfiguration)

  implicit val AgoraMethodConfigurationFormat = jsonFormat7(AgoraMethodConfiguration)

  implicit val MethodConfigurationShortFormat = jsonFormat4(MethodConfigurationShort)

  implicit val MethodRepoConfigurationImportFormat = jsonFormat4(MethodRepoConfigurationImport)

  implicit val MethodRepoConfigurationExportFormat = jsonFormat3(MethodRepoConfigurationExport)

  implicit val WorkspaceSubmissionStatsFormat = jsonFormat3(WorkspaceSubmissionStats)

  implicit val WorkspaceBucketOptionsFormat = jsonFormat1(WorkspaceBucketOptions)

  implicit val WorkspaceDetailsFormat = jsonFormat15(WorkspaceDetails.apply)

  implicit val WorkspaceListResponseFormat = jsonFormat4(WorkspaceListResponse)

  implicit val WorkspaceResponseFormat = jsonFormat8(WorkspaceResponse)

  implicit val WorkspaceAccessInstructionsFormat = jsonFormat2(ManagedGroupAccessInstructions)

  implicit val ValidatedMethodConfigurationFormat = jsonFormat7(ValidatedMethodConfiguration)

  implicit val GA4GHToolDescriptorFormat = jsonFormat3(GA4GHTool)

  implicit val MethodInputFormat = jsonFormat3(MethodInput)

  implicit val MethodOutputFormat = jsonFormat2(MethodOutput)

  implicit val MethodInputsOutputsFormat = jsonFormat2(MethodInputsOutputs)

  implicit val WorkspaceTagFormat = jsonFormat2(WorkspaceTag)

  implicit object StatusCodeFormat extends JsonFormat[StatusCode] {
    override def write(code: StatusCode): JsValue = JsNumber(code.intValue)

    override def read(json: JsValue): StatusCode = json match {
      case JsNumber(n) => n.intValue
      case _ => throw new DeserializationException("unexpected json type")
    }
  }

  implicit object StackTraceElementFormat extends RootJsonFormat[StackTraceElement] {
    val CLASS_NAME = "className"
    val METHOD_NAME = "methodName"
    val FILE_NAME = "fileName"
    val LINE_NUMBER = "lineNumber"

    def write(stackTraceElement: StackTraceElement) =
      JsObject( CLASS_NAME -> JsString(stackTraceElement.getClassName),
                METHOD_NAME -> JsString(stackTraceElement.getMethodName),
                FILE_NAME -> JsString(stackTraceElement.getFileName),
                LINE_NUMBER -> JsNumber(stackTraceElement.getLineNumber) )

    def read(json: JsValue) =
      json.asJsObject.getFields(CLASS_NAME,METHOD_NAME,FILE_NAME,LINE_NUMBER) match {
        case Seq(JsString(className), JsString(methodName), JsString(fileName), JsNumber(lineNumber)) =>
          new StackTraceElement(className,methodName,fileName,lineNumber.toInt)
        case _ => throw new DeserializationException("unable to deserialize StackTraceElement")
      }
  }

  implicit object ClassFormat extends RootJsonFormat[Class[_]] {
    def write(clazz: Class[_]) =
      JsString(clazz.getName)

    def read(json: JsValue) = json match {
      case JsString(className) => Class.forName(className)
      case _ => throw new DeserializationException("unable to deserialize Class")
    }
  }

  implicit val ErrorReportFormat: RootJsonFormat[ErrorReport] = rootFormat(lazyFormat(jsonFormat(ErrorReport.apply,"source","message","statusCode","causes","stackTrace","exceptionClass")))

  implicit val ApplicationVersionFormat = jsonFormat3(ApplicationVersion)
}

object WorkspaceJsonSupport extends WorkspaceJsonSupport<|MERGE_RESOLUTION|>--- conflicted
+++ resolved
@@ -151,7 +151,6 @@
    */
 object Workspace {
   def apply(namespace: String,
-<<<<<<< HEAD
             name: String,
             workspaceId: String,
             bucketName: String,
@@ -164,20 +163,7 @@
     val randomString = java.util.UUID.randomUUID().toString
     val googleProjectId = GoogleProjectId(randomString)
     val googleProjectNumber = GoogleProjectNumber(randomString)
-    new Workspace(namespace, name, workspaceId, bucketName, workflowCollectionName, createdDate, lastModified, createdBy, attributes, isLocked, WorkspaceVersions.V2, googleProjectId, Option(googleProjectNumber))
-=======
-
-           name: String,
-           workspaceId: String,
-           bucketName: String,
-           workflowCollectionName: Option[String],
-           createdDate: DateTime,
-           lastModified: DateTime,
-           createdBy: String,
-           attributes: AttributeMap,
-           isLocked: Boolean = false): Workspace = {
-    new Workspace(namespace, name, workspaceId, bucketName, workflowCollectionName, createdDate, lastModified, createdBy, attributes, isLocked, WorkspaceVersions.V1, GoogleProjectId(namespace), None, None)
->>>>>>> e271560e
+    new Workspace(namespace, name, workspaceId, bucketName, workflowCollectionName, createdDate, lastModified, createdBy, attributes, isLocked, WorkspaceVersions.V2, googleProjectId, Option(googleProjectNumber), None)
   }
 }
 
