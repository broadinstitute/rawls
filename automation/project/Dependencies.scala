import sbt._

object Dependencies {
  val scalaV = "2.12"

  val akkaV         = "2.6.8"
  val akkaHttpV     = "10.2.0"
  val jacksonV      = "2.11.3"

<<<<<<< HEAD
  val serviceTestV = "0.18-47f40f2"
  val workbenchGoogleV = "0.21-890a74f"
  val workbenchGoogle2V = "0.6-c91d96b"
  val workbenchModelV  = "0.13-58c913d"
  val workbenchMetricsV  = "0.5-4c7acd5"
=======
  val serviceTestV = "0.18-c9edd8e"
  val workbenchGoogleV = "0.21-64a7b29"
  val workbenchGoogle2V = "0.18-4631ebf"
  val workbenchModelV  = "0.14-65bba14"
  val workbenchMetricsV  = "0.5-64a7b29"
>>>>>>> 0e67d211

  val workbenchModel: ModuleID = "org.broadinstitute.dsde.workbench" %% "workbench-model" % workbenchModelV
  val workbenchMetrics: ModuleID = "org.broadinstitute.dsde.workbench" %% "workbench-metrics" % workbenchMetricsV
  val workbenchExclusions = Seq(
    ExclusionRule(organization = "org.broadinstitute.dsde.workbench", name = "workbench-model_" + scalaV),
    ExclusionRule(organization = "org.broadinstitute.dsde.workbench", name = "workbench-util_" + scalaV),
    ExclusionRule(organization = "org.broadinstitute.dsde.workbench", name = "workbench-metrics_" + scalaV)
  )

  val workbenchGoogle: ModuleID = "org.broadinstitute.dsde.workbench" %% "workbench-google" % workbenchGoogleV excludeAll(workbenchExclusions:_*)
  val workbenchGoogle2: ModuleID = "org.broadinstitute.dsde.workbench" %% "workbench-google2" % workbenchGoogle2V
  val workbenchServiceTest: ModuleID = "org.broadinstitute.dsde.workbench" %% "workbench-service-test" % serviceTestV % "test" classifier "tests" excludeAll(workbenchExclusions:_*)

  val rootDependencies = Seq(
    // proactively pull in latest versions of Jackson libs, instead of relying on the versions
    // specified as transitive dependencies, due to OWASP DependencyCheck warnings for earlier versions.
    "com.fasterxml.jackson.core" % "jackson-annotations" % jacksonV,
    "com.fasterxml.jackson.core" % "jackson-databind" % jacksonV,
    "com.fasterxml.jackson.core" % "jackson-core" % jacksonV,
    "com.fasterxml.jackson.module" % ("jackson-module-scala_" + scalaV) % jacksonV,
    "ch.qos.logback" % "logback-classic" % "1.2.3",
    "com.google.apis" % "google-api-services-oauth2" % "v1-rev112-1.20.0" excludeAll (
      ExclusionRule("com.google.guava", "guava-jdk5"),
      ExclusionRule("org.apache.httpcomponents", "httpclient")
    ),
    "com.google.api-client" % "google-api-client" % "1.22.0" excludeAll (
      ExclusionRule("com.google.guava", "guava-jdk5"),
      ExclusionRule("org.apache.httpcomponents", "httpclient")),
    "com.typesafe.akka"   %%  "akka-http-core"     % akkaHttpV,
    "com.typesafe.akka"   %%  "akka-stream-testkit" % akkaV,
    "com.typesafe.akka"   %%  "akka-http"           % akkaHttpV,
    "com.typesafe.akka"   %%  "akka-testkit"        % akkaV     % "test",
    "com.typesafe.akka"   %%  "akka-slf4j"          % akkaV,
    "org.specs2"          %%  "specs2-core"   % "3.8.6"  % "test",
    "org.scalatest"       %%  "scalatest"     % "3.2.0"   % "test",
    "org.seleniumhq.selenium" % "selenium-java" % "3.8.1" % "test",
    "com.typesafe.scala-logging" %% "scala-logging" % "3.5.0",
    "org.broadinstitute.dsde"       %% "rawls-model"         % "0.1-18b1c01e0"
      exclude("com.typesafe.scala-logging", "scala-logging_2.11") exclude("com.typesafe.akka", "akka-stream_2.11"),

    workbenchModel,
    workbenchMetrics,
    workbenchGoogle,
    workbenchGoogle2,
    workbenchServiceTest,

    // required by workbenchGoogle
    "com.typesafe.akka" %% "akka-http-spray-json" % "10.0.6" % "provided"
  )
}<|MERGE_RESOLUTION|>--- conflicted
+++ resolved
@@ -7,19 +7,11 @@
   val akkaHttpV     = "10.2.0"
   val jacksonV      = "2.11.3"
 
-<<<<<<< HEAD
   val serviceTestV = "0.18-47f40f2"
-  val workbenchGoogleV = "0.21-890a74f"
-  val workbenchGoogle2V = "0.6-c91d96b"
-  val workbenchModelV  = "0.13-58c913d"
-  val workbenchMetricsV  = "0.5-4c7acd5"
-=======
-  val serviceTestV = "0.18-c9edd8e"
   val workbenchGoogleV = "0.21-64a7b29"
   val workbenchGoogle2V = "0.18-4631ebf"
   val workbenchModelV  = "0.14-65bba14"
   val workbenchMetricsV  = "0.5-64a7b29"
->>>>>>> 0e67d211
 
   val workbenchModel: ModuleID = "org.broadinstitute.dsde.workbench" %% "workbench-model" % workbenchModelV
   val workbenchMetrics: ModuleID = "org.broadinstitute.dsde.workbench" %% "workbench-metrics" % workbenchMetricsV
