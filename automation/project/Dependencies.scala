import sbt._

object Dependencies {
  val scalaV = "2.13"

  val akkaV         = "2.6.8"
  val akkaHttpV     = "10.2.0"
  val jacksonV      = "2.12.3"

<<<<<<< HEAD
  val workbenchLibsHash = "bed664b"
  val serviceTestV = s"2.0-${workbenchLibsHash}"
=======
  val workbenchLibsHash = "73b77c5"
  val serviceTestV = s"1.1-${workbenchLibsHash}"
>>>>>>> d4ac58cf
  val workbenchGoogleV = s"0.21-${workbenchLibsHash}"
  val workbenchGoogle2V = s"0.24-${workbenchLibsHash}"
  val workbenchModelV  = s"0.15-${workbenchLibsHash}"
  val workbenchMetricsV  = s"0.5-${workbenchLibsHash}"

  val workbenchModel: ModuleID = "org.broadinstitute.dsde.workbench" %% "workbench-model" % workbenchModelV
  val workbenchMetrics: ModuleID = "org.broadinstitute.dsde.workbench" %% "workbench-metrics" % workbenchMetricsV
  val workbenchExclusions = Seq(
    ExclusionRule(organization = "org.broadinstitute.dsde.workbench", name = "workbench-model_" + scalaV),
    ExclusionRule(organization = "org.broadinstitute.dsde.workbench", name = "workbench-util_" + scalaV),
    ExclusionRule(organization = "org.broadinstitute.dsde.workbench", name = "workbench-metrics_" + scalaV)
  )
  val rawlsModelExclusion = ExclusionRule(organization = "org.broadinstitute.dsde", name = "rawls-model_" + scalaV)

  val workbenchGoogle: ModuleID = "org.broadinstitute.dsde.workbench" %% "workbench-google" % workbenchGoogleV excludeAll(workbenchExclusions:_*)
  val workbenchGoogle2: ModuleID = "org.broadinstitute.dsde.workbench" %% "workbench-google2" % workbenchGoogle2V
  val workbenchServiceTest: ModuleID = "org.broadinstitute.dsde.workbench" %% "workbench-service-test" % serviceTestV % "test" classifier "tests" excludeAll(workbenchExclusions :+ rawlsModelExclusion:_*)

  val workspaceManager: ModuleID = "bio.terra" % "workspace-manager-client" % "0.254.195-SNAPSHOT"
  val dataRepo: ModuleID         = "bio.terra" % "datarepo-client" % "1.41.0-SNAPSHOT"
  val dataRepoJersey : ModuleID  = "org.glassfish.jersey.inject" % "jersey-hk2" % "2.32"

  val rootDependencies = Seq(
    // proactively pull in latest versions of Jackson libs, instead of relying on the versions
    // specified as transitive dependencies, due to OWASP DependencyCheck warnings for earlier versions.
    "com.fasterxml.jackson.core" % "jackson-annotations" % jacksonV,
    "com.fasterxml.jackson.core" % "jackson-databind" % jacksonV,
    "com.fasterxml.jackson.core" % "jackson-core" % jacksonV,
    "com.fasterxml.jackson.module" % ("jackson-module-scala_" + scalaV) % jacksonV,
    "ch.qos.logback" % "logback-classic" % "1.2.3",
    "net.logstash.logback" % "logstash-logback-encoder" % "6.6",
    "com.google.apis" % "google-api-services-oauth2" % "v1-rev112-1.20.0" excludeAll (
      ExclusionRule("com.google.guava", "guava-jdk5"),
      ExclusionRule("org.apache.httpcomponents", "httpclient")
    ),
    "com.google.api-client" % "google-api-client" % "1.22.0" excludeAll (
      ExclusionRule("com.google.guava", "guava-jdk5"),
      ExclusionRule("org.apache.httpcomponents", "httpclient")),
    "com.typesafe.akka"   %%  "akka-http-core"     % akkaHttpV,
    "com.typesafe.akka"   %%  "akka-stream-testkit" % akkaV,
    "com.typesafe.akka"   %%  "akka-http"           % akkaHttpV,
    "com.typesafe.akka"   %%  "akka-testkit"        % akkaV     % Test,
    "com.typesafe.akka"   %%  "akka-slf4j"          % akkaV,
    "org.specs2"          %%  "specs2-core"   % "4.15.0"  % Test,
    "org.scalatest"       %%  "scalatest"     % "3.2.2"   % Test,
    "org.seleniumhq.selenium" % "selenium-java" % "3.8.1" % Test,
    "com.typesafe.scala-logging" %% "scala-logging" % "3.9.4",
    "org.broadinstitute.dsde"       %% "rawls-model"         % "0.1-384ab501b"
      exclude("com.typesafe.scala-logging", "scala-logging_2.13")
      exclude("com.typesafe.akka", "akka-stream_2.13")
      exclude("bio.terra", "workspace-manager-client"),

    workbenchModel,
    workbenchMetrics,
    workbenchGoogle,
    workbenchGoogle2,
    workbenchServiceTest,

    dataRepo,
    dataRepoJersey,
    workspaceManager
  )
}<|MERGE_RESOLUTION|>--- conflicted
+++ resolved
@@ -7,13 +7,8 @@
   val akkaHttpV     = "10.2.0"
   val jacksonV      = "2.12.3"
 
-<<<<<<< HEAD
-  val workbenchLibsHash = "bed664b"
+  val workbenchLibsHash = "447afa5"
   val serviceTestV = s"2.0-${workbenchLibsHash}"
-=======
-  val workbenchLibsHash = "73b77c5"
-  val serviceTestV = s"1.1-${workbenchLibsHash}"
->>>>>>> d4ac58cf
   val workbenchGoogleV = s"0.21-${workbenchLibsHash}"
   val workbenchGoogle2V = s"0.24-${workbenchLibsHash}"
   val workbenchModelV  = s"0.15-${workbenchLibsHash}"
