--- conflicted
+++ resolved
@@ -52,15 +52,10 @@
     "org.scalatest"       %%  "scalatest"     % "3.2.2"   % "test",
     "org.seleniumhq.selenium" % "selenium-java" % "3.8.1" % "test",
     "com.typesafe.scala-logging" %% "scala-logging" % "3.5.0",
-<<<<<<< HEAD
     "org.broadinstitute.dsde"       %% "rawls-model"         % "0.1-29a14f787-SNAP"
-      exclude("com.typesafe.scala-logging", "scala-logging_2.11") exclude("com.typesafe.akka", "akka-stream_2.11"),
-=======
-    "org.broadinstitute.dsde"       %% "rawls-model"         % "0.1-14278f08f"
       exclude("com.typesafe.scala-logging", "scala-logging_2.11")
       exclude("com.typesafe.akka", "akka-stream_2.11")
       exclude("bio.terra", "workspace-manager-client"),
->>>>>>> 3386385b
 
     workbenchModel,
     workbenchMetrics,
