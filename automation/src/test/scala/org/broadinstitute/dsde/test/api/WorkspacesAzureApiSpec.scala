package org.broadinstitute.dsde.test.api

import akka.actor.ActorSystem
import akka.http.scaladsl.Http
import akka.http.scaladsl.model._
import akka.http.scaladsl.model.headers.RawHeader
import akka.stream.scaladsl.Sink
import akka.testkit.TestKit.awaitCond
import akka.util.ByteString
<<<<<<< HEAD
import com.google.api.client.auth.oauth2.TokenResponse
import com.google.api.client.googleapis.testing.auth.oauth2.MockGoogleCredential
import com.google.api.client.googleapis.auth.oauth2.GoogleCredential
import com.google.api.client.googleapis.javanet.GoogleNetHttpTransport
import com.google.api.client.json.jackson2.JacksonFactory
import org.apache.commons.lang3.StringUtils
=======
import org.broadinstitute.dsde.rawls.model.WorkspaceAccessLevels.ProjectOwner
>>>>>>> 9d119b8a
import org.broadinstitute.dsde.rawls.model.WorkspaceJsonSupport._
import org.broadinstitute.dsde.rawls.model.{WorkspaceCloudPlatform, WorkspaceResponse, WorkspaceType}
import org.broadinstitute.dsde.workbench.auth.AuthToken
import org.broadinstitute.dsde.workbench.service.test.CleanUp
import org.broadinstitute.dsde.workbench.service.{Orchestration, Rawls, RestException, WorkspaceAccessLevel}
import org.scalatest.BeforeAndAfterAll
import org.scalatest.concurrent.Eventually.eventually
import org.scalatest.flatspec.AnyFlatSpec
import org.scalatest.matchers.should.Matchers
import org.scalatest.time.SpanSugar.convertIntToGrainOfTime
import spray.json.DefaultJsonProtocol._
import spray.json._

import java.util.UUID
import scala.concurrent.{Await, Future}
import scala.language.postfixOps

sealed trait UserType { def id: String }
case object Owner extends UserType { lazy val id: String = "Owner" }
case object NonOwner extends UserType { lazy val id: String = "NonOwner" }

case class MockAuthToken(userType: UserType, credential: GoogleCredential) extends AuthToken {
  private def userAuth(userType: UserType): Map[String, String] =
    Map("email" -> System.getProperty(userType.id + "Email"),
      "bearerToken" -> System.getProperty(userType.id + "BearerToken"))

  override def buildCredential(): GoogleCredential = {
    credential.setAccessToken(bearerToken)
    credential
  }

  lazy val email: String = userAuth(userType).getOrElse("email", StringUtils.EMPTY)

  lazy val bearerToken = userAuth(userType).getOrElse("bearerToken", StringUtils.EMPTY)
}

@WorkspacesAzureTest
class AzureWorkspacesSpec extends AnyFlatSpec with Matchers with BeforeAndAfterAll with CleanUp {
  var ownerAuthToken: MockAuthToken = _
  var nonOwnerAuthToken: MockAuthToken = _
  var billingProject: String = _

  private val wsmUrl = RawlsConfig.wsmUrl

  implicit val system = ActorSystem()

  override def beforeAll(): Unit = {
    ownerAuthToken = MockAuthToken(Owner, (new MockGoogleCredential.Builder()).build())
    nonOwnerAuthToken = MockAuthToken(NonOwner, (new MockGoogleCredential.Builder()).build())
    nonOwnerAuthToken.buildCredential().refreshToken()
    billingProject = System.getProperty("billingProject")
  }

  "Rawls" should "allow creation and deletion of azure workspaces" in {
<<<<<<< HEAD
    implicit val token = ownerAuthToken
    val projectName = billingProject
    val workspaceName = generateWorkspaceName()
    Rawls.workspaces.create(
      projectName,
      workspaceName,
      Set.empty,
      Map("disableAutomaticAppCreation" -> "true")
    )
    try {
      val response = workspaceResponse(Rawls.workspaces.getWorkspaceDetails(projectName, workspaceName))
      response.workspace.name should be(workspaceName)
      response.workspace.cloudPlatform should be(Some(WorkspaceCloudPlatform.Azure))
      response.workspace.workspaceType should be(Some(WorkspaceType.McWorkspace))
    } finally {
      Rawls.workspaces.delete(projectName, workspaceName)
      assertNoAccessToWorkspace(projectName, workspaceName)
=======
    implicit val token = owner.makeAuthToken()
    withTemporaryAzureBillingProject(azureManagedAppCoordinates) { projectName =>
      val workspaceName = generateWorkspaceName()
      Rawls.workspaces.create(
        projectName,
        workspaceName,
        Set.empty,
        Map("disableAutomaticAppCreation" -> "true")
      )
      try {
        val response = workspaceResponse(Rawls.workspaces.getWorkspaceDetails(projectName, workspaceName))
        response.workspace.name should be(workspaceName)
        response.workspace.cloudPlatform should be(Some(WorkspaceCloudPlatform.Azure))
        response.workspace.workspaceType should be(Some(WorkspaceType.McWorkspace))
        response.accessLevel should be(Some(ProjectOwner))
      } finally {
        Rawls.workspaces.delete(projectName, workspaceName)
        assertNoAccessToWorkspace(projectName, workspaceName)
      }
>>>>>>> 9d119b8a
    }
  }

  it should "allow access to WorkspaceManager API" in {
    // implicit val token = owner.makeAuthToken()
    implicit val token = ownerAuthToken
    val statusRequest = Rawls.getRequest(wsmUrl + "status")

    withClue(s"WSM status API returned ${statusRequest.status.intValue()} ${statusRequest.status.reason()}!") {
      statusRequest.status shouldBe StatusCodes.OK
    }
  }

  it should "allow cloning of azure workspaces" in {
    implicit val token = ownerAuthToken
    val projectName = billingProject
    val workspaceName = generateWorkspaceName()
    val workspaceCloneName = generateWorkspaceName()

    val analysesDir = "analyses"
    val analysesFilename = analysesDir + "/testFile.txt"
    val analysesContents = "hello world"

    val nonAnalysesFilename = "willNotClone.txt"
    val nonAnalysesContents = "user upload content"

    Rawls.workspaces.create(
      projectName,
      workspaceName,
      Set.empty,
      Map("disableAutomaticAppCreation" -> "true")
    )
    try {
      val sasUrl = getSasUrl(projectName, workspaceName, token)

      // Upload the blob that will be cloned
      uploadBlob(sasUrl, analysesFilename, analysesContents)
      val downloadContents = downloadBlob(sasUrl, analysesFilename)
      withClue(s"testing uploaded blob ${analysesFilename}") {
        downloadContents shouldBe analysesContents
      }

      // Upload the blob that should not be cloned
      uploadBlob(sasUrl, nonAnalysesFilename, nonAnalysesContents)
      val downloadNonAnalysesContents = downloadBlob(sasUrl, nonAnalysesFilename)
      withClue(s"testing uploaded blob ${nonAnalysesFilename}") {
        downloadNonAnalysesContents shouldBe nonAnalysesContents
      }

      Rawls.workspaces.clone(
        projectName,
        workspaceName,
        projectName,
        workspaceCloneName,
        Set.empty,
        Some(analysesDir),
        Map("disableAutomaticAppCreation" -> "true")
      )
      try {
        val clonedResponse = workspaceResponse(Rawls.workspaces.getWorkspaceDetails(projectName, workspaceCloneName))
        clonedResponse.workspace.name should equal(workspaceCloneName)
        clonedResponse.workspace.cloudPlatform should be(Some(WorkspaceCloudPlatform.Azure))
        clonedResponse.workspace.workspaceType should be(Some(WorkspaceType.McWorkspace))

        withClue(s"Verifying container cloning has completed") {
          awaitCond(
            isCloneCompleted(projectName, workspaceCloneName),
            60 seconds,
            2 seconds
          )
        }

        val cloneSasUrl = getSasUrl(projectName, workspaceCloneName, token)
        val downloadCloneContents = downloadBlob(cloneSasUrl, analysesFilename)
        withClue(s"testing blob ${analysesFilename} cloned") {
          downloadCloneContents shouldBe analysesContents
        }
<<<<<<< HEAD
        withClue(s"testing blob ${nonAnalysesFilename} did not clone") {
          verifyBlobNotCloned(cloneSasUrl, nonAnalysesFilename)
=======

        Rawls.workspaces.clone(
          projectName,
          workspaceName,
          projectName,
          workspaceCloneName,
          Set.empty,
          Some(analysesDir),
          Map("disableAutomaticAppCreation" -> "true")
        )
        try {
          val clonedResponse = workspaceResponse(Rawls.workspaces.getWorkspaceDetails(projectName, workspaceCloneName))
          clonedResponse.workspace.name should equal(workspaceCloneName)
          clonedResponse.workspace.cloudPlatform should be(Some(WorkspaceCloudPlatform.Azure))
          clonedResponse.workspace.workspaceType should be(Some(WorkspaceType.McWorkspace))
          clonedResponse.accessLevel should be(Some(ProjectOwner))

          withClue(s"Verifying container cloning has completed") {
            awaitCond(
              isCloneCompleted(projectName, workspaceCloneName),
              60 seconds,
              2 seconds
            )
          }

          val cloneSasUrl = getSasUrl(projectName, workspaceCloneName, token)
          val downloadCloneContents = downloadBlob(cloneSasUrl, analysesFilename)
          withClue(s"testing blob ${analysesFilename} cloned") {
            downloadCloneContents shouldBe analysesContents
          }
          withClue(s"testing blob ${nonAnalysesFilename} did not clone") {
            verifyBlobNotCloned(cloneSasUrl, nonAnalysesFilename)
          }
        } finally {
          Rawls.workspaces.delete(projectName, workspaceCloneName)
          assertNoAccessToWorkspace(projectName, workspaceCloneName)
>>>>>>> 9d119b8a
        }
      } finally {
        Rawls.workspaces.delete(projectName, workspaceCloneName)
        assertNoAccessToWorkspace(projectName, workspaceCloneName)
      }
    } finally {
      Rawls.workspaces.delete(projectName, workspaceName)
      assertNoAccessToWorkspace(projectName, workspaceName)
    }
  }

  it should "allow sharing a workspace" in {
    implicit val token = ownerAuthToken
    val projectName = billingProject
    val workspaceName = generateWorkspaceName()
    Rawls.workspaces.create(
      projectName,
      workspaceName,
      Set.empty,
      Map("disableAutomaticAppCreation" -> "true")
    )
    try {
      val response = workspaceResponse(Rawls.workspaces.getWorkspaceDetails(projectName, workspaceName))
      response.workspace.name should be(workspaceName)
      response.workspace.cloudPlatform should be(Some(WorkspaceCloudPlatform.Azure))

      // nonOwner is not a member of the workspace, should not be able to write
      // val userToken = nonOwner.makeAuthToken()
      val userToken = nonOwnerAuthToken
      eventually {
        intercept[Exception] {
          getSasUrl(projectName, workspaceName, userToken)
        }
      }

      // Make nonOwner a writer
      Orchestration.workspaces.updateAcl(
        projectName,
        workspaceName,
        nonOwnerAuthToken.email,
        WorkspaceAccessLevel.Writer,
        Some(false),
        Some(false)
      )
      // Verify can get a Sas URL to write to workspace
      getSasUrl(projectName, workspaceName, userToken)

      // Remove write access
      Orchestration.workspaces.updateAcl(
        projectName,
        workspaceName,
        nonOwnerAuthToken.email,
        WorkspaceAccessLevel.NoAccess,
        Some(false),
        Some(false)
      )
      eventually {
        intercept[Exception] {
          getSasUrl(projectName, workspaceName, userToken)
        }
      }
    } finally {
      Rawls.workspaces.delete(projectName, workspaceName)
      assertNoAccessToWorkspace(projectName, workspaceName)
    }
  }

  private def generateWorkspaceName(): String =
    s"${UUID.randomUUID().toString()}-azure-test-workspace"

  private def assertExceptionStatusCode(exception: RestException, statusCode: Int): Unit =
    exception.message.parseJson.asJsObject.fields("statusCode").convertTo[Int] should be(statusCode)

  private def assertNoAccessToWorkspace(projectName: String, workspaceName: String)(implicit token: AuthToken): Unit =
    eventually {
      val exception = intercept[RestException](Rawls.workspaces.getWorkspaceDetails(projectName, workspaceName)(token))
      assertExceptionStatusCode(exception, 404)
    }

  private def workspaceResponse(response: String): WorkspaceResponse = response.parseJson.convertTo[WorkspaceResponse]

  private def getWorkspaceId(projectName: String, workspaceName: String)(implicit token: AuthToken): String =
    Rawls.workspaces
      .getWorkspaceDetails(projectName, workspaceName)
      .parseJson
      .asJsObject
      .getFields("workspace")
      .flatMap { workspace =>
        workspace.asJsObject.getFields("workspaceId")
      }
      .head
      .convertTo[String]

  private def isCloneCompleted(projectName: String, workspaceName: String)(implicit token: AuthToken): Boolean = {
    val cloneTransferComplete = Rawls.workspaces
      .getWorkspaceDetails(projectName, workspaceName)
      .parseJson
      .asJsObject
      .getFields("workspace")
      .flatMap { workspace =>
        workspace.asJsObject.getFields("completedCloneWorkspaceFileTransfer")
      }
    cloneTransferComplete.headOption.isDefined
  }

  private def uploadBlob(containerUrl: String, blobName: String, contents: String): Unit = {
    val urlParts = containerUrl.split("\\?")
    val fullBlobUrl = urlParts.head + s"/${blobName}?" + urlParts.tail.head
    val headers = List(RawHeader("x-ms-blob-type", "BlockBlob"))

    val uploadRequest =
      HttpRequest(HttpMethods.PUT, fullBlobUrl, headers, HttpEntity(ContentTypes.`text/plain(UTF-8)`, contents))
    val uploadResponse = Await.result(Http().singleRequest(uploadRequest), 2.minutes)

    withClue(s"Upload blob ${blobName}") {
      uploadResponse.status shouldBe StatusCodes.Created
    }
  }

  private def downloadBlob(containerUrl: String, blobName: String): String = {
    val downloadResponse = getBlobResponse(containerUrl, blobName)
    withClue(s"Download blob ${blobName}") {
      downloadResponse.status shouldBe StatusCodes.OK
    }
    val byteStringSink: Sink[ByteString, Future[ByteString]] = Sink.fold(ByteString("")) { (z, i) =>
      z.concat(i)
    }
    val entityFuture = downloadResponse.entity.dataBytes.runWith(byteStringSink)
    Await.result(entityFuture, 1.second).decodeString("UTF-8")
  }

  private def verifyBlobNotCloned(containerUrl: String, blobName: String): Unit = {
    val downloadResponse = getBlobResponse(containerUrl, blobName)
    withClue(s"Check blob ${blobName} does not exist") {
      downloadResponse.status shouldBe StatusCodes.NotFound
    }
  }

  private def getBlobResponse(containerUrl: String, blobName: String): HttpResponse = {
    val urlParts = containerUrl.split("\\?")
    val fullBlobUrl = urlParts.head + s"/${blobName}?" + urlParts.tail.head
    val downloadRequest = HttpRequest(HttpMethods.GET, fullBlobUrl)
    Await.result(Http().singleRequest(downloadRequest), 2.minutes)
  }

  private def getSasUrl(projectName: String, workspaceName: String, authToken: AuthToken) = {
    implicit val token = authToken
    val workspaceId = getWorkspaceId(projectName, workspaceName)
    val resourceResponse = Rawls.parseResponse(
      Rawls.getRequest(wsmUrl + s"api/workspaces/v1/${workspaceId}/resources?stewardship=CONTROLLED&limit=1000")
    )
    val containerId = resourceResponse.parseJson.asJsObject
      .getFields("resources")
      .head
      .asInstanceOf[JsArray]
      .elements
      .head
      .asJsObject
      .getFields("metadata")
      .head
      .asJsObject
      .getFields("resourceId")
      .head
      .convertTo[String]

    val sasResponse = Rawls.postRequest(
      wsmUrl + s"api/workspaces/v1/${workspaceId}/resources/controlled/azure/storageContainer/${containerId}/getSasToken"
    )
    sasResponse.parseJson.asJsObject.getFields("url").head.convertTo[String]
  }
}<|MERGE_RESOLUTION|>--- conflicted
+++ resolved
@@ -7,16 +7,13 @@
 import akka.stream.scaladsl.Sink
 import akka.testkit.TestKit.awaitCond
 import akka.util.ByteString
-<<<<<<< HEAD
 import com.google.api.client.auth.oauth2.TokenResponse
 import com.google.api.client.googleapis.testing.auth.oauth2.MockGoogleCredential
 import com.google.api.client.googleapis.auth.oauth2.GoogleCredential
 import com.google.api.client.googleapis.javanet.GoogleNetHttpTransport
 import com.google.api.client.json.jackson2.JacksonFactory
 import org.apache.commons.lang3.StringUtils
-=======
 import org.broadinstitute.dsde.rawls.model.WorkspaceAccessLevels.ProjectOwner
->>>>>>> 9d119b8a
 import org.broadinstitute.dsde.rawls.model.WorkspaceJsonSupport._
 import org.broadinstitute.dsde.rawls.model.{WorkspaceCloudPlatform, WorkspaceResponse, WorkspaceType}
 import org.broadinstitute.dsde.workbench.auth.AuthToken
@@ -71,7 +68,6 @@
   }
 
   "Rawls" should "allow creation and deletion of azure workspaces" in {
-<<<<<<< HEAD
     implicit val token = ownerAuthToken
     val projectName = billingProject
     val workspaceName = generateWorkspaceName()
@@ -86,30 +82,10 @@
       response.workspace.name should be(workspaceName)
       response.workspace.cloudPlatform should be(Some(WorkspaceCloudPlatform.Azure))
       response.workspace.workspaceType should be(Some(WorkspaceType.McWorkspace))
+      response.accessLevel should be(Some(ProjectOwner))
     } finally {
       Rawls.workspaces.delete(projectName, workspaceName)
       assertNoAccessToWorkspace(projectName, workspaceName)
-=======
-    implicit val token = owner.makeAuthToken()
-    withTemporaryAzureBillingProject(azureManagedAppCoordinates) { projectName =>
-      val workspaceName = generateWorkspaceName()
-      Rawls.workspaces.create(
-        projectName,
-        workspaceName,
-        Set.empty,
-        Map("disableAutomaticAppCreation" -> "true")
-      )
-      try {
-        val response = workspaceResponse(Rawls.workspaces.getWorkspaceDetails(projectName, workspaceName))
-        response.workspace.name should be(workspaceName)
-        response.workspace.cloudPlatform should be(Some(WorkspaceCloudPlatform.Azure))
-        response.workspace.workspaceType should be(Some(WorkspaceType.McWorkspace))
-        response.accessLevel should be(Some(ProjectOwner))
-      } finally {
-        Rawls.workspaces.delete(projectName, workspaceName)
-        assertNoAccessToWorkspace(projectName, workspaceName)
-      }
->>>>>>> 9d119b8a
     }
   }
 
@@ -173,6 +149,7 @@
         clonedResponse.workspace.name should equal(workspaceCloneName)
         clonedResponse.workspace.cloudPlatform should be(Some(WorkspaceCloudPlatform.Azure))
         clonedResponse.workspace.workspaceType should be(Some(WorkspaceType.McWorkspace))
+        clonedResponse.accessLevel should be(Some(ProjectOwner))
 
         withClue(s"Verifying container cloning has completed") {
           awaitCond(
@@ -187,47 +164,8 @@
         withClue(s"testing blob ${analysesFilename} cloned") {
           downloadCloneContents shouldBe analysesContents
         }
-<<<<<<< HEAD
         withClue(s"testing blob ${nonAnalysesFilename} did not clone") {
           verifyBlobNotCloned(cloneSasUrl, nonAnalysesFilename)
-=======
-
-        Rawls.workspaces.clone(
-          projectName,
-          workspaceName,
-          projectName,
-          workspaceCloneName,
-          Set.empty,
-          Some(analysesDir),
-          Map("disableAutomaticAppCreation" -> "true")
-        )
-        try {
-          val clonedResponse = workspaceResponse(Rawls.workspaces.getWorkspaceDetails(projectName, workspaceCloneName))
-          clonedResponse.workspace.name should equal(workspaceCloneName)
-          clonedResponse.workspace.cloudPlatform should be(Some(WorkspaceCloudPlatform.Azure))
-          clonedResponse.workspace.workspaceType should be(Some(WorkspaceType.McWorkspace))
-          clonedResponse.accessLevel should be(Some(ProjectOwner))
-
-          withClue(s"Verifying container cloning has completed") {
-            awaitCond(
-              isCloneCompleted(projectName, workspaceCloneName),
-              60 seconds,
-              2 seconds
-            )
-          }
-
-          val cloneSasUrl = getSasUrl(projectName, workspaceCloneName, token)
-          val downloadCloneContents = downloadBlob(cloneSasUrl, analysesFilename)
-          withClue(s"testing blob ${analysesFilename} cloned") {
-            downloadCloneContents shouldBe analysesContents
-          }
-          withClue(s"testing blob ${nonAnalysesFilename} did not clone") {
-            verifyBlobNotCloned(cloneSasUrl, nonAnalysesFilename)
-          }
-        } finally {
-          Rawls.workspaces.delete(projectName, workspaceCloneName)
-          assertNoAccessToWorkspace(projectName, workspaceCloneName)
->>>>>>> 9d119b8a
         }
       } finally {
         Rawls.workspaces.delete(projectName, workspaceCloneName)
