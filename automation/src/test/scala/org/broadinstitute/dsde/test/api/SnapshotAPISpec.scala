package org.broadinstitute.dsde.test.api

import akka.http.scaladsl.marshallers.sprayjson.SprayJsonSupport
import akka.http.scaladsl.model.Uri.{Path, Query}
import akka.http.scaladsl.model.{StatusCodes, Uri}
import bio.terra.datarepo.api.RepositoryApi
import bio.terra.datarepo.client.ApiClient
import bio.terra.datarepo.model.{EnumerateSnapshotModel, SnapshotModel}
import bio.terra.workspace.model._
import com.fasterxml.jackson.databind.ObjectMapper
import com.fasterxml.jackson.module.scala.{DefaultScalaModule, ScalaObjectMapper}
import com.google.api.services.compute.ComputeScopes
import com.google.auth.oauth2.{AccessToken, GoogleCredentials, ServiceAccountCredentials}
import java.nio.charset.Charset
import java.util.UUID
import org.apache.commons.io.IOUtils
import org.broadinstitute.dsde.rawls.model._
import org.broadinstitute.dsde.rawls.model.ExecutionJsonSupport._
import org.broadinstitute.dsde.workbench.auth.AuthToken
import org.broadinstitute.dsde.workbench.auth.AuthTokenScopes.userLoginScopes
import org.broadinstitute.dsde.workbench.config.ServiceTestConfig.FireCloud
import org.broadinstitute.dsde.workbench.config.{Credentials, UserPool}
import org.broadinstitute.dsde.workbench.fixture.{BillingFixtures, WorkspaceFixtures}
import org.broadinstitute.dsde.workbench.google2.GoogleBigQueryService
import org.broadinstitute.dsde.workbench.model.google.GoogleProject
import org.broadinstitute.dsde.workbench.service.{Orchestration, Rawls}
import org.broadinstitute.dsde.workbench.service.util.Tags
import org.scalatest.BeforeAndAfterAll
import org.scalatest.concurrent.Eventually
import org.scalatest.concurrent.PatienceConfiguration.Timeout
import org.scalatest.freespec.AnyFreeSpecLike
import org.scalatest.matchers.should.Matchers
import org.scalatest.time.{Minutes, Seconds, Span}
import com.typesafe.scalalogging.LazyLogging
import cats.effect.{Blocker, ContextShift, IO, Timer}
import scala.collection.JavaConverters._
import scala.concurrent.Await
import scala.concurrent.duration._
import scala.concurrent.ExecutionContext
import scala.concurrent.ExecutionContext.Implicits.global
import scala.language.postfixOps
import scala.util.{Failure, Success, Try}
import spray.json._
import spray.json.DefaultJsonProtocol._


class SnapshotAPISpec extends AnyFreeSpecLike with Matchers with BeforeAndAfterAll
  with WorkspaceFixtures with BillingFixtures
  with SprayJsonSupport with LazyLogging
  with Eventually {

  private val dataRepoBaseUrl = FireCloud.dataRepoApiUrl

  override protected def beforeAll(): Unit = {
    assert(Try(Uri.parseAbsolute(dataRepoBaseUrl)).isSuccess,
      s"---> Aborting! Tests in this suite would fail because [$dataRepoBaseUrl] is not a valid url for data repo." +
        s" This is a problem in test config, not in the runtime code. <---")
  }

  "TDR Snapshot integration" - {
    //as of this writing, hermione.owner is the user with access to snapshots

    "should be able to contact Data Repo" taggedAs(Tags.AlphaTest, Tags.ExcludeInFiab) in {
      // status API is unauthenticated, but all our utility methods expect a token.
      // so, we'll send a token to the unauthenticated API to make this code path easier.
      val owner = UserPool.userConfig.Owners.getUserCredential("hermione")
      implicit val ownerAuthToken: AuthToken = owner.makeAuthToken()
      val statusRequest = Rawls.getRequest(dataRepoBaseUrl + "status")

      withClue(s"Data Repo status API returned ${statusRequest.status.intValue()} ${statusRequest.status.reason()}!") {
        statusRequest.status shouldBe StatusCodes.OK // compare
      }
    }

    "should allow snapshot references to be added to workspaces" taggedAs(Tags.AlphaTest, Tags.ExcludeInFiab) in {
      val owner = UserPool.userConfig.Owners.getUserCredential("hermione")

      implicit val ownerAuthToken: AuthToken = owner.makeAuthToken()

      withCleanBillingProject(owner) { projectName =>
        withWorkspace(projectName, s"${UUID.randomUUID().toString}-snapshot references") { workspaceName =>

          val drSnapshots = listDataRepoSnapshots(2, owner)(ownerAuthToken)

          val dataRepoSnapshotId = drSnapshots.getItems.get(0).getId
          val anotherDataRepoSnapshotId = drSnapshots.getItems.get(1).getId

          // add snapshot reference to the workspace. Under the covers, this creates the workspace in WSM and adds the ref
          createSnapshotReference(projectName, workspaceName, dataRepoSnapshotId, "firstSnapshot")

          // validate the snapshot was added correctly: list snapshots in Rawls, should return 1, which we just added.
          // if we can successfully list snapshot references, it means WSM created its copy of the workspace
          val firstListResponse = listSnapshotReferences(projectName, workspaceName)
<<<<<<< HEAD
          val firstResources = Rawls.parseResponseAs[ResourceList](firstListResponse).getResources.asScala
          firstResources.size shouldBe 1
          firstResources.head.getMetadata.getName shouldBe "firstSnapshot"
          firstResources.head.getMetadata.getResourceType shouldBe ResourceType.DATA_REPO_SNAPSHOT
          firstResources.head.getResourceAttributes.getGcpDataRepoSnapshot.getSnapshot shouldBe dataRepoSnapshotId
=======
          val firstResources = Rawls.parseResponseAs[SnapshotListResponse](firstListResponse).gcpDataRepoSnapshots
          firstResources.size shouldBe 1
          firstResources.head.getMetadata.getName shouldBe "firstSnapshot"
          firstResources.head.getMetadata.getResourceType shouldBe ResourceType.DATA_REPO_SNAPSHOT
          firstResources.head.getAttributes.getSnapshot shouldBe dataRepoSnapshotId
>>>>>>> d3469764

          // add a second snapshot reference to the workspace. Under the covers, this recognizes the workspace
          // already exists in WSM, so it just adds the ref
          createSnapshotReference(projectName, workspaceName, anotherDataRepoSnapshotId, "secondSnapshot")

          // validate the second snapshot was added correctly: list snapshots in Rawls, should return 2, which we just added
          val secondListResponse = listSnapshotReferences(projectName, workspaceName)
          // sort by reference name for easy predictability inside this test: "firstSnapshot" is before "secondSnapshot"
<<<<<<< HEAD
          val secondResources = Rawls.parseResponseAs[ResourceList](secondListResponse)
            .getResources.asScala.sortBy(_.getMetadata.getName)
          secondResources.size shouldBe 2
          secondResources.head.getMetadata.getName shouldBe "firstSnapshot"
          secondResources.head.getResourceAttributes.getGcpDataRepoSnapshot.getSnapshot shouldBe dataRepoSnapshotId
          secondResources.head.getMetadata.getResourceType shouldBe ResourceType.DATA_REPO_SNAPSHOT
          secondResources(1).getMetadata.getName shouldBe "secondSnapshot"
          secondResources(1).getResourceAttributes.getGcpDataRepoSnapshot.getSnapshot shouldBe anotherDataRepoSnapshotId
=======
          val secondResources = Rawls.parseResponseAs[SnapshotListResponse](secondListResponse)
            .gcpDataRepoSnapshots.sortBy(_.getMetadata.getName)
          secondResources.size shouldBe 2
          secondResources.head.getMetadata.getName shouldBe "firstSnapshot"
          secondResources.head.getAttributes.getSnapshot shouldBe dataRepoSnapshotId
          secondResources.head.getMetadata.getResourceType shouldBe ResourceType.DATA_REPO_SNAPSHOT
          secondResources(1).getMetadata.getName shouldBe "secondSnapshot"
          secondResources(1).getAttributes.getSnapshot shouldBe anotherDataRepoSnapshotId
>>>>>>> d3469764
          secondResources(1).getMetadata.getResourceType shouldBe ResourceType.DATA_REPO_SNAPSHOT
        }
      }
    }

    "should report the same tables/columns via metadata API as TDR reports" taggedAs(Tags.AlphaTest, Tags.ExcludeInFiab) in {
      val numSnapshotsToVerify = 2

      val owner = UserPool.userConfig.Owners.getUserCredential("hermione")

      implicit val ownerAuthToken: AuthToken = owner.makeAuthToken()

      // get N snapshots from TDR
      val drSnapshots = listDataRepoSnapshots(numSnapshotsToVerify, owner)(ownerAuthToken)

      withCleanBillingProject(owner) { projectName =>
        withWorkspace(projectName, s"${UUID.randomUUID().toString}-snapshot references") { workspaceName =>
          // loop through each snapshot, and:
          drSnapshots.getItems.asScala.foreach { snapSummary =>
            info(s"for snapshot ${snapSummary.getId}: ${snapSummary.getName}")

            // workspace manager enforces validation on reference names:
            // "Name must be 1 to 63 alphanumeric characters or underscores, and cannot start with an underscore."
            // so, we replace all dashes (in the uuid) with underscores
            val referenceName = s"refname_${snapSummary.getId}".replaceAll("-", "_")

            // register the snapshot in Rawls
            createSnapshotReference(projectName, workspaceName, snapSummary.getId, referenceName)

            // call TDR to describe the snapshot; this includes table metadata
            val tdrModel = describeDataRepoSnapshot(snapSummary.getId, owner)(ownerAuthToken)

            // call Rawls' entity-type-metadata API for this snapshot reference; this includes table metadata
            val rawlsModel: Map[String, EntityTypeMetadata] = getEntityTypeMetadata(projectName, workspaceName, referenceName)

            // assert the two versions of metadata have the same tables
            val tdrTables = tdrModel.getTables.asScala
            val tdrTableNames = tdrTables.map(_.getName).toSet
            val rawlsTableNames = rawlsModel.keySet

            withClue(s"Rawls and TDR did not describe the same snapshot tables for reference $referenceName:") {
              rawlsTableNames should contain theSameElementsAs(tdrTableNames)
            }

            // for each table, assert the two versions of metadata have the same column names
            tdrTables.foreach { table =>
              val tdrColumnNames = table.getColumns.asScala.map(_.getName).toSet
              val rawlsColumnNames = rawlsModel(table.getName).attributeNames.toSet
              withClue(s"Rawls and TDR did not describe the same column names for table '${table.getName}' in reference $referenceName:") {
                rawlsColumnNames should contain theSameElementsAs(tdrColumnNames)
              }
            }
          }
        }
      }

    }

    "should add a BigQuery dataset for each snapshot reference added" taggedAs(Tags.AlphaTest, Tags.ExcludeInFiab) in {
      implicit val patienceConfig: PatienceConfig = PatienceConfig(timeout = 20 seconds)

      val owner = UserPool.userConfig.Owners.getUserCredential("hermione")
      implicit val ownerAuthToken: AuthToken = owner.makeAuthToken(userLoginScopes ++ Seq("https://www.googleapis.com/auth/cloud-platform"))

      withCleanBillingProject(owner) { projectName =>
        withWorkspace(projectName, s"${UUID.randomUUID().toString}-snapshot references") { workspaceName =>

          val drSnapshot = listDataRepoSnapshots(1, owner)(ownerAuthToken)
          val dataRepoSnapshotId = drSnapshot.getItems.get(0).getId

          val snapshotName = "snapshotReferenceAddBQDataset"
          // add snapshot reference to the workspace. Under the covers, this creates the workspace in WSM and adds the ref
          createSnapshotReference(projectName, workspaceName, dataRepoSnapshotId, snapshotName)

          // validate the snapshot was added correctly: list snapshots in Rawls, should return 1, which we just added.
          val listResponse = listSnapshotReferences(projectName, workspaceName)
          val resources = Rawls.parseResponseAs[SnapshotListResponse](listResponse).gcpDataRepoSnapshots
          resources should have size 1

          // check that the bq dataset has been created
          val workspaceId = resources.head.getMetadata.getWorkspaceId
          val dataset = getDataset(generateReferenceName(workspaceId), projectName, ownerAuthToken)
          dataset should not be empty
        }
      }
    }

    "should delete BigQuery dataset when a workspace is deleted" taggedAs(Tags.AlphaTest, Tags.ExcludeInFiab) in {
      implicit val patienceConfig: PatienceConfig = PatienceConfig(timeout = 20 seconds)

      val owner = UserPool.userConfig.Owners.getUserCredential("hermione")
      implicit val ownerAuthToken: AuthToken = owner.makeAuthToken(userLoginScopes ++ Seq("https://www.googleapis.com/auth/cloud-platform"))

      withCleanBillingProject(owner) { projectName =>
        withCleanUp {
          // get the snapshot
          val drSnapshot = listDataRepoSnapshots(1, owner)(ownerAuthToken)
          val dataRepoSnapshotId = drSnapshot.getItems.get(0).getId

          // create workspace
          val workspaceName = s"${UUID.randomUUID().toString}-delete-bq-dataset"
          Rawls.workspaces.create(projectName, workspaceName)

          val snapshotName = "deleteWorkspaceDeleteBQDataset"
          // add snapshot reference to the workspace. Under the covers, this creates the workspace in WSM and adds the ref
          createSnapshotReference(projectName, workspaceName, dataRepoSnapshotId, snapshotName)(owner.makeAuthToken())

          // validate the snapshot was added correctly: list snapshots in Rawls, should return 1, which we just added.
          val listResponse = listSnapshotReferences(projectName, workspaceName)
          val resources = Rawls.parseResponseAs[SnapshotListResponse](listResponse).gcpDataRepoSnapshots
          resources should have size 1

          // check that the bq dataset has been created
          val workspaceId = resources.head.getMetadata.getWorkspaceId
          val datasetName = generateReferenceName(workspaceId)
          val datasetAfterCreation = getDataset(datasetName, projectName, ownerAuthToken)
          datasetAfterCreation should not be empty

          // delete workspace
          Rawls.workspaces.delete(projectName, workspaceName)(owner.makeAuthToken())

          // check that the bq dataset has been deleted
          eventually {
            val datasetAfterDeletion = getDataset(datasetName, projectName, ownerAuthToken)
            datasetAfterDeletion should be(None)
          }
        }
      }
    }

    "should be able to run analysis on a snapshot" taggedAs(Tags.AlphaTest, Tags.ExcludeInFiab) in {
      val owner = UserPool.userConfig.Owners.getUserCredential("hermione")

      implicit val ownerAuthToken: AuthToken = owner.makeAuthToken()

      withCleanBillingProject(owner) { projectName =>
        withWorkspace(projectName, s"${UUID.randomUUID().toString}-snapshot references") { workspaceName =>

          val drSnapshot = listDataRepoSnapshots(1, owner)(ownerAuthToken)
          val dataRepoSnapshotId = drSnapshot.getItems.get(0).getId

          val snapshotName = "snapshotReferenceForAnalysis"
          // add snapshot reference to the workspace. Under the covers, this creates the workspace in WSM and adds the ref
          createSnapshotReference(projectName, workspaceName, dataRepoSnapshotId, snapshotName)

          // validate the snapshot was added correctly: list snapshots in Rawls, should return 1, which we just added.
          // if we can successfully list snapshot references, it means WSM created its copy of the workspace
          val listResponse = listSnapshotReferences(projectName, workspaceName)

<<<<<<< HEAD
          val resources = Rawls.parseResponseAs[ResourceList](listResponse).getResources.asScala
          resources.size shouldBe 1
          resources.head.getMetadata.getName shouldBe snapshotName
          resources.head.getMetadata.getResourceType shouldBe ResourceType.DATA_REPO_SNAPSHOT
          resources.head.getResourceAttributes.getGcpDataRepoSnapshot.getSnapshot shouldBe dataRepoSnapshotId
=======
          val resources = Rawls.parseResponseAs[SnapshotListResponse](listResponse).gcpDataRepoSnapshots
          resources.size shouldBe 1
          resources.head.getMetadata.getName shouldBe snapshotName
          resources.head.getMetadata.getResourceType shouldBe ResourceType.DATA_REPO_SNAPSHOT
          resources.head.getAttributes.getSnapshot shouldBe dataRepoSnapshotId
>>>>>>> d3469764

          // create method config in a workspace
          val createMethodConfigUrl  = Uri(Rawls.url).withPath(Path(s"/api/workspaces/$projectName/$workspaceName/methodconfigs"))
          // TODO: consider using MethodConfiguration case class when AS-623 is done.
          val methodRepoMethod = Map(
            "methodUri" -> "agora://gatk/echo_to_file/9",
            "methodName" -> "echo_to_file",
            "methodNamespace" -> "gatk",
            "methodVersion" -> 9
          )
          val createMethodConfigPayload = Map(
            "methodRepoMethod" -> methodRepoMethod,
            "name" -> "echo_to_file-configured",
            "namespace" -> "gatk",
            "rootEntityType" -> "vcf_file",
            "prerequisites" -> Map(),
            "inputs" -> Map("echo_strings.echo_to_file.input1" -> "this.VCF_File_Name"),
            "outputs" -> Map("echo_strings.echo_to_file.out" -> "workspace.output"),
            "methodConfigVersion" -> 1,
            "deleted" -> false,
            "dataReferenceName" -> snapshotName
          )
          Rawls.postRequest(
            uri = createMethodConfigUrl.toString(),
            content = createMethodConfigPayload)

          // run analysis on the snapshot
          val createSubmissionUrl  = Uri(Rawls.url).withPath(Path(s"/api/workspaces/$projectName/$workspaceName/submissions"))
          // TODO: consider using 'SubmissionRequest' case class when AS-623 is done
          val createSubmissionPayload = Map(
            "useCallCache" -> true,
            "deleteIntermediateOutputFiles" -> false,
            "methodConfigurationNamespace" -> "gatk",
            "methodConfigurationName" -> "echo_to_file-configured"
          )
          val response = Rawls.postRequest(
            uri = createSubmissionUrl.toString(),
            content = createSubmissionPayload)

          // use spray-json here to parse into SubmissionReport. Jackson has trouble parsing the 'status' field
          // into SubmissionStatus (which is contained in SubmissionReport) object.
          val submissionId = response.parseJson.convertTo[SubmissionReport].submissionId

          // wait for submission to complete
          Submission.waitUntilSubmissionComplete(projectName, workspaceName, submissionId)

          // verify submission status is done
          val expectedSubmissionStatus = "Done"
          val actualSubmissionStatus = Submission.getSubmissionStatus(projectName, workspaceName, submissionId)
          withClue(s"Submission $projectName/$workspaceName/$submissionId status should be $expectedSubmissionStatus") {
            actualSubmissionStatus shouldBe expectedSubmissionStatus
          }

          // verify workflows succeeded
          val getSubmissionUrl  = Uri(Rawls.url).withPath(Path(s"/api/workspaces/$projectName/$workspaceName/submissions/$submissionId"))
          val submissionResponse = Rawls.parseResponse(Rawls.getRequest(uri = getSubmissionUrl.toString))

          // use spray-json here to parse into Submission. Jackson has trouble parsing the 'status' field
          // into SubmissionStatus (which is contained in Submission) object.
          val workflows: Seq[Workflow] = submissionResponse.parseJson.convertTo[Submission].workflows
          workflows.foreach { workflow =>
            val expectedWorkflowStatus = "Succeeded"
            val actualWorkflowStatus = workflow.status.toString
            withClue(s"Unexpected status: '${actualWorkflowStatus}'") {
              actualWorkflowStatus shouldBe expectedWorkflowStatus
            }
          }

        }

      }
    }

  }

  // ==================== Rawls helpers ====================
  private def listSnapshotReferences(projectName: String, workspaceName: String, offset: Int = 0, limit: Int = 10)(implicit authToken: AuthToken) = {
    val targetRawlsUrl  = Uri(Rawls.url)
      .withPath(Path(s"/api/workspaces/$projectName/$workspaceName/snapshots/v2"))
      .withQuery(Query(Map("offset" -> offset.toString, "limit" ->  limit.toString)))
    Rawls.getRequest(uri = targetRawlsUrl.toString)
  }

  private def createSnapshotReference(projectName: String, workspaceName: String, snapshotId: String, snapshotName: String)(implicit authToken: AuthToken) = {
    val targetRawlsUrl  = Uri(Rawls.url).withPath(Path(s"/api/workspaces/$projectName/$workspaceName/snapshots/v2"))
    val payload = Map("snapshotId" -> snapshotId, "name" -> snapshotName)
    Rawls.postRequest(
      uri = targetRawlsUrl.toString(),
      content = payload)
  }

  private def deleteSnapshotReference(projectName: String, workspaceName: String, resourceId: String)(implicit authToken: AuthToken) = {
    val targetRawlsUrl  = Uri(Rawls.url).withPath(Path(s"/api/workspaces/$projectName/$workspaceName/snapshots/v2/$resourceId"))
    Rawls.deleteRequest(uri = targetRawlsUrl.toString())
  }

  private def getEntityTypeMetadata(projectName: String, workspaceName: String, snapRefName: String)(implicit authToken: AuthToken): Map[String, EntityTypeMetadata] = {
    val targetRawlsUrl  = Uri(Rawls.url)
      .withPath(Path(s"/api/workspaces/$projectName/$workspaceName/entities"))
      .withQuery(Query(Map("dataReference" -> snapRefName)))
    val response = Rawls.getRequest(uri = targetRawlsUrl.toString)

    // workbench-libs' serviceTest code - e.g. Rawls.parseResponseAs - fails to correctly parse Maps from json.
    // I don't know why, and I am reluctant to change that code just to make this test work. We should fix it
    // at the source at some point.
    val respString = Rawls.parseResponse(response)
    val mapper = new ObjectMapper() with ScalaObjectMapper
    mapper.registerModule(DefaultScalaModule)
    val metadataResponseObject = mapper.readValue[Map[String, EntityTypeMetadata]](respString)

    metadataResponseObject
  }

  // ==================== Data Repo helpers ====================
  private def listDataRepoSnapshots(numSnapshots: Int, credentials: Credentials)(implicit authToken: AuthToken): EnumerateSnapshotModel = {
    // call data repo to list snapshots
    // this gets the most recent snapshots in TDR (to which we have read access). This can cause tests to change
    // over time, if the snapshots keep changing. It's here for convenience - we can always add/remove snapshots from
    // TDR and this code will always pick up the latest. But if it causes flakiness we could change to sorting by
    // created_date ASC - that should be more stable.
    val dataRepoApi = new TestDataRepoDAO("terra", dataRepoBaseUrl).getRepositoryApi(authToken)

    logger.info(s"calling data repo at $dataRepoBaseUrl as user ${credentials.email} ... ")
    val drSnapshots = Try(dataRepoApi.enumerateSnapshots(
      0, numSnapshots, "created_date", "desc", "", java.util.Collections.emptyList() )) match {
      case Success(s) => s
      case Failure(ex) =>
        logger.error(s"data repo call as user ${credentials.email} failed: ${ex.getMessage}", ex)
        throw ex
    }
    assume(drSnapshots.getItems.size() == numSnapshots,
      s"---> TDR at $dataRepoBaseUrl did not have $numSnapshots snapshots for this test to use!" +
        s" This is likely a problem in environment setup, but has a chance of being a problem in runtime code. <---")

    logger.info(s"found ${drSnapshots.getItems.size()} snapshot(s) from $dataRepoBaseUrl as user ${credentials.email}: " +
      s"${drSnapshots.getItems.asScala.map(_.getId).mkString(", ")}")

    drSnapshots
  }

  private def describeDataRepoSnapshot(snapshotId: String, credentials: Credentials)(implicit authToken: AuthToken): SnapshotModel = {
    val dataRepoApi = new TestDataRepoDAO("terra", dataRepoBaseUrl).getRepositoryApi(authToken)

    Try(dataRepoApi.retrieveSnapshot(snapshotId)) match {
      case Success(s) => s
      case Failure(ex) =>
        logger.error(s"data repo call as user ${credentials.email} failed: ${ex.getMessage}", ex)
        throw ex
    }
  }

  private def getDataset(datasetName: String, projectId: String, authToken: AuthToken)(implicit executionContext: ExecutionContext) = {
    import org.typelevel.log4cats.Logger
    import org.typelevel.log4cats.slf4j.Slf4jLogger

    implicit lazy val contextShift: ContextShift[IO] = cats.effect.IO.contextShift(executionContext)
    implicit lazy val timer: Timer[IO] = cats.effect.IO.timer(executionContext)
    implicit val logger: org.typelevel.log4cats.StructuredLogger[IO] = Slf4jLogger.getLogger[IO]

    val bqService = GoogleBigQueryService.resource[IO](
      GoogleCredentials.create(new AccessToken(authToken.value, null)),
      Blocker.liftExecutionContext(executionContext),
      GoogleProject(projectId)
    )

    bqService.use(_.getDataset(datasetName)).unsafeRunSync()
  }


  // a bastardized version of the HttpDataRepoDAO in the main rawls codebase
  class TestDataRepoDAO(dataRepoInstanceName: String, dataRepoInstanceBasePath: String) {

    private def getApiClient(accessToken: String): ApiClient = {
      val client: ApiClient = new ApiClient()
      client.setBasePath(dataRepoInstanceBasePath)
      client.setAccessToken(accessToken)

      client
    }

    def getRepositoryApi(accessToken: AuthToken): RepositoryApi = {
      new RepositoryApi(getApiClient(accessToken.value))
    }
  }

  def generateReferenceName(workspaceId: UUID) = {
    "deltalayer_forworkspace_" + workspaceId.toString.replace('-', '_')
  }


}<|MERGE_RESOLUTION|>--- conflicted
+++ resolved
@@ -91,19 +91,11 @@
           // validate the snapshot was added correctly: list snapshots in Rawls, should return 1, which we just added.
           // if we can successfully list snapshot references, it means WSM created its copy of the workspace
           val firstListResponse = listSnapshotReferences(projectName, workspaceName)
-<<<<<<< HEAD
-          val firstResources = Rawls.parseResponseAs[ResourceList](firstListResponse).getResources.asScala
-          firstResources.size shouldBe 1
-          firstResources.head.getMetadata.getName shouldBe "firstSnapshot"
-          firstResources.head.getMetadata.getResourceType shouldBe ResourceType.DATA_REPO_SNAPSHOT
-          firstResources.head.getResourceAttributes.getGcpDataRepoSnapshot.getSnapshot shouldBe dataRepoSnapshotId
-=======
           val firstResources = Rawls.parseResponseAs[SnapshotListResponse](firstListResponse).gcpDataRepoSnapshots
           firstResources.size shouldBe 1
           firstResources.head.getMetadata.getName shouldBe "firstSnapshot"
           firstResources.head.getMetadata.getResourceType shouldBe ResourceType.DATA_REPO_SNAPSHOT
           firstResources.head.getAttributes.getSnapshot shouldBe dataRepoSnapshotId
->>>>>>> d3469764
 
           // add a second snapshot reference to the workspace. Under the covers, this recognizes the workspace
           // already exists in WSM, so it just adds the ref
@@ -112,16 +104,6 @@
           // validate the second snapshot was added correctly: list snapshots in Rawls, should return 2, which we just added
           val secondListResponse = listSnapshotReferences(projectName, workspaceName)
           // sort by reference name for easy predictability inside this test: "firstSnapshot" is before "secondSnapshot"
-<<<<<<< HEAD
-          val secondResources = Rawls.parseResponseAs[ResourceList](secondListResponse)
-            .getResources.asScala.sortBy(_.getMetadata.getName)
-          secondResources.size shouldBe 2
-          secondResources.head.getMetadata.getName shouldBe "firstSnapshot"
-          secondResources.head.getResourceAttributes.getGcpDataRepoSnapshot.getSnapshot shouldBe dataRepoSnapshotId
-          secondResources.head.getMetadata.getResourceType shouldBe ResourceType.DATA_REPO_SNAPSHOT
-          secondResources(1).getMetadata.getName shouldBe "secondSnapshot"
-          secondResources(1).getResourceAttributes.getGcpDataRepoSnapshot.getSnapshot shouldBe anotherDataRepoSnapshotId
-=======
           val secondResources = Rawls.parseResponseAs[SnapshotListResponse](secondListResponse)
             .gcpDataRepoSnapshots.sortBy(_.getMetadata.getName)
           secondResources.size shouldBe 2
@@ -130,7 +112,6 @@
           secondResources.head.getMetadata.getResourceType shouldBe ResourceType.DATA_REPO_SNAPSHOT
           secondResources(1).getMetadata.getName shouldBe "secondSnapshot"
           secondResources(1).getAttributes.getSnapshot shouldBe anotherDataRepoSnapshotId
->>>>>>> d3469764
           secondResources(1).getMetadata.getResourceType shouldBe ResourceType.DATA_REPO_SNAPSHOT
         }
       }
@@ -280,19 +261,11 @@
           // if we can successfully list snapshot references, it means WSM created its copy of the workspace
           val listResponse = listSnapshotReferences(projectName, workspaceName)
 
-<<<<<<< HEAD
-          val resources = Rawls.parseResponseAs[ResourceList](listResponse).getResources.asScala
-          resources.size shouldBe 1
-          resources.head.getMetadata.getName shouldBe snapshotName
-          resources.head.getMetadata.getResourceType shouldBe ResourceType.DATA_REPO_SNAPSHOT
-          resources.head.getResourceAttributes.getGcpDataRepoSnapshot.getSnapshot shouldBe dataRepoSnapshotId
-=======
           val resources = Rawls.parseResponseAs[SnapshotListResponse](listResponse).gcpDataRepoSnapshots
           resources.size shouldBe 1
           resources.head.getMetadata.getName shouldBe snapshotName
           resources.head.getMetadata.getResourceType shouldBe ResourceType.DATA_REPO_SNAPSHOT
           resources.head.getAttributes.getSnapshot shouldBe dataRepoSnapshotId
->>>>>>> d3469764
 
           // create method config in a workspace
           val createMethodConfigUrl  = Uri(Rawls.url).withPath(Path(s"/api/workspaces/$projectName/$workspaceName/methodconfigs"))
