--- conflicted
+++ resolved
@@ -113,11 +113,7 @@
     }
     workspaceManager {
         pollTimeoutSeconds = 60
-<<<<<<< HEAD
-        deletionPollTimeoutSeconds = 60
-=======
         deletionPollTimeoutSeconds = 120
->>>>>>> a200549a
         leonardoWsmApplicationId = "leo"
     }
 }
