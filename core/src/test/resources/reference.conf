akka {
  loglevel = OFF
  logger-startup-timeout = 20s
}

submission-monitor-dispatcher {
  # Dispatcher is the name of the event-based dispatcher
  type = Dispatcher
  # What kind of ExecutionService to use
  executor = "fork-join-executor"
  # Configuration for the fork join pool
  fork-join-executor {
    # Min number of threads to cap factor-based parallelism number to
    parallelism-min = 2
    # Parallelism (threads) ... ceil(available processors * factor)
    parallelism-factor = 2.0
    # Max number of threads to cap factor-based parallelism number to
    parallelism-max = 20
  }
  # Throughput defines the maximum number of messages to be
  # processed per actor before the thread jumps to the next actor.
  # Set to 1 for as fair as possible.
  throughput = 1
}

submissionmonitor {
  trackDetailedSubmissionMetrics = true
}

integration.runFullLoadTest = false

backRawls = true

mysql {
  driver = "slick.driver.MySQLDriver$"
  batchSize = 5000
  host = "localhost"
  port = 3310
  db {
    url = "jdbc:mysql://"${mysql.host}":"${mysql.port}"/testdb?createDatabaseIfNotExist=true&useSSL=false&rewriteBatchedStatements=true"
    driver = com.mysql.jdbc.Driver
    user = "rawls-test"
    password = "rawls-test"
    connectionTimeout = "5 seconds"  // default of 1 sec sometimes too short for docker local mysql
  }
}

// TODO: programatically modify the above DB Config object instead?
mysql-low-thread-count {
  driver = "slick.driver.MySQLDriver$"
  batchSize = 5000
  host = "localhost"
  port = 3310
  db {
    url = "jdbc:mysql://"${mysql.host}":"${mysql.port}"/testdb?createDatabaseIfNotExist=true&useSSL=false&rewriteBatchedStatements=true"
    driver = com.mysql.jdbc.Driver
    user = "rawls-test"
    password = "rawls-test"
    connectionTimeout = "5 seconds"  // default of 1 sec sometimes too short for docker local mysql
    numThreads = 2
  }
}


liquibase {
  changelog = "org/broadinstitute/dsde/rawls/liquibase/changelog.xml"
}

entityUpsert {
  maxContentSizeBytes = 67108864
}

gcs {
  bucketLogsMaxAge = "180"
  pathToCredentialJson = "fakePathToCredential"
  groupsPrefix = "fc-"

  deploymentManager {
    #these aren't real
    templatePath = "path/to/template"
    projectID = "deployment-manager-test"
    orgID = 1234567890
    billingProbeEmail = "billingprobe@deployment-manager-test.iam.gserviceaccount.com"
  }

  projectTemplate {
    # note that all members of owners must be in the same domain as billingEmail, this includes any group members
    owners = ["group:project-owners@test.org"]
    editors = ["serviceAccount:ed-sa1@test.org", "serviceAccount:ed-sa2@test.org"]
    ownerGrantableRoles = ["google.role1"]
  }

  servicePerimeters {
    staticProjects = {
      "accessPolicies/123456789/servicePerimeters/nameOfPerimeter": ["987654321"]
    }
  }
}

dataRepo {
  terraInstance = "mock"
  enabled = true
<<<<<<< HEAD
}

resourceBuffer {
  projectPool {
    regular = "dev-project-regular-v1"
    exfiltrationControlled = "dev-project-exfiltrationcontrolled-v1"
  }
  url = "fakeUrl"
}

directory {
  url = "ldap://localhost:389"
  url = ${?DIRECTORY_URL}
  user = "cn=Directory Manager"
  user = ${?DIRECTORY_USER}
  password = "testtesttest"
  password = ${?DIRECTORY_PASSWORD}
  baseDn="dc=dsde-dev,dc=broadinstitute,dc=org"
  baseDn = ${?DIRECTORY_BASEDN}
=======
>>>>>>> b40514ae
}<|MERGE_RESOLUTION|>--- conflicted
+++ resolved
@@ -100,7 +100,6 @@
 dataRepo {
   terraInstance = "mock"
   enabled = true
-<<<<<<< HEAD
 }
 
 resourceBuffer {
@@ -109,17 +108,4 @@
     exfiltrationControlled = "dev-project-exfiltrationcontrolled-v1"
   }
   url = "fakeUrl"
-}
-
-directory {
-  url = "ldap://localhost:389"
-  url = ${?DIRECTORY_URL}
-  user = "cn=Directory Manager"
-  user = ${?DIRECTORY_USER}
-  password = "testtesttest"
-  password = ${?DIRECTORY_PASSWORD}
-  baseDn="dc=dsde-dev,dc=broadinstitute,dc=org"
-  baseDn = ${?DIRECTORY_BASEDN}
-=======
->>>>>>> b40514ae
 }