--- conflicted
+++ resolved
@@ -42,11 +42,7 @@
   }
 
   "SubmissionApi" should "return 404 Not Found when creating a submission using a MethodConfiguration that doesn't exist in the workspace" in withTestDataApiServices { services =>
-<<<<<<< HEAD
-    Post(s"/workspaces/${testData.wsName.namespace}/${testData.wsName.name}/submissions", httpJson(SubmissionRequest("dsde","not there","Pattern","pattern1", None, false))) ~>
-=======
-    Post(s"${testData.wsName.path}/submissions", httpJson(SubmissionRequest("dsde","not there","Pattern","pattern1", None))) ~>
->>>>>>> 57870eae
+    Post(s"${testData.wsName.path}/submissions", httpJson(SubmissionRequest("dsde","not there","Pattern","pattern1", None, false))) ~>
       sealRoute(services.submissionRoutes) ~>
       check { assertResult(StatusCodes.NotFound) {status} }
   }
@@ -57,11 +53,7 @@
     Post(s"${testData.wsName.path}/methodconfigs", httpJson(methodConf)) ~>
       sealRoute(services.methodConfigRoutes) ~>
       check { assertResult(StatusCodes.Created) {status} }
-<<<<<<< HEAD
-    Post(s"/workspaces/${testData.wsName.namespace}/${testData.wsName.name}/submissions", httpJson(SubmissionRequest(mcName.namespace, mcName.name,"Pattern","pattern1", None, false))) ~>
-=======
-    Post(s"${testData.wsName.path}/submissions", httpJson(SubmissionRequest(mcName.namespace, mcName.name,"Pattern","pattern1", None))) ~>
->>>>>>> 57870eae
+    Post(s"${testData.wsName.path}/submissions", httpJson(SubmissionRequest(mcName.namespace, mcName.name,"Pattern","pattern1", None, false))) ~>
       sealRoute(services.submissionRoutes) ~>
       check { assertResult(StatusCodes.NotFound) {status} }
   }
@@ -77,13 +69,8 @@
         }
       }
 
-<<<<<<< HEAD
     val submissionRq = SubmissionRequest(methodConf.namespace, methodConf.name, submissionEntity.entityType, submissionEntity.name, submissionExpression, false)
-    Post(s"/workspaces/${wsName.namespace}/${wsName.name}/submissions", httpJson(submissionRq)) ~>
-=======
-    val submissionRq = SubmissionRequest(methodConf.namespace, methodConf.name, submissionEntity.entityType, submissionEntity.name, submissionExpression)
     Post(s"${wsName.path}/submissions", httpJson(submissionRq)) ~>
->>>>>>> 57870eae
       sealRoute(services.submissionRoutes) ~>
       check {
         assertResult(StatusCodes.Created) {
