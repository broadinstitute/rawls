package org.broadinstitute.dsde.rawls.webservice

import java.util.UUID

import akka.actor.{ActorRef, PoisonPill}
import akka.http.scaladsl.model._
import akka.http.scaladsl.model.headers.OAuth2BearerToken
import akka.http.scaladsl.server.Route
import akka.http.scaladsl.server.Route.{seal => sealRoute}
import akka.http.scaladsl.testkit.RouteTestTimeout
import akka.testkit.TestProbe
import org.apache.commons.lang3.RandomStringUtils
import org.broadinstitute.dsde.rawls.dataaccess._
import org.broadinstitute.dsde.rawls.dataaccess.slick.{ReadWriteAction, TestData, WorkflowAuditStatusRecord}
import org.broadinstitute.dsde.rawls.google.MockGooglePubSubDAO
import org.broadinstitute.dsde.rawls.jobexec.WorkflowSubmissionActor
import org.broadinstitute.dsde.rawls.model.ExecutionJsonSupport._
import org.broadinstitute.dsde.rawls.model.WorkspaceJsonSupport._
import org.broadinstitute.dsde.rawls.model._
import org.broadinstitute.dsde.rawls.openam.MockUserInfoDirectives
import org.broadinstitute.dsde.workbench.model.WorkbenchEmail
import org.joda.time.DateTime
import org.scalatest.prop.TableDrivenPropertyChecks
import org.scalatest.time.{Seconds, Span}
import spray.json.DefaultJsonProtocol._
import spray.json._

import scala.concurrent.ExecutionContext
import scala.concurrent.duration._
import scala.language.postfixOps

/**
 * Created by dvoet on 4/24/15.
 */
//noinspection TypeAnnotation,NameBooleanParameters,ScalaUnnecessaryParentheses,RedundantNewCaseClass,RedundantBlock,ScalaUnusedSymbol
class SubmissionApiServiceSpec extends ApiServiceSpec with TableDrivenPropertyChecks {

  case class TestApiService(dataSource: SlickDataSource, gcsDAO: MockGoogleServicesDAO, gpsDAO: MockGooglePubSubDAO)(implicit override val executionContext: ExecutionContext) extends ApiServices with MockUserInfoDirectives

  // increase the route timeout slightly for this test as the "large submission" tests sometimes
  // bump up against the default 5 second timeout.
  implicit override val routeTestTimeout = RouteTestTimeout(30.seconds)

  def withApiServices[T](dataSource: SlickDataSource)(testCode: TestApiService => T): T = {

    val gcsDAO = new MockGoogleServicesDAO("test")
    gcsDAO.storeToken(userInfo, "test_token")

    val apiService = new TestApiService(dataSource, gcsDAO, new MockGooglePubSubDAO)
    try {
      testCode(apiService)
    } finally {
      apiService.cleanupSupervisor
    }
  }

  def withTestDataApiServices[T](testCode: TestApiService => T): T = {
    withDefaultTestDatabase { dataSource: SlickDataSource =>
      withApiServices(dataSource)(testCode)
    }
  }

  def withEmptyTestDataApiServices[T](testCode: TestApiService => T): T = {
    withEmptyTestDatabase { dataSource: SlickDataSource =>
      withApiServices(dataSource)(testCode)
    }
  }

  val largeSampleTestData = new LargeSampleSetTestData()

  def withLargeSubmissionApiServices[T](testCode: TestApiService => T): T = {
    withCustomTestDatabase(largeSampleTestData) { dataSource: SlickDataSource =>
      withApiServices(dataSource) { services =>
        try {
          // Simulate a large submission in the mock Cromwell server by making it return
          // numSamples workflows for submission requests.
          mockServer.reset
          mockServer.startServer(largeSampleTestData.numSamples)
          testCode(services)
        } finally {
          mockServer.reset
          mockServer.startServer()
        }
      }
    }
  }

  def withWorkflowSubmissionActor[T](services: TestApiService)(testCode: ActorRef => T): T = {
    val actor = system.actorOf(WorkflowSubmissionActor.props(
      slickDataSource,
      services.methodRepoDAO,
      services.gcsDAO,
      services.samDAO,
      services.drsResolver,
      MockShardedExecutionServiceCluster.fromDAO(new HttpExecutionServiceDAO(mockServer.mockServerBaseUrl, workbenchMetricBaseName), slickDataSource),
      10,
      services.gcsDAO.getPreparedMockGoogleCredential(),
      50 milliseconds,
      100 milliseconds,
      100000,
      100000,
      None,
      trackDetailedSubmissionMetrics = true,
      "test",
      "requesterPays",
      false,
      false,
      CromwellBackend("PAPIv2"),
      methodConfigResolver
    ))

    try {
      testCode(actor)
    } finally {
      // stops actor and waits for it to shut down
      val testProbe = TestProbe()
      testProbe watch actor
      actor ! PoisonPill
      testProbe.expectTerminated(actor, 5 seconds)
    }
  }

  "SubmissionApi" should "return 404 Not Found when creating a submission using a MethodConfiguration that doesn't exist in the workspace" in withTestDataApiServices { services =>
    Post(s"${testData.wsName.path}/submissions", httpJson(
      SubmissionRequest(
        methodConfigurationNamespace = "dsde",
        methodConfigurationName = "not there",
        entityType = Option("Pattern"),
        entityName = Option("pattern1"),
        expression = None,
        useCallCache = false,
        deleteIntermediateOutputFiles = false
      )
    )) ~>
      sealRoute(services.submissionRoutes) ~>
      check { assertResult(StatusCodes.NotFound) {status} }
  }

  it should "return 404 Not Found when creating a submission using an Entity that doesn't exist in the workspace" in withTestDataApiServices { services =>
    val mcName = MethodConfigurationName("three_step","dsde", testData.wsName)
    val methodConf = MethodConfiguration(mcName.namespace, mcName.name,Some("Pattern"), None, Map("three_step.cgrep.pattern"->AttributeString("this.input_expression")), Map.empty, AgoraMethod("dsde","three_step",1))
    Post(s"${testData.wsName.path}/methodconfigs", httpJson(methodConf)) ~>
      sealRoute(services.methodConfigRoutes) ~>
      check { assertResult(StatusCodes.Created) {status} }
    Post(s"${testData.wsName.path}/submissions", httpJson(
      SubmissionRequest(
        methodConfigurationNamespace = mcName.namespace,
        methodConfigurationName = mcName.name,
        entityType = Option("Pattern"),
        entityName = Option("pattern1"),
        expression = None,
        useCallCache = false,
        deleteIntermediateOutputFiles = false
      )
    )) ~>
      sealRoute(services.submissionRoutes) ~>
      check { assertResult(StatusCodes.NotFound) {status} }
  }

  private def createAndMonitorSubmission(wsName: WorkspaceName, methodConf: MethodConfiguration,
                                         submissionEntity: Entity, submissionExpression: Option[String],
                                         services: TestApiService, workflowFailureMode: Option[String] = None): Submission = {

    Get(s"${wsName.path}/methodconfigs/${methodConf.namespace}/${methodConf.name}") ~>
      sealRoute(services.methodConfigRoutes) ~>
      check {
        if (status == StatusCodes.NotFound) {
          Post(s"${wsName.path}/methodconfigs", httpJson(methodConf)) ~>
            sealRoute(services.methodConfigRoutes) ~>
            check {
              assertResult(StatusCodes.Created) {
                status
              }
            }
        } else {
          assertResult(StatusCodes.OK) {
            status
          }
        }
      }

    withStatsD {
      val submissionRq = SubmissionRequest(
        methodConfigurationNamespace = methodConf.namespace,
        methodConfigurationName = methodConf.name,
        entityType = Option(submissionEntity.entityType),
        entityName = Option(submissionEntity.name),
        expression = submissionExpression,
        useCallCache = false,
        deleteIntermediateOutputFiles = false,
        workflowFailureMode = workflowFailureMode
      )
      Post(s"${wsName.path}/submissions", httpJson(submissionRq)) ~>
        sealRoute(services.submissionRoutes) ~>
        check {
          assertResult(StatusCodes.Created, responseAs[String]) {
            status
          }
          val submission = responseAs[SubmissionReport]
          Get(s"${wsName.path}/submissions/${submission.submissionId}") ~>
            sealRoute(services.submissionRoutes) ~>
            check {
              assertResult(StatusCodes.OK) {
                status
              }
              responseAs[Submission]
            }
        }
    } { capturedMetrics =>
      capturedMetrics should contain (expectedSubmissionStatusMetric(wsName, SubmissionStatuses.Submitted, 1))
    }
  }

  private def abortSubmission(services: TestApiService, wsName: WorkspaceName, submissionId: String, validate: Boolean = true): Unit = {
    import driver.api._
    implicit val patienceConfig = PatienceConfig(timeout = scaled(Span(30, Seconds)))

    withStatsD {
      // Abort the submission
      Delete(s"${wsName.path}/submissions/${submissionId}") ~> services.sealedInstrumentedRoutes ~>
        check {
          assertResult(StatusCodes.NoContent) {
            status
          }
        }

      // The submission should be aborting
      assertResult(SubmissionStatuses.Aborting.toString) {
        runAndWait(submissionQuery.findById(UUID.fromString(submissionId)).result.head).status
      }
    } { capturedMetrics =>
      capturedMetrics should contain (expectedSubmissionStatusMetric(wsName, SubmissionStatuses.Aborting, 1))

      val wsPathForRequestMetrics = s"workspaces.redacted.redacted"
      val expected = expectedHttpRequestMetrics("delete", s"$wsPathForRequestMetrics.submissions.redacted", StatusCodes.NoContent.intValue, 1)
      assertSubsetOf(expected, capturedMetrics)
    }

    // The workflow and submission should be aborted once the SubmissionMonitor runs
    if (validate) {
      eventually {
        assertResult(Set(SubmissionStatuses.Aborted.toString)) {
          runAndWait(workflowQuery.listWorkflowRecsForSubmission(UUID.fromString(submissionId))).map(_.status).toSet
        }
        assertResult(SubmissionStatuses.Aborted.toString) {
          runAndWait(submissionQuery.findById(UUID.fromString(submissionId)).result.head).status
        }
      }
    }
  }

  it should "return 201 Created when creating and monitoring a submission with no expression" in withTestDataApiServices { services =>
    val wsName = testData.wsName
    val agoraMethodConf = MethodConfiguration("no_input", "dsde", Some("Sample"), None, Map.empty, Map.empty, AgoraMethod("dsde", "no_input", 1))
    val dockstoreMethodConf =
      MethodConfiguration("no_input_dockstore", "dsde", Some("Sample"), None, Map.empty, Map.empty, DockstoreMethod("dockstore-no-input-path", "dockstore-no-input-version"))

    List(agoraMethodConf, dockstoreMethodConf) foreach { conf =>
      val submission = createAndMonitorSubmission(wsName, conf, testData.sample1, None, services)

      assertResult(1) {
        submission.workflows.size
      }
    }
  }
  it should "return 201 Created when creating and monitoring a submission with valid expression" in withTestDataApiServices { services =>
    val wsName = testData.wsName
    val mcName = MethodConfigurationName("no_input", "dsde", wsName)
    val methodConf = MethodConfiguration(mcName.namespace, mcName.name, Some("Sample"), None, Map.empty, Map.empty, AgoraMethod("dsde", "no_input", 1))

    val submission = createAndMonitorSubmission(wsName, methodConf, testData.sset1, Option("this.samples"), services)

    assertResult(3) {
      submission.workflows.size
    }
  }

  it should "update the last modified date on a workspace for submission entries" in withTestDataApiServices { services =>
    val wsName = testData.wsName
    val mcName = MethodConfigurationName("no_input", "dsde", wsName)
    val methodConf = MethodConfiguration(mcName.namespace, mcName.name, Some("Sample"), None, Map.empty, Map.empty, AgoraMethod("dsde", "no_input", 1))

    val submission = createAndMonitorSubmission(wsName, methodConf, testData.sset1, Option("this.samples"), services)

    Get(s"${testData.wsName.path}") ~>
      sealRoute(services.workspaceRoutes) ~>
      check {
        assertWorkspaceModifiedDate(status, responseAs[WorkspaceResponse].workspace.toWorkspace)
      }

  }

  it should "return 201 Created when creating submission with a workflow_failure_mode" in withTestDataApiServices { services =>
    val wsName = testData.wsName
    val mcName = MethodConfigurationName("no_input", "dsde", wsName)
    val methodConf = MethodConfiguration(mcName.namespace, mcName.name, Some("Sample"), None, Map.empty, Map.empty, AgoraMethod("dsde", "no_input", 1))

    val submission = createAndMonitorSubmission(wsName, methodConf, testData.sample1, None, services, Some(WorkflowFailureModes.ContinueWhilePossible.toString))

    assertResult(1) {
      submission.workflows.size
    }
  }

  it should "return workflow_failure_mode in submission GET calls" in withTestDataApiServices { services =>
    val wsName = testData.wsName
    val mcName = MethodConfigurationName("no_input", "dsde", wsName)
    val methodConf = MethodConfiguration(mcName.namespace, mcName.name, Some("Sample"), None, Map.empty, Map.empty, AgoraMethod("dsde", "no_input", 1))

    // calls GET ../submissions/<sub-id> and returns the Submission
    val submissionResponseWithFailureMode = createAndMonitorSubmission(wsName, methodConf, testData.sample1, None, services, Some(WorkflowFailureModes.ContinueWhilePossible.toString))

    // The Submission should contain the workflow failure mode
    submissionResponseWithFailureMode.workflows.size should equal (1)
    submissionResponseWithFailureMode.workflowFailureMode should equal (Some(WorkflowFailureModes.ContinueWhilePossible))

    // calls GET ../submissions/<sub-id> and returns the Submission
    val submissionResponseWithoutFailureMode = createAndMonitorSubmission(wsName, methodConf, testData.sample1, None, services)

    // The Submission should not contain a workflow failure mode
    submissionResponseWithoutFailureMode.workflows.size should equal (1)
    submissionResponseWithoutFailureMode.workflowFailureMode should equal (None)

    def getSubmission(id: String) = runAndWait(submissionQuery.loadSubmission(UUID.fromString(id))).get
    // Build expected SubmissionListResponse objects
    lazy val failedSubmission = getSubmission(submissionResponseWithFailureMode.submissionId)
    lazy val submission = getSubmission(submissionResponseWithoutFailureMode.submissionId)
    val submissionListResponseWithFailureMode =
      SubmissionListResponse(failedSubmission, None, Map("Queued" -> 1), false).copy(cost = None)
    val submissionListResponseWithoutFailureMode =
      SubmissionListResponse(
        getSubmission(submissionResponseWithoutFailureMode.submissionId), None, Map("Queued" -> 1), false).copy(cost = None)

    // Sanity check the workflow failure modes in the expected SubmissionListResponse objects
    submissionListResponseWithFailureMode.workflowFailureMode should equal (Some(WorkflowFailureModes.ContinueWhilePossible))
    submissionListResponseWithoutFailureMode.workflowFailureMode should equal (None)

    // Listing submissions should return the correct workflow failure mode
    Get(s"${testData.wsName.path}/submissions") ~>
      sealRoute(services.submissionRoutes) ~>
      check {
        assertResult(StatusCodes.OK) {
          status
        }
        responseAs[Seq[SubmissionListResponse]] should contain allOf (
          submissionListResponseWithFailureMode,
          submissionListResponseWithoutFailureMode)
      }
  }

  it should "abort a submission" in withTestDataApiServices { services =>
    val wsName = testData.wsName
    val mcName = MethodConfigurationName("no_input", "dsde", wsName)
    val methodConf = MethodConfiguration(mcName.namespace, mcName.name, Some("Sample"), None, Map.empty, Map.empty, AgoraMethod("dsde", "no_input", 1))

    // create a submission
    val submission = createAndMonitorSubmission(wsName, methodConf, testData.sample1, None, services, Some(WorkflowFailureModes.ContinueWhilePossible.toString))

    assertResult(1) {
      submission.workflows.size
    }

    abortSubmission(services, wsName, submission.submissionId)
  }

  val numSamples = 10000

  it should "create and abort a large submission" in withLargeSubmissionApiServices { services =>
    val wsName = largeSampleTestData.wsName
    val mcName = MethodConfigurationName("no_input", "dsde", wsName)
    val methodConf = MethodConfiguration(mcName.namespace, mcName.name, Some("Sample"), None, Map.empty, Map.empty, AgoraMethod("dsde", "no_input", 1))

    // create a submission
    val submission = createAndMonitorSubmission(wsName, methodConf, largeSampleTestData.sampleSet, Option("this.hasSamples"), services)

    assertResult(numSamples) {
      submission.workflows.size
    }

    abortSubmission(services, wsName, submission.submissionId)
  }

  // To test for deadlocks one should run this test, log in to MySQL, run:
  //
  // mysql> show engine innodb status;
  //
  // and look for a section called "LAST DETECTED DEADLOCK".
  it should "not deadlock when aborting a large submission" in withLargeSubmissionApiServices { services =>
    withWorkflowSubmissionActor(services) { _ =>
      val wsName = largeSampleTestData.wsName
      val mcName = MethodConfigurationName("no_input", "dsde", wsName)
      val methodConf = MethodConfiguration(mcName.namespace, mcName.name, Some("Sample"), None, Map.empty, Map.empty, AgoraMethod("dsde", "no_input", 1))
      val numIterations = 20

      (1 to numIterations).map { i =>
        logger.info(s"deadlock test: iteration $i/$numIterations")
        val submission = createAndMonitorSubmission(wsName, methodConf, largeSampleTestData.sampleSet, Option("this.hasSamples"), services)

        assertResult(numSamples) {
          submission.workflows.size
        }

        abortSubmission(services, wsName, submission.submissionId, false)
      }
    }
  }

  it should "return 400 Bad Request when passing an unknown workflow_failure_mode" in withTestDataApiServices { services =>
    val wsName = testData.wsName
    val mcName = MethodConfigurationName("no_input", "dsde", wsName)
    val methodConf = MethodConfiguration(mcName.namespace, mcName.name, Some("Sample"), None, Map.empty, Map.empty, AgoraMethod("dsde", "no_input", 1))

    val submissionRq = SubmissionRequest(
      methodConfigurationNamespace = methodConf.namespace,
      methodConfigurationName = methodConf.name,
      entityType = Option(testData.sample1.entityType),
      entityName = Option(testData.sample1.name),
      expression = None,
      useCallCache = false,
      deleteIntermediateOutputFiles = false,
      workflowFailureMode = Option(WorkflowFailureModes.ContinueWhilePossible.toString)
    )
    val jsonStr = submissionRq.toJson.toString.replace("ContinueWhilePossible", "Bogus")

    Post(s"${wsName.path}/methodconfigs", httpJson(methodConf)) ~>
      sealRoute(services.methodConfigRoutes) ~>
      check {
        assertResult(StatusCodes.Created) {
          status
        }
      }

    Post(s"${wsName.path}/submissions", httpJsonStr(jsonStr)) ~>
      sealRoute(services.submissionRoutes) ~>
      check {
        assertResult(StatusCodes.BadRequest) {
          status
        }
      }
  }

  val attributeList = AttributeValueList(Seq(AttributeString("a"), AttributeString("b"), AttributeBoolean(true)))
  val z1 = Entity("z1", "Sample", Map(AttributeName.withDefaultNS("foo") -> AttributeString("x"), AttributeName.withDefaultNS("bar") -> AttributeNumber(3), AttributeName.withDefaultNS("splat") -> attributeList))
  val workspace2Name = new WorkspaceName(testData.wsName.namespace + "2", testData.wsName.name + "2")
  val workspace2Request = WorkspaceRequest(
    workspace2Name.namespace,
    workspace2Name.name,
    Map.empty
  )

  it should "return 200 on getting a submission" in withTestDataApiServices { services =>
    Get(s"${testData.wsName.path}/submissions/${testData.costedSubmission1.submissionId}") ~>
      sealRoute(services.submissionRoutes) ~>
      check {
        assertResult(StatusCodes.OK) {status}
        assertResult(testData.costedSubmission1) {responseAs[Submission]}
      }
  }

  it should "return 404 on getting a nonexistent submission" in withTestDataApiServices { services =>
    Get(s"${testData.wsName.path}/submissions/unrealSubmission42") ~>
      sealRoute(services.submissionRoutes) ~>
      check {
        assertResult(StatusCodes.NotFound) {status}
      }
    Get(s"${testData.wsName.path}/submissions/${UUID.randomUUID}") ~>
      sealRoute(services.submissionRoutes) ~>
      check {
        assertResult(StatusCodes.NotFound) {status}
      }
  }

  it should "return 200 when listing submissions" in withTestDataApiServices { services =>
    def expectedResponse(sub: Submission): SubmissionListResponse = {
      val wfCount = sub.workflows.length
      val statuses: Map[String, Int] = if (wfCount > 0) Map("Submitted" -> wfCount) else Map.empty
      // TODO David An 2018-05-30: temporarily disabling cost calculations for submission list due to potential performance hit
      // val runCost = if (wfCount == 0) None else Some(wfCount * 1.23f)  // mockSubmissionCostService.fixedCost
      val runCost = None

      SubmissionListResponse(sub, None, statuses, false).copy(cost = runCost)
    }


    Get(s"${testData.wsName.path}/submissions") ~>
      sealRoute(services.submissionRoutes) ~>
      check {
        assertResult(StatusCodes.OK) {status}
        assertResult(Set(
          expectedResponse(testData.submissionTerminateTest),
          expectedResponse(testData.submissionNoWorkflows),
          expectedResponse(testData.submission1),
          expectedResponse(testData.costedSubmission1),
          expectedResponse(testData.submission2),
          expectedResponse(testData.submissionUpdateEntity),
          expectedResponse(testData.regionalSubmission),
          expectedResponse(testData.submissionUpdateWorkspace))) {
          responseAs[Seq[SubmissionListResponse]].toSet
        }
      }
  }

  it should "return 200 when counting submissions" in withTestDataApiServices { services =>
    withStatsD {
      Get(s"${testData.wsName.path}/submissionsCount") ~> services.sealedInstrumentedRoutes ~>
        check {
          assertResult(StatusCodes.OK) {
            status
          }
          assertResult(Map("Submitted" -> 8)) {
            responseAs[Map[String, Int]]
          }
        }
    } { capturedMetrics =>
      val wsPathForRequestMetrics = s"workspaces.redacted.redacted"
      val expected = expectedHttpRequestMetrics("get", s"$wsPathForRequestMetrics.submissionsCount", StatusCodes.OK.intValue, 1)
      assertSubsetOf(expected, capturedMetrics)
    }
  }

  // Submissions Queue methods

  def getQueueStatus(route: Route): WorkflowQueueStatusResponse =
    Get("/submissions/queueStatus") ~>
      sealRoute(route) ~>
      check {
        assertResult(StatusCodes.OK) { status }
        responseAs[WorkflowQueueStatusResponse]
      }

  def addWorkflowsToQueue(user: RawlsUser, count: Int) = {
    withWorkspaceContext(testData.workspace) { context =>
      val workflows = Seq.fill(count) {
        Thread.sleep(10) // ensure some time separation

        val ent = Entity(UUID.randomUUID.toString, UUID.randomUUID.toString, Map.empty)
        runAndWait(entityQuery.save(context, ent))
        Workflow(Option(UUID.randomUUID.toString), WorkflowStatuses.Queued, DateTime.now, Some(ent.toReference), testData.inputResolutions)
      }

      val sub = createTestSubmission(testData.workspace, testData.agoraMethodConfig, testData.indiv1, WorkbenchEmail(user.userEmail.value), Seq.empty, Map.empty, Seq.empty, Map.empty).copy(workflows = workflows)
      runAndWait(submissionQuery.create(context, sub))
    }
  }

  it should "return 200 when checking the queue status" in withTestDataApiServices { services =>

    // insert audit records
    val expectedEstimateTime = 12345
    val submittedTime = System.currentTimeMillis()
    val queuedTime = submittedTime - expectedEstimateTime
    runAndWait( workflowAuditStatusQuery.save( WorkflowAuditStatusRecord(0, 321, WorkflowStatuses.Queued.toString, new java.sql.Timestamp(queuedTime)) ) )
    runAndWait( workflowAuditStatusQuery.save( WorkflowAuditStatusRecord(0, 321, WorkflowStatuses.Submitted.toString, new java.sql.Timestamp(submittedTime)) ) )
    // also insert a dummy audit record with a different workflow id to attempt to confuse the code
    runAndWait( workflowAuditStatusQuery.save( WorkflowAuditStatusRecord(0, 42, WorkflowStatuses.Queued.toString, new java.sql.Timestamp(queuedTime-6000)) ) )

    val existingSubmittedWorkflowCount = 22
    val existingWorkflowCounts = Map("Submitted" -> existingSubmittedWorkflowCount)

    val resp = getQueueStatus(services.submissionRoutes)
    assertResult(existingWorkflowCounts) {
      resp.workflowCountsByStatus
    }
    // with nothing in queue, estimated time should be zero
    assertResult(0) {
      resp.estimatedQueueTimeMS
    }

    val newWorkflows = Map(
      WorkflowStatuses.Queued -> 1,
      WorkflowStatuses.Launching -> 2,
      WorkflowStatuses.Submitted -> 4,
      WorkflowStatuses.Running -> 8,
      WorkflowStatuses.Failed -> 16,
      WorkflowStatuses.Succeeded -> 32,
      WorkflowStatuses.Aborting -> 64,
      WorkflowStatuses.Aborted -> 128,
      WorkflowStatuses.Unknown -> 256
    )

    val newWorkflowCounts = Map(
      "Queued" -> 1,
      "Launching" -> 2,
      "Submitted" -> (4 + existingSubmittedWorkflowCount),
      "Running" -> 8,
      "Aborting" -> 64
    )

    withWorkspaceContext(testData.workspace) { context =>
      newWorkflows foreach { case (status, count) =>
        val entities = for (i <- 1 to count) yield Entity(i.toString, status.toString, Map.empty)
        runAndWait(entityQuery.save(context, entities))
        val workflows = for (i <- 1 to count) yield Workflow(Option(s"workflow${i}_of_$count"), status, testDate, Some(AttributeEntityReference(status.toString, i.toString)), testData.inputResolutions)
        runAndWait(workflowQuery.createWorkflows(context, UUID.fromString(testData.submissionUpdateEntity.submissionId), workflows, None))
      }
    }

    val resp2 = getQueueStatus(services.submissionRoutes)
    assertResult(newWorkflowCounts) {
      resp2.workflowCountsByStatus
    }
    // with items in the queue, estimated time should be calculated from the audit table
    assertResult(expectedEstimateTime) {
      resp2.estimatedQueueTimeMS
    }

  }

  it should "count zero workflows ahead of the user for an empty queue" in withTestDataApiServices { services =>
    assertResult(0) {
      getQueueStatus(services.submissionRoutes).workflowsBeforeNextUserWorkflow
    }
  }

  it should "count zero workflows ahead of the user when the user is the only one in the queue" in withTestDataApiServices { services =>
    addWorkflowsToQueue(RawlsUser(userInfo), 1)

    assertResult(0) {
      getQueueStatus(services.submissionRoutes).workflowsBeforeNextUserWorkflow
    }
  }

  it should "count the whole queue as ahead of the user when the user is not in the queue" in withTestDataApiServices { services =>
    val otherUser1 = RawlsUser(RawlsUserSubjectId("subj-id-1"), RawlsUserEmail("new.email1@example.net"))
    val otherUser2 = RawlsUser(RawlsUserSubjectId("subj-id-2"), RawlsUserEmail("new.email2@example.net"))

    addWorkflowsToQueue(otherUser1, 5)
    addWorkflowsToQueue(otherUser2, 10)

    val status = getQueueStatus(services.submissionRoutes)
    assertResult(Some(15)) {
      status.workflowCountsByStatus.get("Queued")
    }
    assertResult(15) {
      status.workflowsBeforeNextUserWorkflow
    }
  }

  it should "count workflows ahead of the user when the user is in the queue" in withTestDataApiServices { services =>
    val otherUser1 = UserInfo(RawlsUserEmail("new.email1@example.net"), OAuth2BearerToken("token"), 123, RawlsUserSubjectId("subj-id-1"))
    val otherUser2 = UserInfo(RawlsUserEmail("new.email2@example.net"), OAuth2BearerToken("token"), 123, RawlsUserSubjectId("subj-id-2"))

    addWorkflowsToQueue(RawlsUser(otherUser1), 5)
    addWorkflowsToQueue(RawlsUser(userInfo), 20)
    addWorkflowsToQueue(RawlsUser(otherUser2), 10)

    val status = getQueueStatus(services.submissionRoutes)
    assertResult(Some(35)) {
      status.workflowCountsByStatus.get("Queued")
    }
    assertResult(5) {
      status.workflowsBeforeNextUserWorkflow
    }
  }

  it should "handle unsupported workflow outputs" in withTestDataApiServices { services =>
    import driver.api._

    val workflowId = "8afafe21-2b70-4180-a565-748cb573e10c"
    val workflows = Seq(
      // use the UUID of the workflow that has an output of array(array)
      Workflow(Option(workflowId), WorkflowStatuses.Succeeded, testDate, Some(testData.indiv1.toReference), Seq.empty)
    )

    val testSubmission = Submission(
      submissionId = UUID.randomUUID.toString,
      submissionDate = testDate,
      submitter = WorkbenchEmail(testData.userOwner.userEmail.value),
      methodConfigurationNamespace = testData.agoraMethodConfig.namespace,
      methodConfigurationName = testData.agoraMethodConfig.name,
      submissionEntity = Option(testData.indiv1.toReference),
      workflows = workflows,
      status = SubmissionStatuses.Done,
      useCallCache = false,
      deleteIntermediateOutputFiles = false
    )

    runAndWait(submissionQuery.create(testData.workspace, testSubmission))
    runAndWait(workflowQuery.findWorkflowByExternalIdAndSubmissionId(workflowId, UUID.fromString(testSubmission.submissionId)).map(_.executionServiceKey).update(Option("unittestdefault")))

    withStatsD {
      Get(s"${testData.wsName.path}/submissions/${testSubmission.submissionId}/workflows/${testSubmission.workflows.head.workflowId.get}/outputs") ~>
        services.sealedInstrumentedRoutes
        check {
          assertResult(StatusCodes.OK) {
            status
          }
          val expectedOutputs = WorkflowOutputs(workflowId, Map("aggregate_data_workflow.aggregate_data" -> TaskOutput(None, Option(Map("aggregate_data_workflow.aggregate_data.output_array" -> Left(AttributeValueRawJson(JsArray(Vector(
            JsArray(Vector(JsString("foo"), JsString("bar"))),
            JsArray(Vector(JsString("baz"), JsString("qux"))))))))))))
          assertResult(expectedOutputs) {
            responseAs[WorkflowOutputs]
          }
        }
    } { capturedMetrics =>
      capturedMetrics should contain allElementsOf (expectedHttpRequestMetrics("get",
          s"workspaces.redacted.redacted.submissions.redacted.workflows.redacted.outputs", 200, 1))
    }
  }

  class LargeSampleSetTestData extends TestData {
    val userProjectOwner = RawlsUser(UserInfo(RawlsUserEmail("project-owner-access"), OAuth2BearerToken("token"), 123, RawlsUserSubjectId("123456789876543210101")))
    val userOwner = RawlsUser(UserInfo(RawlsUserEmail("owner-access"), OAuth2BearerToken("token"), 123, RawlsUserSubjectId("123456789876543212345")))
    val wsName = WorkspaceName("myNamespace", "myWorkspaceToTestLargeSubmissions")
    val ownerGroup = makeRawlsGroup(s"${wsName.namespace}-${wsName.name}-OWNER", Set(userOwner))
    val writerGroup = makeRawlsGroup(s"${wsName.namespace}-${wsName.name}-WRITER", Set())
    val readerGroup = makeRawlsGroup(s"${wsName.namespace}-${wsName.name}-READER", Set())
    val billingProject = RawlsBillingProject(RawlsBillingProjectName(wsName.namespace), CreationStatuses.Ready, None, None)

    val workspace = Workspace(wsName.namespace, wsName.name, UUID.randomUUID().toString, "aBucket", Some("workflow-collection"), currentTime(), currentTime(), "testUser", Map.empty)

    val numSamples = 10000

    val lotsOfSamples = (1 to numSamples).map(n => Entity(s"lotsOfSamples$n", s"Sample", Map.empty))
    val sampleSet = Entity("largeSset", "SampleSet", Map(AttributeName.withDefaultNS("hasSamples") -> AttributeEntityReferenceList(lotsOfSamples.map(_.toReference))))

    override def save(): ReadWriteAction[Unit] = {
      import driver.api._

      DBIO.seq(
        rawlsBillingProjectQuery.create(billingProject),
<<<<<<< HEAD
        workspaceQuery.createOrUpdate(workspace),
=======
        workspaceQuery.save(workspace),
>>>>>>> d3469764
        entityQuery.save(workspace, lotsOfSamples :+ sampleSet)
      )
    }
  }

  it should "return 200 when reading a Google Genomics operation with PAPIv1 job id" in withEmptyTestDataApiServices { services =>
    withStatsD {
      Get(s"/workflows/workflow_with_job_ids/genomics/operations/dummy-job-id") ~> services.sealedInstrumentedRoutes ~>
        check {
          assertResult(StatusCodes.OK, responseAs[String]) {
            status
          }
          // message returned by MockGoogleServicesDAO
          assertResult("""{"foo":"bar"}""".parseJson.asJsObject) {
            responseAs[JsObject]
          }
        }
    } { capturedMetrics =>
      val wsPathForRequestMetrics = "workflows.redacted.genomics.redacted.redacted"
      val expected = expectedHttpRequestMetrics("get", wsPathForRequestMetrics, StatusCodes.OK.intValue, 1)
      assertSubsetOf(expected, capturedMetrics)
    }
  }

  it should "return 200 when reading a Google Genomics operation with PAPIv2 job id" in withEmptyTestDataApiServices { services =>
    withStatsD {
      Get(s"/workflows/workflow_with_job_ids/genomics/projects/dummy-project/operations/dummy-job-id") ~> services.sealedInstrumentedRoutes ~>
        check {
          assertResult(StatusCodes.OK) {
            status
          }
          // message returned by MockGoogleServicesDAO
          assertResult("""{"foo":"bar"}""".parseJson.asJsObject) {
            responseAs[JsObject]
          }
        }
    } { capturedMetrics =>
      val wsPathForRequestMetrics = "workflows.redacted.genomics.redacted.redacted.redacted.redacted"
      val expected = expectedHttpRequestMetrics("get", wsPathForRequestMetrics, StatusCodes.OK.intValue, 1)
      assertSubsetOf(expected, capturedMetrics)
    }
  }

  it should "return 404 when reading a Google Genomics operation for a non-existent workflow" in withEmptyTestDataApiServices { services =>
    Get(s"/workflows/bogus/genomics/projects/dummy-project/operations/dummy-job-id") ~> services.route ~>
      check {
        assertResult(StatusCodes.NotFound) {
          status
        }
      }
  }

  it should "return 404 when reading a Google Genomics operation for a non-existent job" in withEmptyTestDataApiServices { services =>
    Get(s"/workflows/workflow_with_job_ids/genomics/projects/dummy-project/operations/bogus") ~> services.route ~>
      check {
        assertResult(StatusCodes.NotFound) {
          status
        }
      }
  }

  private def ensureMethodConfigs(services: TestApiService,
                                  workspaceName: WorkspaceName,
                                  methodConfigurationName: MethodConfigurationName): Unit = {
    val methodConfiguration = MethodConfiguration(
      namespace = methodConfigurationName.namespace,
      name = methodConfigurationName.name, rootEntityType = Option("Sample"),
      prerequisites = None,
      inputs = Map.empty,
      outputs = Map.empty,
      methodRepoMethod = AgoraMethod(methodConfigurationName.namespace, methodConfigurationName.name, 1)
    )

    Get(s"${workspaceName.path}/methodconfigs/${methodConfigurationName.namespace}/${methodConfigurationName.name}") ~>
      sealRoute(services.methodConfigRoutes) ~>
      check {
        if (status == StatusCodes.NotFound) {
          Post(s"${workspaceName.path}/methodconfigs", httpJson(methodConfiguration)) ~>
            sealRoute(services.methodConfigRoutes) ~>
            check {
              assertResult(StatusCodes.Created) {
                status
              }
            }
        } else {
          assertResult(StatusCodes.OK) {
            status
          }
        }
      }
  }

  /** These fields will likely be required forever. All future fields are option. */
  private def requiredSubmissionFields(methodConfigurationName: MethodConfigurationName,
                                       submissionEntity: Entity): List[(String, JsValue)] = {
    List(
      "methodConfigurationNamespace" -> JsString(methodConfigurationName.namespace),
      "methodConfigurationName" -> JsString(methodConfigurationName.name),
      "entityType" -> JsString(submissionEntity.entityType),
      "entityName" -> JsString(submissionEntity.name),
      "useCallCache" -> JsBoolean(true),
    )
  }

  //noinspection SameParameterValue <-- remove this while implementing tests for WA-28
  private def getResponseField(responseJson: String, fieldName: String): Option[JsValue] = {
    val responseJsValue = responseJson.parseJson
    val responseJsObject = responseJsValue.asJsObject
    val requestJsValue = responseJsObject.fields.getOrElse("request", fail("missing request"))
    val requestJsObject = requestJsValue.asJsObject
    requestJsObject.fields.get(fieldName)
  }

  private val passingDeleteIntermediateOutputFilesCases = Table(
    ("description", "deleteIntermediateOutputFilesOption", "deleteIntermediateOutputFilesResult"),
    ("allow submission with deleteIntermediateOutputFiles unset", None, false),
    ("allow submission with deleteIntermediateOutputFiles false", Option(false), false),
    ("allow submission with deleteIntermediateOutputFiles true", Option(true), true),
  )

  forAll(passingDeleteIntermediateOutputFilesCases) {
    (description, deleteIntermediateOutputFilesOption, deleteIntermediateOutputFilesResult) =>

      it should description in {
        withTestDataApiServices { services =>
          val workspaceName = testData.wsName
          val methodConfigurationName = MethodConfigurationName("no_input", "dsde", workspaceName)
          ensureMethodConfigs(services, workspaceName, methodConfigurationName)

          Post(
            s"${workspaceName.path}/submissions",
            JsObject(
              requiredSubmissionFields(methodConfigurationName, testData.sample1) ++
                List(
                  deleteIntermediateOutputFilesOption.map(x => "deleteIntermediateOutputFiles" -> x.toJson),
                ).flatten: _*
            )
          ) ~>
            sealRoute(services.submissionRoutes) ~>
            check {
              val response = responseAs[String]
              status should be(StatusCodes.Created)
              val requestDeleteIntermediateOutputFilesOption = getResponseField(response, "deleteIntermediateOutputFiles")
              requestDeleteIntermediateOutputFilesOption should be(Option(JsBoolean(deleteIntermediateOutputFilesResult)))
            }
        }
      }

  }

  private val useReferenceDisksCases = Table(
    ("description", "useReferenceDisksOption", "useReferenceDisksResult"),
    ("allow submission with useReferenceDisks unset", None, false),
    ("allow submission with useReferenceDisks false", Option(false), false),
    ("allow submission with useReferenceDisks true", Option(true), true),
  )

  forAll(useReferenceDisksCases) {
    (description, useReferenceDisksOption, useReferenceDisksResult) =>

      it should description in {
        withTestDataApiServices { services =>
          val workspaceName = testData.wsName
          val methodConfigurationName = MethodConfigurationName("no_input", "dsde", workspaceName)
          ensureMethodConfigs(services, workspaceName, methodConfigurationName)

          Post(
            s"${workspaceName.path}/submissions",
            JsObject(
              requiredSubmissionFields(methodConfigurationName, testData.sample1) ++
                List(
                  useReferenceDisksOption.map(x => "useReferenceDisks" -> x.toJson),
                ).flatten: _*
            )
          ) ~>
            sealRoute(services.submissionRoutes) ~>
            check {
              val response = responseAs[String]
              status should be(StatusCodes.Created)
              val requestUseReferenceDisksOption = getResponseField(response, "useReferenceDisks")
              requestUseReferenceDisksOption should be(Option(JsBoolean(useReferenceDisksResult)))
            }
        }
      }
  }

  private val validMemoryRetryMultiplierCases = Table(
    ("description", "memoryRetryMultiplierOption", "memoryRetryMultiplierResult"),
    ("allow submission with memoryRetryMultiplier unset", None, 1.0),
    ("allow submission with memoryRetryMultiplier set to the default", Option(1.0), 1.0),
    ("allow submission with memoryRetryMultiplier set to something different", Option(1.618), 1.618),
  )
<<<<<<< HEAD

  forAll(validMemoryRetryMultiplierCases) {
    (description, memoryRetryMultiplierOption, memoryRetryMultiplierResult) =>
      it should description in {
        withTestDataApiServices { services =>
          val workspaceName = testData.wsName
          val methodConfigurationName = MethodConfigurationName("no_input", "dsde", workspaceName)
          ensureMethodConfigs(services, workspaceName, methodConfigurationName)

=======

  forAll(validMemoryRetryMultiplierCases) {
    (description, memoryRetryMultiplierOption, memoryRetryMultiplierResult) =>
      it should description in {
        withTestDataApiServices { services =>
          val workspaceName = testData.wsName
          val methodConfigurationName = MethodConfigurationName("no_input", "dsde", workspaceName)
          ensureMethodConfigs(services, workspaceName, methodConfigurationName)

>>>>>>> d3469764
          Post(
            s"${workspaceName.path}/submissions",
            JsObject(
              requiredSubmissionFields(methodConfigurationName, testData.sample1) ++
                List(
                  memoryRetryMultiplierOption.map(x => "memoryRetryMultiplier" -> x.toJson),
                ).flatten: _*
            )
          ) ~>
            sealRoute(services.submissionRoutes) ~>
            check {
              val response = responseAs[String]
              status should be(StatusCodes.Created)
              val requestMemoryRetryMultiplier = getResponseField(response, "memoryRetryMultiplier")
              requestMemoryRetryMultiplier should be(Option(JsNumber(memoryRetryMultiplierResult)))
            }
        }
      }
  }

  it should "return a parameter error if the memoryRetryMultiplier is invalid" in {
    withTestDataApiServices { services =>
      val workspaceName = testData.wsName
      val methodConfigurationName = MethodConfigurationName("no_input", "dsde", workspaceName)
      ensureMethodConfigs(services, workspaceName, methodConfigurationName)

      Post(
        s"${workspaceName.path}/submissions",
        JsObject(
          requiredSubmissionFields(methodConfigurationName, testData.sample1) ++
            List("memoryRetryMultiplier" -> "oh gosh, I don't know... maybe seven?".toJson): _*
        )
      ) ~>
        sealRoute(services.submissionRoutes) ~>
        check {
          val response = responseAs[String]
          status should be(StatusCodes.BadRequest)
          response should be("The request content was malformed:\nExpected Double as JsNumber, but got \"oh gosh, I don't know... maybe seven?\"")
        }
    }
  }

  it should "return 400 Bad Request when deleteIntermediateOutputFiles is an integer" in {
    withTestDataApiServices { services =>
      val workspaceName = testData.wsName
      val methodConfigurationName = MethodConfigurationName("no_input", "dsde", workspaceName)
      ensureMethodConfigs(services, workspaceName, methodConfigurationName)

      Post(
        s"${workspaceName.path}/submissions",
        JsObject(
          requiredSubmissionFields(methodConfigurationName, testData.sample1) ++
            List(
              "deleteIntermediateOutputFiles" -> 415.toJson,
            ): _*
        )
      ) ~>
        sealRoute(services.submissionRoutes) ~>
        check {
          val response = responseAs[String]
          status should be(StatusCodes.BadRequest)
          response should be("The request content was malformed:\nExpected JsBoolean, but got 415")
        }
    }
  }

  private val userComment1000character = RandomStringUtils.random(1000)
  private val validUserCommentCases = Table(
    ("description", "userCommentInput", "userCommentResult"),
    ("allow submission with userComment unset", None, JsNull),
    ("allow submission with userComment", Option("This submission outputs hello world. Cost: $0.5"), JsString("This submission outputs hello world. Cost: $0.5")),
    ("allow submission with userComment that has special characters", Option("This comment has special characters: `~!@#$%^&*()_+-=[]\\{}|;':\",./<>?"), JsString("""This comment has special characters: `~!@#$%^&*()_+-=[]\{}|;':",./<>?""")),
    ("allow submission with userComment that has unescaped special characters", Option("""This comment has special characters: `~!@#$%^&*()_+-=[]\{}|;':",./<>?"""), JsString("""This comment has special characters: `~!@#$%^&*()_+-=[]\{}|;':",./<>?""")),
    ("allow submission with userComment containing url", Option("This comment contains url - https://github.com/broadinstitute/rawls/workflows/Scala%20tests%20with%20coverage/badge.svg?branch=develop"), JsString("This comment contains url - https://github.com/broadinstitute/rawls/workflows/Scala%20tests%20with%20coverage/badge.svg?branch=develop")),
    ("allow submission with non-ASCII special characters", Option("•ªº§¶œ∑´©˙∆˚˜∫µ˜≤"), JsString("•ªº§¶œ∑´©˙∆˚˜∫µ˜≤")),
    ("allow submission with userComment containing 1000 characters", Option(userComment1000character), JsString(userComment1000character))
  )

  forAll(validUserCommentCases) {
    (description, userCommentInput, userCommentResult) =>
      it should description in {
        withTestDataApiServices { services =>
          val workspaceName = testData.wsName
          val methodConfigurationName = MethodConfigurationName("no_input", "dsde", workspaceName)
          ensureMethodConfigs(services, workspaceName, methodConfigurationName)

          Post(
            s"${workspaceName.path}/submissions",
            JsObject(
              requiredSubmissionFields(methodConfigurationName, testData.sample1) ++
                List(
                  userCommentInput.map(x => "userComment" -> x.toJson),
                ).flatten: _*
            )
          ) ~>
            sealRoute(services.submissionRoutes) ~>
            check {
              val response = responseAs[String]
              status should be(StatusCodes.Created)
              val requestUserComment = getResponseField(response, "userComment")
              requestUserComment.get shouldBe userCommentResult
            }
        }
      }
  }

  it should "return a parameter error if the userComment is invalid" in {
    withTestDataApiServices { services =>
      val workspaceName = testData.wsName
      val methodConfigurationName = MethodConfigurationName("no_input", "dsde", workspaceName)
      ensureMethodConfigs(services, workspaceName, methodConfigurationName)

      val invalidUserComment = RandomStringUtils.random(1010)

      Post(
        s"${workspaceName.path}/submissions",
        JsObject(
          requiredSubmissionFields(methodConfigurationName, testData.sample1) ++
            List("userComment" -> invalidUserComment.toJson): _*
        )
      ) ~>
        sealRoute(services.submissionRoutes) ~>
        check {
          val response = responseAs[String]
          status should be(StatusCodes.BadRequest)
          response should include ("Invalid input userComment. Input may be a max of 1000 characters.")
        }
    }
  }

  it should "successfully update userComment after submission creation" in {
    withTestDataApiServices { services =>
      val workspaceName = testData.wsName
      val methodConfigurationName = MethodConfigurationName("no_input", "dsde", workspaceName)
      ensureMethodConfigs(services, workspaceName, methodConfigurationName)

      Post(
        s"${workspaceName.path}/submissions",
        JsObject(
          requiredSubmissionFields(methodConfigurationName, testData.sample1) ++
            List("userComment" -> "user comment during submission".toJson): _*
        )
      ) ~>
        sealRoute(services.submissionRoutes) ~>
        check {
          assertResult(StatusCodes.Created, responseAs[String]) { status }
          val submission = responseAs[SubmissionReport]
          submission.request.userComment shouldBe Option("user comment during submission")

          Patch(
            s"${workspaceName.path}/submissions/${submission.submissionId}",
            JsObject(
              List("userComment" -> "user comment updated".toJson): _*
            )
          ) ~>
            sealRoute(services.submissionRoutes) ~>
            check {
              assertResult(StatusCodes.NoContent, responseAs[String]) {
                status
              }
            }

          Get(s"${workspaceName.path}/submissions/${submission.submissionId}") ~>
            sealRoute(services.submissionRoutes) ~>
            check {
              assertResult(StatusCodes.OK) {
                status
              }
              val response = responseAs[Submission]
              response.userComment shouldBe Option("user comment updated")
            }
        }
    }
  }

  it should "fail to update comment if submission doesn't exist" in {
    withTestDataApiServices { services =>
      val workspaceName = testData.wsName

      Patch(
        s"${workspaceName.path}/submissions/00001111-2222-3333-aaaa-bbbbccccdddd",
        JsObject(
          List("userComment" -> "user comment updated".toJson): _*
        )
      ) ~>
        sealRoute(services.submissionRoutes) ~>
        check {
          val response = responseAs[String]
          status should be(StatusCodes.NotFound)
          response should include ("Submission with id 00001111-2222-3333-aaaa-bbbbccccdddd not found in workspace myNamespace/myWorkspace")
        }
    }
  }
}<|MERGE_RESOLUTION|>--- conflicted
+++ resolved
@@ -719,11 +719,7 @@
 
       DBIO.seq(
         rawlsBillingProjectQuery.create(billingProject),
-<<<<<<< HEAD
         workspaceQuery.createOrUpdate(workspace),
-=======
-        workspaceQuery.save(workspace),
->>>>>>> d3469764
         entityQuery.save(workspace, lotsOfSamples :+ sampleSet)
       )
     }
@@ -916,7 +912,6 @@
     ("allow submission with memoryRetryMultiplier set to the default", Option(1.0), 1.0),
     ("allow submission with memoryRetryMultiplier set to something different", Option(1.618), 1.618),
   )
-<<<<<<< HEAD
 
   forAll(validMemoryRetryMultiplierCases) {
     (description, memoryRetryMultiplierOption, memoryRetryMultiplierResult) =>
@@ -926,17 +921,6 @@
           val methodConfigurationName = MethodConfigurationName("no_input", "dsde", workspaceName)
           ensureMethodConfigs(services, workspaceName, methodConfigurationName)
 
-=======
-
-  forAll(validMemoryRetryMultiplierCases) {
-    (description, memoryRetryMultiplierOption, memoryRetryMultiplierResult) =>
-      it should description in {
-        withTestDataApiServices { services =>
-          val workspaceName = testData.wsName
-          val methodConfigurationName = MethodConfigurationName("no_input", "dsde", workspaceName)
-          ensureMethodConfigs(services, workspaceName, methodConfigurationName)
-
->>>>>>> d3469764
           Post(
             s"${workspaceName.path}/submissions",
             JsObject(
