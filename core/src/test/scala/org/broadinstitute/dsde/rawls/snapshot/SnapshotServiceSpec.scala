--- conflicted
+++ resolved
@@ -2,18 +2,6 @@
 
 import akka.http.scaladsl.model.StatusCodes
 import akka.http.scaladsl.model.headers.OAuth2BearerToken
-<<<<<<< HEAD
-import bio.terra.workspace.client.ApiException
-import bio.terra.workspace.model._
-import cats.effect.{IO, Resource}
-import com.typesafe.config.ConfigFactory
-import org.broadinstitute.dsde.rawls.{RawlsException, RawlsExceptionWithErrorReport}
-import org.broadinstitute.dsde.rawls.dataaccess.{GoogleBigQueryServiceFactory, MockBigQueryServiceFactory, SamDAO}
-import org.broadinstitute.dsde.rawls.dataaccess.slick.TestDriverComponent
-import org.broadinstitute.dsde.rawls.dataaccess.workspacemanager.WorkspaceManagerDAO
-import org.broadinstitute.dsde.rawls.deltalayer.DeltaLayer
-import org.mockito.Mockito.{RETURNS_SMART_NULLS, times, verify, when}
-=======
 import bio.terra.workspace.model._
 import cats.effect.{ContextShift, IO}
 import org.broadinstitute.dsde.rawls.RawlsExceptionWithErrorReport
@@ -22,7 +10,6 @@
 import org.broadinstitute.dsde.rawls.dataaccess.workspacemanager.WorkspaceManagerDAO
 import org.broadinstitute.dsde.rawls.deltalayer.{DeltaLayer, MockDeltaLayerWriter}
 import org.mockito.Mockito.{RETURNS_SMART_NULLS, spy, times, verify, when}
->>>>>>> d3469764
 import org.broadinstitute.dsde.rawls.model.{DataReferenceDescriptionField, DataReferenceName, GoogleProjectId, NamedDataRepoSnapshot, SamPolicy, SamPolicyWithNameAndEmail, SamResourceAction, SamResourceTypeName, SamResourceTypeNames, SamWorkspacePolicyNames, UserInfo}
 import org.broadinstitute.dsde.workbench.model.WorkbenchEmail
 import org.broadinstitute.dsde.workbench.model.google.GoogleProject
@@ -40,22 +27,11 @@
 
 class SnapshotServiceSpec extends AnyWordSpecLike with Matchers with MockitoSugar with TestDriverComponent {
 
-<<<<<<< HEAD
-  implicit val cs = IO.contextShift(global)
-
-  val testConf = ConfigFactory.load()
-
-  //test constants
-  val fakeCredentialPath = testConf.getString("gcs.pathToCredentialJson")
-  val fakeRawlsClientEmail = WorkbenchEmail("fake-rawls-service-account@serviceaccounts.google.com")
-  val fakeDeltaLayerStreamerEmail = WorkbenchEmail("fake-rawls-service-account@serviceaccounts.google.com")
-=======
   implicit val cs: ContextShift[IO] = IO.contextShift(global)
 
   //test constants
   val fakeRawlsClientEmail: WorkbenchEmail = WorkbenchEmail("fake-rawls-service-account@serviceaccounts.google.com")
   val fakeDeltaLayerStreamerEmail: WorkbenchEmail = WorkbenchEmail("fake-rawls-service-account@serviceaccounts.google.com")
->>>>>>> d3469764
 
 
   "SnapshotService" should {
@@ -88,14 +64,8 @@
       Await.result(snapshotService.createSnapshot(workspace.toWorkspaceName, NamedDataRepoSnapshot(DataReferenceName("foo"), Option(DataReferenceDescriptionField("foo")), UUID.randomUUID())), Duration.Inf)
 
       verify(mockSamDAO, times(1)).listPoliciesForResource(any[SamResourceTypeName], any[String], any[UserInfo])
-<<<<<<< HEAD
-      verify(mockBigQueryServiceFactory, times(1)).getServiceFromCredentialPath(fakeCredentialPath, GoogleProject(workspace.namespace))
-      verify(mockWorkspaceManagerDAO, times(1)).createDataRepoSnapshotReference(any[UUID], any[UUID], any[DataReferenceName], any[Option[DataReferenceDescriptionField]], any[String], any[CloningInstructionsEnum], any[OAuth2BearerToken])
-      verify(mockWorkspaceManagerDAO, times(1)).createBigQueryDatasetReference(any[UUID], any[ReferenceResourceCommonFields], any[GcpBigQueryDatasetAttributes], any[OAuth2BearerToken])
-=======
       verify(mockBigQueryServiceFactory, times(1)).getServiceForProject(workspace.googleProject)
       verify(mockWorkspaceManagerDAO, times(1)).createDataRepoSnapshotReference(any[UUID], any[UUID], any[DataReferenceName], any[Option[DataReferenceDescriptionField]], any[String], any[CloningInstructionsEnum], any[OAuth2BearerToken])
->>>>>>> d3469764
     }
 
     "not leave an orphaned bq dataset if creating a snapshot reference fails" in withMinimalTestDatabase { _ =>
@@ -133,11 +103,7 @@
       createException.getMessage shouldBe "oh no!"
 
       verify(mockSamDAO, times(0)).listPoliciesForResource(any[SamResourceTypeName], any[String], any[UserInfo])
-<<<<<<< HEAD
-      verify(mockBigQueryServiceFactory, times(0)).getServiceFromCredentialPath(fakeCredentialPath, GoogleProject(workspace.namespace))
-=======
       verify(mockBigQueryServiceFactory, times(0)).getServiceForProject(workspace.googleProject)
->>>>>>> d3469764
       verify(mockWorkspaceManagerDAO, times(1)).createDataRepoSnapshotReference(any[UUID], any[UUID], any[DataReferenceName], any[Option[DataReferenceDescriptionField]], any[String], any[CloningInstructionsEnum], any[OAuth2BearerToken])
       verify(mockWorkspaceManagerDAO, times(0)).createBigQueryDatasetReference(any[UUID], any[ReferenceResourceCommonFields], any[GcpBigQueryDatasetAttributes], any[OAuth2BearerToken])
     }
@@ -179,11 +145,7 @@
       assert(createException.errorReport.message.contains("Unable to create snapshot reference in workspace"))
 
       verify(mockSamDAO, times(1)).listPoliciesForResource(any[SamResourceTypeName], any[String], any[UserInfo])
-<<<<<<< HEAD
-      verify(mockBigQueryServiceFactory, times(1)).getServiceFromCredentialPath(fakeCredentialPath, GoogleProject(workspace.namespace))
-=======
       verify(mockBigQueryServiceFactory, times(1)).getServiceForProject(workspace.googleProject)
->>>>>>> d3469764
       verify(mockWorkspaceManagerDAO, times(1)).createDataRepoSnapshotReference(any[UUID], any[UUID], any[DataReferenceName], any[Option[DataReferenceDescriptionField]], any[String], any[CloningInstructionsEnum], any[OAuth2BearerToken])
       verify(mockWorkspaceManagerDAO, times(1)).deleteDataRepoSnapshotReference(any[UUID], any[UUID], any[OAuth2BearerToken])
       verify(mockWorkspaceManagerDAO, times(0)).createBigQueryDatasetReference(any[UUID], any[ReferenceResourceCommonFields], any[GcpBigQueryDatasetAttributes], any[OAuth2BearerToken])
@@ -199,19 +161,12 @@
 
       val mockWorkspaceManagerDAO = mock[WorkspaceManagerDAO](RETURNS_SMART_NULLS)
 
-<<<<<<< HEAD
-      when(mockWorkspaceManagerDAO.createDataRepoSnapshotReference(any[UUID], any[UUID], any[DataReferenceName], any[Option[DataReferenceDescriptionField]], any[String], any[CloningInstructionsEnum], any[OAuth2BearerToken]))
-        .thenReturn(new DataRepoSnapshotResource().metadata(new ResourceMetadata().resourceId(UUID.randomUUID()).workspaceId(UUID.randomUUID()).name("foo").description("").cloningInstructions(CloningInstructionsEnum.NOTHING)).attributes(new DataRepoSnapshotAttributes()))
-
-      when(mockWorkspaceManagerDAO.createBigQueryDatasetReference(any[UUID], any[ReferenceResourceCommonFields], any[GcpBigQueryDatasetAttributes], any[OAuth2BearerToken])).thenThrow(new RuntimeException)
-=======
       val snapshotDataReferenceId = UUID.randomUUID()
       when(mockWorkspaceManagerDAO.getDataRepoSnapshotReference(any[UUID], any[UUID], any[OAuth2BearerToken]))
         .thenReturn(new DataRepoSnapshotResource().metadata(new ResourceMetadata().resourceId(snapshotDataReferenceId).workspaceId(UUID.randomUUID()).name("foo").description("").cloningInstructions(CloningInstructionsEnum.NOTHING)).attributes(new DataRepoSnapshotAttributes()))
 
       when(mockWorkspaceManagerDAO.getBigQueryDatasetReferenceByName(any[UUID], any[String], any[OAuth2BearerToken]))
         .thenReturn(new GcpBigQueryDatasetResource().metadata(new ResourceMetadata().resourceId(UUID.randomUUID())).attributes(new GcpBigQueryDatasetAttributes()))
->>>>>>> d3469764
 
       val workspace = minimalTestData.workspace
       val deltaLayer = new DeltaLayer(mockBigQueryServiceFactory, new MockDeltaLayerWriter, mockSamDAO, fakeRawlsClientEmail, fakeDeltaLayerStreamerEmail)
@@ -226,10 +181,6 @@
         fakeDeltaLayerStreamerEmail
       )(userInfo)
 
-<<<<<<< HEAD
-      val createException = intercept[RawlsExceptionWithErrorReport] {
-        Await.result(snapshotService.createSnapshot(workspace.toWorkspaceName, NamedDataRepoSnapshot(DataReferenceName("foo"), Option(DataReferenceDescriptionField("foo")), UUID.randomUUID())), Duration.Inf)
-=======
       val deltaLayerDatasetName = DeltaLayer.generateDatasetNameForWorkspace(workspace)
 
       val snapshotUUID = UUID.randomUUID()
@@ -287,17 +238,8 @@
       found2 should have size 1
       found2.foreach { x =>
         x.getAttributes.getSnapshot shouldBe criteria2
->>>>>>> d3469764
-      }
-
-<<<<<<< HEAD
-      verify(mockSamDAO, times(1)).listPoliciesForResource(any[SamResourceTypeName], any[String], any[UserInfo])
-      verify(mockBigQueryServiceFactory, times(2)).getServiceFromCredentialPath(fakeCredentialPath, GoogleProject(workspace.namespace))
-      verify(mockWorkspaceManagerDAO, times(1)).createDataRepoSnapshotReference(any[UUID], any[UUID], any[DataReferenceName], any[Option[DataReferenceDescriptionField]], any[String], any[CloningInstructionsEnum], any[OAuth2BearerToken])
-      verify(mockWorkspaceManagerDAO, times(1)).deleteDataRepoSnapshotReference(any[UUID], any[UUID], any[OAuth2BearerToken])
-      verify(mockWorkspaceManagerDAO, times(1)).createBigQueryDatasetReference(any[UUID], any[ReferenceResourceCommonFields], any[GcpBigQueryDatasetAttributes], any[OAuth2BearerToken])
-=======
->>>>>>> d3469764
+      }
+
     }
 
     "return an empty list of snapshot references by referenced snapshotId if one page of references" in withMinimalTestDatabase { _ =>
@@ -323,16 +265,11 @@
       // yes we're spying on a mock
       val snapshotService = spy(mockSnapshotServiceForReferences(resources))
 
-<<<<<<< HEAD
-      when(mockWorkspaceManagerDAO.createDataRepoSnapshotReference(any[UUID], any[UUID], any[DataReferenceName], any[Option[DataReferenceDescriptionField]], any[String], any[CloningInstructionsEnum], any[OAuth2BearerToken]))
-        .thenReturn(new DataRepoSnapshotResource().metadata(new ResourceMetadata().resourceId(UUID.randomUUID()).workspaceId(UUID.randomUUID()).name("foo").description("").cloningInstructions(CloningInstructionsEnum.NOTHING)).attributes(new DataRepoSnapshotAttributes()))
-=======
       // search for one of the snapshotIds that should be in the list
       val criteria = "00000000-0000-0000-0000-000000000006"
       val found = snapshotService
         .findBySnapshotId(minimalTestData.workspace.workspaceIdAsUUID, UUID.fromString(criteria), 0, 10, batchSize)
           .gcpDataRepoSnapshots
->>>>>>> d3469764
 
       found should have size 1
       found.head.getAttributes.getSnapshot shouldBe criteria
@@ -342,10 +279,6 @@
         .retrieveSnapshotReferences(ArgumentMatchers.eq(minimalTestData.workspace.workspaceIdAsUUID), any[Int], ArgumentMatchers.eq(batchSize))
     }
 
-<<<<<<< HEAD
-      val createException = intercept[RawlsExceptionWithErrorReport] {
-        Await.result(snapshotService.createSnapshot(workspace.toWorkspaceName, NamedDataRepoSnapshot(DataReferenceName("foo"), Option(DataReferenceDescriptionField("foo")), UUID.randomUUID())), Duration.Inf)
-=======
     "find multiple matching snapshot references by referenced snapshotId if multiple pages of references" in withMinimalTestDatabase { _ =>
       // 21 resources total and batchsize of 5 means we should make 5 queries to WSM
       val resources = generateTestReferences(10) ++ // contains snapshotId "...0006"
@@ -365,20 +298,11 @@
       found should have size 2
       found.foreach { x =>
         x.getAttributes.getSnapshot shouldBe criteria
->>>>>>> d3469764
-      }
-
-<<<<<<< HEAD
-      verify(mockSamDAO, times(1)).listPoliciesForResource(any[SamResourceTypeName], any[String], any[UserInfo])
-      verify(mockBigQueryServiceFactory, times(2)).getServiceFromCredentialPath(fakeCredentialPath, GoogleProject(workspace.namespace))
-      verify(mockWorkspaceManagerDAO, times(1)).createDataRepoSnapshotReference(any[UUID], any[UUID], any[DataReferenceName], any[Option[DataReferenceDescriptionField]], any[String], any[CloningInstructionsEnum], any[OAuth2BearerToken])
-      verify(mockWorkspaceManagerDAO, times(1)).deleteDataRepoSnapshotReference(any[UUID], any[UUID], any[OAuth2BearerToken])
-      verify(mockWorkspaceManagerDAO, times(0)).createBigQueryDatasetReference(any[UUID], any[ReferenceResourceCommonFields], any[GcpBigQueryDatasetAttributes], any[OAuth2BearerToken])
-=======
+      }
+
       // ensure we paged through the resources properly
       verify(snapshotService, times(5))
         .retrieveSnapshotReferences(ArgumentMatchers.eq(minimalTestData.workspace.workspaceIdAsUUID), any[Int], ArgumentMatchers.eq(batchSize))
->>>>>>> d3469764
     }
 
     "return an empty list of snapshot references by referenced snapshotId if multiple pages of references" in withMinimalTestDatabase { _ =>
@@ -395,22 +319,12 @@
         .findBySnapshotId(minimalTestData.workspace.workspaceIdAsUUID, UUID.fromString(criteria), 0, 10, batchSize)
           .gcpDataRepoSnapshots
 
-<<<<<<< HEAD
-      val snapshotDataReferenceId = UUID.randomUUID()
-      when(mockWorkspaceManagerDAO.getDataRepoSnapshotReference(any[UUID], any[UUID], any[OAuth2BearerToken]))
-        .thenReturn(new DataRepoSnapshotResource().metadata(new ResourceMetadata().resourceId(snapshotDataReferenceId).workspaceId(UUID.randomUUID()).name("foo").description("").cloningInstructions(CloningInstructionsEnum.NOTHING)).attributes(new DataRepoSnapshotAttributes()))
-
-      when(mockWorkspaceManagerDAO.getBigQueryDatasetReferenceByName(any[UUID], any[String], any[OAuth2BearerToken]))
-        //.thenReturn(new BigQueryDatasetReference().metadata(new DataReferenceMetadata().referenceId(UUID.randomUUID())).dataset(new GoogleBigQueryDatasetUid))
-        .thenReturn(new GcpBigQueryDatasetResource().metadata(new ResourceMetadata().resourceId(UUID.randomUUID())).attributes(new GcpBigQueryDatasetAttributes()))
-=======
       found should have size 0
 
       // ensure we paged through the resources properly
       verify(snapshotService, times(4))
         .retrieveSnapshotReferences(ArgumentMatchers.eq(minimalTestData.workspace.workspaceIdAsUUID), any[Int], ArgumentMatchers.eq(batchSize))
     }
->>>>>>> d3469764
 
     "return paginated results (first page) when listing snapshot references by referenced snapshotId" in {
       // should result in 25 references to each of four snapshotIds, for a total of 100 references
@@ -419,11 +333,7 @@
       val pageOffset = 0
       val pageLimit = 11 // 11, not 10, just to be sure we're not relying on a default of "10" anywhere
 
-<<<<<<< HEAD
-      val deltaLayerDatasetName = DeltaLayer.generateDatasetName(snapshotDataReferenceId)
-=======
-      val snapshotService = mockSnapshotServiceForReferences(resources)
->>>>>>> d3469764
+      val snapshotService = mockSnapshotServiceForReferences(resources)
 
       // search for one of the snapshotIds that should be duplicated
       val criteria1 = "00000000-0000-0000-0000-000000000002"
@@ -459,13 +369,6 @@
         snapshotService.enumerateSnapshots(minimalTestData.workspace.toWorkspaceName, 4, 3, Option(UUID.fromString(criteria1))),
         Duration.Inf).gcpDataRepoSnapshots
 
-<<<<<<< HEAD
-      verify(mockWorkspaceManagerDAO, times(1)).getDataRepoSnapshotReference(ArgumentMatchers.eq(workspace.workspaceIdAsUUID), ArgumentMatchers.eq(snapshotUUID),any[OAuth2BearerToken])
-      verify(mockWorkspaceManagerDAO, times(1)).deleteDataRepoSnapshotReference(ArgumentMatchers.eq(workspace.workspaceIdAsUUID), ArgumentMatchers.eq(snapshotUUID), any[OAuth2BearerToken])
-      verify(mockWorkspaceManagerDAO, times(1)).getBigQueryDatasetReferenceByName(ArgumentMatchers.eq(workspace.workspaceIdAsUUID), ArgumentMatchers.eq(deltaLayerDatasetName), any[OAuth2BearerToken])
-      verify(mockWorkspaceManagerDAO, times(1)).deleteBigQueryDatasetReference(ArgumentMatchers.eq(workspace.workspaceIdAsUUID), any[UUID], any[OAuth2BearerToken])
-      verify(mockBigQueryServiceFactory, times(1)).getServiceFromCredentialPath(any[String], any[GoogleProject])
-=======
       found2 should have size 3
       found2.foreach { x =>
         x.getAttributes.getSnapshot shouldBe criteria1
@@ -473,7 +376,6 @@
 
       // the second search (offset 4, limit 3) should return a slice of the first search
       found1.slice(4, 7) shouldBe found2
->>>>>>> d3469764
 
     }
 
