package org.broadinstitute.dsde.rawls.billing

import akka.http.scaladsl.model.headers.OAuth2BearerToken
import bio.terra.profile.api.{AzureApi, ProfileApi}
import bio.terra.profile.model._
import org.broadinstitute.dsde.rawls.TestExecutionContext
import org.broadinstitute.dsde.rawls.config.{AzureConfig, MultiCloudWorkspaceConfig}
import org.broadinstitute.dsde.rawls.dataaccess.SamDAO
import org.broadinstitute.dsde.rawls.model.{
  AzureManagedAppCoordinates,
  CreationStatuses,
  ProjectRoles,
  RawlsBillingAccountName,
  RawlsBillingProject,
  RawlsBillingProjectName,
  RawlsRequestContext,
  RawlsUserEmail,
  RawlsUserSubjectId,
  SamBillingProjectActions,
  SamBillingProjectRoles,
  SamResourceAction,
  SamResourceTypeNames,
  SamRolesAndActions,
  SamUserResource,
  UserInfo
}
import org.mockito.ArgumentMatchers
import org.mockito.Mockito.{reset, times, verify, when, RETURNS_SMART_NULLS}
import org.scalatest.flatspec.AnyFlatSpec
import org.scalatest.matchers.should.Matchers._
import org.scalatestplus.mockito.MockitoSugar

import java.util.UUID
import scala.concurrent.duration.Duration
import scala.concurrent.{Await, ExecutionContext, Future}
import scala.jdk.CollectionConverters.SeqHasAsJava

class BillingProfileManagerDAOSpec extends AnyFlatSpec with MockitoSugar {
  implicit val executionContext: ExecutionContext = TestExecutionContext.testExecutionContext

  val azConfig: AzureConfig = AzureConfig(
    "fake-alpha-feature-group",
    "eastus"
  )
  val userInfo: UserInfo = UserInfo(
    RawlsUserEmail("fake@example.com"),
    OAuth2BearerToken("fake_token"),
    0,
    RawlsUserSubjectId("sub"),
    None
  )
  val testContext = RawlsRequestContext(userInfo)

  behavior of "getAllBillingProfiles"

  it should "return all profiles from listBillingProfiles when the profiles exceeds the request batch size" in {
    val samDAO: SamDAO = mock[SamDAO]
    when(
      samDAO.userHasAction(SamResourceTypeNames.managedGroup,
                           azConfig.alphaFeatureGroup,
                           SamResourceAction("use"),
                           testContext
      )
    ).thenReturn(Future.successful(true))

    def constructProfileList(n: Int): ProfileModelList =
      new ProfileModelList()
        .items((0 until n).map(_ => new ProfileModel()).asJava)
        .total(n)

    val profileApi = mock[ProfileApi]
    when(profileApi.listProfiles(ArgumentMatchers.eq(0), ArgumentMatchers.any()))
      .thenReturn(constructProfileList(BillingProfileManagerDAO.BillingProfileRequestBatchSize))
    when(
      profileApi.listProfiles(ArgumentMatchers.eq(BillingProfileManagerDAO.BillingProfileRequestBatchSize),
                              ArgumentMatchers.any()
      )
    )
      .thenReturn(constructProfileList(1))

    val apiProvider = mock[BillingProfileManagerClientProvider]
    when(apiProvider.getProfileApi(ArgumentMatchers.any())).thenReturn(profileApi)

    val billingProfileManagerDAO =
      new BillingProfileManagerDAOImpl(samDAO, apiProvider, MultiCloudWorkspaceConfig(true, None, Some(azConfig)))

    val result = Await.result(billingProfileManagerDAO.getAllBillingProfiles(testContext), Duration.Inf)

    result.length should be(BillingProfileManagerDAO.BillingProfileRequestBatchSize + 1)
  }

  it should "return no profiles if the user lacks permissions" in {
    val samDAO: SamDAO = mock[SamDAO]
    when(
      samDAO.userHasAction(SamResourceTypeNames.managedGroup,
                           azConfig.alphaFeatureGroup,
                           SamResourceAction("use"),
                           testContext
      )
    ).thenReturn(Future.successful(false))
    val billingProfileManagerDAO = new BillingProfileManagerDAOImpl(
      samDAO,
      mock[BillingProfileManagerClientProvider],
      new MultiCloudWorkspaceConfig(true, None, Some(azConfig))
    )

    Await.result(billingProfileManagerDAO.getAllBillingProfiles(testContext), Duration.Inf).isEmpty shouldBe true
  }

  it should "return no billing profiles if the feature flag is off" in {
    val samDAO: SamDAO = mock[SamDAO]
    val config = new MultiCloudWorkspaceConfig(false, None, None)
    val billingProfileManagerDAO = new BillingProfileManagerDAOImpl(
      samDAO,
      mock[BillingProfileManagerClientProvider],
      config
    )

    Await.result(billingProfileManagerDAO.getAllBillingProfiles(testContext), Duration.Inf).isEmpty shouldBe true
  }

  it should "return no billing profiles if azure config is not set" in {
    val samDAO: SamDAO = mock[SamDAO]
    val config = new MultiCloudWorkspaceConfig(true, None, None)
    val billingProfileManagerDAO = new BillingProfileManagerDAOImpl(
      samDAO,
      mock[BillingProfileManagerClientProvider],
      config
    )

    Await.result(billingProfileManagerDAO.getAllBillingProfiles(testContext), Duration.Inf).isEmpty shouldBe true
  }

  behavior of "createBillingProfile"

  it should "fail when provided with Google billing account information" in {
    val samDAO = mock[SamDAO](RETURNS_SMART_NULLS)
    val provider = mock[BillingProfileManagerClientProvider](RETURNS_SMART_NULLS)
    val config = new MultiCloudWorkspaceConfig(true, None, None)
    val bpmDAO = new BillingProfileManagerDAOImpl(samDAO, provider, config)

    intercept[NotImplementedError] {
      bpmDAO.createBillingProfile("fake", Left(RawlsBillingAccountName("fake")), testContext)
    }
  }

  it should "create the profile in billing profile manager" in {
    val samDAO = mock[SamDAO](RETURNS_SMART_NULLS)
    val provider = mock[BillingProfileManagerClientProvider](RETURNS_SMART_NULLS)
    val profileApi = mock[ProfileApi](RETURNS_SMART_NULLS)
    val expectedProfile = new ProfileModel().id(UUID.randomUUID())
    val coords = AzureManagedAppCoordinates(UUID.randomUUID(), UUID.randomUUID(), "fake_mrg")
    when(profileApi.createProfile(ArgumentMatchers.any[CreateProfileRequest])).thenReturn(expectedProfile)
    when(provider.getProfileApi(ArgumentMatchers.eq(testContext))).thenReturn(profileApi)
    val config = new MultiCloudWorkspaceConfig(true, None, None)
    val bpmDAO = new BillingProfileManagerDAOImpl(samDAO, provider, config)

    val profile = bpmDAO.createBillingProfile("fake", Right(coords), testContext)

    assertResult(expectedProfile)(profile)
    verify(profileApi, times(1)).createProfile(ArgumentMatchers.any[CreateProfileRequest])
  }

  behavior of "listManagedApps"

  it should "return the list of managed apps from billing profile manager" in {
    val samDAO = mock[SamDAO](RETURNS_SMART_NULLS)
    val provider = mock[BillingProfileManagerClientProvider](RETURNS_SMART_NULLS)
    val azureApi = mock[AzureApi](RETURNS_SMART_NULLS)
    val subscriptionId = UUID.randomUUID()
    val expectedApp = new AzureManagedAppModel().subscriptionId(subscriptionId)
    when(azureApi.getManagedAppDeployments(ArgumentMatchers.eq(subscriptionId))).thenReturn(
      new AzureManagedAppsResponseModel().managedApps(
        java.util.List.of(
          expectedApp
        )
      )
    )
    when(provider.getAzureApi(ArgumentMatchers.eq(testContext))).thenReturn(azureApi)
    val config = new MultiCloudWorkspaceConfig(true, None, None)
    val bpmDAO = new BillingProfileManagerDAOImpl(samDAO, provider, config)

    val apps = bpmDAO.listManagedApps(subscriptionId, testContext)

    assertResult(Seq(expectedApp))(apps)
  }

<<<<<<< HEAD
=======
  it should "return all profiles from listBillingProfiles when the profiles exceeds the request batch size" in {
    val samDAO: SamDAO = mock[SamDAO]
    when(
      samDAO.userHasAction(SamResourceTypeNames.managedGroup,
                           azConfig.alphaFeatureGroup,
                           SamResourceAction("use"),
                           testContext
      )
    ).thenReturn(Future.successful(true))

    def constructProfileList(n: Int): ProfileModelList =
      new ProfileModelList()
        .items((0 until n).map(_ => new ProfileModel()).asJava)
        .total(n)

    val profileApi = mock[ProfileApi]
    when(profileApi.listProfiles(ArgumentMatchers.eq(0), ArgumentMatchers.any()))
      .thenReturn(constructProfileList(BillingProfileManagerDAO.BillingProfileRequestBatchSize))
    when(
      profileApi.listProfiles(ArgumentMatchers.eq(BillingProfileManagerDAO.BillingProfileRequestBatchSize),
                              ArgumentMatchers.any()
      )
    )
      .thenReturn(constructProfileList(1))

    val apiProvider = mock[BillingProfileManagerClientProvider]
    when(apiProvider.getProfileApi(ArgumentMatchers.any())).thenReturn(profileApi)

    val billingProfileManagerDAO =
      new BillingProfileManagerDAOImpl(samDAO, apiProvider, MultiCloudWorkspaceConfig(true, None, Some(azConfig)))

    val result = Await.result(billingProfileManagerDAO.getAllBillingProfiles(testContext), Duration.Inf)

    result.length should be(BillingProfileManagerDAO.BillingProfileRequestBatchSize + 1)

  }

>>>>>>> 3664a5b3
  behavior of "addProfilePolicyMember"

  it should "call BPM's add method with the correct policy names" in {
    val profileId = UUID.randomUUID()
    val memberEmail = "email@test.com"
    val memberRequest = new PolicyMemberRequest().email(memberEmail)

    val provider = mock[BillingProfileManagerClientProvider](RETURNS_SMART_NULLS)
    val profileApi = mock[ProfileApi](RETURNS_SMART_NULLS)
    val billingProfileManagerDAO = new BillingProfileManagerDAOImpl(
      mock[SamDAO],
      provider,
      MultiCloudWorkspaceConfig(true, None, Some(azConfig))
    )
    when(provider.getProfileApi(ArgumentMatchers.eq(testContext))).thenReturn(profileApi)

    billingProfileManagerDAO.addProfilePolicyMember(profileId, ProjectRoles.Owner, memberEmail, testContext)
    verify(profileApi).addProfilePolicyMember(memberRequest, profileId, "owner")

    reset(profileApi)

    billingProfileManagerDAO.addProfilePolicyMember(profileId, ProjectRoles.User, memberEmail, testContext)
    verify(profileApi).addProfilePolicyMember(memberRequest, profileId, "user")
  }

  behavior of "deleteProfilePolicyMember"

  it should "call BPM's delete method with the correct policy names" in {
    val profileId = UUID.randomUUID()
    val memberEmail = "email@test.com"

    val provider = mock[BillingProfileManagerClientProvider](RETURNS_SMART_NULLS)
    val profileApi = mock[ProfileApi](RETURNS_SMART_NULLS)
    val billingProfileManagerDAO = new BillingProfileManagerDAOImpl(
      mock[SamDAO],
      provider,
      MultiCloudWorkspaceConfig(true, None, Some(azConfig))
    )
    when(provider.getProfileApi(ArgumentMatchers.eq(testContext))).thenReturn(profileApi)

    billingProfileManagerDAO.deleteProfilePolicyMember(profileId, ProjectRoles.Owner, memberEmail, testContext)
    verify(profileApi).deleteProfilePolicyMember(profileId, "owner", memberEmail)

    reset(profileApi)

    billingProfileManagerDAO.deleteProfilePolicyMember(profileId, ProjectRoles.User, memberEmail, testContext)
    verify(profileApi).deleteProfilePolicyMember(profileId, "user", memberEmail)
  }
}<|MERGE_RESOLUTION|>--- conflicted
+++ resolved
@@ -185,8 +185,6 @@
     assertResult(Seq(expectedApp))(apps)
   }
 
-<<<<<<< HEAD
-=======
   it should "return all profiles from listBillingProfiles when the profiles exceeds the request batch size" in {
     val samDAO: SamDAO = mock[SamDAO]
     when(
@@ -224,7 +222,6 @@
 
   }
 
->>>>>>> 3664a5b3
   behavior of "addProfilePolicyMember"
 
   it should "call BPM's add method with the correct policy names" in {
