--- conflicted
+++ resolved
@@ -12,19 +12,14 @@
   RawlsRequestContext,
   RawlsUserEmail,
   RawlsUserSubjectId,
-<<<<<<< HEAD
   SamBillingProjectActions,
-  SamResourceTypeNames,
-  SamUserStatusResponse,
-  SamWorkspaceActions,
-=======
   SamResourceRole,
   SamResourceTypeNames,
   SamRolesAndActions,
   SamUserResource,
   SamUserStatusResponse,
+  SamWorkspaceActions,
   SamWorkspaceRoles,
->>>>>>> 728898e4
   UserInfo,
   Workspace,
   WorkspaceType
