package org.broadinstitute.dsde.rawls.workspace

import java.util.UUID
import java.util.concurrent.TimeUnit

import akka.actor.PoisonPill
import akka.http.scaladsl.model.headers.OAuth2BearerToken
import org.broadinstitute.dsde.rawls.dataaccess._
import org.broadinstitute.dsde.rawls.dataaccess.resourcebuffer.ResourceBufferDAO
import org.broadinstitute.dsde.rawls.dataaccess.slick.TestDriverComponent
import org.broadinstitute.dsde.rawls.genomics.GenomicsService
import org.broadinstitute.dsde.rawls.google.{MockGoogleAccessContextManagerDAO, MockGooglePubSubDAO}
import org.broadinstitute.dsde.rawls.jobexec.{SubmissionMonitorConfig, SubmissionSupervisor}
import org.broadinstitute.dsde.rawls.metrics.RawlsStatsDTestUtils
import org.broadinstitute.dsde.rawls.mock._
import org.broadinstitute.dsde.rawls.model.AttributeUpdateOperations._
import org.broadinstitute.dsde.rawls.model._
import org.broadinstitute.dsde.rawls.openam.MockUserInfoDirectivesWithUser
import org.broadinstitute.dsde.rawls.user.UserService
import org.broadinstitute.dsde.rawls.util.MockitoTestUtils
import org.broadinstitute.dsde.rawls.webservice.PerRequest.RequestComplete
import org.broadinstitute.dsde.rawls.webservice._
import org.broadinstitute.dsde.rawls.{RawlsExceptionWithErrorReport, RawlsTestUtils}
import org.broadinstitute.dsde.workbench.google.mock.MockGoogleBigQueryDAO
import org.scalatest.concurrent.Eventually
import org.scalatest.{BeforeAndAfterAll, OptionValues}
import akka.http.scaladsl.model.{StatusCode, StatusCodes}
import akka.http.scaladsl.testkit.ScalatestRouteTest
import com.google.api.services.cloudresourcemanager.model.Project
import com.typesafe.config.ConfigFactory
<<<<<<< HEAD
import org.broadinstitute.dsde.rawls.config.{DataRepoEntityProviderConfig, DeploymentManagerConfig, MethodRepoConfig, ResourceBufferConfig, WorkspaceServiceConfig}
=======
import org.broadinstitute.dsde.rawls.config.{DataRepoEntityProviderConfig, DeploymentManagerConfig, MethodRepoConfig, WorkspaceServiceConfig}
>>>>>>> ada0b859
import org.broadinstitute.dsde.rawls.coordination.UncoordinatedDataSourceAccess
import org.broadinstitute.dsde.rawls.dataaccess.datarepo.DataRepoDAO
import org.broadinstitute.dsde.rawls.entities.EntityManager
import org.broadinstitute.dsde.rawls.resourcebuffer.ResourceBufferService
import org.broadinstitute.dsde.workbench.model.WorkbenchEmail
import org.mockito.ArgumentMatchers._
import org.mockito.Mockito
import org.mockito.Mockito.{RETURNS_SMART_NULLS, verify, when}
import org.scalatest.prop.TableDrivenPropertyChecks

import scala.concurrent.duration._
import scala.concurrent.{Await, ExecutionContext, Future}
import scala.language.postfixOps
import scala.util.Try
import org.scalatest.flatspec.AnyFlatSpec
import org.scalatest.matchers.should.Matchers


//noinspection NameBooleanParameters,TypeAnnotation,EmptyParenMethodAccessedAsParameterless,ScalaUnnecessaryParentheses,RedundantNewCaseClass,ScalaUnusedSymbol
class WorkspaceServiceSpec extends AnyFlatSpec with ScalatestRouteTest with Matchers with TestDriverComponent with RawlsTestUtils with Eventually with MockitoTestUtils with RawlsStatsDTestUtils with BeforeAndAfterAll with TableDrivenPropertyChecks with OptionValues {
  import driver.api._

  val workspace = Workspace(
    testData.wsName.namespace,
    testData.wsName.name,
    "aWorkspaceId",
    "aBucket",
    Some("workflow-collection"),
    currentTime(),
    currentTime(),
    "test",
    Map.empty
  )

  val mockServer = RemoteServicesMockServer()

  override def beforeAll(): Unit = {
    super.beforeAll()
    mockServer.startServer()
  }

  override def afterAll(): Unit = {
    mockServer.stopServer
    super.afterAll()
  }

  //noinspection TypeAnnotation,NameBooleanParameters,ConvertibleToMethodValue,UnitMethodIsParameterless
  class TestApiService(dataSource: SlickDataSource, val user: RawlsUser)(implicit val executionContext: ExecutionContext) extends WorkspaceApiService with MethodConfigApiService with SubmissionApiService with MockUserInfoDirectivesWithUser {
    private val userInfo1 = UserInfo(user.userEmail, OAuth2BearerToken("foo"), 0, user.userSubjectId)
    lazy val workspaceService: WorkspaceService = workspaceServiceConstructor(userInfo1)
    lazy val userService: UserService = userServiceConstructor(userInfo1)


    def actorRefFactory = system
    val submissionTimeout = FiniteDuration(1, TimeUnit.MINUTES)

    val googleAccessContextManagerDAO = Mockito.spy(new MockGoogleAccessContextManagerDAO())
    val gcsDAO = Mockito.spy(new MockGoogleServicesDAO("test", googleAccessContextManagerDAO))
    val samDAO = new MockSamDAO(dataSource)
    val gpsDAO = new MockGooglePubSubDAO
    val workspaceManagerDAO = mock[MockWorkspaceManagerDAO](RETURNS_SMART_NULLS)
    val dataRepoDAO: DataRepoDAO = new MockDataRepoDAO()

    val notificationTopic = "test-notification-topic"
    val notificationDAO = new PubSubNotificationDAO(gpsDAO, notificationTopic)

    val testConf = ConfigFactory.load()

    val executionServiceCluster = MockShardedExecutionServiceCluster.fromDAO(new HttpExecutionServiceDAO(mockServer.mockServerBaseUrl, workbenchMetricBaseName = workbenchMetricBaseName), slickDataSource)
    val submissionSupervisor = system.actorOf(SubmissionSupervisor.props(
      executionServiceCluster,
      new UncoordinatedDataSourceAccess(slickDataSource),
      samDAO,
      gcsDAO,
      gcsDAO.getBucketServiceAccountCredential,
      SubmissionMonitorConfig(1 second, true),
      workbenchMetricBaseName = "test"
    ).withDispatcher("submission-monitor-dispatcher"))

    val userServiceConstructor = UserService.constructor(
      slickDataSource,
      gcsDAO,
      notificationDAO,
      samDAO,
      "requesterPaysRole",
      DeploymentManagerConfig(testConf.getConfig("gcs.deploymentManager")),
      ProjectTemplate.from(testConf.getConfig("gcs.projectTemplate"))
    )_

    val genomicsServiceConstructor = GenomicsService.constructor(
      slickDataSource,
      gcsDAO
    )_

    val bigQueryDAO = new MockGoogleBigQueryDAO
    val submissionCostService = new MockSubmissionCostService("test", "test", 31, bigQueryDAO)
    val execServiceBatchSize = 3
    val maxActiveWorkflowsTotal = 10
    val maxActiveWorkflowsPerUser = 2
    val workspaceServiceConfig = WorkspaceServiceConfig(
      true,
      "fc-",
      Map(ServicePerimeterName("theGreatBarrier") -> Seq(GoogleProjectNumber("555555"), GoogleProjectNumber("121212")),
          ServicePerimeterName("anotherGoodName") -> Seq(GoogleProjectNumber("777777"), GoogleProjectNumber("343434")))
    )

    val bondApiDAO: BondApiDAO = new MockBondApiDAO(bondBaseUrl = "bondUrl")
    val requesterPaysSetupService = new RequesterPaysSetupService(slickDataSource, gcsDAO, bondApiDAO, requesterPaysRole = "requesterPaysRole")

    val bigQueryServiceFactory: GoogleBigQueryServiceFactory = MockBigQueryServiceFactory.ioFactory()
    val entityManager = EntityManager.defaultEntityManager(dataSource, workspaceManagerDAO, dataRepoDAO, samDAO, bigQueryServiceFactory, DataRepoEntityProviderConfig(100, 10, 0))

    val resourceBufferDAO: ResourceBufferDAO = new MockResourceBufferDAO
    val resourceBufferConfig = ResourceBufferConfig(testConf.getConfig("resourceBuffer"))
    val resourceBufferService = new ResourceBufferService(resourceBufferDAO, resourceBufferConfig)

    val workspaceServiceConstructor = WorkspaceService.constructor(
      slickDataSource,
      new HttpMethodRepoDAO(
        MethodRepoConfig[Agora.type](mockServer.mockServerBaseUrl, ""),
        MethodRepoConfig[Dockstore.type](mockServer.mockServerBaseUrl, ""),
        workbenchMetricBaseName = workbenchMetricBaseName),
      new HttpExecutionServiceDAO(mockServer.mockServerBaseUrl, workbenchMetricBaseName = workbenchMetricBaseName),
      executionServiceCluster,
      execServiceBatchSize,
      workspaceManagerDAO,
      dataRepoDAO,
      methodConfigResolver,
      gcsDAO,
      samDAO,
      notificationDAO,
      userServiceConstructor,
      genomicsServiceConstructor,
      maxActiveWorkflowsTotal,
      maxActiveWorkflowsPerUser,
      workbenchMetricBaseName,
      submissionCostService,
      workspaceServiceConfig,
      requesterPaysSetupService,
      entityManager,
      resourceBufferService
    )_

    def cleanupSupervisor = {
      submissionSupervisor ! PoisonPill
    }
  }

  class TestApiServiceWithCustomSamDAO(dataSource: SlickDataSource, override val user: RawlsUser)(override implicit val executionContext: ExecutionContext) extends TestApiService(dataSource, user) {
    override val samDAO: CustomizableMockSamDAO = new CustomizableMockSamDAO(dataSource)
  }

  def withTestDataServices[T](testCode: TestApiService => T): T = {
    withDefaultTestDatabase { dataSource: SlickDataSource =>
      withServices(dataSource, testData.userOwner)(testCode)
    }
  }

  def withTestDataServicesCustomSamAndUser[T](user: RawlsUser)(testCode: TestApiServiceWithCustomSamDAO => T): T = {
    withDefaultTestDatabase { dataSource: SlickDataSource =>
      withServicesCustomSam(dataSource, user)(testCode)
    }
  }

  def withTestDataServicesCustomSam[T](testCode: TestApiServiceWithCustomSamDAO => T): T = {
    withTestDataServicesCustomSamAndUser(testData.userOwner)(testCode)
  }

  private def withServices[T](dataSource: SlickDataSource, user: RawlsUser)(testCode: (TestApiService) => T) = {
    val apiService = new TestApiService(dataSource, user)
    try {
      testCode(apiService)
    } finally {
      apiService.cleanupSupervisor
    }
  }

  private def withServicesCustomSam[T](dataSource: SlickDataSource, user: RawlsUser)(testCode: (TestApiServiceWithCustomSamDAO) => T) = {
    val apiService = new TestApiServiceWithCustomSamDAO(dataSource, user)

    try {
      testCode(apiService)
    } finally {
      apiService.cleanupSupervisor
    }
  }

  it should "retrieve ACLs" in withTestDataServicesCustomSam { services =>
    populateWorkspacePolicies(services)

    val vComplete = Await.result(services.workspaceService.getACL(testData.workspace.toWorkspaceName), Duration.Inf)
      .asInstanceOf[RequestComplete[(StatusCode, WorkspaceACL)]]
    val (vStatus, vData) = vComplete.response

    assertResult(StatusCodes.OK) {
      vStatus
    }

    assertResult(WorkspaceACL(Map(
      testData.userOwner.userEmail.value -> AccessEntry(WorkspaceAccessLevels.Owner, false, true, true),
      testData.userWriter.userEmail.value -> AccessEntry(WorkspaceAccessLevels.Write, false, false, true),
      testData.userReader.userEmail.value -> AccessEntry(WorkspaceAccessLevels.Read, false, false, false)))) {
      vData
    }
  }

  private def toUserInfo(user: RawlsUser) = UserInfo(user.userEmail, OAuth2BearerToken(""), 0, user.userSubjectId)
  private def populateWorkspacePolicies(services: TestApiService, workspace: Workspace = testData.workspace) = {
    val populateAcl = for {
      _ <- services.samDAO.registerUser(toUserInfo(testData.userOwner))
      _ <- services.samDAO.registerUser(toUserInfo(testData.userWriter))
      _ <- services.samDAO.registerUser(toUserInfo(testData.userReader))

      _ <- services.samDAO.overwritePolicy(SamResourceTypeNames.workspace, workspace.workspaceId, SamWorkspacePolicyNames.owner,
        SamPolicy(Set(WorkbenchEmail(testData.userOwner.userEmail.value)), Set(SamWorkspaceActions.own, SamWorkspaceActions.write, SamWorkspaceActions.read), Set(SamWorkspaceRoles.owner)), userInfo)

      _ <- services.samDAO.overwritePolicy(SamResourceTypeNames.workspace, workspace.workspaceId, SamWorkspacePolicyNames.writer,
        SamPolicy(Set(WorkbenchEmail(testData.userWriter.userEmail.value)), Set(SamWorkspaceActions.write, SamWorkspaceActions.read), Set(SamWorkspaceRoles.writer)), userInfo)

      _ <- services.samDAO.overwritePolicy(SamResourceTypeNames.workspace, workspace.workspaceId, SamWorkspacePolicyNames.reader,
        SamPolicy(Set(WorkbenchEmail(testData.userReader.userEmail.value)), Set(SamWorkspaceActions.read), Set(SamWorkspaceRoles.reader)), userInfo)

      _ <- services.samDAO.overwritePolicy(SamResourceTypeNames.workspace, workspace.workspaceId, SamWorkspacePolicyNames.canCatalog,
        SamPolicy(Set(WorkbenchEmail(testData.userOwner.userEmail.value)), Set(SamWorkspaceActions.catalog), Set.empty), userInfo)
      _ <- services.samDAO.overwritePolicy(SamResourceTypeNames.workspace, workspace.workspaceId, SamWorkspacePolicyNames.shareReader,
        SamPolicy(Set.empty, Set.empty, Set.empty), userInfo)
      _ <- services.samDAO.overwritePolicy(SamResourceTypeNames.workspace, workspace.workspaceId, SamWorkspacePolicyNames.shareWriter,
        SamPolicy(Set.empty, Set.empty, Set.empty), userInfo)
      _ <- services.samDAO.overwritePolicy(SamResourceTypeNames.workspace, workspace.workspaceId, SamWorkspacePolicyNames.canCompute,
        SamPolicy(Set(WorkbenchEmail(testData.userWriter.userEmail.value)), Set.empty, Set.empty), userInfo)
      _ <- services.samDAO.overwritePolicy(SamResourceTypeNames.workspace, workspace.workspaceId, SamWorkspacePolicyNames.projectOwner,
        SamPolicy(Set.empty, Set.empty, Set.empty), userInfo)
    } yield ()

    Await.result(populateAcl, Duration.Inf)
  }

  it should "add ACLs" in withTestDataServicesCustomSam { services =>
    populateWorkspacePolicies(services)

    val user1 = RawlsUser(RawlsUserSubjectId("obamaiscool"), RawlsUserEmail("obama@whitehouse.gov"))
    val user2 = RawlsUser(RawlsUserSubjectId("obamaiscool2"), RawlsUserEmail("obama2@whitehouse.gov"))

    Await.result(for {
      _ <- services.samDAO.registerUser(toUserInfo(user1))
      _ <- services.samDAO.registerUser(toUserInfo(user2))
    } yield (), Duration.Inf)

    //add ACL
    val aclAdd = Set(WorkspaceACLUpdate(user1.userEmail.value, WorkspaceAccessLevels.Owner, None), WorkspaceACLUpdate(user2.userEmail.value, WorkspaceAccessLevels.Read, Option(true)))
    val aclAddResponse = Await.result(services.workspaceService.updateACL(testData.workspace.toWorkspaceName, aclAdd, false), Duration.Inf)
      .asInstanceOf[RequestComplete[(StatusCode, WorkspaceACLUpdateResponseList)]]
    val responseFromAdd = WorkspaceACLUpdateResponseList(Set(WorkspaceACLUpdate(user1.userEmail.value, WorkspaceAccessLevels.Owner, Some(true), Some(true)), WorkspaceACLUpdate(user2.userEmail.value, WorkspaceAccessLevels.Read, Some(true), Some(false))), Set.empty, Set.empty)

    assertResult((StatusCodes.OK, responseFromAdd), aclAddResponse.response.toString()) {
      aclAddResponse.response
    }

    services.samDAO.callsToAddToPolicy should contain theSameElementsAs Seq(
      (SamResourceTypeNames.workspace, testData.workspace.workspaceId, SamWorkspacePolicyNames.owner, user1.userEmail.value),
      (SamResourceTypeNames.workspace, testData.workspace.workspaceId, SamWorkspacePolicyNames.shareReader, user2.userEmail.value),
      (SamResourceTypeNames.workspace, testData.workspace.workspaceId, SamWorkspacePolicyNames.reader, user2.userEmail.value)
    )
    services.samDAO.callsToRemoveFromPolicy should contain theSameElementsAs Seq.empty
  }

  it should "update ACLs" in withTestDataServicesCustomSam { services =>
    populateWorkspacePolicies(services)

    //update ACL
    val aclUpdates = Set(WorkspaceACLUpdate(testData.userReader.userEmail.value, WorkspaceAccessLevels.Write, None))
    val aclUpdateResponse = Await.result(services.workspaceService.updateACL(testData.workspace.toWorkspaceName, aclUpdates, false), Duration.Inf)
      .asInstanceOf[RequestComplete[(StatusCode, WorkspaceACLUpdateResponseList)]]
    val responseFromUpdate = WorkspaceACLUpdateResponseList(Set(WorkspaceACLUpdate(testData.userReader.userEmail.value, WorkspaceAccessLevels.Write, Some(false), Some(true))), Set.empty, Set.empty)

    assertResult((StatusCodes.OK, responseFromUpdate), "Update ACL shouldn't error") {
      aclUpdateResponse.response
    }

    services.samDAO.callsToRemoveFromPolicy should contain theSameElementsAs Seq(
      (SamResourceTypeNames.workspace, testData.workspace.workspaceId, SamWorkspacePolicyNames.reader, testData.userReader.userEmail.value)
    )
    services.samDAO.callsToAddToPolicy should contain theSameElementsAs Seq(
      (SamResourceTypeNames.workspace, testData.workspace.workspaceId, SamWorkspacePolicyNames.writer, testData.userReader.userEmail.value),
      (SamResourceTypeNames.workspace, testData.workspace.workspaceId, SamWorkspacePolicyNames.canCompute, testData.userReader.userEmail.value),
      (SamResourceTypeNames.billingProject, testData.workspace.namespace, SamBillingProjectPolicyNames.canComputeUser, testData.userReader.userEmail.value)
    )
  }

  it should "remove ACLs" in withTestDataServicesCustomSam { services =>
    populateWorkspacePolicies(services)

    //remove ACL
    val aclRemove = Set(WorkspaceACLUpdate(testData.userWriter.userEmail.value, WorkspaceAccessLevels.NoAccess, None))
    val aclRemoveResponse = Await.result(services.workspaceService.updateACL(testData.workspace.toWorkspaceName, aclRemove, false), Duration.Inf)
      .asInstanceOf[RequestComplete[(StatusCode, List[WorkspaceACLUpdateResponseList])]]
    val responseFromRemove = WorkspaceACLUpdateResponseList(Set(WorkspaceACLUpdate(testData.userWriter.userEmail.value, WorkspaceAccessLevels.NoAccess, Some(false), Some(false))), Set.empty, Set.empty)

    assertResult((StatusCodes.OK, responseFromRemove), "Remove ACL shouldn't error") {
      aclRemoveResponse.response
    }

    services.samDAO.callsToRemoveFromPolicy should contain theSameElementsAs Seq(
      (SamResourceTypeNames.workspace, testData.workspace.workspaceId, SamWorkspacePolicyNames.canCompute, testData.userWriter.userEmail.value),
      (SamResourceTypeNames.workspace, testData.workspace.workspaceId, SamWorkspacePolicyNames.writer, testData.userWriter.userEmail.value)
    )
    services.samDAO.callsToAddToPolicy should contain theSameElementsAs Seq.empty
  }

  it should "remove requester pays appropriately when removing ACLs" in withTestDataServicesCustomSam { services =>
    populateWorkspacePolicies(services)

    runAndWait(workspaceRequesterPaysQuery.insertAllForUser(testData.workspace.toWorkspaceName, testData.userWriter.userEmail, Set(BondServiceAccountEmail("foo@bar.com"))))

    val aclRemove = Set(WorkspaceACLUpdate(testData.userWriter.userEmail.value, WorkspaceAccessLevels.NoAccess, None))
    Await.result(services.workspaceService.updateACL(testData.workspace.toWorkspaceName, aclRemove, false), Duration.Inf)

    runAndWait(workspaceRequesterPaysQuery.listAllForUser(testData.workspace.toWorkspaceName, testData.userWriter.userEmail)) shouldBe empty
  }

  it should "keep requester pays appropriately when changing ACLs" in withTestDataServicesCustomSam { services =>
    populateWorkspacePolicies(services)

    runAndWait(workspaceRequesterPaysQuery.insertAllForUser(testData.workspace.toWorkspaceName, testData.userWriter.userEmail, Set(BondServiceAccountEmail("foo@bar.com"))))

    val aclUpdate = Set(WorkspaceACLUpdate(testData.userWriter.userEmail.value, WorkspaceAccessLevels.Owner, None))
    Await.result(services.workspaceService.updateACL(testData.workspace.toWorkspaceName, aclUpdate, false), Duration.Inf)

    runAndWait(workspaceRequesterPaysQuery.listAllForUser(testData.workspace.toWorkspaceName, testData.userWriter.userEmail)) should contain theSameElementsAs(Set("foo@bar.com"))
  }

  it should "remove requester pays appropriately when changing ACLs" in withTestDataServicesCustomSam { services =>
    populateWorkspacePolicies(services)

    runAndWait(workspaceRequesterPaysQuery.insertAllForUser(testData.workspace.toWorkspaceName, testData.userWriter.userEmail, Set(BondServiceAccountEmail("foo@bar.com"))))

    val aclUpdate = Set(WorkspaceACLUpdate(testData.userWriter.userEmail.value, WorkspaceAccessLevels.Read, None))
    Await.result(services.workspaceService.updateACL(testData.workspace.toWorkspaceName, aclUpdate, false), Duration.Inf)

    runAndWait(workspaceRequesterPaysQuery.listAllForUser(testData.workspace.toWorkspaceName, testData.userWriter.userEmail)) shouldBe empty
  }

  it should "return non-existent users during patch ACLs" in withTestDataServicesCustomSam { services =>
    populateWorkspacePolicies(services)

    val aclUpdates = Set(WorkspaceACLUpdate("obama@whitehouse.gov", WorkspaceAccessLevels.Owner, None))
    val vComplete = Await.result(services.workspaceService.updateACL(testData.workspace.toWorkspaceName, aclUpdates, false), Duration.Inf)
      .asInstanceOf[RequestComplete[(StatusCode, WorkspaceACLUpdateResponseList)]]
    val responseFromUpdate = WorkspaceACLUpdateResponseList(Set.empty, Set.empty, Set(WorkspaceACLUpdate("obama@whitehouse.gov", WorkspaceAccessLevels.Owner, None)))

    assertResult((StatusCodes.OK, responseFromUpdate), "Add ACL shouldn't error") {
      vComplete.response
    }
  }

  it should "pass sam read action check for a user with read access in an unlocked workspace" in withTestDataServicesCustomSamAndUser(testData.userReader) { services =>
    populateWorkspacePolicies(services)
    val rqComplete = Await.result(services.workspaceService.checkSamActionWithLock(testData.workspace.toWorkspaceName, SamWorkspaceActions.read), Duration.Inf).asInstanceOf[RequestComplete[StatusCode]]
    assertResult(StatusCodes.NoContent) {
      rqComplete.response
    }
  }

  it should "pass sam read action check for a user with read access in a locked workspace" in {
    withTestDataServicesCustomSam { services =>
      populateWorkspacePolicies(services, testData.workspaceNoSubmissions) //can't lock a workspace with running submissions, which the default workspace has
      Await.result(services.workspaceService.lockWorkspace(testData.workspaceNoSubmissions.toWorkspaceName), Duration.Inf)

      //generate a new workspace service with a reader user info so we can ask if a reader can access it
      val readerWorkspaceService = services.workspaceServiceConstructor(UserInfo(testData.userReader.userEmail, OAuth2BearerToken("token"), 0, testData.userReader.userSubjectId))
      val rqComplete = Await.result(readerWorkspaceService.checkSamActionWithLock(testData.workspaceNoSubmissions.toWorkspaceName, SamWorkspaceActions.read), Duration.Inf).asInstanceOf[RequestComplete[StatusCode]]
      assertResult(StatusCodes.NoContent) {
        rqComplete.response
      }
    }
  }

  it should "fail sam write action check for a user with read access in an unlocked workspace" in withTestDataServicesCustomSamAndUser(testData.userReader) { services =>
    populateWorkspacePolicies(services)
    val rqComplete = Await.result(services.workspaceService.checkSamActionWithLock(testData.workspace.toWorkspaceName, SamWorkspaceActions.write), Duration.Inf).asInstanceOf[RequestComplete[StatusCode]]
    assertResult(StatusCodes.Forbidden) {
      rqComplete.response
    }
  }

  it should "pass sam write action check for a user with write access in an unlocked workspace" in withTestDataServicesCustomSamAndUser(testData.userWriter) { services =>
    populateWorkspacePolicies(services)
    val rqComplete = Await.result(services.workspaceService.checkSamActionWithLock(testData.workspace.toWorkspaceName, SamWorkspaceActions.write), Duration.Inf).asInstanceOf[RequestComplete[StatusCode]]
    assertResult(StatusCodes.NoContent) {
      rqComplete.response
    }
  }

  //this is the important test!
  it should "fail sam write action check for a user with write access in a locked workspace" in withTestDataServicesCustomSam { services =>
    //first lock the workspace as the owner
    populateWorkspacePolicies(services, testData.workspaceNoSubmissions) //can't lock a workspace with running submissions, which default workspace has
    Await.result(services.workspaceService.lockWorkspace(testData.workspaceNoSubmissions.toWorkspaceName), Duration.Inf)

    //now as a writer, ask if we can write it. but it's locked!
    val readerWorkspaceService = services.workspaceServiceConstructor(UserInfo(testData.userWriter.userEmail, OAuth2BearerToken("token"), 0, testData.userWriter.userSubjectId))
    val rqComplete = Await.result(readerWorkspaceService.checkSamActionWithLock(testData.workspaceNoSubmissions.toWorkspaceName, SamWorkspaceActions.write), Duration.Inf).asInstanceOf[RequestComplete[StatusCode]]
    assertResult(StatusCodes.Forbidden) {
      rqComplete.response
    }
  }

  it should "invite a user to a workspace" in withTestDataServicesCustomSam { services =>
    val aclUpdates2 = Set(WorkspaceACLUpdate("obama@whitehouse.gov", WorkspaceAccessLevels.Owner, None))
    val vComplete2 = Await.result(services.workspaceService.updateACL(testData.workspace.toWorkspaceName, aclUpdates2, true), Duration.Inf)
      .asInstanceOf[RequestComplete[(StatusCode, WorkspaceACLUpdateResponseList)]]
    val responseFromUpdate2 = WorkspaceACLUpdateResponseList(Set.empty, Set(WorkspaceACLUpdate("obama@whitehouse.gov", WorkspaceAccessLevels.Owner, Some(true), Some(true))), Set.empty)

    assertResult((StatusCodes.OK, responseFromUpdate2), "Add ACL shouldn't error") {
      vComplete2.response
    }

    services.samDAO.invitedUsers.keySet should contain theSameElementsAs Set("obama@whitehouse.gov")
  }

  it should "retrieve catalog permission" in withTestDataServicesCustomSam { services =>
    val populateAcl = for {
      _ <- services.samDAO.registerUser(toUserInfo(testData.userOwner))

      _ <- services.samDAO.overwritePolicy(SamResourceTypeNames.workspace, testData.workspace.workspaceId, SamWorkspacePolicyNames.canCatalog,
        SamPolicy(Set(WorkbenchEmail(testData.userOwner.userEmail.value)), Set(SamWorkspaceActions.catalog), Set.empty), userInfo)
    } yield ()

    Await.result(populateAcl, Duration.Inf)

    val vComplete = Await.result(services.workspaceService.getCatalog(testData.workspace.toWorkspaceName), Duration.Inf)
      .asInstanceOf[RequestComplete[(StatusCode, Set[WorkspaceCatalog])]]
    val (vStatus, vData) = vComplete.response
    assertResult((StatusCodes.OK, Set.empty)) {
      (vStatus, vData.filter(wc => wc.catalog))
    }
  }

  it should "add catalog permissions" in withTestDataServicesCustomSam { services =>
    populateWorkspacePolicies(services)

    val user1 = RawlsUser(RawlsUserSubjectId("obamaiscool"), RawlsUserEmail("obama@whitehouse.gov"))

    Await.result(for {
      _ <- services.samDAO.registerUser(toUserInfo(user1))
    } yield (), Duration.Inf)

    //add catalog perm
    val catalogUpdateResponse = Await.result(services.workspaceService.updateCatalog(testData.workspace.toWorkspaceName,
      Seq(WorkspaceCatalog("obama@whitehouse.gov", true))), Duration.Inf)
      .asInstanceOf[RequestComplete[(StatusCode, WorkspaceCatalogUpdateResponseList)]]
    val expectedResponse = WorkspaceCatalogUpdateResponseList(Seq(WorkspaceCatalogResponse("obama@whitehouse.gov", true)), Seq.empty)

    assertResult((StatusCodes.OK, expectedResponse)) {
      catalogUpdateResponse.response
    }

    //check result
    services.samDAO.callsToAddToPolicy should contain theSameElementsAs Seq(
      (SamResourceTypeNames.workspace, testData.workspace.workspaceId, SamWorkspacePolicyNames.canCatalog, user1.userEmail.value)
    )
  }

  it should "remove catalog permissions" in withTestDataServicesCustomSam { services =>
    populateWorkspacePolicies(services)

    //remove catalog perm
    val catalogRemoveResponse = Await.result(services.workspaceService.updateCatalog(testData.workspace.toWorkspaceName,
      Seq(WorkspaceCatalog(testData.userOwner.userEmail.value, false))), Duration.Inf)
      .asInstanceOf[RequestComplete[(StatusCode, WorkspaceCatalogUpdateResponseList)]]

    val expectedResponse = WorkspaceCatalogUpdateResponseList(Seq(WorkspaceCatalogResponse(testData.userOwner.userEmail.value, false)), Seq.empty)

    assertResult((StatusCodes.OK, expectedResponse)) {
      catalogRemoveResponse.response
    }

    //check result
    services.samDAO.callsToRemoveFromPolicy should contain theSameElementsAs Seq(
      (SamResourceTypeNames.workspace, testData.workspace.workspaceId, SamWorkspacePolicyNames.canCatalog, testData.userOwner.userEmail.value)
    )
  }

  it should "lock a workspace with terminated submissions" in withTestDataServices { services =>
    //check workspace is not locked
    assert(!testData.workspaceTerminatedSubmissions.isLocked)

    val rqComplete = Await.result(services.workspaceService.lockWorkspace(testData.workspaceTerminatedSubmissions.toWorkspaceName), Duration.Inf)
        .asInstanceOf[RequestComplete[StatusCode]]

    assertResult(StatusCodes.NoContent) {
      rqComplete.response
    }

    //check workspace is locked
    assert {
      runAndWait(workspaceQuery.findByName(testData.workspaceTerminatedSubmissions.toWorkspaceName)).head.isLocked
    }
  }

  it should "fail to lock a workspace with active submissions" in withTestDataServices { services =>
    //check workspace is not locked
    assert(!testData.workspaceMixedSubmissions.isLocked)

   val except: RawlsExceptionWithErrorReport = intercept[RawlsExceptionWithErrorReport] {
     Await.result(services.workspaceService.lockWorkspace(new WorkspaceName(testData.workspaceMixedSubmissions.namespace, testData.workspaceMixedSubmissions.name)), Duration.Inf)
   }

    assertResult(StatusCodes.Conflict) {
      except.errorReport.statusCode.get
    }

    assert {
      !runAndWait(workspaceQuery.findByName(testData.workspaceMixedSubmissions.toWorkspaceName)).head.isLocked
    }
  }

  it should "delete a workspace with no submissions" in withTestDataServices { services =>
    //check that the workspace to be deleted exists
    assertWorkspaceResult(Option(testData.workspaceNoSubmissions)) {
      runAndWait(workspaceQuery.findByName(testData.wsName3))
    }

    //delete the workspace
    Await.result(services.workspaceService.deleteWorkspace(testData.wsName3), Duration.Inf)

    verify(services.workspaceManagerDAO, Mockito.atLeast(1)).deleteWorkspace(any[UUID], any[OAuth2BearerToken])

    //check that the workspace has been deleted
    assertResult(None) {
      runAndWait(workspaceQuery.findByName(testData.wsName3))
    }


  }

  it should "delete a workspace with succeeded submission" in withTestDataServices { services =>
    //check that the workspace to be deleted exists
    assertWorkspaceResult(Option(testData.workspaceSuccessfulSubmission)) {
      runAndWait(workspaceQuery.findByName(testData.wsName4))
    }

    //Check method configs to be deleted exist
    assertResult(Vector(MethodConfigurationShort("testConfig2",Some("Sample"),AgoraMethod("myNamespace","method-a",1),"dsde"),
      MethodConfigurationShort("testConfig1",Some("Sample"),AgoraMethod("ns-config","meth1",1),"ns"))) {
      runAndWait(methodConfigurationQuery.listActive(testData.workspaceSuccessfulSubmission))
    }

    //Check if submissions on workspace exist
    assertResult(List(testData.submissionSuccessful1)) {
      runAndWait(submissionQuery.list(testData.workspaceSuccessfulSubmission))
    }

    //Check if entities on workspace exist
    assertResult(20) {
      runAndWait(entityQuery.findActiveEntityByWorkspace(UUID.fromString(testData.workspaceSuccessfulSubmission.workspaceId)).length.result)
    }

    //delete the workspace
    Await.result(services.workspaceService.deleteWorkspace(testData.wsName4), Duration.Inf)

    //check that the workspace has been deleted
    assertResult(None) {
      runAndWait(workspaceQuery.findByName(testData.wsName4))
    }

    //check if method configs have been deleted
    assertResult(Vector()) {
      runAndWait(methodConfigurationQuery.listActive(testData.workspaceSuccessfulSubmission))
    }

    //Check if submissions on workspace have been deleted
    assertResult(Vector()) {
      runAndWait(submissionQuery.list(testData.workspaceSuccessfulSubmission))
    }

    //Check if entities on workspace have been deleted
    assertResult(0) {
      runAndWait(entityQuery.findActiveEntityByWorkspace(UUID.fromString(testData.workspaceSuccessfulSubmission.workspaceId)).length.result)
    }
  }

  it should "delete a workspace with failed submission" in withTestDataServices { services =>
    //check that the workspace to be deleted exists
    assertWorkspaceResult(Option(testData.workspaceFailedSubmission)) {
      runAndWait(workspaceQuery.findByName(testData.wsName5))
    }

    //Check method configs to be deleted exist
    assertResult(Vector(MethodConfigurationShort("testConfig1",Some("Sample"),AgoraMethod("ns-config","meth1",1),"ns"))) {
      runAndWait(methodConfigurationQuery.listActive(testData.workspaceFailedSubmission))
    }

    //Check if submissions on workspace exist
    assertResult(List(testData.submissionFailed)) {
      runAndWait(submissionQuery.list(testData.workspaceFailedSubmission))
    }

    //Check if entities on workspace exist
    assertResult(20) {
      runAndWait(entityQuery.findActiveEntityByWorkspace(UUID.fromString(testData.workspaceFailedSubmission.workspaceId)).length.result)
    }

    //delete the workspace
    Await.result(services.workspaceService.deleteWorkspace(testData.wsName5), Duration.Inf)

    //check that the workspace has been deleted
    assertResult(None) {
      runAndWait(workspaceQuery.findByName(testData.wsName5))
    }

    //check if method configs have been deleted
    assertResult(Vector()) {
      runAndWait(methodConfigurationQuery.listActive(testData.workspaceFailedSubmission))
    }

    //Check if submissions on workspace have been deleted
    assertResult(Vector()) {
      runAndWait(submissionQuery.list(testData.workspaceFailedSubmission))
    }


    //Check if entities on workspace exist
    assertResult(0) {
      runAndWait(entityQuery.findActiveEntityByWorkspace(UUID.fromString(testData.workspaceFailedSubmission.workspaceId)).length.result)
    }
  }

  it should "delete a workspace with submitted submission" in withTestDataServices { services =>
    //check that the workspace to be deleted exists
    assertWorkspaceResult(Option(testData.workspaceSubmittedSubmission)) {
      runAndWait(workspaceQuery.findByName(testData.wsName6))
    }

    //Check method configs to be deleted exist
    assertResult(Vector(MethodConfigurationShort("testConfig1",Some("Sample"),AgoraMethod("ns-config","meth1",1),"ns"))) {
      runAndWait(methodConfigurationQuery.listActive(testData.workspaceSubmittedSubmission))
    }

    //Check if submissions on workspace exist
    assertResult(List(testData.submissionSubmitted)) {
      runAndWait(submissionQuery.list(testData.workspaceSubmittedSubmission))
    }

    //Check if entities on workspace exist
    assertResult(20) {
      runAndWait(entityQuery.findActiveEntityByWorkspace(UUID.fromString(testData.workspaceSubmittedSubmission.workspaceId)).length.result)
    }

    //delete the workspace
    Await.result(services.workspaceService.deleteWorkspace(testData.wsName6), Duration.Inf)

    //check that the workspace has been deleted
    assertResult(None) {
      runAndWait(workspaceQuery.findByName(testData.wsName6))
    }

    //check if method configs have been deleted
    assertResult(Vector()) {
      runAndWait(methodConfigurationQuery.listActive(testData.workspaceSubmittedSubmission))
    }

    //Check if submissions on workspace have been deleted
    assertResult(Vector()) {
      runAndWait(submissionQuery.list(testData.workspaceSubmittedSubmission))
    }

    //Check if entities on workspace exist
    assertResult(0) {
      runAndWait(entityQuery.findActiveEntityByWorkspace(UUID.fromString(testData.workspaceSubmittedSubmission.workspaceId)).length.result)
    }
  }

  it should "delete a workspace with mixed submissions" in withTestDataServices { services =>
    //check that the workspace to be deleted exists
    assertWorkspaceResult(Option(testData.workspaceMixedSubmissions)) {
      runAndWait(workspaceQuery.findByName(testData.wsName7))
    }

    //Check method configs to be deleted exist
    assertResult(Vector(MethodConfigurationShort("testConfig1",Some("Sample"),AgoraMethod("ns-config","meth1",1),"ns"))) {
      runAndWait(methodConfigurationQuery.listActive(testData.workspaceMixedSubmissions))
    }

    //Check if submissions on workspace exist
    assertResult(2) {
      runAndWait(submissionQuery.list(testData.workspaceMixedSubmissions)).length
    }

    //Check if entities on workspace exist
    assertResult(20) {
      runAndWait(entityQuery.findActiveEntityByWorkspace(UUID.fromString(testData.workspaceMixedSubmissions.workspaceId)).length.result)
    }

    //delete the workspace
    Await.result(services.workspaceService.deleteWorkspace(testData.wsName7), Duration.Inf)

    //check that the workspace has been deleted
    assertResult(None) {
      runAndWait(workspaceQuery.findByName(testData.wsName7))
    }

    //check if method configs have been deleted
    assertResult(Vector()) {
      runAndWait(methodConfigurationQuery.listActive(testData.workspaceMixedSubmissions))
    }

    //Check if submissions on workspace have been deleted
    assertResult(Vector()) {
      runAndWait(submissionQuery.list(testData.workspaceMixedSubmissions))
    }

    //Check if entities on workspace exist
    assertResult(0) {
      runAndWait(entityQuery.findActiveEntityByWorkspace(UUID.fromString(testData.workspaceMixedSubmissions.workspaceId)).length.result)
    }

  }

  it should "return the correct tags from autocomplete" in withTestDataServices { services =>

    // when no tags, return empty set
    val res1 = Await.result(services.workspaceService.getTags(Some("notag")), Duration.Inf)
      .asInstanceOf[RequestComplete[(StatusCode, Vector[WorkspaceTag])]]
    assertResult(Vector.empty[WorkspaceTag]) {
      res1.response._2
    }

    // add some tags
    Await.result(services.workspaceService.updateWorkspace(testData.wsName,
      Seq(AddListMember(AttributeName.withTagsNS, AttributeString("cancer")),
        AddListMember(AttributeName.withTagsNS, AttributeString("cantaloupe")))), Duration.Inf)

    Await.result(services.workspaceService.updateWorkspace(testData.wsName7,
      Seq(
        AddListMember(AttributeName.withTagsNS, AttributeString("cantaloupe")),
        AddListMember(AttributeName.withTagsNS, AttributeString("buffalo")))), Duration.Inf)

    // searching for tag that doesn't exist should return empty set
    val res2 = Await.result(services.workspaceService.getTags(Some("notag")), Duration.Inf)
      .asInstanceOf[RequestComplete[(StatusCode, Vector[String])]]
    assertResult(Vector.empty[String]) {
      res2.response._2
    }

    // searching for tag that does exist should return the tag (query string case doesn't matter)
    val res3 = Await.result(services.workspaceService.getTags(Some("bUf")), Duration.Inf)
      .asInstanceOf[RequestComplete[(StatusCode, Vector[WorkspaceTag])]]
    assertResult(Vector(WorkspaceTag("buffalo", 1))) {
      res3.response._2
    }

    val res4 = Await.result(services.workspaceService.getTags(Some("aNc")), Duration.Inf)
      .asInstanceOf[RequestComplete[(StatusCode, Vector[WorkspaceTag])]]
    assertResult(Vector(WorkspaceTag("cancer", 1))) {
      res4.response._2
    }

    // searching for multiple tag that does exist should return the tags (query string case doesn't matter)
    // should be sorted by counts of tags
    val res5 = Await.result(services.workspaceService.getTags(Some("cAn")), Duration.Inf)
      .asInstanceOf[RequestComplete[(StatusCode, Vector[WorkspaceTag])]]
    assertResult(Vector(WorkspaceTag("cantaloupe", 2), WorkspaceTag("cancer", 1))) {
      res5.response._2
    }

    // searching for with no query should return all tags
    val res6 = Await.result(services.workspaceService.getTags(None), Duration.Inf)
      .asInstanceOf[RequestComplete[(StatusCode, Vector[WorkspaceTag])]]
    assertResult(Vector(WorkspaceTag("cantaloupe", 2), WorkspaceTag("buffalo", 1), WorkspaceTag("cancer", 1))) {
      res6.response._2
    }

    // remove tags
    Await.result(services.workspaceService.updateWorkspace(testData.wsName, Seq(RemoveAttribute(AttributeName.withTagsNS))), Duration.Inf)
    Await.result(services.workspaceService.updateWorkspace(testData.wsName7, Seq(RemoveAttribute(AttributeName.withTagsNS))), Duration.Inf)


    // make sure that tags no longer exists
    val res7 = Await.result(services.workspaceService.getTags(Some("aNc")), Duration.Inf)
      .asInstanceOf[RequestComplete[(StatusCode, Vector[WorkspaceTag])]]
    assertResult(Vector.empty[WorkspaceTag]) {
      res7.response._2
    }

  }

  for ((policyName, shouldShare) <- Seq((SamWorkspacePolicyNames.writer, false), (SamWorkspacePolicyNames.canCompute, true), (SamWorkspacePolicyNames.reader, false))) {
    it should s"${if (!shouldShare) "not " else ""}share billing compute when workspace $policyName access granted" in withTestDataServicesCustomSam { services =>
      val email = s"${UUID.randomUUID}@bar.com"
      val results = Set((policyName, email))
      Await.result(services.workspaceService.maybeShareProjectComputePolicy(results, testData.workspace.toWorkspaceName), Duration.Inf)

      val expectedPolicyEntry = (SamResourceTypeNames.billingProject, testData.workspace.namespace, SamBillingProjectPolicyNames.canComputeUser, email)
      if(shouldShare) {
        services.samDAO.callsToAddToPolicy should contain theSameElementsAs(Set(expectedPolicyEntry))
      } else {
        services.samDAO.callsToAddToPolicy should contain theSameElementsAs(Set.empty)
      }
    }
  }

  val aclTestUser = UserInfo(RawlsUserEmail("acl-test-user"), OAuth2BearerToken(""), 0, RawlsUserSubjectId("acl-test-user-subject-id"))

  def allWorkspaceAclUpdatePermutations(emailString: String): Seq[WorkspaceACLUpdate] = for {
    accessLevel <- WorkspaceAccessLevels.all
    canShare <- Set(Some(true), Some(false), None)
    canCompute <- Set(Some(true), Some(false), None)
  } yield WorkspaceACLUpdate(emailString, accessLevel, canShare, canCompute)

  def expectedPolicies(aclUpdate: WorkspaceACLUpdate): Either[StatusCode, Set[(SamResourceTypeName, SamResourcePolicyName)]] = {
    aclUpdate match {
      case WorkspaceACLUpdate(_, WorkspaceAccessLevels.ProjectOwner, _, _) => Left(StatusCodes.BadRequest)
      case WorkspaceACLUpdate(_, WorkspaceAccessLevels.Owner, _, _) => Right(Set(SamResourceTypeNames.workspace -> SamWorkspacePolicyNames.owner))

      case WorkspaceACLUpdate(_, WorkspaceAccessLevels.Write, canShare, canCompute) =>
        val canSharePolicy = canShare match {
          case None | Some(false) => Set.empty
          case Some(true) => Set(SamResourceTypeNames.workspace -> SamWorkspacePolicyNames.shareWriter)
        }
        val canComputePolicy = canCompute match {
          case None | Some(true) => Set(SamResourceTypeNames.workspace -> SamWorkspacePolicyNames.canCompute, SamResourceTypeNames.billingProject -> SamBillingProjectPolicyNames.canComputeUser)
          case Some(false) => Set.empty
        }
        Right(Set(SamResourceTypeNames.workspace -> SamWorkspacePolicyNames.writer) ++ canSharePolicy ++ canComputePolicy)

      case WorkspaceACLUpdate(_, WorkspaceAccessLevels.Read, canShare, canCompute) =>
        if (canCompute.contains(true)) {
          Left(StatusCodes.BadRequest)
        } else {
          val canSharePolicy = canShare match {
            case None | Some(false) => Set.empty
            case Some(true) => Set(SamResourceTypeNames.workspace -> SamWorkspacePolicyNames.shareReader)
          }
          Right(Set(SamResourceTypeNames.workspace -> SamWorkspacePolicyNames.reader) ++ canSharePolicy)
        }

      case WorkspaceACLUpdate(_, WorkspaceAccessLevels.NoAccess, _, _) => Right(Set.empty)
    }
  }

  for (aclUpdate <- allWorkspaceAclUpdatePermutations(aclTestUser.userEmail.value)) {
    it should s"add correct policies for $aclUpdate" in withTestDataServicesCustomSam { services =>
      Await.result(services.samDAO.registerUser(aclTestUser), Duration.Inf)
      populateWorkspacePolicies(services)

      val result = Try {
        Await.result(services.workspaceService.updateACL(testData.workspace.toWorkspaceName, Set(aclUpdate), inviteUsersNotFound = false), Duration.Inf)
      }

      (expectedPolicies(aclUpdate), result) match {
        case (Left(statusCode), util.Failure(exception: RawlsExceptionWithErrorReport)) => assertResult(Some(statusCode), result.toString) {
          exception.errorReport.statusCode
        }

        case (Right(policies), util.Success(_)) =>
          val expectedAdds = policies.map {
            case (SamResourceTypeNames.workspace, policyName) => (SamResourceTypeNames.workspace, testData.workspace.workspaceId, policyName, aclTestUser.userEmail.value)
            case (SamResourceTypeNames.billingProject, policyName) => (SamResourceTypeNames.billingProject, testData.workspace.namespace, policyName, aclTestUser.userEmail.value)
            case _ => throw new Exception("make the compiler happy")
          }

          withClue(result.toString) {
            services.samDAO.callsToAddToPolicy should contain theSameElementsAs expectedAdds
            services.samDAO.callsToRemoveFromPolicy should contain theSameElementsAs Set.empty
          }

        case (_, r) => fail(r.toString)
      }
    }
  }

  it should s"add correct policies for group" in withTestDataServicesCustomSam { services =>
    // setting the email to None is what a group looks like
    services.samDAO.userEmails.put(aclTestUser.userEmail.value, None)
    populateWorkspacePolicies(services)

    val aclUpdate = WorkspaceACLUpdate(aclTestUser.userEmail.value, WorkspaceAccessLevels.Write)

    val result = Await.result(services.workspaceService.updateACL(testData.workspace.toWorkspaceName, Set(aclUpdate), inviteUsersNotFound = false), Duration.Inf)

    withClue(result.toString) {
      services.samDAO.callsToAddToPolicy should contain theSameElementsAs Set(
        (SamResourceTypeNames.workspace, testData.workspace.workspaceId, SamWorkspacePolicyNames.writer, aclTestUser.userEmail.value),
        (SamResourceTypeNames.workspace, testData.workspace.workspaceId, SamWorkspacePolicyNames.canCompute, aclTestUser.userEmail.value),
        (SamResourceTypeNames.billingProject, testData.workspace.namespace, SamBillingProjectPolicyNames.canComputeUser, aclTestUser.userEmail.value)
      )
      services.samDAO.callsToRemoveFromPolicy should contain theSameElementsAs Set.empty
    }
  }

  it should "not clobber catalog permission" in withTestDataServicesCustomSam { services =>
    populateWorkspacePolicies(services)
    Await.result(services.samDAO.registerUser(aclTestUser), Duration.Inf)

    val aclUpdate = WorkspaceACLUpdate(aclTestUser.userEmail.value, WorkspaceAccessLevels.Write)
    Await.result(services.samDAO.overwritePolicy(SamResourceTypeNames.workspace, testData.workspace.workspaceId, SamWorkspacePolicyNames.canCatalog, SamPolicy(Set(WorkbenchEmail(aclUpdate.email)), Set.empty, Set(SamWorkspaceRoles.canCatalog)), userInfo), Duration.Inf)
    val result = Await.result(services.workspaceService.updateACL(testData.workspace.toWorkspaceName, Set(aclUpdate), inviteUsersNotFound = false), Duration.Inf)

    withClue(result.toString) {
      services.samDAO.callsToRemoveFromPolicy should contain theSameElementsAs Set.empty
    }
  }


  def addEmailToPolicy(services: TestApiServiceWithCustomSamDAO, policyName: SamResourcePolicyName, email: String) = {
    val policy = services.samDAO.policies((SamResourceTypeNames.workspace, testData.workspace.workspaceId))(policyName)
    val updateMembers = policy.policy.memberEmails + WorkbenchEmail(email)
    val updatedPolicy = policy.copy(policy = policy.policy.copy(memberEmails = updateMembers))
    services.samDAO.policies((SamResourceTypeNames.workspace, testData.workspace.workspaceId)).put(policyName, updatedPolicy)
  }

  val testPolicyNames = Set(SamWorkspacePolicyNames.canCompute, SamWorkspacePolicyNames.writer, SamWorkspacePolicyNames.reader, SamWorkspacePolicyNames.owner, SamWorkspacePolicyNames.projectOwner, SamWorkspacePolicyNames.shareReader, SamWorkspacePolicyNames.shareWriter)
  for(testPolicyName1 <- testPolicyNames; testPolicyName2 <- testPolicyNames if testPolicyName1 != testPolicyName2 && !(testPolicyName1 == SamWorkspacePolicyNames.shareReader && testPolicyName2 == SamWorkspacePolicyNames.shareWriter) && !(testPolicyName1 == SamWorkspacePolicyNames.shareWriter && testPolicyName2 == SamWorkspacePolicyNames.shareReader)) {
    it should s"remove $testPolicyName1 and $testPolicyName2" in withTestDataServicesCustomSam { services =>
      Await.result(services.samDAO.registerUser(aclTestUser), Duration.Inf)
      populateWorkspacePolicies(services)

      addEmailToPolicy(services, testPolicyName1, aclTestUser.userEmail.value)
      addEmailToPolicy(services, testPolicyName2, aclTestUser.userEmail.value)

      val result = Try {
        Await.result(services.workspaceService.updateACL(testData.workspace.toWorkspaceName, Set(WorkspaceACLUpdate(aclTestUser.userEmail.value, WorkspaceAccessLevels.NoAccess)), inviteUsersNotFound = false), Duration.Inf)
      }

      if (testPolicyName1 == SamWorkspacePolicyNames.projectOwner || testPolicyName2 == SamWorkspacePolicyNames.projectOwner) {
        val error = intercept[RawlsExceptionWithErrorReport] {
          result.get
        }
        assertResult(Some(StatusCodes.BadRequest), result.toString) {
          error.errorReport.statusCode
        }
      } else {
        assert(result.isSuccess, result.toString)
        services.samDAO.callsToRemoveFromPolicy should contain theSameElementsAs Set(
          (SamResourceTypeNames.workspace, testData.workspace.workspaceId, testPolicyName1, aclTestUser.userEmail.value),
          (SamResourceTypeNames.workspace, testData.workspace.workspaceId, testPolicyName2, aclTestUser.userEmail.value)
        )
        services.samDAO.callsToAddToPolicy should contain theSameElementsAs Set.empty
      }

    }
  }

  for(testPolicyName <- Set(SamWorkspacePolicyNames.writer, SamWorkspacePolicyNames.reader, SamWorkspacePolicyNames.owner); aclUpdate <- Set(WorkspaceAccessLevels.Read ,WorkspaceAccessLevels.Write, WorkspaceAccessLevels.Owner).map(l => WorkspaceACLUpdate(aclTestUser.userEmail.value, l, canCompute = Some(false)))) {
    it should s"change $testPolicyName to $aclUpdate" in withTestDataServicesCustomSam { services =>
      Await.result(services.samDAO.registerUser(aclTestUser), Duration.Inf)
      populateWorkspacePolicies(services)

      addEmailToPolicy(services, testPolicyName, aclTestUser.userEmail.value)

      val result = Try {
        Await.result(services.workspaceService.updateACL(testData.workspace.toWorkspaceName, Set(aclUpdate), inviteUsersNotFound = false), Duration.Inf)
      }

      assert(result.isSuccess, result.toString)

      if (aclUpdate.accessLevel.toPolicyName.contains(testPolicyName.value)) {
        services.samDAO.callsToRemoveFromPolicy should contain theSameElementsAs Set.empty
        services.samDAO.callsToAddToPolicy should contain theSameElementsAs Set.empty
      } else {
        services.samDAO.callsToRemoveFromPolicy should contain theSameElementsAs Set((SamResourceTypeNames.workspace, testData.workspace.workspaceId, testPolicyName, aclTestUser.userEmail.value))
        services.samDAO.callsToAddToPolicy should contain theSameElementsAs Set((SamResourceTypeNames.workspace, testData.workspace.workspaceId, SamResourcePolicyName(aclUpdate.accessLevel.toPolicyName.get), aclTestUser.userEmail.value))
      }
    }
  }


  it should "parse workflow metadata" in {
    val jsonString = """{
                       |  "calls": {
                       |    "hello_and_goodbye.goodbye": [
                       |      {
                       |        "attempt": 1,
                       |        "backendLogs": {
                       |          "log": "gs://fc-2d8ada07-750f-4db8-88ab-307099d54a31/d25c4529-c247-41e0-99fb-1b8fade199d5/most_main_workflow/ccc3fdbe-3cf4-40cf-8a01-4ae77a5d3e5f/call-main_workflow/sub.main_workflow/1cf452d0-f18c-4945-aaf4-779402e7b2aa/call-hello_and_goodbye/sub.hello_and_goodbye/0d6768b7-73b3-41c4-b292-de743657c5db/call-goodbye/goodbye.log"
                       |        },
                       |        "backendStatus": "Success",
                       |        "end": "2019-04-24T13:57:48.998Z",
                       |        "executionStatus": "Done",
                       |        "jobId": "operations/EN2siP2kLRinu-Wt-4-bqRQgw8Sszq0dKg9wcm9kdWN0aW9uUXVldWU",
                       |        "shardIndex": -1,
                       |        "start": "2019-04-24T13:56:22.387Z",
                       |        "stderr": "gs://fc-2d8ada07-750f-4db8-88ab-307099d54a31/d25c4529-c247-41e0-99fb-1b8fade199d5/most_main_workflow/ccc3fdbe-3cf4-40cf-8a01-4ae77a5d3e5f/call-main_workflow/sub.main_workflow/1cf452d0-f18c-4945-aaf4-779402e7b2aa/call-hello_and_goodbye/sub.hello_and_goodbye/0d6768b7-73b3-41c4-b292-de743657c5db/call-goodbye/goodbye-stderr.log",
                       |        "stdout": "gs://fc-2d8ada07-750f-4db8-88ab-307099d54a31/d25c4529-c247-41e0-99fb-1b8fade199d5/most_main_workflow/ccc3fdbe-3cf4-40cf-8a01-4ae77a5d3e5f/call-main_workflow/sub.main_workflow/1cf452d0-f18c-4945-aaf4-779402e7b2aa/call-hello_and_goodbye/sub.hello_and_goodbye/0d6768b7-73b3-41c4-b292-de743657c5db/call-goodbye/goodbye-stdout.log"
                       |      }
                       |    ],
                       |    "hello_and_goodbye.hello": [
                       |      {
                       |        "attempt": 1,
                       |        "backendLogs": {
                       |          "log": "gs://fc-2d8ada07-750f-4db8-88ab-307099d54a31/d25c4529-c247-41e0-99fb-1b8fade199d5/most_main_workflow/ccc3fdbe-3cf4-40cf-8a01-4ae77a5d3e5f/call-main_workflow/sub.main_workflow/1cf452d0-f18c-4945-aaf4-779402e7b2aa/call-hello_and_goodbye/sub.hello_and_goodbye/0d6768b7-73b3-41c4-b292-de743657c5db/call-hello/hello.log"
                       |        },
                       |        "backendStatus": "Success",
                       |        "end": "2019-04-24T13:58:21.978Z",
                       |        "executionStatus": "Done",
                       |        "jobId": "operations/EKCsiP2kLRiu0qj_qdLFq8wBIMPErM6tHSoPcHJvZHVjdGlvblF1ZXVl",
                       |        "shardIndex": -1,
                       |        "start": "2019-04-24T13:56:22.387Z",
                       |        "stderr": "gs://fc-2d8ada07-750f-4db8-88ab-307099d54a31/d25c4529-c247-41e0-99fb-1b8fade199d5/most_main_workflow/ccc3fdbe-3cf4-40cf-8a01-4ae77a5d3e5f/call-main_workflow/sub.main_workflow/1cf452d0-f18c-4945-aaf4-779402e7b2aa/call-hello_and_goodbye/sub.hello_and_goodbye/0d6768b7-73b3-41c4-b292-de743657c5db/call-hello/hello-stderr.log",
                       |        "stdout": "gs://fc-2d8ada07-750f-4db8-88ab-307099d54a31/d25c4529-c247-41e0-99fb-1b8fade199d5/most_main_workflow/ccc3fdbe-3cf4-40cf-8a01-4ae77a5d3e5f/call-main_workflow/sub.main_workflow/1cf452d0-f18c-4945-aaf4-779402e7b2aa/call-hello_and_goodbye/sub.hello_and_goodbye/0d6768b7-73b3-41c4-b292-de743657c5db/call-hello/hello-stdout.log"
                       |      }
                       |    ]
                       |  },
                       |  "end": "2019-04-24T13:58:23.868Z",
                       |  "id": "0d6768b7-73b3-41c4-b292-de743657c5db",
                       |  "start": "2019-04-24T13:56:20.348Z",
                       |  "status": "Succeeded",
                       |  "workflowName": "sub.hello_and_goodbye",
                       |  "workflowRoot": "gs://fc-2d8ada07-750f-4db8-88ab-307099d54a31/d25c4529-c247-41e0-99fb-1b8fade199d5/most_main_workflow/ccc3fdbe-3cf4-40cf-8a01-4ae77a5d3e5f/"
                       |}""".stripMargin

    import spray.json._
    val metadataJson = jsonString.parseJson.asJsObject
    WorkspaceService.extractOperationIdsFromCromwellMetadata(metadataJson) should contain theSameElementsAs Seq(
      "operations/EN2siP2kLRinu-Wt-4-bqRQgw8Sszq0dKg9wcm9kdWN0aW9uUXVldWU",
      "operations/EKCsiP2kLRiu0qj_qdLFq8wBIMPErM6tHSoPcHJvZHVjdGlvblF1ZXVl"
    )
  }

  // test getTerminalStatusDate
  private val workflowFinishingTomorrow = testData.submissionMixed.workflows.head.copy(statusLastChangedDate = testDate.plusDays(1))
  private val submissionMixedDates = testData.submissionMixed.copy(
    workflows = workflowFinishingTomorrow +: testData.submissionMixed.workflows.tail
  )
  private val getTerminalStatusDateTests = Table(
    ("description", "submission", "workflowId", "expectedOutput"),
    ("submission containing one completed workflow, no workflowId input",
      testData.submissionSuccessful1, None, Option(testDate)),
    ("submission containing one completed workflow, with workflowId input",
      testData.submissionSuccessful1, testData.submissionSuccessful1.workflows.head.workflowId, Option(testDate)),
    ("submission containing one completed workflow, with nonexistent workflowId input",
      testData.submissionSuccessful1, Option("thisWorkflowIdDoesNotExist"), None),
    ("submission containing several workflows with one finishing tomorrow, no workflowId input",
      submissionMixedDates, None, Option(testDate.plusDays(1))),
    ("submission containing several workflows, with workflowId input for workflow finishing tomorrow",
      submissionMixedDates, submissionMixedDates.workflows.head.workflowId, Option(testDate.plusDays(1))),
    ("submission containing several workflows, with workflowId input for workflow finishing today",
      submissionMixedDates, submissionMixedDates.workflows(2).workflowId, Option(testDate)),
    ("submission containing several workflows, with workflowId input for workflow not finished",
      submissionMixedDates, submissionMixedDates.workflows.last.workflowId, None),
    ("aborted submission, no workflowId input",
      testData.submissionAborted1, None, Option(testDate)),
    ("aborted submission, with workflowId input",
      testData.submissionAborted1, testData.submissionAborted1.workflows.head.workflowId, Option(testDate)),
    ("in progress submission, no workflowId input",
      testData.submissionSubmitted, None, None),
    ("in progress submission, with workflowId input",
      testData.submissionSubmitted, testData.submissionSubmitted.workflows.head.workflowId, None),
  )
  forAll(getTerminalStatusDateTests) {(description, submission, workflowId, expectedOutput) =>
    it should s"run getTerminalStatusDate test for $description" in {
      assertResult(WorkspaceService.getTerminalStatusDate(submission, workflowId))(expectedOutput)
    }
  }


  it should "204 on add linked service accounts to workspace" in withTestDataServices { services =>
    withWorkspaceContext(testData.workspace) { ctx =>
      val rqComplete = Await.result(services.workspaceService.enableRequesterPaysForLinkedSAs(testData.workspace.toWorkspaceName), Duration.Inf)
      assertResult(RequestComplete(StatusCodes.NoContent)) {
        rqComplete
      }
    }
  }

  it should "404 on add linked service accounts to workspace which does not exist" in withTestDataServices { services =>
    withWorkspaceContext(testData.workspace) { ctx =>
      val error = intercept[RawlsExceptionWithErrorReport] {
        Await.result(services.workspaceService.enableRequesterPaysForLinkedSAs(testData.workspace.toWorkspaceName.copy(name = "DNE")), Duration.Inf)
      }
      assertResult(Some(StatusCodes.NotFound)) {
        error.errorReport.statusCode
      }
    }
  }

  it should "404 on add linked service accounts to workspace with no access" in withTestDataServicesCustomSamAndUser(RawlsUser(RawlsUserSubjectId("no-access"), RawlsUserEmail("no-access"))) { services =>
    populateWorkspacePolicies(services)
    withWorkspaceContext(testData.workspace) { ctx =>
      val error = intercept[RawlsExceptionWithErrorReport] {
        Await.result(services.workspaceService.enableRequesterPaysForLinkedSAs(testData.workspace.toWorkspaceName), Duration.Inf)
      }
      assertResult(Some(StatusCodes.NotFound)) {
        error.errorReport.statusCode
      }
    }
  }

  it should "403 on add linked service accounts to workspace with read access" in withTestDataServicesCustomSamAndUser(testData.userReader) { services =>
    populateWorkspacePolicies(services)
    withWorkspaceContext(testData.workspace) { ctx =>
      val error = intercept[RawlsExceptionWithErrorReport] {
        Await.result(services.workspaceService.enableRequesterPaysForLinkedSAs(testData.workspace.toWorkspaceName), Duration.Inf)
      }
      assertResult(Some(StatusCodes.Forbidden)) {
        error.errorReport.statusCode
      }
    }
  }

  it should "204 on remove linked service accounts to workspace" in withTestDataServices { services =>
    withWorkspaceContext(testData.workspace) { ctx =>
      val rqComplete = Await.result(services.workspaceService.disableRequesterPaysForLinkedSAs(testData.workspace.toWorkspaceName), Duration.Inf)
      assertResult(RequestComplete(StatusCodes.NoContent)) {
        rqComplete
      }
    }
  }

  it should "204 on remove linked service accounts to workspace which does not exist" in withTestDataServices { services =>
    withWorkspaceContext(testData.workspace) { ctx =>
      val rqComplete = Await.result(services.workspaceService.disableRequesterPaysForLinkedSAs(testData.workspace.toWorkspaceName.copy(name = "DNE")), Duration.Inf)
      assertResult(RequestComplete(StatusCodes.NoContent)) {
        rqComplete
      }
    }
  }

  it should "204 on remove linked service accounts to workspace with no access" in withTestDataServicesCustomSamAndUser(RawlsUser(RawlsUserSubjectId("no-access"), RawlsUserEmail("no-access"))) { services =>
    populateWorkspacePolicies(services)
    withWorkspaceContext(testData.workspace) { ctx =>
      val rqComplete = Await.result(services.workspaceService.disableRequesterPaysForLinkedSAs(testData.workspace.toWorkspaceName), Duration.Inf)
      assertResult(RequestComplete(StatusCodes.NoContent)) {
        rqComplete
      }
    }
  }

  it should "204 on remove linked service accounts to workspace with read access" in withTestDataServicesCustomSamAndUser(testData.userReader) { services =>
    populateWorkspacePolicies(services)
    withWorkspaceContext(testData.workspace) { ctx =>
      val rqComplete = Await.result(services.workspaceService.disableRequesterPaysForLinkedSAs(testData.workspace.toWorkspaceName), Duration.Inf)
      assertResult(RequestComplete(StatusCodes.NoContent)) {
        rqComplete
      }
    }
  }

  "createWorkspace" should "create a V2 Workspace" in withTestDataServices { services =>
    val newWorkspaceName = "space_for_workin"
    val workspaceRequest = WorkspaceRequest(testData.testProject1Name.value, newWorkspaceName, Map.empty)

    val workspace = Await.result(services.workspaceService.createWorkspace(workspaceRequest), Duration.Inf)

    workspace.name should be(newWorkspaceName)
    workspace.workspaceVersion should be(WorkspaceVersions.V2)
    workspace.googleProjectId.value should not be empty
    workspace.googleProjectNumber should not be empty
  }

  // TODO: This test will need to be deleted when implementing https://broadworkbench.atlassian.net/browse/CA-947
  it should "succeed regardless of the BillingProject.status" in withTestDataServices { services =>
     CreationStatuses.all.foreach { projectStatus =>
      // Update the BillingProject with the CreationStatus under test
      runAndWait(slickDataSource.dataAccess.rawlsBillingProjectQuery.updateBillingProjects(Seq(testData.testProject1.copy(status = projectStatus))))

      // Create a Workspace in the BillingProject
      val workspaceName = WorkspaceName(testData.testProject1Name.value, s"ws_with_status_${projectStatus}")
      val workspaceRequest = WorkspaceRequest(workspaceName.namespace, workspaceName.name, Map.empty)
      Await.result(services.workspaceService.createWorkspace(workspaceRequest), Duration.Inf)

      // Load the newly created Workspace for assertions
      val maybeWorkspace = runAndWait(workspaceQuery.findByName(workspaceName))
      maybeWorkspace.value.name shouldBe workspaceName.name
    }
  }

  it should "fail with 400 if specified Namespace/Billing Project does not exist" in withTestDataServices { services =>
    val workspaceRequest = WorkspaceRequest("nonexistent_namespace", "kermits_pond", Map.empty)

    val error: RawlsExceptionWithErrorReport = intercept[RawlsExceptionWithErrorReport] {
      Await.result(services.workspaceService.createWorkspace(workspaceRequest), Duration.Inf)
    }

    error.errorReport.statusCode shouldBe Some(StatusCodes.BadRequest)
  }

  it should "fail with 500 if Billing Project does not have a Billing Account specified" in withTestDataServices { services =>
    // Update BillingProject to wipe BillingAccount field.  Reload BillingProject and confirm that field is empty
    runAndWait(slickDataSource.dataAccess.rawlsBillingProjectQuery.updateBillingProjects(Seq(testData.testProject1.copy(billingAccount = None))))
    val updatedBillingProject = runAndWait(slickDataSource.dataAccess.rawlsBillingProjectQuery.load(testData.testProject1Name))
    updatedBillingProject.value.billingAccount shouldBe empty

    val workspaceRequest = WorkspaceRequest(testData.testProject1Name.value, "banana_palooza", Map.empty)
    val error: RawlsExceptionWithErrorReport = intercept[RawlsExceptionWithErrorReport] {
      Await.result(services.workspaceService.createWorkspace(workspaceRequest), Duration.Inf)
    }
    error.errorReport.statusCode shouldBe Some(StatusCodes.InternalServerError)
  }

  it should "fail with 403 and set the invalidBillingAcct field if Rawls does not have the required IAM permissions on the Google Billing Account" in withTestDataServices { services =>
    // Preconditions: setup the BillingProject to have the BillingAccountName that will "fail" the permissions check in
    // the MockGoogleServicesDAO.  Then confirm that the BillingProject.invalidBillingAccount field starts as FALSE

    val billingAccountName = RawlsBillingAccountName("billingAccounts/firecloudDoesntHaveThisOne")
    runAndWait(slickDataSource.dataAccess.rawlsBillingProjectQuery.updateBillingProjects(Seq(testData.testProject1.copy(billingAccount = Option(billingAccountName)))))
    val originalBillingProject = runAndWait(slickDataSource.dataAccess.rawlsBillingProjectQuery.load(testData.testProject1Name))
    originalBillingProject.value.invalidBillingAccount shouldBe false

    // Make the call to createWorkspace and make sure it throws an exception with the correct StatusCode
    val workspaceRequest = WorkspaceRequest(testData.testProject1Name.value, "whatever", Map.empty)
    val error: RawlsExceptionWithErrorReport = intercept[RawlsExceptionWithErrorReport] {
      Await.result(services.workspaceService.createWorkspace(workspaceRequest), Duration.Inf)
    }
    error.errorReport.statusCode shouldBe Some(StatusCodes.Forbidden)

    // Make sure that the BillingProject.invalidBillingAccount field was properly updated while attempting to create the
    // Workspace
    val persistedBillingProject = runAndWait(slickDataSource.dataAccess.rawlsBillingProjectQuery.load(testData.testProject1Name))
    persistedBillingProject.value.invalidBillingAccount shouldBe true
  }

  it should "fail with 502 if Rawls is unable to retrieve the Google Project Number from Google for Workspace's Google Project" in withTestDataServices { services =>
    when(services.gcsDAO.getGoogleProject(any[GoogleProjectId])).thenReturn(Future.successful(new Project().setProjectNumber(null)))

    val workspaceName = WorkspaceName(testData.testProject1Name.value, "whatever")
    val workspaceRequest = WorkspaceRequest(workspaceName.namespace, workspaceName.name, Map.empty)

    val error: RawlsExceptionWithErrorReport = intercept[RawlsExceptionWithErrorReport] {
      Await.result(services.workspaceService.createWorkspace(workspaceRequest), Duration.Inf)
    }

    error.errorReport.statusCode shouldBe Some(StatusCodes.BadGateway)

    val maybeWorkspace = runAndWait(workspaceQuery.findByName(workspaceName))
    maybeWorkspace shouldBe None
  }

  it should "set the Billing Account on the Workspace's Google Project to match the Billing Project's Billing Account" in withTestDataServices { services =>
    val billingProject = testData.testProject1
    val workspaceName = WorkspaceName(billingProject.projectName.value, "cool_workspace")
    val workspaceRequest = WorkspaceRequest(workspaceName.namespace, workspaceName.name, Map.empty)

    Await.result(services.workspaceService.createWorkspace(workspaceRequest), Duration.Inf)

    // Project ID gets allocated when creating the Workspace, so we don't care what it is here.  We do care that
    // whatever that Google Project is, we set the right Billing Account on it, which is the Billing Account specified
    // in the Billing Project
    val billingAccountNameCaptor = captor[RawlsBillingAccountName]
    verify(services.gcsDAO).setBillingAccountForProject(any[GoogleProjectId], billingAccountNameCaptor.capture, anyBoolean())
    billingAccountNameCaptor.getValue shouldEqual billingProject.billingAccount.get
  }

  it should "throw an exception when calling GoogleServicesDAO to update the Billing Account on the Workspace's Google Project and the DAO call fails" in withTestDataServices { services =>
    when(services.gcsDAO.setBillingAccountForProject(any[GoogleProjectId], any[RawlsBillingAccountName], anyBoolean()))
      .thenReturn(Future.failed(new Exception("Fake error from Google")))

    val workspaceName = WorkspaceName(testData.testProject1Name.value, "sad_workspace")
    val workspaceRequest = WorkspaceRequest(workspaceName.namespace, workspaceName.name, Map.empty)

    intercept[Exception] {
      Await.result(services.workspaceService.createWorkspace(workspaceRequest), Duration.Inf)
    }

    val maybeWorkspace = runAndWait(workspaceQuery.findByName(workspaceName))
    maybeWorkspace shouldBe None
  }

  it should "not try to modify the Service Perimeter if the Billing Project does not specify a Service Perimeter" in withTestDataServices { services =>
    val newWorkspaceName = "space_for_workin"
    val billingProject = testData.testProject1

    // Pre-condition: make sure that the Billing Project we're adding the Workspace to DOES NOT specify a Service
    // Perimeter
    billingProject.servicePerimeter shouldBe empty

    val workspaceRequest = WorkspaceRequest(billingProject.projectName.value, newWorkspaceName, Map.empty)
    Await.result(services.workspaceService.createWorkspace(workspaceRequest), Duration.Inf)

    // Verify that googleAccessContextManagerDAO.overwriteProjectsInServicePerimeter was NOT called
<<<<<<< HEAD
    verify(services.googleAccessContextManagerDAO, Mockito.never()).overwriteProjectsInServicePerimeter(any[ServicePerimeterName], any[Seq[String]])
=======
    verify(services.googleAccessContextManagerDAO, Mockito.never()).overwriteProjectsInServicePerimeter(any[ServicePerimeterName], any[Set[String]])
>>>>>>> ada0b859
  }

  it should "claim a Google Project from Resource Buffering Service" in pending

  // There is another test in WorkspaceComponentSpec that gets into more scenarios for selecting the right Workspaces
  // that should be within a Service Perimeter
  "creating a Workspace in a Service Perimeter" should "attempt to overwrite the Service Perimeter with the correct list of Google Project Numbers" in withTestDataServices { services =>
    // Use the WorkspaceServiceConfig to determine which static projects exist for which perimeter
    val servicePerimeterName: ServicePerimeterName = services.workspaceServiceConfig.staticProjectsInPerimeters.keys.head
<<<<<<< HEAD
    val staticProjectNumbersInPerimeter: Seq[String] = services.workspaceServiceConfig.staticProjectsInPerimeters(servicePerimeterName).map(_.value)
=======
    val staticProjectNumbersInPerimeter: Set[String] = services.workspaceServiceConfig.staticProjectsInPerimeters(servicePerimeterName).map(_.value).toSet
>>>>>>> ada0b859

    val billingProject1 = testData.testProject1
    val billingProject2 = testData.testProject2
    val billingProjects = Seq(billingProject1, billingProject2)
    val workspacesPerProject = 2

    // Setup BillingProjects by updating their Service Perimeter fields, then pre-populate some Workspaces in each of
    // the Billing Projects and therefore in the Perimeter
    val workspacesInPerimeter: Seq[Workspace] = billingProjects.flatMap { bp =>
      runAndWait(slickDataSource.dataAccess.rawlsBillingProjectQuery.updateBillingProjects(Seq(bp.copy(servicePerimeter = Option(servicePerimeterName)))))
      val updatedBillingProject = runAndWait(slickDataSource.dataAccess.rawlsBillingProjectQuery.load(bp.projectName))
      updatedBillingProject.value.servicePerimeter.value shouldBe servicePerimeterName

      (1 to workspacesPerProject).map { n =>
        val workspace = testData.workspace.copy(
          namespace = bp.projectName.value,
          name = s"${bp.projectName.value}Workspace${n}",
          workspaceId = UUID.randomUUID().toString,
          googleProjectNumber = Option(GoogleProjectNumber(UUID.randomUUID().toString)))
        runAndWait(slickDataSource.dataAccess.workspaceQuery.createOrUpdate(workspace))
      }
    }

    // Test setup is done, now we're getting to the test
    // Make a call to Create a new Workspace in the same Billing Project
    val workspaceName = WorkspaceName(testData.testProject1Name.value, "cool_workspace")
    val workspaceRequest = WorkspaceRequest(workspaceName.namespace, workspaceName.name, Map.empty)
    val workspace = Await.result(services.workspaceService.createWorkspace(workspaceRequest), Duration.Inf)

    // Check that we made the call to overwrite the Perimeter exactly once (default) and that the correct perimeter
    // name was specified with the correct list of projects which should include all pre-existing Workspaces within
    // Billing Projects using the same Service Perimeter, all static Google Project Numbers specified by the Config, and
    // the new Google Project Number that we just created
<<<<<<< HEAD
    val existingProjectNumbersInPerimeter = workspacesInPerimeter.map(_.googleProjectNumber.get.value)
    val expectedGoogleProjectNumbers: Seq[String] = (existingProjectNumbersInPerimeter ++ staticProjectNumbersInPerimeter) :+ workspace.googleProjectNumber.get.value
    val projectNumbersCaptor = captor[Seq[String]]
=======
    val existingProjectNumbersInPerimeter = workspacesInPerimeter.map(_.googleProjectNumber.get.value).toSet
    val expectedGoogleProjectNumbers: Set[String] = (existingProjectNumbersInPerimeter ++ staticProjectNumbersInPerimeter) + workspace.googleProjectNumber.get.value
    val projectNumbersCaptor = captor[Set[String]]
>>>>>>> ada0b859
    val servicePerimeterNameCaptor = captor[ServicePerimeterName]
    // verify that googleAccessContextManagerDAO.overwriteProjectsInServicePerimeter was called exactly once and capture
    // the arguments passed to it so that we can verify that they were correct
    verify(services.googleAccessContextManagerDAO).overwriteProjectsInServicePerimeter(servicePerimeterNameCaptor.capture, projectNumbersCaptor.capture)
    projectNumbersCaptor.getValue should contain theSameElementsAs expectedGoogleProjectNumbers
    servicePerimeterNameCaptor.getValue shouldBe servicePerimeterName
  }

  "cloneWorkspace" should "create a V2 Workspace" in withTestDataServices { services =>
    val baseWorkspace = testData.workspace
    val newWorkspaceName = "cloned_space"
    val workspaceRequest = WorkspaceRequest(testData.testProject1Name.value, newWorkspaceName, Map.empty)

    val workspace = Await.result(services.workspaceService.cloneWorkspace(baseWorkspace.toWorkspaceName, workspaceRequest), Duration.Inf)

    workspace.name should be(newWorkspaceName)
    workspace.workspaceVersion should be(WorkspaceVersions.V2)
    workspace.googleProjectId.value should not be empty
    workspace.googleProjectNumber should not be empty
  }

  it should "fail with 400 if specified Namespace/Billing Project does not exist" in withTestDataServices { services =>
    val baseWorkspace = testData.workspace
    val workspaceRequest = WorkspaceRequest("nonexistent_namespace", "kermits_pond", Map.empty)

    val error: RawlsExceptionWithErrorReport = intercept[RawlsExceptionWithErrorReport] {
      Await.result(services.workspaceService.cloneWorkspace(baseWorkspace.toWorkspaceName, workspaceRequest), Duration.Inf)
    }

    error.errorReport.statusCode shouldBe Some(StatusCodes.BadRequest)
  }

  it should "fail with 500 if Billing Project does not have a Billing Account specified" in withTestDataServices { services =>
    // Update BillingProject to wipe BillingAccount field.  Reload BillingProject and confirm that field is empty
    runAndWait(slickDataSource.dataAccess.rawlsBillingProjectQuery.updateBillingProjects(Seq(testData.testProject1.copy(billingAccount = None))))
    val updatedBillingProject = runAndWait(slickDataSource.dataAccess.rawlsBillingProjectQuery.load(testData.testProject1Name))
    updatedBillingProject.value.billingAccount shouldBe empty

    val baseWorkspace = testData.workspace
    val workspaceRequest = WorkspaceRequest(testData.testProject1Name.value, "banana_palooza", Map.empty)
    val error: RawlsExceptionWithErrorReport = intercept[RawlsExceptionWithErrorReport] {
      Await.result(services.workspaceService.cloneWorkspace(baseWorkspace.toWorkspaceName, workspaceRequest), Duration.Inf)
    }
    error.errorReport.statusCode shouldBe Some(StatusCodes.InternalServerError)
  }

  it should "fail with 403 and set the invalidBillingAcct field if Rawls does not have the required IAM permissions on the Google Billing Account" in withTestDataServices { services =>
    // Preconditions: setup the BillingProject to have the BillingAccountName that will "fail" the permissions check in
    // the MockGoogleServicesDAO.  Then confirm that the BillingProject.invalidBillingAccount field starts as FALSE
    val billingAccountName = RawlsBillingAccountName("billingAccounts/firecloudDoesntHaveThisOne")
    runAndWait(slickDataSource.dataAccess.rawlsBillingProjectQuery.updateBillingProjects(Seq(testData.testProject1.copy(billingAccount = Option(billingAccountName)))))
    val originalBillingProject = runAndWait(slickDataSource.dataAccess.rawlsBillingProjectQuery.load(testData.testProject1Name))
    originalBillingProject.value.invalidBillingAccount shouldBe false

    // Make the call to createWorkspace and make sure it throws an exception with the correct StatusCode
    val baseWorkspace = testData.workspace
    val workspaceRequest = WorkspaceRequest(testData.testProject1Name.value, "whatever", Map.empty)
    val error: RawlsExceptionWithErrorReport = intercept[RawlsExceptionWithErrorReport] {
      Await.result(services.workspaceService.cloneWorkspace(baseWorkspace.toWorkspaceName, workspaceRequest), Duration.Inf)
    }
    error.errorReport.statusCode shouldBe Some(StatusCodes.Forbidden)

    // Make sure that the BillingProject.invalidBillingAccount field was properly updated while attempting to create the
    // Workspace
    val persistedBillingProject = runAndWait(slickDataSource.dataAccess.rawlsBillingProjectQuery.load(testData.testProject1Name))
    persistedBillingProject.value.invalidBillingAccount shouldBe true
  }

  it should "fail with 502 if Rawls is unable to retrieve the Google Project Number from Google for Workspace's Google Project" in withTestDataServices { services =>
    when(services.gcsDAO.getGoogleProject(any[GoogleProjectId])).thenReturn(Future.successful(new Project().setProjectNumber(null)))

    val workspaceName = WorkspaceName(testData.testProject1Name.value, "whatever")
    val workspaceRequest = WorkspaceRequest(workspaceName.namespace, workspaceName.name, Map.empty)

    val error: RawlsExceptionWithErrorReport = intercept[RawlsExceptionWithErrorReport] {
      Await.result(services.workspaceService.createWorkspace(workspaceRequest), Duration.Inf)
    }

    error.errorReport.statusCode shouldBe Some(StatusCodes.BadGateway)

    val maybeWorkspace = runAndWait(workspaceQuery.findByName(workspaceName))
    maybeWorkspace shouldBe None
  }

  it should "set the Billing Account on the Workspace's Google Project to match the Billing Project's Billing Account" in withTestDataServices { services =>
    val billingProject = testData.testProject1
    val workspaceName = WorkspaceName(billingProject.projectName.value, "cool_workspace")
    val workspaceRequest = WorkspaceRequest(workspaceName.namespace, workspaceName.name, Map.empty)

    val baseWorkspace = testData.workspace
    Await.result(services.workspaceService.cloneWorkspace(baseWorkspace.toWorkspaceName, workspaceRequest), Duration.Inf)

    // Project ID gets allocated when creating the Workspace, so we don't care what it is here.  We do care that
    // whatever that Google Project is, we set the right Billing Account on it, which is the Billing Account specified
    // in the Billing Project
    val billingAccountNameCaptor = captor[RawlsBillingAccountName]
    verify(services.gcsDAO).setBillingAccountForProject(any[GoogleProjectId], billingAccountNameCaptor.capture, anyBoolean())
    billingAccountNameCaptor.getValue shouldEqual billingProject.billingAccount.get
  }

  it should "throw an exception when calling GoogleServicesDAO to update the Billing Account on the Workspace's Google Project and the DAO call fails" in withTestDataServices { services =>
    when(services.gcsDAO.setBillingAccountForProject(any[GoogleProjectId], any[RawlsBillingAccountName], anyBoolean()))
      .thenReturn(Future.failed(new Exception("Fake error from Google")))

    val baseWorkspace = testData.workspace
    val workspaceName = WorkspaceName(testData.testProject1Name.value, "sad_workspace")
    val workspaceRequest = WorkspaceRequest(workspaceName.namespace, workspaceName.name, Map.empty)

    intercept[Exception] {
      Await.result(services.workspaceService.cloneWorkspace(baseWorkspace.toWorkspaceName, workspaceRequest), Duration.Inf)
    }

    val maybeWorkspace = runAndWait(workspaceQuery.findByName(workspaceName))
    maybeWorkspace shouldBe None
  }

  it should "not try to modify the Service Perimeter if the Billing Project does not specify a Service Perimeter" in withTestDataServices { services =>
    val baseWorkspace = testData.workspace
    val newWorkspaceName = "space_for_workin"
    val billingProject = testData.testProject1

    // Pre-condition: make sure that the Billing Project we're adding the Workspace to DOES NOT specify a Service
    // Perimeter
    billingProject.servicePerimeter shouldBe empty

    val workspaceRequest = WorkspaceRequest(billingProject.projectName.value, newWorkspaceName, Map.empty)
    Await.result(services.workspaceService.cloneWorkspace(baseWorkspace.toWorkspaceName, workspaceRequest), Duration.Inf)

    // Verify that googleAccessContextManagerDAO.overwriteProjectsInServicePerimeter was NOT called
<<<<<<< HEAD
    verify(services.googleAccessContextManagerDAO, Mockito.never()).overwriteProjectsInServicePerimeter(any[ServicePerimeterName], any[Seq[String]])
=======
    verify(services.googleAccessContextManagerDAO, Mockito.never()).overwriteProjectsInServicePerimeter(any[ServicePerimeterName], any[Set[String]])
>>>>>>> ada0b859
  }

  it should "claim a Google Project from Resource Buffering Service" in pending

  // There is another test in WorkspaceComponentSpec that gets into more scenarios for selecting the right Workspaces
  // that should be within a Service Perimeter
  "cloning a Workspace into a Service Perimeter" should "attempt to overwrite the Service Perimeter with the correct list of Google Project Numbers" in withTestDataServices { services =>
    // Use the WorkspaceServiceConfig to determine which static projects exist for which perimeter
    val servicePerimeterName: ServicePerimeterName = services.workspaceServiceConfig.staticProjectsInPerimeters.keys.head
<<<<<<< HEAD
    val staticProjectNumbersInPerimeter: Seq[String] = services.workspaceServiceConfig.staticProjectsInPerimeters(servicePerimeterName).map(_.value)
=======
    val staticProjectNumbersInPerimeter: Set[String] = services.workspaceServiceConfig.staticProjectsInPerimeters(servicePerimeterName).map(_.value).toSet
>>>>>>> ada0b859

    val billingProject1 = testData.testProject1
    val billingProject2 = testData.testProject2
    val billingProjects = Seq(billingProject1, billingProject2)
    val workspacesPerProject = 2

    // Setup BillingProjects by updating their Service Perimeter fields, then pre-populate some Workspaces in each of
    // the Billing Projects and therefore in the Perimeter
    val workspacesInPerimeter: Seq[Workspace] = billingProjects.flatMap { bp =>
      runAndWait(slickDataSource.dataAccess.rawlsBillingProjectQuery.updateBillingProjects(Seq(bp.copy(servicePerimeter = Option(servicePerimeterName)))))
      val updatedBillingProject = runAndWait(slickDataSource.dataAccess.rawlsBillingProjectQuery.load(bp.projectName))
      updatedBillingProject.value.servicePerimeter.value shouldBe servicePerimeterName

      (1 to workspacesPerProject).map { n =>
        val workspace = testData.workspace.copy(
          namespace = bp.projectName.value,
          name = s"${bp.projectName.value}Workspace${n}",
          workspaceId = UUID.randomUUID().toString,
          googleProjectNumber = Option(GoogleProjectNumber(UUID.randomUUID().toString)))
        runAndWait(slickDataSource.dataAccess.workspaceQuery.createOrUpdate(workspace))
      }
    }

    // Test setup is done, now we're getting to the test
    // Make a call to Create a new Workspace in the same Billing Project
    val baseWorkspace = testData.workspace
    val workspaceName = WorkspaceName(testData.testProject1Name.value, "cool_workspace")
    val workspaceRequest = WorkspaceRequest(workspaceName.namespace, workspaceName.name, Map.empty)
    val workspace = Await.result(services.workspaceService.cloneWorkspace(baseWorkspace.toWorkspaceName, workspaceRequest), Duration.Inf)

    // Check that we made the call to overwrite the Perimeter exactly once (default) and that the correct perimeter
    // name was specified with the correct list of projects which should include all pre-existing Workspaces within
    // Billing Projects using the same Service Perimeter, all static Google Project Numbers specified by the Config, and
    // the new Google Project Number that we just created
<<<<<<< HEAD
    val existingProjectNumbersInPerimeter = workspacesInPerimeter.map(_.googleProjectNumber.get.value)
    val expectedGoogleProjectNumbers: Seq[String] = (existingProjectNumbersInPerimeter ++ staticProjectNumbersInPerimeter) :+ workspace.googleProjectNumber.get.value
    val projectNumbersCaptor = captor[Seq[String]]
=======
    val existingProjectNumbersInPerimeter = workspacesInPerimeter.map(_.googleProjectNumber.get.value).toSet
    val expectedGoogleProjectNumbers: Set[String] = (existingProjectNumbersInPerimeter ++ staticProjectNumbersInPerimeter) + workspace.googleProjectNumber.get.value
    val projectNumbersCaptor = captor[Set[String]]
>>>>>>> ada0b859
    val servicePerimeterNameCaptor = captor[ServicePerimeterName]
    // verify that googleAccessContextManagerDAO.overwriteProjectsInServicePerimeter was called exactly once and capture
    // the arguments passed to it so that we can verify that they were correct
    verify(services.googleAccessContextManagerDAO).overwriteProjectsInServicePerimeter(servicePerimeterNameCaptor.capture, projectNumbersCaptor.capture)
    projectNumbersCaptor.getValue should contain theSameElementsAs expectedGoogleProjectNumbers
    servicePerimeterNameCaptor.getValue shouldBe servicePerimeterName
  }
}<|MERGE_RESOLUTION|>--- conflicted
+++ resolved
@@ -28,11 +28,7 @@
 import akka.http.scaladsl.testkit.ScalatestRouteTest
 import com.google.api.services.cloudresourcemanager.model.Project
 import com.typesafe.config.ConfigFactory
-<<<<<<< HEAD
 import org.broadinstitute.dsde.rawls.config.{DataRepoEntityProviderConfig, DeploymentManagerConfig, MethodRepoConfig, ResourceBufferConfig, WorkspaceServiceConfig}
-=======
-import org.broadinstitute.dsde.rawls.config.{DataRepoEntityProviderConfig, DeploymentManagerConfig, MethodRepoConfig, WorkspaceServiceConfig}
->>>>>>> ada0b859
 import org.broadinstitute.dsde.rawls.coordination.UncoordinatedDataSourceAccess
 import org.broadinstitute.dsde.rawls.dataaccess.datarepo.DataRepoDAO
 import org.broadinstitute.dsde.rawls.entities.EntityManager
@@ -1304,11 +1300,7 @@
     Await.result(services.workspaceService.createWorkspace(workspaceRequest), Duration.Inf)
 
     // Verify that googleAccessContextManagerDAO.overwriteProjectsInServicePerimeter was NOT called
-<<<<<<< HEAD
-    verify(services.googleAccessContextManagerDAO, Mockito.never()).overwriteProjectsInServicePerimeter(any[ServicePerimeterName], any[Seq[String]])
-=======
     verify(services.googleAccessContextManagerDAO, Mockito.never()).overwriteProjectsInServicePerimeter(any[ServicePerimeterName], any[Set[String]])
->>>>>>> ada0b859
   }
 
   it should "claim a Google Project from Resource Buffering Service" in pending
@@ -1318,11 +1310,7 @@
   "creating a Workspace in a Service Perimeter" should "attempt to overwrite the Service Perimeter with the correct list of Google Project Numbers" in withTestDataServices { services =>
     // Use the WorkspaceServiceConfig to determine which static projects exist for which perimeter
     val servicePerimeterName: ServicePerimeterName = services.workspaceServiceConfig.staticProjectsInPerimeters.keys.head
-<<<<<<< HEAD
-    val staticProjectNumbersInPerimeter: Seq[String] = services.workspaceServiceConfig.staticProjectsInPerimeters(servicePerimeterName).map(_.value)
-=======
     val staticProjectNumbersInPerimeter: Set[String] = services.workspaceServiceConfig.staticProjectsInPerimeters(servicePerimeterName).map(_.value).toSet
->>>>>>> ada0b859
 
     val billingProject1 = testData.testProject1
     val billingProject2 = testData.testProject2
@@ -1356,15 +1344,9 @@
     // name was specified with the correct list of projects which should include all pre-existing Workspaces within
     // Billing Projects using the same Service Perimeter, all static Google Project Numbers specified by the Config, and
     // the new Google Project Number that we just created
-<<<<<<< HEAD
-    val existingProjectNumbersInPerimeter = workspacesInPerimeter.map(_.googleProjectNumber.get.value)
-    val expectedGoogleProjectNumbers: Seq[String] = (existingProjectNumbersInPerimeter ++ staticProjectNumbersInPerimeter) :+ workspace.googleProjectNumber.get.value
-    val projectNumbersCaptor = captor[Seq[String]]
-=======
     val existingProjectNumbersInPerimeter = workspacesInPerimeter.map(_.googleProjectNumber.get.value).toSet
     val expectedGoogleProjectNumbers: Set[String] = (existingProjectNumbersInPerimeter ++ staticProjectNumbersInPerimeter) + workspace.googleProjectNumber.get.value
     val projectNumbersCaptor = captor[Set[String]]
->>>>>>> ada0b859
     val servicePerimeterNameCaptor = captor[ServicePerimeterName]
     // verify that googleAccessContextManagerDAO.overwriteProjectsInServicePerimeter was called exactly once and capture
     // the arguments passed to it so that we can verify that they were correct
@@ -1494,11 +1476,7 @@
     Await.result(services.workspaceService.cloneWorkspace(baseWorkspace.toWorkspaceName, workspaceRequest), Duration.Inf)
 
     // Verify that googleAccessContextManagerDAO.overwriteProjectsInServicePerimeter was NOT called
-<<<<<<< HEAD
-    verify(services.googleAccessContextManagerDAO, Mockito.never()).overwriteProjectsInServicePerimeter(any[ServicePerimeterName], any[Seq[String]])
-=======
     verify(services.googleAccessContextManagerDAO, Mockito.never()).overwriteProjectsInServicePerimeter(any[ServicePerimeterName], any[Set[String]])
->>>>>>> ada0b859
   }
 
   it should "claim a Google Project from Resource Buffering Service" in pending
@@ -1508,11 +1486,7 @@
   "cloning a Workspace into a Service Perimeter" should "attempt to overwrite the Service Perimeter with the correct list of Google Project Numbers" in withTestDataServices { services =>
     // Use the WorkspaceServiceConfig to determine which static projects exist for which perimeter
     val servicePerimeterName: ServicePerimeterName = services.workspaceServiceConfig.staticProjectsInPerimeters.keys.head
-<<<<<<< HEAD
-    val staticProjectNumbersInPerimeter: Seq[String] = services.workspaceServiceConfig.staticProjectsInPerimeters(servicePerimeterName).map(_.value)
-=======
     val staticProjectNumbersInPerimeter: Set[String] = services.workspaceServiceConfig.staticProjectsInPerimeters(servicePerimeterName).map(_.value).toSet
->>>>>>> ada0b859
 
     val billingProject1 = testData.testProject1
     val billingProject2 = testData.testProject2
@@ -1547,15 +1521,9 @@
     // name was specified with the correct list of projects which should include all pre-existing Workspaces within
     // Billing Projects using the same Service Perimeter, all static Google Project Numbers specified by the Config, and
     // the new Google Project Number that we just created
-<<<<<<< HEAD
-    val existingProjectNumbersInPerimeter = workspacesInPerimeter.map(_.googleProjectNumber.get.value)
-    val expectedGoogleProjectNumbers: Seq[String] = (existingProjectNumbersInPerimeter ++ staticProjectNumbersInPerimeter) :+ workspace.googleProjectNumber.get.value
-    val projectNumbersCaptor = captor[Seq[String]]
-=======
     val existingProjectNumbersInPerimeter = workspacesInPerimeter.map(_.googleProjectNumber.get.value).toSet
     val expectedGoogleProjectNumbers: Set[String] = (existingProjectNumbersInPerimeter ++ staticProjectNumbersInPerimeter) + workspace.googleProjectNumber.get.value
     val projectNumbersCaptor = captor[Set[String]]
->>>>>>> ada0b859
     val servicePerimeterNameCaptor = captor[ServicePerimeterName]
     // verify that googleAccessContextManagerDAO.overwriteProjectsInServicePerimeter was called exactly once and capture
     // the arguments passed to it so that we can verify that they were correct
