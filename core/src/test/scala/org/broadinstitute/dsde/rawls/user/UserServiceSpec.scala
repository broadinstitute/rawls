package org.broadinstitute.dsde.rawls.user

import java.net.URLEncoder
import java.nio.charset.StandardCharsets.UTF_8
import java.util.UUID

import akka.http.scaladsl.model.StatusCodes
import com.google.api.services.cloudresourcemanager.model.Project
import com.typesafe.config.{Config, ConfigFactory}
import org.broadinstitute.dsde.rawls.RawlsExceptionWithErrorReport
import org.broadinstitute.dsde.rawls.config.DeploymentManagerConfig
import org.broadinstitute.dsde.rawls.dataaccess.slick.TestDriverComponent
import org.broadinstitute.dsde.rawls.dataaccess.{GoogleServicesDAO, MockGoogleServicesDAO, SamDAO, SlickDataSource}
import org.broadinstitute.dsde.rawls.model._
import org.broadinstitute.dsde.rawls.serviceperimeter.ServicePerimeterService
import org.broadinstitute.dsde.rawls.webservice.PerRequest.RequestComplete
import org.mockito.Mockito._
import org.scalatest.BeforeAndAfterAll
import org.scalatest.concurrent.ScalaFutures
import org.scalatest.flatspec.AnyFlatSpecLike
import org.scalatest.matchers.should.Matchers
import org.scalatestplus.mockito.MockitoSugar

import scala.concurrent.duration._
import scala.concurrent.{Await, Future}

class UserServiceSpec extends AnyFlatSpecLike with TestDriverComponent with MockitoSugar with BeforeAndAfterAll with Matchers with ScalaFutures {
  val defaultServicePerimeterName: ServicePerimeterName = ServicePerimeterName("accessPolicies/policyName/servicePerimeters/servicePerimeterName")
  val urlEncodedDefaultServicePerimeterName: String = URLEncoder.encode(defaultServicePerimeterName.value, UTF_8.name)
  val defaultGoogleProjectNumber: GoogleProjectNumber = GoogleProjectNumber("42")
  val defaultBillingProjectName: RawlsBillingProjectName = RawlsBillingProjectName("test-bp")
  val defaultBillingProject: RawlsBillingProject = RawlsBillingProject(defaultBillingProjectName, CreationStatuses.Ready, None, None, googleProjectNumber = Option(defaultGoogleProjectNumber))
  val defaultMockSamDAO: SamDAO = mock[SamDAO](RETURNS_SMART_NULLS)
  val defaultMockGcsDAO: GoogleServicesDAO = new MockGoogleServicesDAO("test")
  val defaultMockServicePerimeterService: ServicePerimeterService = mock[ServicePerimeterService](RETURNS_SMART_NULLS)
  val testConf: Config = ConfigFactory.load()

  override implicit val patienceConfig: PatienceConfig = PatienceConfig(1.second)

  override def beforeAll(): Unit = {
    when(defaultMockSamDAO.userHasAction(SamResourceTypeNames.servicePerimeter, urlEncodedDefaultServicePerimeterName, SamServicePerimeterActions.addProject, userInfo)).thenReturn(Future.successful(true))
    when(defaultMockSamDAO.userHasAction(SamResourceTypeNames.billingProject, defaultBillingProjectName.value, SamBillingProjectActions.addToServicePerimeter, userInfo)).thenReturn(Future.successful(true))
  }

  def getUserService(dataSource: SlickDataSource, samDAO: SamDAO = defaultMockSamDAO, gcsDAO: GoogleServicesDAO = defaultMockGcsDAO, servicePerimeterService: ServicePerimeterService = defaultMockServicePerimeterService): UserService = {
    new UserService(
      userInfo,
      dataSource,
      gcsDAO,
      null,
      samDAO,
      "",
      DeploymentManagerConfig(testConf.getConfig("gcs.deploymentManager")),
      null,
      servicePerimeterService
    )
  }

  // 204 when project exists without perimeter and user is owner of project and has right permissions on service-perimeter
  "UserService" should "add a service perimeter field for an existing project when user has correct permissions" in {
    withEmptyTestDatabase { dataSource: SlickDataSource =>
      val project = defaultBillingProject
      runAndWait(rawlsBillingProjectQuery.create(project))

      val mockServicePerimeterService = mock[ServicePerimeterService](RETURNS_SMART_NULLS)
      when(mockServicePerimeterService.overwriteGoogleProjectsInPerimeter(defaultServicePerimeterName)).thenReturn(Future.successful(()))

      val userService = getUserService(dataSource, servicePerimeterService = mockServicePerimeterService)

<<<<<<< HEAD
      val actual = userService.AddProjectToServicePerimeter(defaultServicePerimeterName, project.projectName).futureValue
      val expected = RequestComplete(StatusCodes.NoContent)
=======
      val actual = userService.addProjectToServicePerimeter(defaultServicePerimeterName, project.projectName).futureValue
      val expected = RequestComplete(StatusCodes.Accepted)
>>>>>>> ef137587
      actual shouldEqual expected
      verify(mockServicePerimeterService).overwriteGoogleProjectsInPerimeter(defaultServicePerimeterName)

      val updatedProject = dataSource.inTransaction { dataAccess =>
        dataAccess.rawlsBillingProjectQuery.load(project.projectName)
      }.futureValue.getOrElse(fail(s"Project ${project.projectName} not found"))

      updatedProject.servicePerimeter shouldBe Option(defaultServicePerimeterName)
    }
  }

  // 204 when all of the above even if project doesn't have a google project number
  it should "add a service perimeter field and update the status for an existing project when user has correct permissions even if there isn't a project number already" in {
    withEmptyTestDatabase { dataSource: SlickDataSource =>
      val project = defaultBillingProject.copy(googleProjectNumber = None)

      runAndWait(rawlsBillingProjectQuery.create(project))

      val mockGcsDAO = mock[GoogleServicesDAO](RETURNS_SMART_NULLS)
      val googleProjectNumber = GoogleProjectNumber("42")
      val googleProject = new Project().setProjectNumber(googleProjectNumber.value.toLong)
      when(mockGcsDAO.getGoogleProject(project.googleProjectId)).thenReturn(Future.successful(googleProject))
      val folderId = "folders/1234567"
      when(mockGcsDAO.getFolderId(defaultServicePerimeterName.value.split("/").last)).thenReturn(Future.successful(Option(folderId)))
      when(mockGcsDAO.addProjectToFolder(project.googleProjectId, folderId)).thenReturn(Future.successful(()))
      when(mockGcsDAO.getGoogleProjectNumber(googleProject)).thenReturn(googleProjectNumber)

      val mockServicePerimeterService = mock[ServicePerimeterService](RETURNS_SMART_NULLS)
      when(mockServicePerimeterService.overwriteGoogleProjectsInPerimeter(defaultServicePerimeterName)).thenReturn(Future.successful(()))

      val userService = getUserService(dataSource, gcsDAO = mockGcsDAO, servicePerimeterService = mockServicePerimeterService)

<<<<<<< HEAD
      val actual = userService.AddProjectToServicePerimeter(defaultServicePerimeterName, project.projectName).futureValue
      val expected = RequestComplete(StatusCodes.NoContent)
=======
      val actual = userService.addProjectToServicePerimeter(defaultServicePerimeterName, project.projectName).futureValue
      val expected = RequestComplete(StatusCodes.Accepted)
>>>>>>> ef137587
      actual shouldEqual expected
      verify(mockServicePerimeterService).overwriteGoogleProjectsInPerimeter(defaultServicePerimeterName)

      val updatedProject = dataSource.inTransaction { dataAccess =>
        dataAccess.rawlsBillingProjectQuery.load(project.projectName)
      }.futureValue.getOrElse(fail(s"Project ${project.projectName} not found"))

      updatedProject.servicePerimeter shouldBe Option(defaultServicePerimeterName)
      updatedProject.googleProjectNumber shouldBe Option(googleProjectNumber)
    }
  }

  // 400 when project has a perimeter already
  it should "fail with a 400 when the project already has a perimeter" in {
    withEmptyTestDatabase { dataSource: SlickDataSource =>
      val project = defaultBillingProject.copy(servicePerimeter = Option(ServicePerimeterName("accessPolicies/123/servicePerimeters/other_perimeter")))
      runAndWait(rawlsBillingProjectQuery.create(project))

      val userService = getUserService(dataSource)

      val actual = userService.addProjectToServicePerimeter(defaultServicePerimeterName, project.projectName).failed.futureValue
      assert(actual.isInstanceOf[RawlsExceptionWithErrorReport])
      actual.asInstanceOf[RawlsExceptionWithErrorReport].errorReport.statusCode shouldEqual Option(StatusCodes.BadRequest)
    }
  }

  // 400 when project is not 'Ready'
  it should "fail with a 400 when the project's status is not 'Ready'" in {
    withEmptyTestDatabase { dataSource: SlickDataSource =>
      val project = defaultBillingProject.copy(status = CreationStatuses.Creating)
      runAndWait(rawlsBillingProjectQuery.create(project))

      val userService = getUserService(dataSource)

      val actual = userService.addProjectToServicePerimeter(defaultServicePerimeterName, project.projectName).failed.futureValue
      assert(actual.isInstanceOf[RawlsExceptionWithErrorReport])
      actual.asInstanceOf[RawlsExceptionWithErrorReport].errorReport.statusCode shouldEqual Option(StatusCodes.BadRequest)
    }
  }

  // 403 when user isn't owner of project or project dne
  it should "fail with a 403 when Sam says the user does not have permission on the billing project" in {
    withEmptyTestDatabase { dataSource: SlickDataSource =>
      val project = defaultBillingProject
      runAndWait(rawlsBillingProjectQuery.create(project))

      val mockSamDAO = mock[SamDAO](RETURNS_SMART_NULLS)
      when(mockSamDAO.userHasAction(SamResourceTypeNames.servicePerimeter, urlEncodedDefaultServicePerimeterName, SamServicePerimeterActions.addProject, userInfo)).thenReturn(Future.successful(true))
      when(mockSamDAO.userHasAction(SamResourceTypeNames.billingProject, project.projectName.value, SamBillingProjectActions.addToServicePerimeter, userInfo)).thenReturn(Future.successful(false))

      val userService = getUserService(dataSource, mockSamDAO)

      val actual = userService.addProjectToServicePerimeter(defaultServicePerimeterName, project.projectName).failed.futureValue
      assert(actual.isInstanceOf[RawlsExceptionWithErrorReport])
      actual.asInstanceOf[RawlsExceptionWithErrorReport].errorReport.statusCode shouldEqual Option(StatusCodes.Forbidden)
    }
  }

  // 404 when user doesn't have permissions on service-perimeter or s-p dne
  it should "fail with a 404 when Sam says the user does not have permission on the service perimeter" in {
    withEmptyTestDatabase { dataSource: SlickDataSource =>
      val project = defaultBillingProject
      runAndWait(rawlsBillingProjectQuery.create(project))

      val mockSamDAO = mock[SamDAO](RETURNS_SMART_NULLS)
      when(mockSamDAO.userHasAction(SamResourceTypeNames.servicePerimeter, urlEncodedDefaultServicePerimeterName, SamServicePerimeterActions.addProject, userInfo)).thenReturn(Future.successful(false))
      when(mockSamDAO.userHasAction(SamResourceTypeNames.billingProject, project.projectName.value, SamBillingProjectActions.addToServicePerimeter, userInfo)).thenReturn(Future.successful(true))

      val userService = getUserService(dataSource, mockSamDAO)

      val actual = userService.addProjectToServicePerimeter(defaultServicePerimeterName, project.projectName).failed.futureValue
      assert(actual.isInstanceOf[RawlsExceptionWithErrorReport])
      actual.asInstanceOf[RawlsExceptionWithErrorReport].errorReport.statusCode shouldEqual Option(StatusCodes.NotFound)
    }
  }

  // 200 when billing project is deleted
  it should "Successfully to delete a billing project" in {
    withEmptyTestDatabase { dataSource: SlickDataSource =>
      val project = defaultBillingProject
      val userIdInfo = UserIdInfo(userInfo.userSubjectId.value, userInfo.userEmail.value, Option("googleSubId"))
      val petSAJson = "petJson"
      runAndWait(rawlsBillingProjectQuery.create(project))

      val mockSamDAO = mock[SamDAO](RETURNS_SMART_NULLS)
      when(mockSamDAO.userHasAction(SamResourceTypeNames.billingProject, project.projectName.value, SamBillingProjectActions.deleteBillingProject, userInfo)).thenReturn(Future.successful(true))
      when(mockSamDAO.listAllResourceMemberIds(SamResourceTypeNames.billingProject, project.projectName.value, userInfo)).thenReturn(Future.successful(Set(userIdInfo)))
      when(mockSamDAO.getPetServiceAccountKeyForUser(project.googleProjectId, userInfo.userEmail)).thenReturn(Future.successful(petSAJson))
      when(mockSamDAO.listResourceChildren(SamResourceTypeNames.billingProject, project.projectName.value, userInfo)).thenReturn(Future.successful(Seq(SamFullyQualifiedResourceId(project.googleProjectId.value, SamResourceTypeNames.googleProject.value))))
      when(mockSamDAO.deleteUserPetServiceAccount(project.googleProjectId, userInfo)).thenReturn(Future.successful())
      when(mockSamDAO.deleteResource(SamResourceTypeNames.billingProject, project.projectName.value, userInfo)).thenReturn(Future.successful())
      when(mockSamDAO.deleteResource(SamResourceTypeNames.googleProject, project.googleProjectId.value, userInfo)).thenReturn(Future.successful())

      val mockGcsDAO = mock[GoogleServicesDAO](RETURNS_SMART_NULLS)
      when(mockGcsDAO.getUserInfoUsingJson(petSAJson)).thenReturn(Future.successful(userInfo))
      when(mockGcsDAO.deleteV1Project(project.googleProjectId)).thenReturn(Future.successful())

      val userService = getUserService(dataSource, mockSamDAO, gcsDAO = mockGcsDAO)
      val actual = userService.deleteBillingProject(defaultBillingProjectName).futureValue

      verify(mockSamDAO).deleteUserPetServiceAccount(project.googleProjectId, userInfo)
      verify(mockSamDAO).deleteResource(SamResourceTypeNames.billingProject, project.projectName.value, userInfo)
      verify(mockSamDAO).deleteResource(SamResourceTypeNames.googleProject, project.googleProjectId.value, userInfo)
      verify(mockGcsDAO).deleteV1Project(project.googleProjectId)

      runAndWait(rawlsBillingProjectQuery.load(defaultBillingProjectName)) shouldBe empty
      actual shouldEqual RequestComplete(StatusCodes.NoContent)
    }
  }

  it should "fail with a 400 when workspace exists in this billing project to be deleted" in {
    withEmptyTestDatabase { dataSource: SlickDataSource =>
      val project = defaultBillingProject
      // A workspace with the which namespaceName equals to defaultBillingProject's billing project name.
      val workspace = Workspace(
        defaultBillingProjectName.value,
        testData.wsName.name,
        UUID.randomUUID().toString,
        "aBucket",
        Some("workflow-collection"),
        currentTime(),
        currentTime(),
        "test",
        Map.empty
      )

      runAndWait(rawlsBillingProjectQuery.create(project))
      runAndWait(workspaceQuery.createOrUpdate(workspace))

      val mockSamDAO = mock[SamDAO](RETURNS_SMART_NULLS)
      when(mockSamDAO.userHasAction(SamResourceTypeNames.billingProject, project.projectName.value, SamBillingProjectActions.deleteBillingProject, userInfo)).thenReturn(Future.successful(true))

      val userService = getUserService(dataSource, mockSamDAO)

      val actual = intercept[RawlsExceptionWithErrorReport] {
        Await.result(userService.deleteBillingProject(defaultBillingProjectName), Duration.Inf).asInstanceOf[RequestComplete[ErrorReport]]
      }
      actual.errorReport.statusCode shouldEqual Option(StatusCodes.BadRequest)
    }
  }

  it should "fail with a 403 when Sam says the user does not have permission to delete billing project" in {
    withEmptyTestDatabase { dataSource: SlickDataSource =>
      val project = defaultBillingProject
      runAndWait(rawlsBillingProjectQuery.create(project))

      val mockSamDAO = mock[SamDAO](RETURNS_SMART_NULLS)
      when(mockSamDAO.userHasAction(SamResourceTypeNames.billingProject, defaultBillingProjectName.value, SamBillingProjectActions.deleteBillingProject, userInfo)).thenReturn(Future.successful(false))

      val userService = getUserService(dataSource, mockSamDAO)

      val actual = intercept[RawlsExceptionWithErrorReport] {
        Await.result(userService.deleteBillingProject(defaultBillingProjectName), Duration.Inf).asInstanceOf[RequestComplete[ErrorReport]]
      }
      actual.errorReport.statusCode shouldEqual Option(StatusCodes.Forbidden)
    }
  }
}<|MERGE_RESOLUTION|>--- conflicted
+++ resolved
@@ -67,13 +67,8 @@
 
       val userService = getUserService(dataSource, servicePerimeterService = mockServicePerimeterService)
 
-<<<<<<< HEAD
-      val actual = userService.AddProjectToServicePerimeter(defaultServicePerimeterName, project.projectName).futureValue
+      val actual = userService.addProjectToServicePerimeter(defaultServicePerimeterName, project.projectName).futureValue
       val expected = RequestComplete(StatusCodes.NoContent)
-=======
-      val actual = userService.addProjectToServicePerimeter(defaultServicePerimeterName, project.projectName).futureValue
-      val expected = RequestComplete(StatusCodes.Accepted)
->>>>>>> ef137587
       actual shouldEqual expected
       verify(mockServicePerimeterService).overwriteGoogleProjectsInPerimeter(defaultServicePerimeterName)
 
@@ -106,13 +101,8 @@
 
       val userService = getUserService(dataSource, gcsDAO = mockGcsDAO, servicePerimeterService = mockServicePerimeterService)
 
-<<<<<<< HEAD
-      val actual = userService.AddProjectToServicePerimeter(defaultServicePerimeterName, project.projectName).futureValue
+      val actual = userService.addProjectToServicePerimeter(defaultServicePerimeterName, project.projectName).futureValue
       val expected = RequestComplete(StatusCodes.NoContent)
-=======
-      val actual = userService.addProjectToServicePerimeter(defaultServicePerimeterName, project.projectName).futureValue
-      val expected = RequestComplete(StatusCodes.Accepted)
->>>>>>> ef137587
       actual shouldEqual expected
       verify(mockServicePerimeterService).overwriteGoogleProjectsInPerimeter(defaultServicePerimeterName)
 
