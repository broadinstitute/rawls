--- conflicted
+++ resolved
@@ -9,10 +9,6 @@
 import com.typesafe.config.{Config, ConfigFactory}
 import org.broadinstitute.dsde.rawls.RawlsExceptionWithErrorReport
 import org.broadinstitute.dsde.rawls.config.DeploymentManagerConfig
-<<<<<<< HEAD
-=======
-import org.broadinstitute.dsde.rawls.dataaccess.{GoogleServicesDAO, MockBigQueryServiceFactory, MockGoogleServicesDAO, SamDAO, SlickDataSource}
->>>>>>> d3469764
 import org.broadinstitute.dsde.rawls.dataaccess.slick.TestDriverComponent
 import org.broadinstitute.dsde.rawls.dataaccess._
 import org.broadinstitute.dsde.rawls.model._
@@ -21,20 +17,13 @@
 import org.broadinstitute.dsde.workbench.model.google.{BigQueryDatasetName, BigQueryTableName, GoogleProject}
 import org.mockito.ArgumentMatchers
 import org.mockito.ArgumentMatchers.any
-<<<<<<< HEAD
 import org.mockito.Mockito._
-=======
->>>>>>> d3469764
 import org.scalatest.BeforeAndAfterAll
 import org.scalatest.concurrent.ScalaFutures
 import org.scalatest.flatspec.AnyFlatSpecLike
 import org.scalatest.matchers.should.Matchers
 import org.scalatestplus.mockito.MockitoSugar
 
-<<<<<<< HEAD
-=======
-import scala.concurrent.{Await, ExecutionContext, Future}
->>>>>>> d3469764
 import scala.concurrent.duration._
 import scala.concurrent.{Await, ExecutionContext, Future}
 
@@ -280,7 +269,6 @@
     }
   }
 
-<<<<<<< HEAD
   it should "not delete the Google project when unregistering a Billing project" in {
     withEmptyTestDatabase { dataSource: SlickDataSource =>
       val project = defaultBillingProject
@@ -316,8 +304,6 @@
     }
   }
 
-=======
->>>>>>> d3469764
   it should "set the spend configuration of a billing project when the user has permission" in {
     withMinimalTestDatabase { dataSource: SlickDataSource =>
       val billingProject = minimalTestData.billingProject
@@ -334,12 +320,8 @@
 
       val spendReportConfigInDb = runAndWait(dataSource.dataAccess.rawlsBillingProjectQuery.filter(_.projectName === billingProject.projectName.value).map(row => (row.spendReportDataset, row.spendReportTable)).result)
 
-<<<<<<< HEAD
       val spendReportTableName = s"gcp_billing_export_v1_${billingProject.billingAccount.get.value.stripPrefix("billingAccounts/").replace("-", "_")}"
       spendReportConfigInDb.head shouldEqual (Some(spendReportDatasetName.value), Some(spendReportTableName))
-=======
-      spendReportConfigInDb.head shouldEqual (Some(spendReportDatasetName.value), Some("gcp_billing_export_v1_some_billing_account"))
->>>>>>> d3469764
     }
   }
 
@@ -504,51 +486,32 @@
     withMinimalTestDatabase { dataSource: SlickDataSource =>
       val billingProject = minimalTestData.billingProject
       val billingAccountName = RawlsBillingAccountName("billingAccounts/111111-111111-111111")
-<<<<<<< HEAD
-=======
-      val googleProjectName = GoogleProject(billingProject.projectName.value) //TODO: See CA-1363 for PPW concerns
->>>>>>> d3469764
       val newBillingAccountRequest = UpdateRawlsBillingAccountRequest(billingAccountName)
 
       val mockSamDAO = mock[SamDAO](RETURNS_SMART_NULLS)
       when(mockSamDAO.userHasAction(SamResourceTypeNames.billingProject, billingProject.projectName.value, SamBillingProjectActions.updateBillingAccount, userInfo)).thenReturn(Future.successful(true))
-<<<<<<< HEAD
       when(mockSamDAO.listUserRolesForResource(SamResourceTypeNames.billingProject, billingProject.projectName.value, userInfo)).thenReturn(Future.successful(Set(SamBillingProjectRoles.owner)))
 
       val mockGcsDAO = mock[GoogleServicesDAO](RETURNS_SMART_NULLS)
-=======
-
-      val mockGcsDAO = mock[GoogleServicesDAO](RETURNS_SMART_NULLS)
-      when(mockGcsDAO.setGoogleProjectBillingAccount(ArgumentMatchers.eq(googleProjectName), any[Option[RawlsBillingAccountName]], any[UserInfo])(any[ExecutionContext])).thenReturn(Future.unit)
->>>>>>> d3469764
       when(mockGcsDAO.testBillingAccountAccess(ArgumentMatchers.eq(billingAccountName), any[UserInfo])).thenReturn(Future.successful(true))
 
       val userService = getUserService(dataSource, mockSamDAO, mockGcsDAO)
 
-<<<<<<< HEAD
       Await.result(userService.updateBillingProjectBillingAccount(billingProject.projectName, newBillingAccountRequest), Duration.Inf)
-=======
-      Await.result(userService.updateBillingProjectBillingAccount(billingProject.projectName, newBillingAccountRequest), Duration.Inf) shouldEqual ()
->>>>>>> d3469764
 
       val spendReportDatasetInDb = runAndWait(dataSource.dataAccess.rawlsBillingProjectQuery.filter(_.projectName === billingProject.projectName.value).map(row => (row.spendReportDataset, row.spendReportTable)).result)
 
       //assert that the spend report configuration has been fully cleared
       spendReportDatasetInDb.head shouldEqual (None, None)
 
-<<<<<<< HEAD
       runAndWait(rawlsBillingProjectQuery.load(billingProject.projectName))
         .getOrElse(fail("project not found")).billingAccount shouldEqual Option(billingAccountName)
-=======
-      verify(mockGcsDAO, times(1)).setGoogleProjectBillingAccount(ArgumentMatchers.eq(googleProjectName), any[Option[RawlsBillingAccountName]], any[UserInfo])(any[ExecutionContext])
->>>>>>> d3469764
     }
   }
 
   it should "remove the billing account for a billing project" in {
     withMinimalTestDatabase { dataSource: SlickDataSource =>
       val billingProject = minimalTestData.billingProject
-<<<<<<< HEAD
 
       val mockSamDAO = mock[SamDAO](RETURNS_SMART_NULLS)
       when(mockSamDAO.userHasAction(SamResourceTypeNames.billingProject, billingProject.projectName.value, SamBillingProjectActions.updateBillingAccount, userInfo)).thenReturn(Future.successful(true))
@@ -559,31 +522,14 @@
       val userService = getUserService(dataSource, mockSamDAO, mockGcsDAO)
 
       Await.result(userService.deleteBillingAccount(billingProject.projectName), Duration.Inf)
-=======
-      val googleProjectName = GoogleProject(billingProject.projectName.value) //TODO: See CA-1363 for PPW concerns
-
-      val mockSamDAO = mock[SamDAO](RETURNS_SMART_NULLS)
-      when(mockSamDAO.userHasAction(SamResourceTypeNames.billingProject, billingProject.projectName.value, SamBillingProjectActions.updateBillingAccount, userInfo)).thenReturn(Future.successful(true))
-
-      val mockGcsDAO = mock[GoogleServicesDAO](RETURNS_SMART_NULLS)
-      when(mockGcsDAO.setGoogleProjectBillingAccount(ArgumentMatchers.eq(googleProjectName), ArgumentMatchers.eq(None), any[UserInfo])(any[ExecutionContext])).thenReturn(Future.unit)
-
-      val userService = getUserService(dataSource, mockSamDAO, mockGcsDAO)
-
-      Await.result(userService.deleteBillingAccount(billingProject.projectName), Duration.Inf) shouldEqual ()
->>>>>>> d3469764
 
       val spendReportDatasetInDb = runAndWait(dataSource.dataAccess.rawlsBillingProjectQuery.filter(_.projectName === billingProject.projectName.value).map(row => (row.spendReportDataset, row.spendReportTable)).result)
 
       //assert that the spend report configuration has been fully cleared
       spendReportDatasetInDb.head shouldEqual (None, None)
 
-<<<<<<< HEAD
       runAndWait(rawlsBillingProjectQuery.load(billingProject.projectName))
         .getOrElse(fail("project not found")).billingAccount shouldEqual None
-=======
-      verify(mockGcsDAO, times(1)).setGoogleProjectBillingAccount(ArgumentMatchers.eq(googleProjectName), ArgumentMatchers.eq(None), any[UserInfo])(any[ExecutionContext])
->>>>>>> d3469764
     }
   }
 
@@ -591,20 +537,12 @@
     withMinimalTestDatabase { dataSource: SlickDataSource =>
       val billingProject = minimalTestData.billingProject
       val billingAccountName = RawlsBillingAccountName("billingAccounts/111111-111111-111111")
-<<<<<<< HEAD
-=======
-      val googleProjectName = GoogleProject(billingProject.projectName.value) //TODO: See CA-1363 for PPW concerns
->>>>>>> d3469764
       val newBillingAccountRequest = UpdateRawlsBillingAccountRequest(billingAccountName)
 
       val mockSamDAO = mock[SamDAO](RETURNS_SMART_NULLS)
       when(mockSamDAO.userHasAction(SamResourceTypeNames.billingProject, billingProject.projectName.value, SamBillingProjectActions.updateBillingAccount, userInfo)).thenReturn(Future.successful(false))
 
       val mockGcsDAO = mock[GoogleServicesDAO](RETURNS_SMART_NULLS)
-<<<<<<< HEAD
-=======
-      when(mockGcsDAO.setGoogleProjectBillingAccount(ArgumentMatchers.eq(googleProjectName), any[Option[RawlsBillingAccountName]], any[UserInfo])(any[ExecutionContext])).thenReturn(Future.unit)
->>>>>>> d3469764
       when(mockGcsDAO.testBillingAccountAccess(ArgumentMatchers.eq(billingAccountName), any[UserInfo])).thenReturn(Future.successful(true))
 
       val userService = getUserService(dataSource, mockSamDAO, mockGcsDAO)
@@ -615,13 +553,9 @@
 
       actual.errorReport.statusCode.get shouldEqual StatusCodes.Forbidden
 
-<<<<<<< HEAD
       // billing account should remain unchanged
       runAndWait(rawlsBillingProjectQuery.load(billingProject.projectName))
         .getOrElse(fail("project not found")).billingAccount shouldEqual billingProject.billingAccount
-=======
-      verify(mockGcsDAO, times(0)).setGoogleProjectBillingAccount(ArgumentMatchers.eq(googleProjectName), any[Option[RawlsBillingAccountName]], any[UserInfo])(any[ExecutionContext])
->>>>>>> d3469764
     }
   }
 
@@ -629,20 +563,12 @@
     withMinimalTestDatabase { dataSource: SlickDataSource =>
       val billingProject = minimalTestData.billingProject
       val billingAccountName = RawlsBillingAccountName("billingAccounts/111111-111111-111111")
-<<<<<<< HEAD
-=======
-      val googleProjectName = GoogleProject(billingProject.projectName.value) //TODO: See CA-1363 for PPW concerns
->>>>>>> d3469764
       val newBillingAccountRequest = UpdateRawlsBillingAccountRequest(billingAccountName)
 
       val mockSamDAO = mock[SamDAO](RETURNS_SMART_NULLS)
       when(mockSamDAO.userHasAction(SamResourceTypeNames.billingProject, billingProject.projectName.value, SamBillingProjectActions.updateBillingAccount, userInfo)).thenReturn(Future.successful(true))
 
       val mockGcsDAO = mock[GoogleServicesDAO](RETURNS_SMART_NULLS)
-<<<<<<< HEAD
-=======
-      when(mockGcsDAO.setGoogleProjectBillingAccount(ArgumentMatchers.eq(googleProjectName), any[Option[RawlsBillingAccountName]], any[UserInfo])(any[ExecutionContext])).thenReturn(Future.unit)
->>>>>>> d3469764
       when(mockGcsDAO.testBillingAccountAccess(ArgumentMatchers.eq(billingAccountName), any[UserInfo])).thenReturn(Future.successful(false))
 
       val userService = getUserService(dataSource, mockSamDAO, mockGcsDAO)
@@ -653,13 +579,9 @@
 
       actual.errorReport.statusCode.get shouldEqual StatusCodes.BadRequest
 
-<<<<<<< HEAD
       // billing account should remain unchanged
       runAndWait(rawlsBillingProjectQuery.load(billingProject.projectName))
         .getOrElse(fail("project not found")).billingAccount shouldEqual billingProject.billingAccount
-=======
-      verify(mockGcsDAO, times(0)).setGoogleProjectBillingAccount(ArgumentMatchers.eq(googleProjectName), any[Option[RawlsBillingAccountName]], any[UserInfo])(any[ExecutionContext])
->>>>>>> d3469764
     }
   }
 
@@ -667,19 +589,11 @@
     withMinimalTestDatabase { dataSource: SlickDataSource =>
       val billingProject = minimalTestData.billingProject
       val billingAccountName = RawlsBillingAccountName("billingAccounts/111111-111111-111111")
-<<<<<<< HEAD
-=======
-      val googleProjectName = GoogleProject(billingProject.projectName.value) //TODO: See CA-1363 for PPW concerns
->>>>>>> d3469764
 
       val mockSamDAO = mock[SamDAO](RETURNS_SMART_NULLS)
       when(mockSamDAO.userHasAction(SamResourceTypeNames.billingProject, billingProject.projectName.value, SamBillingProjectActions.updateBillingAccount, userInfo)).thenReturn(Future.successful(false))
 
       val mockGcsDAO = mock[GoogleServicesDAO](RETURNS_SMART_NULLS)
-<<<<<<< HEAD
-=======
-      when(mockGcsDAO.setGoogleProjectBillingAccount(ArgumentMatchers.eq(googleProjectName), any[Option[RawlsBillingAccountName]], any[UserInfo])(any[ExecutionContext])).thenReturn(Future.unit)
->>>>>>> d3469764
       when(mockGcsDAO.testBillingAccountAccess(ArgumentMatchers.eq(billingAccountName), any[UserInfo])).thenReturn(Future.successful(true))
 
       val userService = getUserService(dataSource, mockSamDAO, mockGcsDAO)
@@ -690,13 +604,9 @@
 
       actual.errorReport.statusCode.get shouldEqual StatusCodes.Forbidden
 
-<<<<<<< HEAD
       // billing account should remain unchanged
       runAndWait(rawlsBillingProjectQuery.load(billingProject.projectName))
         .getOrElse(fail("project not found")).billingAccount shouldEqual billingProject.billingAccount
-=======
-      verify(mockGcsDAO, times(0)).setGoogleProjectBillingAccount(ArgumentMatchers.eq(googleProjectName), any[Option[RawlsBillingAccountName]], any[UserInfo])(any[ExecutionContext])
->>>>>>> d3469764
     }
   }
 
@@ -704,20 +614,12 @@
     withMinimalTestDatabase { dataSource: SlickDataSource =>
       val billingProject = minimalTestData.billingProject
       val billingAccountName = RawlsBillingAccountName("INVALID")
-<<<<<<< HEAD
-=======
-      val googleProjectName = GoogleProject(billingProject.projectName.value) //TODO: See CA-1363 for PPW concerns
->>>>>>> d3469764
       val newBillingAccountRequest = UpdateRawlsBillingAccountRequest(billingAccountName)
 
       val mockSamDAO = mock[SamDAO](RETURNS_SMART_NULLS)
       when(mockSamDAO.userHasAction(SamResourceTypeNames.billingProject, billingProject.projectName.value, SamBillingProjectActions.updateBillingAccount, userInfo)).thenReturn(Future.successful(true))
 
       val mockGcsDAO = mock[GoogleServicesDAO](RETURNS_SMART_NULLS)
-<<<<<<< HEAD
-=======
-      when(mockGcsDAO.setGoogleProjectBillingAccount(ArgumentMatchers.eq(googleProjectName), any[Option[RawlsBillingAccountName]], any[UserInfo])(any[ExecutionContext])).thenReturn(Future.unit)
->>>>>>> d3469764
       when(mockGcsDAO.testBillingAccountAccess(ArgumentMatchers.eq(billingAccountName), any[UserInfo])).thenReturn(Future.successful(true))
 
       val userService = getUserService(dataSource, mockSamDAO, mockGcsDAO)
@@ -728,13 +630,9 @@
 
       actual.errorReport.statusCode.get shouldEqual StatusCodes.BadRequest
 
-<<<<<<< HEAD
       // billing account should remain unchanged
       runAndWait(rawlsBillingProjectQuery.load(billingProject.projectName))
         .getOrElse(fail("project not found")).billingAccount shouldEqual billingProject.billingAccount
-=======
-      verify(mockGcsDAO, times(0)).setGoogleProjectBillingAccount(ArgumentMatchers.eq(googleProjectName), any[Option[RawlsBillingAccountName]], any[UserInfo])(any[ExecutionContext])
->>>>>>> d3469764
     }
   }
 
@@ -828,8 +726,4 @@
       actual.errorReport.statusCode.get shouldEqual StatusCodes.NotFound
     }
   }
-<<<<<<< HEAD
-=======
-
->>>>>>> d3469764
 }