--- conflicted
+++ resolved
@@ -388,21 +388,9 @@
     }
   }
 
-<<<<<<< HEAD
   private val outputs = ExecutionServiceOutputs("foo", Map("output" -> Left(AttributeString("hello world!")), "output2" -> Left(AttributeString("hello world.")), "output3" -> Left(AttributeString("hello workspace.")), "extra" -> Left(AttributeString("hello world!"))))
   private val emptyOutputs = ExecutionServiceOutputs("foo", Map("output" -> Left(AttributeString("")), "output2" -> Left(AttributeEntityReferenceEmptyList), "output3" -> Left(AttributeNull), "extra" -> Left(AttributeValueEmptyList)))
   private val partiallyEmptyOutputs = ExecutionServiceOutputs("foo", Map("output" -> Left(AttributeString("hello")), "output2" -> Left(AttributeValueRawJson("{}"))))
-=======
-  private val outputs = ExecutionServiceOutputs(
-    "foo",
-    Map(
-      "output" -> Left(AttributeString("hello world!")),
-      "output2" -> Left(AttributeString("hello world.")),
-      "output3" -> Left(AttributeString("hello workspace.")),
-      "extra" -> Left(AttributeString("hello world!"))
-    )
-  )
->>>>>>> f5d4a079
 
   it should "attachOutputs normal" in withDefaultTestDatabase { dataSource: SlickDataSource =>
     val entityId = 0.toLong
@@ -434,12 +422,6 @@
       new SubmissionTestExecutionServiceDAO(WorkflowStatuses.Succeeded.toString)
     )
 
-<<<<<<< HEAD
-    assertResult(Seq(Left(Some(
-      WorkflowEntityUpdate(entity.toReference, Map(AttributeName.withDefaultNS("bar") -> AttributeString("hello world!"), AttributeName.withDefaultNS("baz") -> AttributeString("hello world.")))),
-      Option(testData.workspace.copy(attributes = testData.workspace.attributes + (AttributeName.withDefaultNS("garble") -> AttributeString("hello workspace."))))))) {
-      monitor.attachOutputs(testData.workspace, workflowsWithOutputs, entitiesById, outputExpressions, false)
-=======
     assertResult(
       Seq(
         Left(
@@ -461,8 +443,7 @@
         )
       )
     ) {
-      monitor.attachOutputs(testData.workspace, workflowsWithOutputs, entitiesById, outputExpressions)
->>>>>>> f5d4a079
+      monitor.attachOutputs(testData.workspace, workflowsWithOutputs, entitiesById, outputExpressions, false)
     }
   }
 
@@ -549,7 +530,6 @@
       new SubmissionTestExecutionServiceDAO(WorkflowStatuses.Succeeded.toString)
     )
 
-<<<<<<< HEAD
     assertResult(Seq(Left(Some(
       WorkflowEntityUpdate(entity.toReference, Map(AttributeName.withDefaultNS("bar") -> AttributeString("hello world!"), AttributeName.withDefaultNS("baz") -> AttributeString("hello world.")))),
         None))) {
@@ -586,24 +566,6 @@
       WorkflowEntityUpdate(entity.toReference, Map(AttributeName.withDefaultNS("bar") -> AttributeString("hello")))),
       None)))) {
       monitor.attachOutputs(testData.workspace, workflowsWithOutputs, entitiesById, outputExpressions, true)
-=======
-    assertResult(
-      Seq(
-        Left(
-          Some(
-            WorkflowEntityUpdate(
-              entity.toReference,
-              Map(AttributeName.withDefaultNS("bar") -> AttributeString("hello world!"),
-                  AttributeName.withDefaultNS("baz") -> AttributeString("hello world.")
-              )
-            )
-          ),
-          None
-        )
-      )
-    ) {
-      monitor.attachOutputs(testData.workspace, workflowsWithOutputs, entitiesById, outputExpressions)
->>>>>>> f5d4a079
     }
   }
 
