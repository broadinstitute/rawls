--- conflicted
+++ resolved
@@ -5,10 +5,8 @@
 import bio.terra.workspace.model.{AzureLandingZoneResult, ErrorReport, JobReport}
 import org.broadinstitute.dsde.rawls.TestExecutionContext
 import org.broadinstitute.dsde.rawls.config.{AzureConfig, MultiCloudWorkspaceConfig}
-<<<<<<< HEAD
 import org.broadinstitute.dsde.rawls.dataaccess.WorkspaceManagerResourceMonitorRecordDao
-=======
->>>>>>> f7800cc0
+
 import org.broadinstitute.dsde.rawls.dataaccess.workspacemanager.HttpWorkspaceManagerDAO
 import org.broadinstitute.dsde.rawls.model.{
   AzureManagedAppCoordinates,
@@ -44,12 +42,8 @@
   it should "fail when provided GCP billing info" in {
     val bp = new BpmBillingProjectCreator(mock[BillingRepository],
                                           mock[BillingProfileManagerDAO],
-<<<<<<< HEAD
-                                          mock[HttpWorkspaceManagerDAO],
-                                          mock[WorkspaceManagerResourceMonitorRecordDao]
-=======
-                                          mock[HttpWorkspaceManagerDAO]
->>>>>>> f7800cc0
+                                          mock[HttpWorkspaceManagerDAO],
+                                          mock[WorkspaceManagerResourceMonitorRecordDao]
     )
     val createRequest = CreateRawlsV2BillingProjectFullRequest(
       RawlsBillingProjectName("fake_name"),
@@ -74,11 +68,11 @@
     )
     when(bpm.listManagedApps(ArgumentMatchers.eq(coords.subscriptionId), ArgumentMatchers.eq(testContext)))
       .thenReturn(Seq())
-<<<<<<< HEAD
-    val bp = new BpmBillingProjectCreator(mock[BillingRepository], bpm, mock[HttpWorkspaceManagerDAO], mock[WorkspaceManagerResourceMonitorRecordDao])
-=======
-    val bp = new BpmBillingProjectCreator(mock[BillingRepository], bpm, mock[HttpWorkspaceManagerDAO])
->>>>>>> f7800cc0
+    val bp = new BpmBillingProjectCreator(mock[BillingRepository],
+                                          bpm,
+                                          mock[HttpWorkspaceManagerDAO],
+                                          mock[WorkspaceManagerResourceMonitorRecordDao]
+    )
 
     intercept[ManagedAppNotFoundException] {
       Await.result(bp.validateBillingProjectCreationRequest(createRequest, testContext), Duration.Inf)
@@ -97,11 +91,11 @@
     when(bpm.listManagedApps(ArgumentMatchers.eq(coords.subscriptionId), ArgumentMatchers.eq(testContext)))
       .thenThrow(new RuntimeException("failed"))
 
-<<<<<<< HEAD
-    val bp = new BpmBillingProjectCreator(mock[BillingRepository], bpm, mock[HttpWorkspaceManagerDAO], mock[WorkspaceManagerResourceMonitorRecordDao])
-=======
-    val bp = new BpmBillingProjectCreator(mock[BillingRepository], bpm, mock[HttpWorkspaceManagerDAO])
->>>>>>> f7800cc0
+    val bp = new BpmBillingProjectCreator(mock[BillingRepository],
+                                          bpm,
+                                          mock[HttpWorkspaceManagerDAO],
+                                          mock[WorkspaceManagerResourceMonitorRecordDao]
+    )
 
     intercept[RuntimeException] {
       Await.result(bp.validateBillingProjectCreationRequest(createRequest, testContext), Duration.Inf)
@@ -126,11 +120,11 @@
             .tenantId(coords.tenantId)
         )
       )
-<<<<<<< HEAD
-    val bp = new BpmBillingProjectCreator(mock[BillingRepository], bpm, mock[HttpWorkspaceManagerDAO], mock[WorkspaceManagerResourceMonitorRecordDao])
-=======
-    val bp = new BpmBillingProjectCreator(mock[BillingRepository], bpm, mock[HttpWorkspaceManagerDAO])
->>>>>>> f7800cc0
+    val bp = new BpmBillingProjectCreator(mock[BillingRepository],
+                                          bpm,
+                                          mock[HttpWorkspaceManagerDAO],
+                                          mock[WorkspaceManagerResourceMonitorRecordDao]
+    )
 
     Await.result(bp.validateBillingProjectCreationRequest(createRequest, testContext), Duration.Inf)
   }
@@ -176,7 +170,6 @@
       workspaceManagerDAO.createLandingZone(landingZoneDefinition, landingZoneVersion, profileModel.getId, testContext)
     ).thenReturn(new AzureLandingZoneResult().jobReport(new JobReport().id(landingZoneJobId.toString)))
     when(repo.setBillingProfileId(createRequest.projectName, profileModel.getId)).thenReturn(Future.successful(1))
-<<<<<<< HEAD
 
     val wsmResouceRecordDao = mock[WorkspaceManagerResourceMonitorRecordDao]
     when(wsmResouceRecordDao.create(landingZoneJobId, createRequest.projectName.value)).thenReturn(Future.successful())
@@ -211,43 +204,12 @@
     )
       .thenThrow(new RuntimeException(thrownExceptionMessage))
 
-    val bp = new BpmBillingProjectCreator(mock[BillingRepository], bpm, mock[HttpWorkspaceManagerDAO], mock[WorkspaceManagerResourceMonitorRecordDao])
-=======
-    when(repo.storeLandingZoneCreationRecord(landingZoneJobId, createRequest.projectName.value))
-      .thenReturn(Future.successful())
-    val bp = new BpmBillingProjectCreator(repo, bpm, workspaceManagerDAO)
-
-    assertResult(CreationStatuses.CreatingLandingZone) {
-      Await.result(bp.postCreationSteps(
-                     createRequest,
-                     new MultiCloudWorkspaceConfig(true, None, Some(azConfig)),
-                     testContext
-                   ),
-                   Duration.Inf
-      )
-    }
-  }
-
-  it should "wrap exceptions thrown by synchronous calls in a Future" in {
-    val coords = AzureManagedAppCoordinates(UUID.randomUUID, UUID.randomUUID, "fake")
-    val createRequest = CreateRawlsV2BillingProjectFullRequest(
-      RawlsBillingProjectName("fake_name"),
-      None,
-      None,
-      Some(coords)
-    )
-    val bpm = mock[BillingProfileManagerDAO]
-    val thrownExceptionMessage = "Exception from BPM"
-    when(
-      bpm.createBillingProfile(ArgumentMatchers.eq(createRequest.projectName.value),
-                               ArgumentMatchers.eq(createRequest.billingInfo),
-                               ArgumentMatchers.eq(testContext)
-      )
-    )
-      .thenThrow(new RuntimeException(thrownExceptionMessage))
-
-    val bp = new BpmBillingProjectCreator(mock[BillingRepository], bpm, mock[HttpWorkspaceManagerDAO])
->>>>>>> f7800cc0
+    val bp = new BpmBillingProjectCreator(mock[BillingRepository],
+                                          bpm,
+                                          mock[HttpWorkspaceManagerDAO],
+                                          mock[WorkspaceManagerResourceMonitorRecordDao]
+    )
+
     val result = bp.postCreationSteps(
       createRequest,
       mock[MultiCloudWorkspaceConfig],
@@ -298,11 +260,9 @@
       new AzureLandingZoneResult().errorReport(new ErrorReport().statusCode(500).message(landingZoneErrorMessage))
     )
 
-<<<<<<< HEAD
-    val bp = new BpmBillingProjectCreator(repo, bpm, workspaceManagerDAO, mock[WorkspaceManagerResourceMonitorRecordDao])
-=======
-    val bp = new BpmBillingProjectCreator(repo, bpm, workspaceManagerDAO)
->>>>>>> f7800cc0
+    val bp =
+      new BpmBillingProjectCreator(repo, bpm, workspaceManagerDAO, mock[WorkspaceManagerResourceMonitorRecordDao])
+
     val result = bp.postCreationSteps(
       createRequest,
       new MultiCloudWorkspaceConfig(true, None, Some(azConfig)),
