--- conflicted
+++ resolved
@@ -51,7 +51,7 @@
 import org.scalatest.{BeforeAndAfterAll, OneInstancePerTest, OptionValues}
 
 import java.util.concurrent.TimeUnit
-import java.time.{Duration => JavaDuration, OffsetDateTime}
+import java.time.{Duration => JavaDuration, OffsetDateTime, ZoneOffset}
 import scala.concurrent.duration.{Duration, _}
 import scala.concurrent.{Await, ExecutionContext, Future}
 import scala.language.postfixOps
@@ -98,6 +98,7 @@
     } else {
       Future.successful(true)
     }
+
   class SlowGoogleIamDAO(val slow: Boolean) extends MockGoogleIamDAO {
     override def removeRoles(googleProject: GoogleProject,
                              userEmail: WorkbenchEmail,
@@ -374,13 +375,9 @@
       )
   }
 
-<<<<<<< HEAD
-    val beforeCreate = OffsetDateTime.now()
-=======
   it should "be called when ACLs are updated" in withTestDataServices { services =>
     val newWorkspaceName = "space_for_workin"
     val workspaceRequest = WorkspaceRequest(testData.testProject1Name.value, newWorkspaceName, Map.empty)
->>>>>>> 77a2da06
     val workspace = Await.result(services.workspaceService.createWorkspace(workspaceRequest), Duration.Inf)
 
     val aclAdd = Set(
@@ -451,7 +448,7 @@
   }
 
   it should "sync FastPass grants for a workspace with the current user context" in withTestDataServices { services =>
-    val beforeCreate = DateTime.now()
+    val beforeCreate = OffsetDateTime.now(ZoneOffset.UTC)
     Await.ready(services.mockFastPassService.syncFastPassesForUserInWorkspace(testData.workspace), Duration.Inf)
 
     val workspaceFastPassGrants =
@@ -961,13 +958,72 @@
     val workspace = Await.result(services.workspaceService.createWorkspace(workspaceRequest), Duration.Inf)
   }
 
-<<<<<<< HEAD
-  it should "collect errors while removing FastPass grants" in withTestDataServices { services =>
+  it should "not block workspace cloning if FastPass fails" in withTestDataServices { services =>
+    doThrow(new RuntimeException("foo"))
+      .when(services.fastPassMockSamDAO)
+      .getUserPetServiceAccount(ArgumentMatchers.any[RawlsRequestContext], ArgumentMatchers.any[GoogleProjectId])
+    val parentWorkspace = testData.workspace
+    val newWorkspaceName = "cloned_space"
+    val workspaceRequest = WorkspaceRequest(testData.testProject1Name.value, newWorkspaceName, Map.empty)
+
+    val childWorkspace =
+      Await.result(services.mcWorkspaceService.cloneMultiCloudWorkspace(services.workspaceService,
+                                                                        parentWorkspace.toWorkspaceName,
+                                                                        workspaceRequest
+                   ),
+                   Duration.Inf
+      )
+  }
+
+  it should "not block workspace delete if FastPass fails" in withTestDataServices { services =>
+    doThrow(new RuntimeException("foo"))
+      .when(services.googleStorageDAO)
+      .removeIamRoles(
+        ArgumentMatchers.any[GcsBucketName],
+        ArgumentMatchers.any[WorkbenchEmail],
+        ArgumentMatchers.any[IamMemberType],
+        ArgumentMatchers.any[Set[String]],
+        ArgumentMatchers.any[Boolean],
+        any[Option[GoogleProject]]
+      )
     val newWorkspaceName = "space_for_workin"
     val workspaceRequest = WorkspaceRequest(testData.testProject1Name.value, newWorkspaceName, Map.empty)
     val workspace = Await.result(services.workspaceService.createWorkspace(workspaceRequest), Duration.Inf)
 
-    val fastPassGrants = runAndWait(fastPassGrantQuery.findFastPassGrantsForWorkspace(workspace.workspaceIdAsUUID))
+    Await.ready(services.workspaceService.deleteWorkspace(workspaceRequest.toWorkspaceName), Duration.Inf)
+  }
+
+  it should "not block workspace ACL modifications if FastPass fails" in withTestDataServices { services =>
+    doThrow(new RuntimeException("foo"))
+      .when(services.googleStorageDAO)
+      .addIamRoles(
+        ArgumentMatchers.any[GcsBucketName],
+        ArgumentMatchers.any[WorkbenchEmail],
+        ArgumentMatchers.any[IamMemberType],
+        ArgumentMatchers.any[Set[String]],
+        ArgumentMatchers.any[Boolean],
+        ArgumentMatchers.any[Option[Expr]],
+        any[Option[GoogleProject]]
+      )
+    val newWorkspaceName = "space_for_workin"
+    val workspaceRequest = WorkspaceRequest(testData.testProject1Name.value, newWorkspaceName, Map.empty)
+    val workspace = Await.result(services.workspaceService.createWorkspace(workspaceRequest), Duration.Inf)
+
+    val aclAdd = Set(
+      WorkspaceACLUpdate(testData.userWriter.userEmail.value, WorkspaceAccessLevels.Write, canCompute = Option(true)),
+      WorkspaceACLUpdate(testData.userReader.userEmail.value, WorkspaceAccessLevels.Read, canShare = Option(true))
+    )
+    Await.ready(services.workspaceService.updateACL(workspace.toWorkspaceName, aclAdd, false), Duration.Inf)
+  }
+
+  it should "collect errors while removing FastPass grants" in withTestDataServices { services =>
+    Await.result(
+      services.mockFastPassService.syncFastPassesForUserInWorkspace(testData.workspace, services.user.userEmail.value),
+      Duration.Inf
+    )
+
+    val fastPassGrants =
+      runAndWait(fastPassGrantQuery.findFastPassGrantsForWorkspace(testData.workspace.workspaceIdAsUUID))
 
     when(
       services.googleStorageDAO.removeIamRoles(
@@ -983,7 +1039,7 @@
     val failedRemovals = Await.result(
       slickDataSource.inTransaction { dataAccess =>
         FastPassService.removeFastPassGrantsInWorkspaceProject(fastPassGrants,
-                                                               workspace.googleProjectId,
+                                                               testData.workspace.googleProjectId,
                                                                dataAccess,
                                                                services.googleIamDAO,
                                                                services.googleStorageDAO,
@@ -999,14 +1055,14 @@
     failedFastPassGrantRemovals.map(_.accountEmail.value) should contain only (services.user.userEmail.value)
 
     val remainingFastPassGrants =
-      runAndWait(fastPassGrantQuery.findFastPassGrantsForWorkspace(workspace.workspaceIdAsUUID))
+      runAndWait(fastPassGrantQuery.findFastPassGrantsForWorkspace(testData.workspace.workspaceIdAsUUID))
     remainingFastPassGrants should not be empty
     remainingFastPassGrants should contain theSameElementsAs failedFastPassGrantRemovals
 
   }
 
   it should "not concurrently run IAM updates in a single Google Project" in withTestDataServicesSlowIam { services =>
-    val expirationDate = OffsetDateTime.now().minus(JavaDuration.ofHours(3))
+    val expirationDate = OffsetDateTime.now(ZoneOffset.UTC).minus(JavaDuration.ofHours(3))
     val allGrants = Seq(testData.workspace, testData.workspaceNoAttrs).flatMap { workspace =>
       val projectRoles = Seq(services.terraWorkspaceNextflowRole, services.terraWorkspaceCanComputeRole).flatMap {
         role =>
@@ -1020,7 +1076,7 @@
             workspace.googleProjectId.value,
             role,
             expirationDate,
-            OffsetDateTime.now()
+            OffsetDateTime.now(ZoneOffset.UTC)
           )
           val petGrant = FastPassGrant(
             0,
@@ -1032,7 +1088,7 @@
             workspace.googleProjectId.value,
             role,
             expirationDate,
-            OffsetDateTime.now()
+            OffsetDateTime.now(ZoneOffset.UTC)
           )
           Seq(userGrant, petGrant)
       }
@@ -1047,7 +1103,7 @@
         workspace.bucketName.value,
         services.terraBucketWriterRole,
         expirationDate,
-        OffsetDateTime.now()
+        OffsetDateTime.now(ZoneOffset.UTC)
       )
 
       val petBucketGrant = FastPassGrant(
@@ -1060,7 +1116,7 @@
         workspace.bucketName.value,
         services.terraBucketWriterRole,
         expirationDate,
-        OffsetDateTime.now()
+        OffsetDateTime.now(ZoneOffset.UTC)
       )
 
       projectRoles ++ Seq(userBucketGrant, petBucketGrant)
@@ -1115,63 +1171,5 @@
     // A value more than 5 means the separate workspaces were updated sequentially, which is also incorrect behavior.
     seconds should be > 2
     seconds should be < 6
-=======
-  it should "not block workspace cloning if FastPass fails" in withTestDataServices { services =>
-    doThrow(new RuntimeException("foo"))
-      .when(services.fastPassMockSamDAO)
-      .getUserPetServiceAccount(ArgumentMatchers.any[RawlsRequestContext], ArgumentMatchers.any[GoogleProjectId])
-    val parentWorkspace = testData.workspace
-    val newWorkspaceName = "cloned_space"
-    val workspaceRequest = WorkspaceRequest(testData.testProject1Name.value, newWorkspaceName, Map.empty)
-
-    val childWorkspace =
-      Await.result(services.mcWorkspaceService.cloneMultiCloudWorkspace(services.workspaceService,
-                                                                        parentWorkspace.toWorkspaceName,
-                                                                        workspaceRequest
-                   ),
-                   Duration.Inf
-      )
-  }
-
-  it should "not block workspace delete if FastPass fails" in withTestDataServices { services =>
-    doThrow(new RuntimeException("foo"))
-      .when(services.googleStorageDAO)
-      .removeIamRoles(
-        ArgumentMatchers.any[GcsBucketName],
-        ArgumentMatchers.any[WorkbenchEmail],
-        ArgumentMatchers.any[IamMemberType],
-        ArgumentMatchers.any[Set[String]],
-        ArgumentMatchers.any[Boolean],
-        any[Option[GoogleProject]]
-      )
-    val newWorkspaceName = "space_for_workin"
-    val workspaceRequest = WorkspaceRequest(testData.testProject1Name.value, newWorkspaceName, Map.empty)
-    val workspace = Await.result(services.workspaceService.createWorkspace(workspaceRequest), Duration.Inf)
-
-    Await.ready(services.workspaceService.deleteWorkspace(workspaceRequest.toWorkspaceName), Duration.Inf)
-  }
-
-  it should "not block workspace ACL modifications if FastPass fails" in withTestDataServices { services =>
-    doThrow(new RuntimeException("foo"))
-      .when(services.googleStorageDAO)
-      .addIamRoles(
-        ArgumentMatchers.any[GcsBucketName],
-        ArgumentMatchers.any[WorkbenchEmail],
-        ArgumentMatchers.any[IamMemberType],
-        ArgumentMatchers.any[Set[String]],
-        ArgumentMatchers.any[Boolean],
-        ArgumentMatchers.any[Option[Expr]],
-        any[Option[GoogleProject]]
-      )
-    val newWorkspaceName = "space_for_workin"
-    val workspaceRequest = WorkspaceRequest(testData.testProject1Name.value, newWorkspaceName, Map.empty)
-    val workspace = Await.result(services.workspaceService.createWorkspace(workspaceRequest), Duration.Inf)
-
-    val aclAdd = Set(
-      WorkspaceACLUpdate(testData.userWriter.userEmail.value, WorkspaceAccessLevels.Write, canCompute = Option(true)),
-      WorkspaceACLUpdate(testData.userReader.userEmail.value, WorkspaceAccessLevels.Read, canShare = Option(true))
-    )
-    Await.ready(services.workspaceService.updateACL(workspace.toWorkspaceName, aclAdd, false), Duration.Inf)
->>>>>>> 77a2da06
   }
 }