--- conflicted
+++ resolved
@@ -598,9 +598,34 @@
       parentWorkspaceFastPassGrantsAfter.map(_.accountEmail).toSet should be(
         Set(WorkbenchEmail(childWorkspacePet), WorkbenchEmail(samUserStatus.userEmail))
       )
-  }
-
-<<<<<<< HEAD
+
+  }
+
+  it should "only add one bucket FastPass grant when a user clones a workspace multiple times" in withTestDataServices {
+    services =>
+      val parentWorkspace = testData.workspacePublished
+      val childWorkspace = testData.workspace
+      val childWorkspace2 = testData.workspaceNoAttrs
+
+      val samUserStatus = Await.result(services.fastPassMockSamDAO.getUserStatus(services.ctx1), Duration.Inf).orNull
+
+      Await.result(services.mockFastPassService.setupFastPassForUserInClonedWorkspace(parentWorkspace, childWorkspace),
+                   Duration.Inf
+      )
+      Await.result(services.mockFastPassService.setupFastPassForUserInClonedWorkspace(parentWorkspace, childWorkspace2),
+                   Duration.Inf
+      )
+
+      val parentWorkspaceFastPassGrantsAfter = runAndWait(
+        fastPassGrantQuery.findFastPassGrantsForUserInWorkspace(parentWorkspace.workspaceIdAsUUID,
+                                                                WorkbenchUserId(samUserStatus.userSubjectId)
+        )
+      )
+
+      // There should only be 1 grant even though 2 workspaces were cloned
+      parentWorkspaceFastPassGrantsAfter.filter(g => g.accountType.equals(IamMemberTypes.User)) should have size 1
+  }
+
   it should "sync FastPass grants when users ACLs are modified" in withTestDataServices { services =>
     Await.ready(services.mockFastPassService.syncFastPassesForUserInWorkspace(testData.workspace,
                                                                               testData.userReader.userEmail.value
@@ -751,42 +776,6 @@
     val workspaceFastPassGrants =
       runAndWait(fastPassGrantQuery.findFastPassGrantsForWorkspace(testData.workspace.workspaceIdAsUUID))
     workspaceFastPassGrants should be(empty)
-=======
-  it should "only add one bucket FastPass grant when a user clones a workspace multiple times" in withTestDataServices {
-    services =>
-      val parentWorkspace = testData.workspace
-      val newWorkspaceName = "cloned_space"
-      val newWorkspaceName2 = "cloned_space2"
-      val workspaceRequest = WorkspaceRequest(testData.testProject1Name.value, newWorkspaceName, Map.empty)
-      val workspaceRequest2 = WorkspaceRequest(testData.testProject2Name.value, newWorkspaceName2, Map.empty)
-
-      val samUserStatus = Await.result(services.samDAO.getUserStatus(services.ctx1), Duration.Inf).orNull
-
-      val childWorkspace =
-        Await.result(services.mcWorkspaceService.cloneMultiCloudWorkspace(services.workspaceService,
-                                                                          parentWorkspace.toWorkspaceName,
-                                                                          workspaceRequest
-                     ),
-                     Duration.Inf
-        )
-
-      val childWorkspace2 =
-        Await.result(services.mcWorkspaceService.cloneMultiCloudWorkspace(services.workspaceService,
-                                                                          parentWorkspace.toWorkspaceName,
-                                                                          workspaceRequest2
-                     ),
-                     Duration.Inf
-        )
-
-      val parentWorkspaceFastPassGrantsAfter = runAndWait(
-        fastPassGrantQuery.findFastPassGrantsForUserInWorkspace(parentWorkspace.workspaceIdAsUUID,
-                                                                WorkbenchUserId(samUserStatus.userSubjectId)
-        )
-      )
-
-      // There should only be 1 grant even though 2 workspaces were cloned
-      parentWorkspaceFastPassGrantsAfter.filter(g => g.accountType.equals(IamMemberTypes.User)) should have size 1
->>>>>>> f5d8f6f8
   }
 
   it should "not do anything if its disabled in configs" in withTestDataServicesFastPassDisabled { services =>
