--- conflicted
+++ resolved
@@ -10,19 +10,7 @@
 import com.google.cloud.bigquery.{Option => _, _}
 import com.typesafe.config.ConfigFactory
 import org.broadinstitute.dsde.rawls.billing.{BillingProfileManagerClientProvider, BillingProfileManagerDAOImpl}
-<<<<<<< HEAD
 import org.broadinstitute.dsde.rawls.config._
-=======
-import org.broadinstitute.dsde.rawls.config.{
-  DataRepoEntityProviderConfig,
-  DeploymentManagerConfig,
-  MethodRepoConfig,
-  MultiCloudWorkspaceConfig,
-  ResourceBufferConfig,
-  ServicePerimeterServiceConfig,
-  WorkspaceServiceConfig
-}
->>>>>>> 38abd750
 import org.broadinstitute.dsde.rawls.coordination.UncoordinatedDataSourceAccess
 import org.broadinstitute.dsde.rawls.dataaccess._
 import org.broadinstitute.dsde.rawls.dataaccess.datarepo.DataRepoDAO
@@ -288,7 +276,6 @@
       deleteIntermediateOutputFiles = false
     )
 
-<<<<<<< HEAD
     val submissionToRetry = Submission(subToRetry, testDate, WorkbenchEmail("foo-bar"), "std", "someMethod", Some(sample1.toReference),
       submissionRoot = "gs://fc-someWorkspaceId/someSubmissionId",
       workflows = Seq(
@@ -312,8 +299,6 @@
       deleteIntermediateOutputFiles = false
     )
 
-    val submissionTestCromwellBadWorkflows = Submission(subCromwellBadWorkflows, testDate, WorkbenchEmail(testData.userOwner.userEmail.value), "std","someMethod",Some(sample1.toReference),
-=======
     val submissionTestCromwellBadWorkflows = Submission(
       subCromwellBadWorkflows,
       testDate,
@@ -321,7 +306,6 @@
       "std",
       "someMethod",
       Some(sample1.toReference),
->>>>>>> 38abd750
       submissionRoot = "gs://fc-someWorkspaceId/someSubmissionId",
       workflows = Seq(
         Workflow(
@@ -1561,7 +1545,6 @@
     }
   }
 
-<<<<<<< HEAD
   "Retry submission" should "succeed" in withSubmissionTestWorkspaceService { workspaceService =>
     val req = workspaceService.retrySubmission(subTestData.wsName, SubmissionRetry(RetryAborted), subTestData.submissionToRetry.submissionId)
     val report = Await.result(req, Duration.Inf)
@@ -1571,13 +1554,6 @@
     assert(report.submitter == "owner-access")
   }
 
-  "Getting workflow outputs" should "return 200 when all is well" in withSubmissionTestWorkspaceService { workspaceService =>
-    val rqComplete = workspaceService.workflowOutputs(
-      subTestData.wsName,
-      subTestData.submissionTestAbortGoodWorkflow.submissionId,
-      subTestData.existingWorkflowId.get)
-    val data = Await.result(rqComplete, Duration.Inf)
-=======
   "Getting workflow outputs" should "return 200 when all is well" in withSubmissionTestWorkspaceService {
     workspaceService =>
       val rqComplete = workspaceService.workflowOutputs(subTestData.wsName,
@@ -1585,7 +1561,6 @@
                                                         subTestData.existingWorkflowId.get
       )
       val data = Await.result(rqComplete, Duration.Inf)
->>>>>>> 38abd750
 
       assertResult(subTestData.extantWorkflowOutputs)(data)
   }
