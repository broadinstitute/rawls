package org.broadinstitute.dsde.rawls.webservice

import java.util.UUID

import org.broadinstitute.dsde.rawls.dataaccess._
import org.broadinstitute.dsde.rawls.dataaccess.slick.{ReadAction, TestData}
import org.broadinstitute.dsde.rawls.google.MockGooglePubSubDAO
import org.broadinstitute.dsde.rawls.model.AttributeUpdateOperations._
import org.broadinstitute.dsde.rawls.model.UserAuthJsonSupport._
import org.broadinstitute.dsde.rawls.model.WorkspaceACLJsonSupport._
import org.broadinstitute.dsde.rawls.model.WorkspaceAccessLevels.ProjectOwner
import org.broadinstitute.dsde.rawls.model.WorkspaceJsonSupport._
import org.broadinstitute.dsde.rawls.model._
import org.broadinstitute.dsde.rawls.openam.UserInfoDirectives
import org.broadinstitute.dsde.rawls.user.UserService
import spray.http._
import spray.json.DefaultJsonProtocol._
import spray.json._
import spray.routing._

import scala.concurrent.ExecutionContext

/**
 * Created by dvoet on 4/24/15.
 */
class WorkspaceApiServiceSpec extends ApiServiceSpec {
  import driver.api._

  trait MockUserInfoDirectivesWithUser extends UserInfoDirectives {
    val user: String
    def requireUserInfo(): Directive1[UserInfo] = {
      // just return the cookie text as the common name
      user match {
        case testData.userProjectOwner.userEmail.value => provide(UserInfo(RawlsUserEmail(user), OAuth2BearerToken("token"), 123, testData.userProjectOwner.userSubjectId))
        case testData.userOwner.userEmail.value => provide(UserInfo(RawlsUserEmail(user), OAuth2BearerToken("token"), 123, testData.userOwner.userSubjectId))
        case testData.userWriter.userEmail.value => provide(UserInfo(RawlsUserEmail(user), OAuth2BearerToken("token"), 123, testData.userWriter.userSubjectId))
        case testData.userReader.userEmail.value => provide(UserInfo(RawlsUserEmail(user), OAuth2BearerToken("token"), 123, testData.userReader.userSubjectId))
        case "no-access" => provide(UserInfo(RawlsUserEmail(user), OAuth2BearerToken("token"), 123, RawlsUserSubjectId("123456789876543212348")))
        case _ => provide(UserInfo(RawlsUserEmail(user), OAuth2BearerToken("token"), 123, RawlsUserSubjectId("123456789876543212349")))
      }
    }
  }

  case class TestApiService(dataSource: SlickDataSource, user: String, gcsDAO: MockGoogleServicesDAO, gpsDAO: MockGooglePubSubDAO)(implicit val executionContext: ExecutionContext) extends ApiServices with MockUserInfoDirectivesWithUser

  def withApiServices[T](dataSource: SlickDataSource, user: String = testData.userOwner.userEmail.value)(testCode: TestApiService => T): T = {
    val apiService = new TestApiService(dataSource, user, new MockGoogleServicesDAO("test"), new MockGooglePubSubDAO)
    try {
      testCode(apiService)
    } finally {
      apiService.cleanupSupervisor
    }
  }

  def withTestDataApiServices[T](testCode: TestApiService => T): T = {
    withDefaultTestDatabase { dataSource: SlickDataSource =>
      withApiServices(dataSource)(testCode)
    }
  }

  def withTestDataApiServicesAndUser[T](user: String)(testCode: TestApiService => T): T = {
    withDefaultTestDatabase { dataSource: SlickDataSource =>
      withApiServices(dataSource, user) { services =>
        testData.createWorkspaceGoogleGroups(services.gcsDAO)
        testCode(services)
      }
    }
  }

  def withEmptyWorkspaceApiServices[T](user: String)(testCode: TestApiService => T): T = {
    withCustomTestDatabase(new EmptyWorkspace) { dataSource: SlickDataSource =>
      withApiServices(dataSource, user)(testCode)
    }
  }

  def withLockedWorkspaceApiServices[T](user: String)(testCode: TestApiService => T): T = {
    withCustomTestDatabase(new LockedWorkspace) { dataSource: SlickDataSource =>
      withApiServices(dataSource, user)(testCode)
    }
  }

  class TestWorkspaces() extends TestData {
    val userProjectOwner = RawlsUser(UserInfo(RawlsUserEmail("project-owner-access"), OAuth2BearerToken("token"), 123, RawlsUserSubjectId("123456789876543210101")))
    val userOwner = RawlsUser(UserInfo(testData.userOwner.userEmail, OAuth2BearerToken("token"), 123, RawlsUserSubjectId("123456789876543212345")))
    val userWriter = RawlsUser(UserInfo(testData.userWriter.userEmail, OAuth2BearerToken("token"), 123, RawlsUserSubjectId("123456789876543212346")))
    val userReader = RawlsUser(UserInfo(testData.userReader.userEmail, OAuth2BearerToken("token"), 123, RawlsUserSubjectId("123456789876543212347")))

    val billingProject = RawlsBillingProject(RawlsBillingProjectName("ns"), generateBillingGroups(RawlsBillingProjectName("ns"), Map(ProjectRoles.Owner -> Set(userProjectOwner), ProjectRoles.User -> Set.empty), Map.empty), "testBucketUrl", CreationStatuses.Ready, None, None)

    val workspaceName = WorkspaceName(billingProject.projectName.value, "testworkspace")

    val workspace2Name = WorkspaceName(billingProject.projectName.value, "testworkspace2")

    val workspace3Name = WorkspaceName(billingProject.projectName.value, "testworkspace3")

    val defaultRealmGroup = makeManagedGroup(s"Default Realm", Set.empty)

    val workspace1Id = UUID.randomUUID().toString
    val makeWorkspace1 = makeWorkspaceWithUsers(Map(
      WorkspaceAccessLevels.Owner -> Set(userOwner),
      WorkspaceAccessLevels.Write -> Set(userWriter),
      WorkspaceAccessLevels.Read -> Set(userReader)
    ))_
    val (workspace, workspaceGroups) = makeWorkspace1(billingProject, workspaceName.name, Set.empty, workspace1Id, "bucket1", testDate, testDate, "testUser", Map(AttributeName.withDefaultNS("a") -> AttributeString("x")), false)

    val makeWorkspace2 = makeWorkspaceWithUsers(Map(
      WorkspaceAccessLevels.Owner -> Set.empty,
      WorkspaceAccessLevels.Write -> Set(userOwner),
      WorkspaceAccessLevels.Read -> Set.empty
    ))_
    val workspace2Id = UUID.randomUUID().toString
    val (workspace2, workspace2Groups) = makeWorkspace2(billingProject, workspace2Name.name, Set.empty, workspace2Id, "bucket2", testDate, testDate, "testUser", Map(AttributeName.withDefaultNS("b") -> AttributeString("y")), false)

    val makeWorkspace3 = makeWorkspaceWithUsers(Map(
      WorkspaceAccessLevels.Owner -> Set.empty,
      WorkspaceAccessLevels.Write -> Set(userOwner),
      WorkspaceAccessLevels.Read -> Set.empty
    ))_
    val workspace3Id = UUID.randomUUID().toString
    val (workspace3, workspace3Groups) = makeWorkspace3(billingProject, workspace3Name.name, Set(defaultRealmGroup), workspace3Id, "bucket3", testDate, testDate, "testUser", Map(AttributeName.withDefaultNS("c") -> AttributeString("z")), false)

    val sample1 = Entity("sample1", "sample", Map.empty)
    val sample2 = Entity("sample2", "sample", Map.empty)
    val sample3 = Entity("sample3", "sample", Map.empty)
    val sample4 = Entity("sample4", "sample", Map.empty)
    val sample5 = Entity("sample5", "sample", Map.empty)
    val sample6 = Entity("sample6", "sample", Map.empty)
    val sampleSet = Entity("sampleset", "sample_set", Map(AttributeName.withDefaultNS("samples") -> AttributeEntityReferenceList(Seq(
      sample1.toReference,
      sample2.toReference,
      sample3.toReference
    ))))

    val methodConfig = MethodConfiguration("dsde", "testConfig", "Sample", Map("ready"-> AttributeString("true")), Map("param1"-> AttributeString("foo")), Map("out1" -> AttributeString("bar"), "out2" -> AttributeString("splat")), MethodRepoMethod(workspaceName.namespace, "method-a", 1))
    val methodConfigName = MethodConfigurationName(methodConfig.name, methodConfig.namespace, workspaceName)
    val submissionTemplate = createTestSubmission(workspace, methodConfig, sampleSet, userOwner,
      Seq(sample1, sample2, sample3), Map(sample1 -> testData.inputResolutions, sample2 -> testData.inputResolutions, sample3 -> testData.inputResolutions),
      Seq(sample4, sample5, sample6), Map(sample4 -> testData.inputResolutions2, sample5 -> testData.inputResolutions2, sample6 -> testData.inputResolutions2))
    val submissionSuccess = submissionTemplate.copy(
      submissionId = UUID.randomUUID().toString,
      status = SubmissionStatuses.Done,
      workflows = submissionTemplate.workflows.map(_.copy(status = WorkflowStatuses.Succeeded))
    )
    val submissionFail = submissionTemplate.copy(
      submissionId = UUID.randomUUID().toString,
      status = SubmissionStatuses.Done,
      workflows = submissionTemplate.workflows.map(_.copy(status = WorkflowStatuses.Failed))
    )
    val submissionRunning1 = submissionTemplate.copy(
      submissionId = UUID.randomUUID().toString,
      status = SubmissionStatuses.Submitted,
      workflows = submissionTemplate.workflows.map(_.copy(status = WorkflowStatuses.Running))
    )
    val submissionRunning2 = submissionTemplate.copy(
      submissionId = UUID.randomUUID().toString,
      status = SubmissionStatuses.Submitted,
      workflows = submissionTemplate.workflows.map(_.copy(status = WorkflowStatuses.Running))
    )

    override def save() = {
      DBIO.seq(
        rawlsUserQuery.save(userProjectOwner),
        rawlsUserQuery.save(userOwner),
        rawlsUserQuery.save(userWriter),
        rawlsUserQuery.save(userReader),
        DBIO.sequence(billingProject.groups.values.map(rawlsGroupQuery.save).toSeq),
        rawlsBillingProjectQuery.create(billingProject),
        DBIO.sequence(workspaceGroups.map(rawlsGroupQuery.save).toSeq),
        DBIO.sequence(workspace2Groups.map(rawlsGroupQuery.save).toSeq),
        DBIO.sequence(workspace3Groups.map(rawlsGroupQuery.save).toSeq),
        rawlsGroupQuery.save(defaultRealmGroup.membersGroup),
        rawlsGroupQuery.save(defaultRealmGroup.adminsGroup),
        managedGroupQuery.createManagedGroup(defaultRealmGroup),

        workspaceQuery.save(workspace),
        workspaceQuery.save(workspace2),
        workspaceQuery.save(workspace3),
  
        withWorkspaceContext(workspace) { ctx =>
          DBIO.seq(
            entityQuery.save(ctx, sample1),
            entityQuery.save(ctx, sample2),
            entityQuery.save(ctx, sample3),
            entityQuery.save(ctx, sample4),
            entityQuery.save(ctx, sample5),
            entityQuery.save(ctx, sample6),
            entityQuery.save(ctx, sampleSet),
    
            methodConfigurationQuery.create(ctx, methodConfig),
    
            submissionQuery.create(ctx, submissionSuccess),
            submissionQuery.create(ctx, submissionFail),
            submissionQuery.create(ctx, submissionRunning1),
            submissionQuery.create(ctx, submissionRunning2)
          )
        }
      )
    }
  }

  val testWorkspaces = new TestWorkspaces

  def withTestWorkspacesApiServices[T](testCode: TestApiService => T): T = {
    withCustomTestDatabase(testWorkspaces) { dataSource: SlickDataSource =>
      withApiServices(dataSource)(testCode)
    }
  }

  def withTestWorkspacesApiServicesAndUser[T](user: String)(testCode: TestApiService => T): T = {
    withCustomTestDatabase(testWorkspaces) { dataSource: SlickDataSource =>
      withApiServices(dataSource, user)(testCode)
    }
  }

  "WorkspaceApi" should "return 201 for post to workspaces" in withTestDataApiServices { services =>
    val newWorkspace = WorkspaceRequest(
      namespace = testData.wsName.namespace,
      name = "newWorkspace",
      Set.empty,
      Map.empty
    )

    Post(s"/workspaces", httpJson(newWorkspace)) ~>
      sealRoute(services.workspaceRoutes) ~>
      check {
        assertResult(StatusCodes.Created, response.entity.asString) {
          status
        }
        assertResult(newWorkspace) {
          val ws = runAndWait(workspaceQuery.findByName(newWorkspace.toWorkspaceName)).get
          WorkspaceRequest(ws.namespace, ws.name, ws.authorizationDomain, ws.attributes)
        }
        assertResult(newWorkspace) {
          val ws = responseAs[Workspace]
          WorkspaceRequest(ws.namespace, ws.name, ws.authorizationDomain, ws.attributes)
        }
        // TODO: does not test that the path we return is correct.  Update this test in the future if we care about that
        assertResult(Some(HttpHeaders.Location(Uri("http", Uri.Authority(Uri.Host("example.com")), Uri.Path(newWorkspace.path))))) {
          header("Location")
        }
      }
  }

  it should "return 400 for post to workspaces with not ready project" in withTestDataApiServices { services =>
    val newWorkspace = WorkspaceRequest(
      namespace = testData.billingProject.projectName.value,
      name = "newWorkspace",
      Set.empty,
      Map.empty
    )

    Seq(CreationStatuses.Creating, CreationStatuses.Error).foreach { projectStatus =>
      runAndWait(rawlsBillingProjectQuery.updateBillingProjects(Seq(testData.billingProject.copy(status = projectStatus))))

      Post(s"/workspaces", httpJson(newWorkspace)) ~>
        sealRoute(services.workspaceRoutes) ~>
        check {
          assertResult(StatusCodes.BadRequest, response.entity.asString) {
            status
          }
        }
    }
  }

  it should "create a workspace with a Realm" in withTestDataApiServices { services =>
    val realmGroup = createAndSaveManagedGroup("realm-for-testing", Set(testData.userOwner))
    val workspaceWithRealm = WorkspaceRequest(
      namespace = testData.wsName.namespace,
      name = "newWorkspace",
      authorizationDomain = Set(realmGroup),
      Map.empty
    )

    withStatsD {
      Post(s"/workspaces", httpJson(workspaceWithRealm)) ~> services.sealedInstrumentedRoutes ~>
        check {
          assertResult(StatusCodes.Created, response.entity.asString) {
            status
          }
          assertResult(workspaceWithRealm) {
            val ws = runAndWait(workspaceQuery.findByName(workspaceWithRealm.toWorkspaceName)).get
            WorkspaceRequest(ws.namespace, ws.name, ws.authorizationDomain, ws.attributes)
          }
          assertResult(workspaceWithRealm) {
            val ws = responseAs[Workspace]
            WorkspaceRequest(ws.namespace, ws.name, ws.authorizationDomain, ws.attributes)
          }
          // TODO: does not test that the path we return is correct.  Update this test in the future if we care about that
          assertResult(Some(HttpHeaders.Location(Uri("http", Uri.Authority(Uri.Host("example.com")), Uri.Path(workspaceWithRealm.path))))) {
            header("Location")
          }
        }
    } { capturedMetrics =>
      val expected = expectedHttpRequestMetrics("post", "workspaces", StatusCodes.Created.intValue, 1)
      assertSubsetOf(expected, capturedMetrics)
    }
  }

  it should "create a workspace with a multi-group auth domain" in withTestDataApiServices { services =>
    val realmGroup = createAndSaveManagedGroup("realm-for-testing", Set(testData.userOwner))
    val realmGroup2 = createAndSaveManagedGroup("realm-for-testing2", Set(testData.userOwner))
    val realmGroup3 = createAndSaveManagedGroup("realm-for-testing3", Set(testData.userOwner))
    val workspaceWithRealm = WorkspaceRequest(
      namespace = testData.wsName.namespace,
      name = "newWorkspace2",
      authorizationDomain = Set(realmGroup, realmGroup2, realmGroup3),
      Map.empty
    )

    Post(s"/workspaces", httpJson(workspaceWithRealm)) ~>
      sealRoute(services.workspaceRoutes) ~>
      check {
        assertResult(StatusCodes.Created, response.entity.asString) {
          status
        }
        assertResult(workspaceWithRealm) {
          val ws = runAndWait(workspaceQuery.findByName(workspaceWithRealm.toWorkspaceName)).get
          WorkspaceRequest(ws.namespace, ws.name, ws.authorizationDomain, ws.attributes)
        }
        assertResult(workspaceWithRealm) {
          val ws = responseAs[Workspace]
          WorkspaceRequest(ws.namespace, ws.name, ws.authorizationDomain, ws.attributes)
        }
      }
  }

  it should "shouldnt create a workspace with a multi-group auth domain if you're not in all groups" in withTestDataApiServices { services =>
    val realmGroup = createAndSaveManagedGroup("realm-for-testing", Set(testData.userOwner))
    val realmGroup2 = createAndSaveManagedGroup("realm-for-testing2", Set(testData.userOwner))
    val realmGroup3 = createAndSaveManagedGroup("realm-for-testing3", Set.empty)
    val workspaceWithRealm = WorkspaceRequest(
      namespace = testData.wsName.namespace,
      name = "newWorkspace2",
      authorizationDomain = Set(realmGroup, realmGroup2, realmGroup3),
      Map.empty
    )

    Post(s"/workspaces", httpJson(workspaceWithRealm)) ~>
      sealRoute(services.workspaceRoutes) ~>
      check {
        assertResult(StatusCodes.Forbidden, response.entity.asString) {
          status
        }
      }
  }

  it should "shouldnt let a user access a shared workspace if they aren't in all auth domain groups" in withTestDataApiServices { services =>
    val realmGroup = createAndSaveManagedGroup("realm-for-testing", Set(testData.userOwner, testData.userWriter))
    val realmGroup2 = createAndSaveManagedGroup("realm-for-testing2", Set(testData.userOwner))
    val workspaceWithRealm = WorkspaceRequest(
      namespace = testData.wsName.namespace,
      name = "newWorkspace2",
      authorizationDomain = Set(realmGroup, realmGroup2),
      Map.empty
    )

    Post(s"/workspaces", httpJson(workspaceWithRealm)) ~>
      sealRoute(services.workspaceRoutes) ~>
      check {
        assertResult(StatusCodes.Created, response.entity.asString) {
          status
        }
      }

    //add userWriter to writer ACLs
    Patch(s"${workspaceWithRealm.path}/acl", httpJson(Seq(WorkspaceACLUpdate(testData.userWriter.userEmail.value, WorkspaceAccessLevels.Write, None)))) ~>
      sealRoute(services.workspaceRoutes) ~>
      check {
        assertResult(StatusCodes.OK, response.entity.asString) { status }
      }

    Get(s"${workspaceWithRealm.path}") ~>
      sealRoute(services.workspaceRoutes) ~>
      check {
        val ws = responseAs[WorkspaceResponse]
        assert(!runAndWait(rawlsGroupQuery.isGroupMember(ws.workspace.authDomainACLs(WorkspaceAccessLevels.Write), testData.userWriter)))
      }
  }

  it should "should let a user access a shared workspace once they are added to all auth domain groups" in withTestDataApiServices { services =>
    val realmGroup = createAndSaveManagedGroup("realm-for-testing", Set(testData.userOwner, testData.userWriter))
    val realmGroup2 = createAndSaveManagedGroup("realm-for-testing2", Set(testData.userOwner))
    val workspaceWithRealm = WorkspaceRequest(
      namespace = testData.wsName.namespace,
      name = "newWorkspace2",
      authorizationDomain = Set(realmGroup, realmGroup2),
      Map.empty
    )

    Post(s"/workspaces", httpJson(workspaceWithRealm)) ~>
      sealRoute(services.workspaceRoutes) ~>
      check {
        assertResult(StatusCodes.Created, response.entity.asString) {
          status
        }
      }

    //add userWriter to writer ACLs
    Patch(s"${workspaceWithRealm.path}/acl", httpJson(Seq(WorkspaceACLUpdate(testData.userWriter.userEmail.value, WorkspaceAccessLevels.Write, None)))) ~>
      sealRoute(services.workspaceRoutes) ~>
      check {
        assertResult(StatusCodes.OK, response.entity.asString) { status }
      }

    Get(s"${workspaceWithRealm.path}") ~>
      sealRoute(services.workspaceRoutes) ~>
      check {
        val ws = responseAs[WorkspaceResponse]
        assert(!runAndWait(rawlsGroupQuery.isGroupMember(ws.workspace.authDomainACLs(WorkspaceAccessLevels.Write), testData.userWriter)))
      }

    services.gcsDAO.adminList += testData.userOwner.userEmail.value

    Post(s"/admin/groups/${realmGroup2.membersGroup.groupName.value}/members", RawlsGroupMemberList(userEmails = Some(Seq("writer-access")))) ~>
      sealRoute(services.adminRoutes) ~>
      check {
        assertResult(StatusCodes.NoContent) {
          status
        }
      }

    Get(s"${workspaceWithRealm.path}") ~>
      sealRoute(services.workspaceRoutes) ~>
      check {
        val ws = responseAs[WorkspaceResponse]
        assert(runAndWait(rawlsGroupQuery.isGroupMember(ws.workspace.authDomainACLs(WorkspaceAccessLevels.Write), testData.userWriter)))
      }
  }

  it should "clone a workspace if the source has a multi-group auth domain and user is in all groups" in withTestDataApiServices { services =>
    val realmGroup = createAndSaveManagedGroup("realm-for-testing", Set(testData.userOwner))
    val realmGroup2 = createAndSaveManagedGroup("realm-for-testing2", Set(testData.userOwner))
    val workspaceWithRealm = WorkspaceRequest(
      namespace = testData.wsName.namespace,
      name = "newWorkspace2",
      authorizationDomain = Set(realmGroup, realmGroup2),
      Map.empty
    )

    Post(s"/workspaces", httpJson(workspaceWithRealm)) ~>
      sealRoute(services.workspaceRoutes) ~>
      check {
        assertResult(StatusCodes.Created, response.entity.asString) {
          status
        }
      }

    val workspaceCopy = WorkspaceRequest(namespace = workspaceWithRealm.namespace, name = "test_copy", workspaceWithRealm.authorizationDomain, Map.empty)
    Post(s"${testData.workspace.path}/clone", httpJson(workspaceCopy)) ~>
      sealRoute(services.workspaceRoutes) ~>
      check {
        assertResult(StatusCodes.Created, response.entity.asString) {
          status
        }

        assertResult(workspaceWithRealm.authorizationDomain) {
          val ws = runAndWait(workspaceQuery.findByName(workspaceCopy.toWorkspaceName)).get
          ws.authorizationDomain
        }
      }
  }

  it should "clone a workspace if the user added a group to the source authorization domain" in withTestDataApiServices { services =>
    val realmGroup = createAndSaveManagedGroup("realm-for-testing", Set(testData.userOwner))
    val realmGroup2 = createAndSaveManagedGroup("realm-for-testing2", Set(testData.userOwner))
    val realmGroup3 = createAndSaveManagedGroup("realm-for-testing3", Set(testData.userOwner))
    val workspaceWithRealm = WorkspaceRequest(
      namespace = testData.wsName.namespace,
      name = "newWorkspace2",
      authorizationDomain = Set(realmGroup, realmGroup2),
      Map.empty
    )

    Post(s"/workspaces", httpJson(workspaceWithRealm)) ~>
      sealRoute(services.workspaceRoutes) ~>
      check {
        assertResult(StatusCodes.Created, response.entity.asString) {
          status
        }
      }

    val workspaceCopy = WorkspaceRequest(namespace = workspaceWithRealm.namespace, name = "test_copy", Set(realmGroup, realmGroup2, realmGroup3), Map.empty)
    Post(s"${testData.workspace.path}/clone", httpJson(workspaceCopy)) ~>
      sealRoute(services.workspaceRoutes) ~>
      check {
        assertResult(StatusCodes.Created, response.entity.asString) {
          status
        }

        assertResult(workspaceCopy.authorizationDomain) {
          val ws = runAndWait(workspaceQuery.findByName(workspaceCopy.toWorkspaceName)).get
          ws.authorizationDomain
        }
      }
  }

  it should "return 403 creating a workspace with a Realm for owner and not user" in withTestDataApiServices { services =>
    val realmGroup = createAndSaveManagedGroup("realm-for-testing", Set.empty, Set(testData.userOwner))
    val workspaceWithRealm = WorkspaceRequest(
      namespace = testData.wsName.namespace,
      name = "newWorkspace",
      authorizationDomain = Set(realmGroup),
      Map.empty
    )

    Post(s"/workspaces", httpJson(workspaceWithRealm)) ~>
      sealRoute(services.workspaceRoutes) ~>
      check {
        assertResult(StatusCodes.Forbidden, response.entity.asString) {
          status
        }
        assertResult(None) {
          runAndWait(workspaceQuery.findByName(workspaceWithRealm.toWorkspaceName))
        }
      }
  }

  it should "return 403 on create workspace with invalid-namespace attributes" in withTestDataApiServices { services =>
    val invalidAttrNamespace = "invalid"

    val newWorkspace = WorkspaceRequest(
      namespace = testData.wsName.namespace,
      name = "newWorkspace",
      Set.empty,
      Map(AttributeName(invalidAttrNamespace, "attribute") -> AttributeString("foo"))
    )

    Post(s"/workspaces", httpJson(newWorkspace)) ~>
      sealRoute(services.workspaceRoutes) ~>
      check {
        assertResult(StatusCodes.Forbidden) {
          status
        }

        val errorText = responseAs[ErrorReport].message
        assert(errorText.contains(invalidAttrNamespace))
      }
  }

  it should "return 403 on create workspace with library-namespace attributes" in withTestDataApiServices { services =>
    val newWorkspace = WorkspaceRequest(
      namespace = testData.wsName.namespace,
      name = "newWorkspace",
      Set.empty,
      Map(AttributeName(AttributeName.libraryNamespace, "attribute") -> AttributeString("foo"))
    )

    Post(s"/workspaces", httpJson(newWorkspace)) ~>
      sealRoute(services.workspaceRoutes) ~>
      check {
        assertResult(StatusCodes.Forbidden, response.entity.asString) {
          status
        }
      }
  }

  it should "concurrently create workspaces" in withTestDataApiServices { services =>
    def generator(i: Int): ReadAction[Option[Workspace]] = {
      val newWorkspace = WorkspaceRequest(
        namespace = testData.wsName.namespace,
        name = s"newWorkspace$i",
        Set.empty,
        Map.empty
      )

      Post(s"/workspaces", httpJson(newWorkspace)) ~>
        sealRoute(services.workspaceRoutes) ~>
        check {
          assertResult(StatusCodes.Created, response.entity.asString) {
            status
          }
          workspaceQuery.findByName(newWorkspace.toWorkspaceName)
        }
    }

    runMultipleAndWait(100)(generator)
  }

  it should "get a workspace" in withTestWorkspacesApiServices { services =>
    Get(testWorkspaces.workspace.path) ~>
      sealRoute(services.workspaceRoutes) ~>
      check {
        assertResult(StatusCodes.OK) {
          status
        }
        val dateTime = currentTime()
        assertResult(
          WorkspaceListResponse(WorkspaceAccessLevels.Owner, testWorkspaces.workspace.copy(lastModified = dateTime), WorkspaceSubmissionStats(Option(testDate), Option(testDate), 2), Seq(testData.userOwner.userEmail.value))
        ){
          val response = responseAs[WorkspaceListResponse]
          WorkspaceListResponse(response.accessLevel, response.workspace.copy(lastModified = dateTime), response.workspaceSubmissionStats, response.owners)
        }
      }
  }

  it should "return 404 getting a non-existent workspace" in withTestDataApiServices { services =>
    Get(testData.workspace.copy(name = "DNE").path) ~>
      sealRoute(services.workspaceRoutes) ~>
      check {
        assertResult(StatusCodes.NotFound) {
          status
        }
      }
  }

  it should "delete a workspace" in withTestDataApiServices { services =>
    Delete(testData.workspace.path) ~>
      sealRoute(services.workspaceRoutes) ~>
      check {
        assertResult(StatusCodes.Accepted, response.entity.asString) {
          status
        }
      }
      assertResult(None) {
        runAndWait(workspaceQuery.findByName(testData.workspace.toWorkspaceName))
      }
  }

  it should "delete all entities when deleting a workspace" in withTestDataApiServices { services =>
    // check that length of result is > 0:
    withWorkspaceContext(testData.workspace) { workspaceContext =>
      assert {
        runAndWait(entityQuery.findActiveEntityByWorkspace(workspaceContext.workspaceId).length.result) > 0
      }
    }
    // delete the workspace
    Delete(testData.workspace.path) ~>
      sealRoute(services.workspaceRoutes) ~>
      check {
        assertResult(StatusCodes.Accepted, response.entity.asString) {
          status
        }
      }
    // now you should have no entities listed
    withWorkspaceContext(testData.workspace) { workspaceContext =>
      assert {
        runAndWait(entityQuery.findActiveEntityByWorkspace(workspaceContext.workspaceId).length.result) == 0
      }
    }
  }

  it should "delete all method configs when deleting a workspace" in withTestDataApiServices { services =>
    // check that length of result is > 0:
    withWorkspaceContext(testData.workspace) { workspaceContext =>
      assert {
        runAndWait(methodConfigurationQuery.findActiveByName(workspaceContext.workspaceId, testData.methodConfig.namespace,
          testData.methodConfig.name).length.result) > 0
      }
    }
    // delete the workspace
    Delete(testData.workspace.path) ~>
      sealRoute(services.workspaceRoutes) ~>
      check {
        assertResult(StatusCodes.Accepted, response.entity.asString) {
          status
        }
      }
    // now you should have no method configs listed
    withWorkspaceContext(testData.workspace) { workspaceContext =>
      assert {
        runAndWait(methodConfigurationQuery.findActiveByName(workspaceContext.workspaceId, testData.methodConfig.namespace,
          testData.methodConfig.name).length.result) == 0
      }
    }
  }

  it should "delete all submissions when deleting a workspace" in withTestDataApiServices { services =>
    // check that length of result is > 0:
    withWorkspaceContext(testData.workspace) { workspaceContext =>
      assert {
        runAndWait(submissionQuery.findByWorkspaceId(workspaceContext.workspaceId).length.result) > 0
      }
    }
    // delete the workspace
    Delete(testData.workspace.path) ~>
      sealRoute(services.workspaceRoutes) ~>
      check {
        assertResult(StatusCodes.Accepted, response.entity.asString) {
          status
        }
      }
    // now you should have no submissions listed
    withWorkspaceContext(testData.workspace) { workspaceContext =>
      assert {
        runAndWait(submissionQuery.findByWorkspaceId(workspaceContext.workspaceId).length.result) == 0
      }
    }
  }

  it should "delete workspace groups when deleting a workspace" in withTestDataApiServices { services =>
    val workspaceGroupRefs = (testData.workspace.accessLevels.values.toSet ++ testData.workspace.authDomainACLs.values) - testData.workspace.accessLevels(ProjectOwner)
    workspaceGroupRefs foreach { case groupRef =>
      assertResult(Option(groupRef)) {
        runAndWait(rawlsGroupQuery.load(groupRef)) map RawlsGroup.toRef
      }
    }

    Delete(testData.workspace.path) ~>
      sealRoute(services.workspaceRoutes) ~>
      check {
        assertResult(StatusCodes.Accepted) {
          status
        }
      }

      workspaceGroupRefs foreach { case groupRef =>
        assertResult(None) {
          runAndWait(rawlsGroupQuery.load(groupRef))
        }
      }

  }

  it should "list workspaces" in withTestWorkspacesApiServices { services =>
    Get("/workspaces") ~>
      sealRoute(services.workspaceRoutes) ~>
      check {
        assertResult(StatusCodes.OK, response.entity.asString) {
          status
        }

        val dateTime = currentTime()
        assertResult(Set(
          WorkspaceListResponse(WorkspaceAccessLevels.Owner, testWorkspaces.workspace.copy(lastModified = dateTime), WorkspaceSubmissionStats(Option(testDate), Option(testDate), 2), Seq(testData.userOwner.userEmail.value)),
          WorkspaceListResponse(WorkspaceAccessLevels.Write, testWorkspaces.workspace2.copy(lastModified = dateTime), WorkspaceSubmissionStats(None, None, 0), Seq.empty),
          WorkspaceListResponse(WorkspaceAccessLevels.NoAccess, testWorkspaces.workspace3.copy(lastModified = dateTime), WorkspaceSubmissionStats(None, None, 0), Seq.empty)
        )) {
          responseAs[Array[WorkspaceListResponse]].toSet[WorkspaceListResponse].map(wslr => wslr.copy(workspace = wslr.workspace.copy(lastModified = dateTime)))
        }
      }
  }

  it should "return 404 Not Found on clone if the source workspace cannot be found" in withTestDataApiServices { services =>
    val cloneSrc = testData.workspace.copy(name = "test_nonexistent_1")
    val cloneDest = WorkspaceRequest(namespace = testData.workspace.namespace, name = "test_nonexistent_2", Set.empty, Map.empty)
    Post(s"${cloneSrc.path}/clone", httpJson(cloneDest)) ~>
      sealRoute(services.workspaceRoutes) ~>
      check {
        assertResult(StatusCodes.NotFound) {
          status
        }
      }
    Get(testData.sample2.path(cloneDest)) ~>
      sealRoute(services.entityRoutes) ~>
      check {
        assertResult(StatusCodes.NotFound) {
          status
        }
      }
    Patch(testData.sample2.path(cloneDest), httpJson(Seq(AddUpdateAttribute(AttributeName.withDefaultNS("boo"), AttributeString("bang")): AttributeUpdateOperation))) ~>
      sealRoute(services.entityRoutes) ~>
      check {
        assertResult(StatusCodes.NotFound) {
          status
        }
      }
  }

  it should "return 200 on update workspace attributes" in withTestDataApiServices { services =>
    Patch(testData.workspace.path, httpJson(Seq(AddUpdateAttribute(AttributeName.withDefaultNS("boo"), AttributeString("bang")): AttributeUpdateOperation))) ~>
      sealRoute(services.workspaceRoutes) ~>
      check {
        assertResult(StatusCodes.OK, responseAs[String]) {
          status
        }
        assertResult(Option(AttributeString("bang"))) {
          runAndWait(workspaceQuery.findByName(testData.wsName)).get.attributes.get(AttributeName.withDefaultNS("boo"))
        }
      }

    Patch(testData.workspace.path, httpJson(Seq(RemoveAttribute(AttributeName.withDefaultNS("boo")): AttributeUpdateOperation))) ~>
      sealRoute(services.workspaceRoutes) ~>
      check {
        assertResult(StatusCodes.OK) {
          status
        }

        assertResult(None) {
          runAndWait(workspaceQuery.findByName(testData.wsName)).get.attributes.get(AttributeName.withDefaultNS("boo"))
        }
      }
  }

  it should "return 403 on update workspace with invalid-namespace attributes" in withTestDataApiServices { services =>
    val name = AttributeName("invalid", "misc")
    val attr = AttributeString("foo")

    Patch(testData.workspace.path, httpJson(Seq(AddUpdateAttribute(name, attr): AttributeUpdateOperation))) ~>
      sealRoute(services.workspaceRoutes) ~>
      check {
        assertResult(StatusCodes.Forbidden) {
          status
        }

        val errorText = responseAs[ErrorReport].message
        assert(errorText.contains(name.namespace))
      }
  }

  it should "return 400 on update with workspace attributes that specify list as value" in withTestDataApiServices { services =>
    // we can't make this non-sensical json from our object hierarchy; we have to craft it by hand
    val testPayload =
      """
        |[{
        |    "op" : "AddUpdateAttribute",
        |    "attributeName" : "something",
        |    "addUpdateAttribute" : {
        |      "itemsType" : "SomeValueNotExpected",
        |      "items" : ["foo", "bar", "baz"]
        |    }
        |}]
      """.stripMargin

    Patch(testData.workspace.path, httpJson(testPayload)) ~>
      sealRoute(services.workspaceRoutes) ~>
      check {
        assertResult(StatusCodes.BadRequest) {
          status
        }
      }
  }

  it should "concurrently update workspace attributes" in withTestDataApiServices { services =>
    def generator(i: Int): ReadAction[Option[Workspace]] = {
      Patch(testData.workspace.path, httpJson(Seq(AddUpdateAttribute(AttributeName.withDefaultNS("boo"), AttributeString(s"bang$i")): AttributeUpdateOperation))) ~>
        sealRoute(services.workspaceRoutes) ~> check {
          assertResult(StatusCodes.OK, responseAs[String]) {
            status
          }
          workspaceQuery.findByName(testData.wsName)
        }
    }

    runMultipleAndWait(100)(generator)
  }

  it should "clone a workspace if the source exists" in withTestDataApiServices { services =>
    val workspaceCopy = WorkspaceRequest(namespace = testData.workspace.namespace, name = "test_copy", Set.empty, Map.empty)
    Post(s"${testData.workspace.path}/clone", httpJson(workspaceCopy)) ~>
      sealRoute(services.workspaceRoutes) ~>
      check {
        assertResult(StatusCodes.Created, response.entity.asString) {
          status
        }

        withWorkspaceContext(testData.workspace) { sourceWorkspaceContext =>
          val copiedWorkspace = runAndWait(workspaceQuery.findByName(workspaceCopy.toWorkspaceName)).get
          assert(copiedWorkspace.attributes == testData.workspace.attributes)

          withWorkspaceContext(copiedWorkspace) { copiedWorkspaceContext =>
            //Name, namespace, creation date, and owner might change, so this is all that remains.
            assertResult(runAndWait(entityQuery.listActiveEntities(sourceWorkspaceContext)).toSet) {
              runAndWait(entityQuery.listActiveEntities(copiedWorkspaceContext)).toSet
            }
            assertResult(runAndWait(methodConfigurationQuery.listActive(sourceWorkspaceContext)).toSet) {
              runAndWait(methodConfigurationQuery.listActive(copiedWorkspaceContext)).toSet
            }
          }
        }

        // TODO: does not test that the path we return is correct.  Update this test in the future if we care about that
        assertResult(Some(HttpHeaders.Location(Uri("http", Uri.Authority(Uri.Host("example.com")), Uri.Path(workspaceCopy.path))))) {
          header("Location")
        }
      }
  }

  it should "clone a workspace and not try to copy over deleted method configs or hidden entities from the source" in withTestDataApiServices { services =>
    val workspaceCopy = WorkspaceRequest(namespace = testData.workspace.namespace, name = "test_copy", Set.empty, Map.empty)

    // contains no references in/out, safe to hide
    val entToDelete = testData.sample8
    val mcToDelete = testData.methodConfig.toShort
    withWorkspaceContext(testData.workspace) { sourceWorkspaceContext =>
      assert {
        runAndWait(entityQuery.listActiveEntities(sourceWorkspaceContext)).toSeq.contains(entToDelete)
      }
      assert {
          runAndWait(methodConfigurationQuery.listActive(sourceWorkspaceContext)).contains(mcToDelete)
      }

      runAndWait(methodConfigurationQuery.delete(sourceWorkspaceContext, mcToDelete.namespace, mcToDelete.name))
      runAndWait(entityQuery.hide(sourceWorkspaceContext, Seq(entToDelete.toReference)))

      assert {
        !runAndWait(entityQuery.listActiveEntities(sourceWorkspaceContext)).toSeq.contains(entToDelete)
      }
      assert {
        !runAndWait(methodConfigurationQuery.listActive(sourceWorkspaceContext)).contains(mcToDelete)
      }
    }

    Post(s"${testData.workspace.path}/clone", httpJson(workspaceCopy)) ~>
      sealRoute(services.workspaceRoutes) ~>
      check {
        assertResult(StatusCodes.Created, response.entity.asString) {
          status
        }

        withWorkspaceContext(testData.workspace) { sourceWorkspaceContext =>
          val copiedWorkspace = runAndWait(workspaceQuery.findByName(workspaceCopy.toWorkspaceName)).get
          assert(copiedWorkspace.attributes == testData.workspace.attributes)

          withWorkspaceContext(copiedWorkspace) { copiedWorkspaceContext =>
            // Name, namespace, creation date, and owner might change, so this is all that remains.

            val srcEnts = runAndWait(entityQuery.listActiveEntities(sourceWorkspaceContext))
            val copiedEnts = runAndWait(entityQuery.listActiveEntities(copiedWorkspaceContext))
            assertSameElements(srcEnts, copiedEnts)

            val srcMCs = runAndWait(methodConfigurationQuery.listActive(sourceWorkspaceContext))
            val copiedMCs = runAndWait(methodConfigurationQuery.listActive(copiedWorkspaceContext))
            assertSameElements(srcMCs, copiedMCs)

            assert {
              ! copiedEnts.toSeq.contains(entToDelete)
            }
            assert {
              ! copiedMCs.contains(mcToDelete)
            }
          }
        }
      }
  }

  it should "return 403 on clone workspace when adding invalid-namespace attributes" in withTestDataApiServices { services =>
    val invalidAttrNamespace = "invalid"

    val workspaceCopy = WorkspaceRequest(
      namespace = testData.workspace.namespace,
      name = "test_copy",
      Set.empty, Map(AttributeName(invalidAttrNamespace, "attribute") -> AttributeString("foo"))
    )
    Post(s"${testData.workspace.path}/clone", httpJson(workspaceCopy)) ~>
      sealRoute(services.workspaceRoutes) ~>
      check {
        assertResult(StatusCodes.Forbidden) {
          status
        }

        val errorText = responseAs[ErrorReport].message
        assert(errorText.contains(invalidAttrNamespace))
      }
  }

  it should "return 201 on clone workspace when adding library-namespace attributes" in withTestDataApiServices { services =>
    revokeCuratorRole(services)
    val newAttr = AttributeName(AttributeName.libraryNamespace, "attribute") -> AttributeString("foo")

    val workspaceCopy = WorkspaceRequest(
      namespace = testData.workspace.namespace,
      name = "test_copy",
      Set.empty, Map(newAttr)
    )
    Post(s"${testData.workspace.path}/clone", httpJson(workspaceCopy)) ~>
      sealRoute(services.workspaceRoutes) ~>
      check {
        assertResult(StatusCodes.Created, response.entity.asString) {
          status
        }

        withWorkspaceContext(testData.workspace) { sourceWorkspaceContext =>
          val copiedWorkspace = runAndWait(workspaceQuery.findByName(workspaceCopy.toWorkspaceName)).get
          assert(copiedWorkspace.attributes == testData.workspace.attributes + newAttr)

          withWorkspaceContext(copiedWorkspace) { copiedWorkspaceContext =>
            //Name, namespace, creation date, and owner might change, so this is all that remains.
            assertResult(runAndWait(entityQuery.listActiveEntities(sourceWorkspaceContext)).toSet) {
              runAndWait(entityQuery.listActiveEntities(copiedWorkspaceContext)).toSet
            }
            assertResult(runAndWait(methodConfigurationQuery.listActive(sourceWorkspaceContext)).toSet) {
              runAndWait(methodConfigurationQuery.listActive(copiedWorkspaceContext)).toSet
            }
          }
        }

        // TODO: does not test that the path we return is correct.  Update this test in the future if we care about that
        assertResult(Some(HttpHeaders.Location(Uri("http", Uri.Authority(Uri.Host("example.com")), Uri.Path(workspaceCopy.path))))) {
          header("Location")
        }
      }
  }

  it should "return 201 on clone workspace with existing library-namespace attributes" in withTestDataApiServices { services =>

    val updatedWorkspace = testData.workspace.copy(attributes = testData.workspace.attributes + (AttributeName(AttributeName.libraryNamespace, "attribute") -> AttributeString("foo")))
    runAndWait(workspaceQuery.save(updatedWorkspace))

    val workspaceCopy = WorkspaceRequest(namespace = testData.workspace.namespace, name = "test_copy", Set.empty, Map.empty)
    Post(s"${testData.workspace.path}/clone", httpJson(workspaceCopy)) ~>
      sealRoute(services.workspaceRoutes) ~>
      check {
        assertResult(StatusCodes.Created, response.entity.asString) {
          status
        }

        withWorkspaceContext(testData.workspace) { sourceWorkspaceContext =>
          val copiedWorkspace = runAndWait(workspaceQuery.findByName(workspaceCopy.toWorkspaceName)).get
          assert(copiedWorkspace.attributes == updatedWorkspace.attributes)

          withWorkspaceContext(copiedWorkspace) { copiedWorkspaceContext =>
            //Name, namespace, creation date, and owner might change, so this is all that remains.
            assertResult(runAndWait(entityQuery.listActiveEntities(sourceWorkspaceContext)).toSet) {
              runAndWait(entityQuery.listActiveEntities(copiedWorkspaceContext)).toSet
            }
            assertResult(runAndWait(methodConfigurationQuery.listActive(sourceWorkspaceContext)).toSet) {
              runAndWait(methodConfigurationQuery.listActive(copiedWorkspaceContext)).toSet
            }
          }
        }

        // TODO: does not test that the path we return is correct.  Update this test in the future if we care about that
        assertResult(Some(HttpHeaders.Location(Uri("http", Uri.Authority(Uri.Host("example.com")), Uri.Path(workspaceCopy.path))))) {
          header("Location")
        }
      }
  }

  it should "clone a workspace's Realm if it exists" in withTestDataApiServices { services =>
    val realmGroup: ManagedGroup = createAndSaveManagedGroup("realm-for-testing", Set(testData.userOwner))

    val workspaceWithRealm = WorkspaceRequest(
      namespace = testData.wsName.namespace,
      name = "newWorkspace",
      authorizationDomain = Set(realmGroup),
      Map.empty
    )

    Post(s"/workspaces", httpJson(workspaceWithRealm)) ~>
      sealRoute(services.workspaceRoutes) ~>
      check {
        assertResult(StatusCodes.Created) {
          status
        }
      }

    val workspaceCopy = WorkspaceRequest(namespace = workspaceWithRealm.namespace, name = "test_copy", workspaceWithRealm.authorizationDomain, Map.empty)
    Post(s"${workspaceWithRealm.path}/clone", httpJson(workspaceCopy)) ~>
      sealRoute(services.workspaceRoutes) ~>
      check {
        assertResult(StatusCodes.Created) {
          status
        }
        assertResult(workspaceWithRealm.authorizationDomain) {
          responseAs[Workspace].authorizationDomain
        }
      }
  }

  def createAndSaveManagedGroup(name: String, users: Set[RawlsUserRef], owners: Set[RawlsUserRef] = Set.empty): ManagedGroup = {
    val realmGroup = makeManagedGroup(name, users, owners = owners)
    runAndWait(rawlsGroupQuery.save(realmGroup.membersGroup) andThen rawlsGroupQuery.save(realmGroup.adminsGroup) andThen managedGroupQuery.createManagedGroup(realmGroup))
  }

  it should "not allow changing a workspace's Realm if it exists" in withTestDataApiServices { services =>
    val name1 = "Guilder"
    val name2 = "Florin"
    val realmGroup1 = createAndSaveManagedGroup(name1, Set(testData.userOwner))
    val realmGroup2 = createAndSaveManagedGroup(name2, Set(testData.userOwner))

    val workspaceWithRealm = WorkspaceRequest(
      namespace = testData.wsName.namespace,
      name = "newWorkspace",
      authorizationDomain = Set(realmGroup1),
      Map.empty
    )

    Post(s"/workspaces", httpJson(workspaceWithRealm)) ~>
      sealRoute(services.workspaceRoutes) ~>
      check {
        assertResult(StatusCodes.Created) {
          status
        }
      }

    val workspaceCopy = WorkspaceRequest(namespace = workspaceWithRealm.namespace, name = "test_copy", Set(realmGroup2), Map.empty)
    Post(s"${workspaceWithRealm.path}/clone", httpJson(workspaceCopy)) ~>
      sealRoute(services.workspaceRoutes) ~>
      check {
        assertResult(StatusCodes.UnprocessableEntity) {
          status
        }
        val errorText = responseAs[ErrorReport].message
        assert(errorText.contains(workspaceWithRealm.namespace))
        assert(errorText.contains(workspaceWithRealm.name))
        assert(errorText.contains(name1))
      }
  }

  it should "set the Realm when cloning a workspace with no Realm" in withTestDataApiServices { services =>
    val workspaceCopyNoRealm = WorkspaceRequest(namespace = testData.workspace.namespace, name = "test_copy", Set.empty, Map.empty)
    Post(s"${testData.workspace.path}/clone", httpJson(workspaceCopyNoRealm)) ~>
      sealRoute(services.workspaceRoutes) ~>
      check {
        assertResult(StatusCodes.Created, response.entity.asString) {
          status
        }
        assertResult(Set.empty) {
          responseAs[Workspace].authorizationDomain
        }
      }

    val realmGroup = createAndSaveManagedGroup("realm-for-testing", Set(testData.userOwner))

    val workspaceCopyRealm = WorkspaceRequest(namespace = testData.workspace.namespace, name = "test_copy2", Set(realmGroup), Map.empty)
    Post(s"${testData.workspace.path}/clone", httpJson(workspaceCopyRealm)) ~>
      sealRoute(services.workspaceRoutes) ~>
      check {
        assertResult(StatusCodes.Created, response.entity.asString) {
          status
        }
        assertResult(Set(ManagedGroup.toRef(realmGroup))) {
          responseAs[Workspace].authorizationDomain
        }
      }
  }

  it should "return 403 when creating a workspace in a realm that you don't have access to" in withTestDataApiServices { services =>
    val realmGroup = createAndSaveManagedGroup("realm-for-testing", Set.empty)

    val workspaceWithRealm = WorkspaceRequest(
      namespace = testData.wsName.namespace,
      name = "newWorkspace",
      authorizationDomain = Set(realmGroup),
      Map.empty
    )

    Post(s"/workspaces", httpJson(workspaceWithRealm)) ~>
      sealRoute(services.workspaceRoutes) ~>
      check {
        assertResult(StatusCodes.Forbidden) {
          status
        }
      }

  }

  it should "return 403 when creating a workspace and pointing the realmRef to a regular group" in withTestDataApiServices { services =>
    val realmGroup = RawlsGroup(RawlsGroupName("realm-for-testing"), RawlsGroupEmail("king@realm.example.com"), Set.empty, Set.empty)

    services.gcsDAO.adminList += testData.userOwner.userEmail.value

    Post(s"/admin/groups", realmGroup) ~>
      sealRoute(services.adminRoutes) ~>
      check {
        assertResult(StatusCodes.Created) {
          status
        }
      }

    Post(s"/admin/groups/${realmGroup.groupName.value}/members", RawlsGroupMemberList(userEmails = Some(Seq("owner-access")))) ~>
      sealRoute(services.adminRoutes) ~>
      check {
        assertResult(StatusCodes.NoContent) {
          status
        }
      }

    val workspaceWithRealm = WorkspaceRequest(
      namespace = testData.wsName.namespace,
      name = "newWorkspace",
      authorizationDomain = Set(ManagedGroupRef(realmGroup.groupName)),
      Map.empty
    )

    Post(s"/workspaces", httpJson(workspaceWithRealm)) ~>
      sealRoute(services.workspaceRoutes) ~>
      check {
        assertResult(StatusCodes.Forbidden) {
          status
        }
      }

  }

  it should "update the intersection groups for related workspaces when group membership changes" in withTestDataApiServices { services =>
    val realmGroup = createAndSaveManagedGroup("realm-for-testing", Set.empty)

    services.gcsDAO.adminList += testData.userOwner.userEmail.value

    val ownerAdd = RawlsGroupMemberList(None, None, Some(Seq(testData.userOwner.userSubjectId.value)), None)
    Post(s"/admin/groups/${realmGroup.membersGroupName.value}/members", httpJson(ownerAdd)) ~>
      sealRoute(services.adminRoutes) ~>
      check {
        assertResult(StatusCodes.NoContent) {
          status
        }
      }

    val workspaceWithRealm = WorkspaceRequest(
      namespace = testData.wsName.namespace,
      name = "newWorkspace",
      authorizationDomain = Set(realmGroup),
      Map.empty
    )

    Post(s"/workspaces", httpJson(workspaceWithRealm)) ~>
      sealRoute(services.workspaceRoutes) ~>
      check {
        assertResult(StatusCodes.Created) {
          status
        }
      }



    //add userWriter to writer ACLs + add userOwner to owner ACLs
    Patch(s"${workspaceWithRealm.path}/acl", httpJson(Seq(WorkspaceACLUpdate(testData.userWriter.userEmail.value, WorkspaceAccessLevels.Write, None), WorkspaceACLUpdate(testData.userOwner.userEmail.value, WorkspaceAccessLevels.Owner, None)))) ~>
      sealRoute(services.workspaceRoutes) ~>
      check {
        assertResult(StatusCodes.OK, response.entity.asString) { status }
      }

    //assert userWriter is not a part of realm writer ACLs
    val ws1 = runAndWait(workspaceQuery.findByName(WorkspaceName(workspaceWithRealm.namespace, workspaceWithRealm.name))).get

    assertResult(false){
      runAndWait(rawlsGroupQuery.load(ws1.authDomainACLs(WorkspaceAccessLevels.Write))).get.users.contains(RawlsUserRef(testData.userWriter.userSubjectId))
    }

    //add userWriter to realm
    val groupAdd = RawlsGroupMemberList(None, None, Some(Seq(testData.userWriter.userSubjectId.value)), None)
    Post(s"/admin/groups/${realmGroup.membersGroupName.value}/members", httpJson(groupAdd)) ~>
      sealRoute(services.adminRoutes) ~>
      check {
        assertResult(StatusCodes.NoContent) {
          status
        }
      }

    //assert userWriter is a part of realm writer ACLs and userOwner is a part of realm owner ACLs
    val ws2 = runAndWait(workspaceQuery.findByName(WorkspaceName(workspaceWithRealm.namespace, workspaceWithRealm.name))).get

    assertResult(true){
      runAndWait(rawlsGroupQuery.load(ws2.authDomainACLs(WorkspaceAccessLevels.Write))).get.users.contains(RawlsUserRef(testData.userWriter.userSubjectId))
    }
    assertResult(true){
      runAndWait(rawlsGroupQuery.load(ws2.authDomainACLs(WorkspaceAccessLevels.Owner))).get.users.contains(RawlsUserRef(testData.userOwner.userSubjectId))
    }

    //remove userWriter from realm
    val groupRemove = RawlsGroupMemberList(None, None, Some(Seq(testData.userWriter.userSubjectId.value)), None)
    Delete(s"/admin/groups/${realmGroup.membersGroupName.value}/members", httpJson(groupRemove)) ~>
      sealRoute(services.adminRoutes) ~>
      check {
        assertResult(StatusCodes.NoContent) {
          status
        }
      }

    //assert userWriter is not a part of realm writer ACLs
    val ws3 = runAndWait(workspaceQuery.findByName(WorkspaceName(workspaceWithRealm.namespace, workspaceWithRealm.name))).get

    assertResult(false){
      runAndWait(rawlsGroupQuery.load(ws3.authDomainACLs(WorkspaceAccessLevels.Write))).get.users.contains(RawlsUserRef(testData.userWriter.userSubjectId))
    }
  }

  it should "update the intersection groups for related workspaces when updating subgroup membership" in withTestDataApiServices { services =>


    val realmGroup = createAndSaveManagedGroup("realm-for-testing", Set.empty)
    val groupA = RawlsGroup(RawlsGroupName("GroupA"), RawlsGroupEmail("groupA@firecloud.org"), Set.empty, Set.empty)
    val groupB = RawlsGroup(RawlsGroupName("GroupB"), RawlsGroupEmail("groupB@firecloud.org"), Set.empty, Set(groupA))

    services.gcsDAO.adminList += testData.userOwner.userEmail.value

    //add the owner to the realm
    val ownerAdd = RawlsGroupMemberList(None, None, Some(Seq(testData.userOwner.userSubjectId.value)), None)
    Post(s"/admin/groups/${realmGroup.membersGroupName.value}/members", httpJson(ownerAdd)) ~>
      sealRoute(services.adminRoutes) ~>
      check {
        assertResult(StatusCodes.NoContent) {
          status
        }
      }

    val workspaceWithRealm = WorkspaceRequest(
      namespace = testData.wsName.namespace,
      name = "newWorkspace",
      authorizationDomain = Set(realmGroup),
      Map.empty
    )

    //create the workspace with the realm
    Post(s"/workspaces", httpJson(workspaceWithRealm)) ~>
      sealRoute(services.workspaceRoutes) ~>
      check {
        assertResult(StatusCodes.Created) {
          status
        }
      }

    //create group A
    Post(s"/admin/groups", groupA) ~>
      sealRoute(services.adminRoutes) ~>
      check {
        assertResult(StatusCodes.Created) {
          status
        }
      }

    //create group B
    Post(s"/admin/groups", groupB) ~>
      sealRoute(services.adminRoutes) ~>
      check {
        assertResult(StatusCodes.Created) {
          status
        }
      }

    //add userWriter to group A
    val addWriterToA = RawlsGroupMemberList(None, None, Some(Seq(testData.userWriter.userSubjectId.value)), None)
    Post(s"/admin/groups/${groupA.groupName.value}/members", httpJson(addWriterToA)) ~>
      sealRoute(services.adminRoutes) ~>
      check {
        assertResult(StatusCodes.NoContent) {
          status
        }
      }

    //add group A to group B
    val addAtoB = RawlsGroupMemberList(None, None, None, Some(Seq(groupA.groupName.value)))
    Post(s"/admin/groups/${groupB.groupName.value}/members", httpJson(addAtoB)) ~>
      sealRoute(services.adminRoutes) ~>
      check {
        assertResult(StatusCodes.NoContent) {
          status
        }
      }

    val writerAdd = RawlsGroupMemberList(None, None, Some(Seq(testData.userWriter.userSubjectId.value)), None)
    Post(s"/admin/groups/${realmGroup.membersGroupName.value}/members", httpJson(writerAdd)) ~>
      sealRoute(services.adminRoutes) ~>
      check {
        assertResult(StatusCodes.NoContent) {
          status
        }
      }

    //add group B to the writer ACL + add owner to owner ACL
    val groupBEmail = RawlsGroupEmail(services.gcsDAO.toGoogleGroupName(groupB.groupName)).value
    Patch(s"${workspaceWithRealm.path}/acl", httpJson(Seq(WorkspaceACLUpdate(groupBEmail, WorkspaceAccessLevels.Write, None), WorkspaceACLUpdate(testData.userOwner.userEmail.value, WorkspaceAccessLevels.Owner, None)))) ~>
      sealRoute(services.workspaceRoutes) ~>
      check {
        assertResult(StatusCodes.OK) {
          status
        }
      }

    //assert userWriter is a part of realm writer ACLs
    val ws1 = runAndWait(workspaceQuery.findByName(WorkspaceName(workspaceWithRealm.namespace, workspaceWithRealm.name))).get

    assertResult(true) {
      runAndWait(rawlsGroupQuery.load(ws1.authDomainACLs(WorkspaceAccessLevels.Write))).get.users.contains(RawlsUserRef(testData.userWriter.userSubjectId))
    }

    //remove userWriter from group A
    val removeWriterFromA = RawlsGroupMemberList(None, None, Some(Seq(testData.userWriter.userSubjectId.value)), None)
    Delete(s"/admin/groups/${realmGroup.membersGroupName.value}/members", httpJson(removeWriterFromA)) ~>
      sealRoute(services.adminRoutes) ~>
      check {
        assertResult(StatusCodes.NoContent) {
          status
        }
      }

    //assert userWriter is not a part of realm writer ACLs
    val ws2 = runAndWait(workspaceQuery.findByName(WorkspaceName(workspaceWithRealm.namespace, workspaceWithRealm.name))).get

    assertResult(false) {
      runAndWait(rawlsGroupQuery.load(ws2.authDomainACLs(WorkspaceAccessLevels.Write))).get.users.contains(RawlsUserRef(testData.userWriter.userSubjectId))
    }
  }

  it should "update the intersection groups for related workspaces when updating realm subgroup membership" in withTestDataApiServices { services =>


    val realmGroup = createAndSaveManagedGroup("realm-for-testing", Set.empty)
    val groupC = RawlsGroup(RawlsGroupName("GroupC"), RawlsGroupEmail("groupC@firecloud.org"), Set.empty, Set.empty)
    val groupD = RawlsGroup(RawlsGroupName("GroupD"), RawlsGroupEmail("groupD@firecloud.org"), Set.empty, Set(groupC))

    services.gcsDAO.adminList += testData.userOwner.userEmail.value

    //add the owner to the realm
    val ownerAdd = RawlsGroupMemberList(None, None, Some(Seq(testData.userOwner.userSubjectId.value)), None)
    Post(s"/admin/groups/${realmGroup.membersGroupName.value}/members", httpJson(ownerAdd)) ~>
      sealRoute(services.adminRoutes) ~>
      check {
        assertResult(StatusCodes.NoContent) {
          status
        }
      }

    val workspaceWithRealm = WorkspaceRequest(
      namespace = testData.wsName.namespace,
      name = "newWorkspace",
      authorizationDomain = Set(realmGroup),
      Map.empty
    )

    //create the workspace with the realm
    Post(s"/workspaces", httpJson(workspaceWithRealm)) ~>
      sealRoute(services.workspaceRoutes) ~>
      check {
        assertResult(StatusCodes.Created) {
          status
        }
      }

    //create group C
    Post(s"/admin/groups", groupC) ~>
      sealRoute(services.adminRoutes) ~>
      check {
        assertResult(StatusCodes.Created) {
          status
        }
      }

    //create group D
    Post(s"/admin/groups", groupD) ~>
      sealRoute(services.adminRoutes) ~>
      check {
        assertResult(StatusCodes.Created) {
          status
        }
      }

    //add userWriter to group C
    val addWriterToC = RawlsGroupMemberList(None, None, Some(Seq(testData.userWriter.userSubjectId.value)), None)
    Post(s"/admin/groups/${groupC.groupName.value}/members", httpJson(addWriterToC)) ~>
      sealRoute(services.adminRoutes) ~>
      check {
        assertResult(StatusCodes.NoContent) {
          status
        }
      }

    //add group C to group D
    val addCtoD = RawlsGroupMemberList(None, None, None, Some(Seq(groupC.groupName.value)))
    Post(s"/admin/groups/${groupD.groupName.value}/members", httpJson(addCtoD)) ~>
      sealRoute(services.adminRoutes) ~>
      check {
        assertResult(StatusCodes.NoContent) {
          status
        }
      }

    //add group D to realm
    val addDtoRealm= RawlsGroupMemberList(None, None, None, Some(Seq(groupD.groupName.value)))
    Post(s"/admin/groups/${realmGroup.membersGroupName.value}/members", httpJson(addDtoRealm)) ~>
      sealRoute(services.adminRoutes) ~>
      check {
        assertResult(StatusCodes.NoContent) {
          status
        }
      }

    //add userWriter to the writer ACL + add owner to owner ACL
    Patch(s"${workspaceWithRealm.path}/acl", httpJson(Seq(WorkspaceACLUpdate(testData.userWriter.userEmail.value, WorkspaceAccessLevels.Write, None), WorkspaceACLUpdate(testData.userOwner.userEmail.value, WorkspaceAccessLevels.Owner, None)))) ~>
      sealRoute(services.workspaceRoutes) ~>
      check {
        assertResult(StatusCodes.OK) { status }
      }

    //assert userWriter is a part of realm writer ACLs
    val ws1 = runAndWait(workspaceQuery.findByName(WorkspaceName(workspaceWithRealm.namespace, workspaceWithRealm.name))).get

    assertResult(true) {
      runAndWait(rawlsGroupQuery.load(ws1.authDomainACLs(WorkspaceAccessLevels.Write))).get.users.contains(RawlsUserRef(testData.userWriter.userSubjectId))
    }

    //remove userWriter from group C
    val removeWriterFromC = RawlsGroupMemberList(None, None, Some(Seq(testData.userWriter.userSubjectId.value)), None)
    Delete(s"/admin/groups/${groupC.groupName.value}/members", httpJson(removeWriterFromC)) ~>
      sealRoute(services.adminRoutes) ~>
      check {
        assertResult(StatusCodes.NoContent) {
          status
        }
      }

    //assert userWriter is not a part of realm writer ACLs
    val ws2 = runAndWait(workspaceQuery.findByName(WorkspaceName(workspaceWithRealm.namespace, workspaceWithRealm.name))).get

    assertResult(false) {
      runAndWait(rawlsGroupQuery.load(ws2.authDomainACLs(WorkspaceAccessLevels.Write))).get.users.contains(RawlsUserRef(testData.userWriter.userSubjectId))
    }
  }

  it should "add attributes when cloning a workspace" in withTestDataApiServices { services =>
    val workspaceNoAttrs = WorkspaceRequest(namespace = testData.workspace.namespace, name = "test_copy", Set.empty, Map.empty)
    Post(s"${testData.workspace.path}/clone", httpJson(workspaceNoAttrs)) ~>
      sealRoute(services.workspaceRoutes) ~>
      check {
        assertResult(StatusCodes.Created, response.entity.asString) {
          status
        }
        assertResult(testData.workspace.attributes) {
          responseAs[Workspace].attributes
        }
      }

    val newAtts = Map(
      AttributeName.withDefaultNS("number") -> AttributeNumber(11),    // replaces an existing attribute
      AttributeName.withDefaultNS("another") -> AttributeNumber(12)    // adds a new attribute
    )

<<<<<<< HEAD
    val workspaceCopyRealm = WorkspaceRequest(namespace = testData.workspace.namespace, name = "test_copy2", Set.empty, newAtts)
    Post(s"${testData.workspace.path}/clone", httpJson(workspaceCopyRealm)) ~>
      sealRoute(services.workspaceRoutes) ~>
      check {
        assertResult(StatusCodes.Created) {
          status
        }
        assertResult(testData.workspace.attributes ++ newAtts) {
          responseAs[Workspace].attributes
=======
    val workspaceCopyRealm = WorkspaceRequest(namespace = testData.workspace.namespace, name = "test_copy2", None, newAtts)
    withStatsD {
      Post(s"${testData.workspace.path}/clone", httpJson(workspaceCopyRealm)) ~> services.sealedInstrumentedRoutes ~>
        check {
          assertResult(StatusCodes.Created) {
            status
          }
          assertResult(testData.workspace.attributes ++ newAtts) {
            responseAs[Workspace].attributes
          }
>>>>>>> b448bd6e
        }
    } { capturedMetrics =>
      val wsPathForRequestMetrics = s"workspaces.${testData.workspace.namespace}.${testData.workspace.name}.clone"
      val expected = expectedHttpRequestMetrics("post", wsPathForRequestMetrics, StatusCodes.Created.intValue, 1)
      assertSubsetOf(expected, capturedMetrics)
    }
  }

  it should "return 409 Conflict on clone if the destination already exists" in withTestDataApiServices { services =>
    val workspaceCopy = WorkspaceRequest(namespace = testData.workspace.namespace, name = testData.workspaceNoGroups.name, Set.empty, Map.empty)
    Post(s"${testData.workspace.path}/clone", httpJson(workspaceCopy)) ~>
      sealRoute(services.workspaceRoutes) ~>
      check {
        assertResult(StatusCodes.Conflict) {
          status
        }
      }
  }

  it should "return 200 when requesting an ACL from an existing workspace" in withTestDataApiServices { services =>
    Get(s"${testData.workspace.path}/acl") ~>
      sealRoute(services.workspaceRoutes) ~>
      check {
        assertResult(StatusCodes.OK) { status }
      }
  }

  it should "return 404 when requesting an ACL from a non-existent workspace" in withTestDataApiServices { services =>
    val nonExistent = WorkspaceName("xyzzy", "plugh")
    Get(s"${nonExistent.path}/acl") ~>
      sealRoute(services.workspaceRoutes) ~>
      check {
        assertResult(StatusCodes.NotFound) { status }
      }
  }

  it should "return 200 when replacing an ACL for an existing workspace" in withTestDataApiServices { services =>
    Patch(s"${testData.workspace.path}/acl", httpJsonEmpty) ~>
      sealRoute(services.workspaceRoutes) ~>
      check {
        assertResult(StatusCodes.OK) { status }
      }
  }

  it should "modifying a workspace acl should modify the workspace last modified date" in withTestDataApiServices { services =>
    Patch(s"${testData.workspace.path}/acl", httpJsonEmpty) ~>
      sealRoute(services.workspaceRoutes) ~>
      check {
        assertResult(StatusCodes.OK) { status }
      }
    Get(testData.workspace.path) ~>
      sealRoute(services.workspaceRoutes) ~>
      check {
        assertWorkspaceModifiedDate(status, responseAs[WorkspaceListResponse].workspace)
      }
  }

  it should "return 404 when replacing an ACL on a non-existent workspace" in withTestDataApiServices { services =>
    val nonExistent = WorkspaceName("xyzzy", "plugh")
    Patch(s"${nonExistent.path}/acl", httpJsonEmpty) ~>
      sealRoute(services.workspaceRoutes) ~>
      check {
        assertResult(StatusCodes.NotFound) { status }
      }
  }

  // Begin tests where routes are restricted by ACLs

  // Get Workspace requires READ access.  Accept if OWNER, WRITE, READ; Reject if NO ACCESS

  it should "allow an project-owner-access user to get a workspace" in withTestWorkspacesApiServicesAndUser(testData.userProjectOwner.userEmail.value) { services =>
    Get(testWorkspaces.workspace.path) ~>
      sealRoute(services.workspaceRoutes) ~>
      check {
        assertResult(StatusCodes.OK) {
          status
        }
      }
  }

  it should "allow an owner-access user to get a workspace" in withTestWorkspacesApiServicesAndUser(testData.userOwner.userEmail.value) { services =>
    Get(testWorkspaces.workspace.path) ~>
      sealRoute(services.workspaceRoutes) ~>
      check {
        assertResult(StatusCodes.OK) {
          status
        }
      }
  }

  it should "allow a write-access user to get a workspace" in withTestWorkspacesApiServicesAndUser(testData.userWriter.userEmail.value) { services =>
    Get(testWorkspaces.workspace.path) ~>
      sealRoute(services.workspaceRoutes) ~>
      check {
        assertResult(StatusCodes.OK) {
          status
        }
      }
  }

  it should "allow a read-access user to get a workspace" in withTestWorkspacesApiServicesAndUser(testData.userReader.userEmail.value) { services =>
    Get(testWorkspaces.workspace.path) ~>
      sealRoute(services.workspaceRoutes) ~>
      check {
        assertResult(StatusCodes.OK) {
          status
        }
      }
  }

  it should "not allow a no-access user to get a workspace" in withTestWorkspacesApiServicesAndUser("no-access") { services =>
    Get(testWorkspaces.workspace.path) ~>
      sealRoute(services.workspaceRoutes) ~>
      check {
        assertResult(StatusCodes.NotFound) {
          status
        }
      }
  }

  // Update Workspace requires WRITE access.  Accept if OWNER or WRITE; Reject if READ or NO ACCESS

  it should "allow an project-owner-access user to update a workspace" in withTestDataApiServicesAndUser(testData.userProjectOwner.userEmail.value) { services =>
    Patch(testData.workspace.path, httpJson(Seq(RemoveAttribute(AttributeName.withDefaultNS("boo")): AttributeUpdateOperation))) ~>
      sealRoute(services.workspaceRoutes) ~>
      check {
        assertResult(StatusCodes.OK) {
          status
        }
      }
  }

  it should "check that an update to a workspace modifies the last modified date" in withTestDataApiServicesAndUser(testData.userProjectOwner.userEmail.value) { services =>
    var mutableWorkspace: Workspace = testData.workspace.copy()
    Get(testData.workspace.path) ~>
      sealRoute(services.workspaceRoutes) ~>
      check {
        assertResult(StatusCodes.OK) {
          status
        }
        mutableWorkspace = responseAs[WorkspaceListResponse].workspace
      }

    Patch(testData.workspace.path, httpJson(Seq(RemoveAttribute(AttributeName.withDefaultNS("boo")): AttributeUpdateOperation))) ~>
      sealRoute(services.workspaceRoutes) ~>
      check {
        assertResult(StatusCodes.OK) {
          status
        }
      }
    Get(testData.workspace.path) ~>
      sealRoute(services.workspaceRoutes) ~>
      check {
        val updatedWorkspace: Workspace = responseAs[WorkspaceListResponse].workspace
        assertWorkspaceModifiedDate(status, updatedWorkspace)
        assert {
          updatedWorkspace.lastModified.isAfter(mutableWorkspace.lastModified)
        }
      }
  }

  it should "allow an owner-access user to update a workspace" in withTestDataApiServicesAndUser(testData.userOwner.userEmail.value) { services =>
    Patch(testData.workspace.path, httpJson(Seq(RemoveAttribute(AttributeName.withDefaultNS("boo")): AttributeUpdateOperation))) ~>
      sealRoute(services.workspaceRoutes) ~>
      check {
        assertResult(StatusCodes.OK) {
          status
        }
      }
  }

  it should "allow a write-access user to update a workspace" in withTestDataApiServicesAndUser(testData.userWriter.userEmail.value) { services =>
    Patch(testData.workspace.path, httpJson(Seq(RemoveAttribute(AttributeName.withDefaultNS("boo")): AttributeUpdateOperation))) ~>
      sealRoute(services.workspaceRoutes) ~>
      check {
        assertResult(StatusCodes.OK) {
          status
        }
      }
  }

  it should "not allow a read-access user to update a workspace" in withTestDataApiServicesAndUser(testData.userReader.userEmail.value) { services =>
    Patch(testData.workspace.path, httpJson(Seq(RemoveAttribute(AttributeName.withDefaultNS("boo")): AttributeUpdateOperation))) ~>
      sealRoute(services.workspaceRoutes) ~>
      check {
        assertResult(StatusCodes.Forbidden) {
          status
        }
      }
  }

  it should "not allow a no-access user to update a workspace" in withTestDataApiServicesAndUser("no-access") { services =>
    Patch(testData.workspace.path, httpJson(Seq(RemoveAttribute(AttributeName.withDefaultNS("boo")): AttributeUpdateOperation))) ~>
      sealRoute(services.workspaceRoutes) ~>
      check {
        assertResult(StatusCodes.NotFound) {
          status
        }
      }
  }

  // Put ACL requires OWNER access.  Accept if OWNER; Reject if WRITE, READ, NO ACCESS

  it should "allow a project-owner-access user to update an ACL" in withTestDataApiServicesAndUser(testData.userProjectOwner.userEmail.value) { services =>
    Patch(s"${testData.workspace.path}/acl", httpJson(Seq(WorkspaceACLUpdate(testData.userProjectOwner.userEmail.value, WorkspaceAccessLevels.ProjectOwner, None), WorkspaceACLUpdate(testData.userWriter.userEmail.value, WorkspaceAccessLevels.Read, None)))) ~>
      sealRoute(services.workspaceRoutes) ~>
      check {
        assertResult(StatusCodes.OK, response.entity.asString ) { status }
      }

    Get(s"${testData.workspace.path}/acl") ~>
      sealRoute(services.workspaceRoutes) ~>
      check {
        assertResult(StatusCodes.OK, response.entity.asString ) { status }
        responseAs[WorkspaceACL].acl should contain (testData.userWriter.userEmail.value -> AccessEntry(WorkspaceAccessLevels.Read, false, false))
      }
  }

  it should "allow an owner-access user to update an ACL" in withTestDataApiServicesAndUser(testData.userOwner.userEmail.value) { services =>
    Patch(s"${testData.workspace.path}/acl", httpJson(Seq(WorkspaceACLUpdate(testData.userProjectOwner.userEmail.value, WorkspaceAccessLevels.ProjectOwner, None), WorkspaceACLUpdate(testData.userWriter.userEmail.value, WorkspaceAccessLevels.Read, None)))) ~>
      sealRoute(services.workspaceRoutes) ~>
      check {
        assertResult(StatusCodes.OK, response.entity.asString ) { status }
      }

    Get(s"${testData.workspace.path}/acl") ~>
      sealRoute(services.workspaceRoutes) ~>
      check {
        assertResult(StatusCodes.OK, response.entity.asString ) { status }
        responseAs[WorkspaceACL].acl should contain (testData.userWriter.userEmail.value -> AccessEntry(WorkspaceAccessLevels.Read, false, false))
      }
  }

  it should "not allow ACL updates with a member specified twice" in withTestDataApiServicesAndUser(testData.userOwner.userEmail.value) { services =>
    Patch(s"${testData.workspace.path}/acl", httpJson(Seq(WorkspaceACLUpdate(testData.userProjectOwner.userEmail.value, WorkspaceAccessLevels.ProjectOwner, None), WorkspaceACLUpdate(testData.userWriter.userEmail.value, WorkspaceAccessLevels.Read, None), WorkspaceACLUpdate(testData.userWriter.userEmail.value, WorkspaceAccessLevels.Owner, None)))) ~>
      sealRoute(services.workspaceRoutes) ~>
      check {
        assertResult(StatusCodes.BadRequest, response.entity.asString ) { status }
      }
  }

  it should "not allow an project-owner-access user to update an ACL with all users group" in withTestDataApiServicesAndUser(testData.userProjectOwner.userEmail.value) { services =>
    val allUsersEmail = RawlsGroupEmail(services.gcsDAO.toGoogleGroupName(UserService.allUsersGroupRef.groupName))
    runAndWait(rawlsGroupQuery.save(RawlsGroup(UserService.allUsersGroupRef.groupName, allUsersEmail, Set.empty[RawlsUserRef], Set.empty[RawlsGroupRef])))
    WorkspaceAccessLevels.all.foreach { accessLevel =>
      Patch(s"${testData.workspace.path}/acl", httpJson(Seq(WorkspaceACLUpdate(allUsersEmail.value, accessLevel, None)))) ~>
        sealRoute(services.workspaceRoutes) ~>
        check {
          assertResult(StatusCodes.BadRequest) { status }
        }
    }
  }

  it should "not allow an owner-access user to update an ACL with all users group" in withTestDataApiServicesAndUser(testData.userOwner.userEmail.value) { services =>
    val allUsersEmail = RawlsGroupEmail(services.gcsDAO.toGoogleGroupName(UserService.allUsersGroupRef.groupName))
    runAndWait(rawlsGroupQuery.save(RawlsGroup(UserService.allUsersGroupRef.groupName, allUsersEmail, Set.empty[RawlsUserRef], Set.empty[RawlsGroupRef])))
    WorkspaceAccessLevels.all.foreach { accessLevel =>
      Patch(s"${testData.workspace.path}/acl", httpJson(Seq(WorkspaceACLUpdate(allUsersEmail.value, accessLevel, None)))) ~>
        sealRoute(services.workspaceRoutes) ~>
        check {
          assertResult(StatusCodes.BadRequest) { status }
        }
    }
  }

  it should "not allow an owner-access user to downgrade project owner ACL" in withTestDataApiServicesAndUser(testData.userOwner.userEmail.value) { services =>
    Patch(s"${testData.workspace.path}/acl", httpJson(Seq(WorkspaceACLUpdate(testData.userProjectOwner.userEmail.value, WorkspaceAccessLevels.Read, None)))) ~>
      sealRoute(services.workspaceRoutes) ~>
      check {
        assertResult(StatusCodes.BadRequest, response.entity.asString ) { status }
      }

    Get(s"${testData.workspace.path}/acl") ~>
      sealRoute(services.workspaceRoutes) ~>
      check {
        assertResult(StatusCodes.OK, response.entity.asString ) { status }
        responseAs[WorkspaceACL].acl should contain (testData.userProjectOwner.userEmail.value -> AccessEntry(WorkspaceAccessLevels.ProjectOwner, false, true))

      }
  }

  it should "not allow an owner-access user to add project owner ACL" in withTestDataApiServicesAndUser(testData.userOwner.userEmail.value) { services =>
    Patch(s"${testData.workspace.path}/acl", httpJson(Seq(WorkspaceACLUpdate(testData.userReader.userEmail.value, WorkspaceAccessLevels.ProjectOwner, None)))) ~>
      sealRoute(services.workspaceRoutes) ~>
      check {
        assertResult(StatusCodes.BadRequest) { status }
      }
  }

  it should "not allow a write-access user to update an ACL" in withTestDataApiServicesAndUser(testData.userWriter.userEmail.value) { services =>
    Patch(s"${testData.workspace.path}/acl", httpJsonEmpty) ~>
      sealRoute(services.workspaceRoutes) ~>
      check {
        assertResult(StatusCodes.Forbidden) { status }
      }
  }

  it should "not allow a read-access user to update an ACL" in withTestDataApiServicesAndUser(testData.userReader.userEmail.value) { services =>
    import WorkspaceACLJsonSupport._
    Patch(s"${testData.workspace.path}/acl", httpJson(Seq(WorkspaceACLUpdate(testData.userWriter.userEmail.value, WorkspaceAccessLevels.Read, None)))) ~>
      sealRoute(services.workspaceRoutes) ~>
      check {
        assertResult(StatusCodes.Forbidden, response.entity.asString) { status }
      }
  }

  it should "not allow a no-access user to update an ACL" in withTestDataApiServicesAndUser("no-access") { services =>
    Patch(s"${testData.workspace.path}/acl", httpJsonEmpty) ~>
      sealRoute(services.workspaceRoutes) ~>
      check {
        assertResult(StatusCodes.NotFound) { status }
      }
  }

  it should "allow an owner to grant share permissions to a non-owner" in withTestDataApiServicesAndUser("owner-access") { services =>
    import WorkspaceACLJsonSupport._
    Patch(s"${testData.workspace.path}/acl", httpJson(Seq(WorkspaceACLUpdate(testData.userReader.userEmail.value, WorkspaceAccessLevels.Read, Option(true))))) ~>
      sealRoute(services.workspaceRoutes) ~>
      check {
        assertResult(StatusCodes.OK) { status }
      }
    Get(s"${testData.workspace.path}/acl") ~>
      sealRoute(services.workspaceRoutes) ~>
      check {
        assertResult(StatusCodes.OK, response.entity.asString) { status }
        responseAs[WorkspaceACL].acl should contain (testData.userReader.userEmail.value -> AccessEntry(WorkspaceAccessLevels.Read, false, true))
      }
  }

  it should "allow an owner to revoke share permissions to a non-owner" in withTestDataApiServicesAndUser("owner-access") { services =>
    import WorkspaceACLJsonSupport._
    Patch(s"${testData.workspace.path}/acl", httpJson(Seq(WorkspaceACLUpdate(testData.userReader.userEmail.value, WorkspaceAccessLevels.Read, Option(false))))) ~>
      sealRoute(services.workspaceRoutes) ~>
      check {
        assertResult(StatusCodes.OK) { status }
      }
    Get(s"${testData.workspace.path}/acl") ~>
      sealRoute(services.workspaceRoutes) ~>
      check {
        assertResult(StatusCodes.OK, response.entity.asString) { status }
        responseAs[WorkspaceACL].acl should contain (testData.userReader.userEmail.value -> AccessEntry(WorkspaceAccessLevels.Read, false, false))
      }
  }

  it should "allow a writer with share permissions to share equal to and below their access level" in withTestDataApiServicesAndUser("writer-access") { services =>
    import WorkspaceACLJsonSupport._
    Patch(s"${testData.workspaceToTestGrant.path}/acl", httpJson(Seq(WorkspaceACLUpdate(testData.userReader.userEmail.value, WorkspaceAccessLevels.Read, None)))) ~>
      sealRoute(services.workspaceRoutes) ~>
      check {
        assertResult(StatusCodes.OK, response.entity.asString) { status }
      }
    Get(s"${testData.workspaceToTestGrant.path}/acl") ~>
      sealRoute(services.workspaceRoutes) ~>
      check {
        assertResult(StatusCodes.OK, response.entity.asString) { status }
        responseAs[WorkspaceACL].acl should contain (testData.userReader.userEmail.value -> AccessEntry(WorkspaceAccessLevels.Read, false, false))
      }
  }

  it should "not allow a writer with share permissions to give permission above their own access level" in withTestDataApiServicesAndUser("writer-access") { services =>
    import WorkspaceACLJsonSupport._
    Patch(s"${testData.workspaceToTestGrant.path}/acl", httpJson(Seq(WorkspaceACLUpdate(testData.userReader.userEmail.value, WorkspaceAccessLevels.Owner, None)))) ~>
      sealRoute(services.workspaceRoutes) ~>
      check {
        assertResult(StatusCodes.BadRequest) { status }
      }
    Get(s"${testData.workspaceToTestGrant.path}/acl") ~>
      sealRoute(services.workspaceRoutes) ~>
      check {
        assertResult(StatusCodes.OK, response.entity.asString) { status }
        responseAs[WorkspaceACL].acl should not contain (testData.userReader.userEmail.value -> AccessEntry(WorkspaceAccessLevels.Owner, false, false))
      }
  }

  it should "not allow a writer with share permissions to alter the permissions of users above their access level" in withTestDataApiServicesAndUser("writer-access") { services =>
    import WorkspaceACLJsonSupport._
    Patch(s"${testData.workspaceToTestGrant.path}/acl", httpJson(Seq(WorkspaceACLUpdate(testData.userOwner.userEmail.value, WorkspaceAccessLevels.Read, None)))) ~>
      sealRoute(services.workspaceRoutes) ~>
      check {
        assertResult(StatusCodes.BadRequest) { status }
      }
    Get(s"${testData.workspaceToTestGrant.path}/acl") ~>
      sealRoute(services.workspaceRoutes) ~>
      check {
        assertResult(StatusCodes.OK, response.entity.asString) { status }
        responseAs[WorkspaceACL].acl should contain (testData.userOwner.userEmail.value -> AccessEntry(WorkspaceAccessLevels.ProjectOwner, false, true))
      }
  }

  it should "allow a user in a group with share permissions to share equal to and below their access level" in withTestDataApiServicesAndUser("reader-access-via-group") { services =>
    import WorkspaceACLJsonSupport._
    Patch(s"${testData.workspaceToTestGrant.path}/acl", httpJson(Seq(WorkspaceACLUpdate(testData.userReader.userEmail.value, WorkspaceAccessLevels.Read, None)))) ~>
      sealRoute(services.workspaceRoutes) ~>
      check {
        assertResult(StatusCodes.OK) { status }
      }
    Get(s"${testData.workspaceToTestGrant.path}/acl") ~>
      sealRoute(services.workspaceRoutes) ~>
      check {
        assertResult(StatusCodes.OK, response.entity.asString) { status }
        responseAs[WorkspaceACL].acl should contain (testData.userReader.userEmail.value -> AccessEntry(WorkspaceAccessLevels.Read, false, false))
      }
  }

  it should "not allow a non-owner to grant share permissions to anyone" in withTestDataApiServicesAndUser("writer-access") { services =>
    import WorkspaceACLJsonSupport._
    Patch(s"${testData.workspaceToTestGrant.path}/acl", httpJson(Seq(WorkspaceACLUpdate(testData.userReader.userEmail.value, WorkspaceAccessLevels.Read, Option(true))))) ~>
      sealRoute(services.workspaceRoutes) ~>
      check {
        assertResult(StatusCodes.BadRequest) { status }
      }
    Get(s"${testData.workspaceToTestGrant.path}/acl") ~>
      sealRoute(services.workspaceRoutes) ~>
      check {
        assertResult(StatusCodes.OK, response.entity.asString) { status }
        responseAs[WorkspaceACL].acl should not contain (testData.userReader.userEmail.value -> AccessEntry(WorkspaceAccessLevels.Read, false, true))
      }
  }

  it should "granting and revoking share permissions should update accordingly" in withTestDataApiServicesAndUser("owner-access") { services =>
    import WorkspaceACLJsonSupport._

    Patch(s"${testData.workspaceToTestGrant.path}/acl", httpJson(Seq(WorkspaceACLUpdate(testData.userReader.userEmail.value, WorkspaceAccessLevels.Read, Option(true))))) ~>
      sealRoute(services.workspaceRoutes) ~>
      check {
        assertResult(StatusCodes.OK) { status }
      }

    Get(s"${testData.workspaceToTestGrant.path}/acl") ~>
      sealRoute(services.workspaceRoutes) ~>
      check {
        assertResult(StatusCodes.OK, response.entity.asString) { status }
        responseAs[WorkspaceACL].acl should contain (testData.userReader.userEmail.value -> AccessEntry(WorkspaceAccessLevels.Read, false, true))
      }

    Patch(s"${testData.workspaceToTestGrant.path}/acl", httpJson(Seq(WorkspaceACLUpdate(testData.userReader.userEmail.value, WorkspaceAccessLevels.Read, Option(false))))) ~>
      sealRoute(services.workspaceRoutes) ~>
      check {
        assertResult(StatusCodes.OK) { status }
      }

    Get(s"${testData.workspaceToTestGrant.path}/acl") ~>
      sealRoute(services.workspaceRoutes) ~>
      check {
        assertResult(StatusCodes.OK, response.entity.asString) { status }
        responseAs[WorkspaceACL].acl should contain (testData.userReader.userEmail.value -> AccessEntry(WorkspaceAccessLevels.Read, false, false))
      }

    Patch(s"${testData.workspaceToTestGrant.path}/acl", httpJson(Seq(WorkspaceACLUpdate(testData.userReader.userEmail.value, WorkspaceAccessLevels.Read, Option(true))))) ~>
      sealRoute(services.workspaceRoutes) ~>
      check {
        assertResult(StatusCodes.OK) { status }
      }

    Get(s"${testData.workspaceToTestGrant.path}/acl") ~>
      sealRoute(services.workspaceRoutes) ~>
      check {
        assertResult(StatusCodes.OK, response.entity.asString) { status }
        responseAs[WorkspaceACL].acl should contain (testData.userReader.userEmail.value -> AccessEntry(WorkspaceAccessLevels.Read, false, true))
      }
  }

  // Note that user writer-access has share permissions from another workspace- testData.workspaceToTestGrant
  // This is set up directly in the test data in TestDriverComponent
  it should "share permissions should not bleed across workspaces" in withTestDataApiServicesAndUser("writer-access") { services =>
    import WorkspaceACLJsonSupport._

    Patch(s"${testData.workspace.path}/acl", httpJson(Seq(WorkspaceACLUpdate(testData.userReader.userEmail.value, WorkspaceAccessLevels.Read, None)))) ~>
      sealRoute(services.workspaceRoutes) ~>
      check {
        assertResult(StatusCodes.Forbidden) { status }
      }
  }

  // End ACL-restriction Tests

  // Access instructions

  it should "allow users with access to the workspace to get the access instructions for a workspace" in withTestDataApiServicesAndUser("writer-access") { services =>
    Get(s"${testData.workspaceWithRealm.path}/accessInstructions") ~>
      sealRoute(services.workspaceRoutes) ~>
      check {
        assertResult(StatusCodes.OK) { status }
        assert(responseAs[Seq[ManagedGroupAccessInstructions]].isEmpty)
      }
  }

  it should "not allow users without access to the workspace to get the access instructions for a workspace" in withTestDataApiServicesAndUser("no-access") { services =>
    Get(s"${testData.workspaceWithRealm.path}/accessInstructions") ~>
      sealRoute(services.workspaceRoutes) ~>
      check {
        assertResult(StatusCodes.NotFound) { status }
      }
  }

  it should "allow admins to set access instructions and users of the workspace to retrieve them" in withTestDataApiServicesAndUser("writer-access") { services =>
    val instructions = ManagedGroupAccessInstructions(testData.workspaceWithRealm.authorizationDomain.head.membersGroupName.value, "Test instructions")

    services.gcsDAO.adminList += testData.userWriter.userEmail.value

    Post(s"/admin/groups/${testData.workspaceWithRealm.authorizationDomain.head.membersGroupName.value}/accessInstructions", httpJson(instructions)) ~>
      sealRoute(services.adminRoutes) ~>
      check {
        assertResult(StatusCodes.NoContent) { status }
      }

    Get(s"${testData.workspaceWithRealm.path}/accessInstructions") ~>
      sealRoute(services.workspaceRoutes) ~>
      check {
        assertResult(StatusCodes.OK) { status }
        assert(responseAs[Seq[ManagedGroupAccessInstructions]].size == 1)
        assert(responseAs[Seq[ManagedGroupAccessInstructions]].head.instructions.equals(instructions.instructions))
      }
  }

  // Workspace Locking
  it should "allow an owner to lock (and re-lock) the workspace" in withEmptyWorkspaceApiServices(testData.userOwner.userEmail.value) { services =>
    Put(s"${testData.workspace.path}/lock") ~>
      sealRoute(services.workspaceRoutes) ~>
      check {
        assertResult(StatusCodes.NoContent) { status }
      }
    Put(s"${testData.workspace.path}/lock") ~>
      sealRoute(services.workspaceRoutes) ~>
      check {
        assertResult(StatusCodes.NoContent) { status }
      }
  }

  it should "locking (and unlocking) a workspace should modify the workspace last modified date" in withEmptyWorkspaceApiServices(testData.userOwner.userEmail.value) { services =>
    Put(s"${testData.workspace.path}/lock") ~>
      sealRoute(services.workspaceRoutes) ~>
      check {
        assertResult(StatusCodes.NoContent) { status }
      }
    Get(testData.workspace.path) ~>
      sealRoute(services.workspaceRoutes) ~>
      check {
        assertWorkspaceModifiedDate(status, responseAs[WorkspaceListResponse].workspace)
      }

    Put(s"${testData.workspace.path}/unlock") ~>
      sealRoute(services.workspaceRoutes) ~>
      check {
        assertResult(StatusCodes.NoContent) { status }
      }

    Get(testData.workspace.path) ~>
      sealRoute(services.workspaceRoutes) ~>
      check {
        assertWorkspaceModifiedDate(status, responseAs[WorkspaceListResponse].workspace)
      }

  }

  it should "not allow anyone to write to a workspace when locked"  in withLockedWorkspaceApiServices(testData.userWriter.userEmail.value) { services =>
    Patch(testData.workspace.path, httpJsonEmpty) ~>
      sealRoute(services.workspaceRoutes) ~>
      check {
        assertResult(StatusCodes.Forbidden) { status }
      }
  }

  it should "allow a reader to read a workspace, even when locked"  in withLockedWorkspaceApiServices(testData.userReader.userEmail.value) { services =>
    Get(testData.workspace.path) ~>
      sealRoute(services.workspaceRoutes) ~>
      check {
        assertResult(StatusCodes.OK) { status }
      }
  }

  it should "allow an owner to retrieve and adjust an the ACL, even when locked"  in withLockedWorkspaceApiServices(testData.userOwner.userEmail.value) { services =>
    Get(s"${testData.workspace.path}/acl") ~>
      sealRoute(services.workspaceRoutes) ~>
      check {
        assertResult(StatusCodes.OK) {
          status
        }
      }
    Patch(s"${testData.workspace.path}/acl", httpJsonEmpty) ~>
      sealRoute(services.workspaceRoutes) ~>
      check {
        assertResult(StatusCodes.OK) { status }
      }
  }

  it should "not allow an owner to lock a workspace with incomplete submissions" in withTestDataApiServicesAndUser(testData.userOwner.userEmail.value) { services =>
    Put(s"${testData.workspace.path}/lock") ~>
      sealRoute(services.workspaceRoutes) ~>
      check {
        assertResult(StatusCodes.Conflict) { status }
      }
  }

  it should "allow an owner to unlock the workspace (repeatedly)" in withEmptyWorkspaceApiServices(testData.userOwner.userEmail.value) { services =>
    Put(s"${testData.workspace.path}/lock") ~>
      sealRoute(services.workspaceRoutes) ~>
      check {
        assertResult(StatusCodes.NoContent) { status }
      }
    Put(s"${testData.workspace.path}/unlock") ~>
      sealRoute(services.workspaceRoutes) ~>
      check {
        assertResult(StatusCodes.NoContent) { status }
      }
    Put(s"${testData.workspace.path}/unlock") ~>
      sealRoute(services.workspaceRoutes) ~>
      check {
        assertResult(StatusCodes.NoContent) { status }
      }
  }

  it should "not allow a non-owner to lock or unlock the workspace" in withEmptyWorkspaceApiServices(testData.userWriter.userEmail.value) { services =>
    Put(s"${testData.workspace.path}/lock") ~>
      sealRoute(services.workspaceRoutes) ~>
      check {
        assertResult(StatusCodes.Forbidden) { status }
      }
    Put(s"${testData.workspace.path}/unlock") ~>
      sealRoute(services.workspaceRoutes) ~>
      check {
        assertResult(StatusCodes.Forbidden) { status }
      }
  }

  it should "not allow a no-access user to infer the existence of the workspace by locking or unlocking" in withLockedWorkspaceApiServices("no-access") { services =>
    Put(s"${testData.workspace.path}/lock") ~>
      sealRoute(services.workspaceRoutes) ~>
      check {
        assertResult(StatusCodes.NotFound) { status }
      }
    Put(s"${testData.workspace.path}/unlock") ~>
      sealRoute(services.workspaceRoutes) ~>
      check {
        assertResult(StatusCodes.NotFound) { status }
      }
  }

  it should "return 403 creating workspace in billing project that does not exist" in withTestDataApiServices { services =>
    val newWorkspace = WorkspaceRequest(
      namespace = "foobar",
      name = "newWorkspace",
      Set.empty,
      Map.empty
    )

    Post(s"/workspaces", httpJson(newWorkspace)) ~>
      sealRoute(services.workspaceRoutes) ~>
      check {
        assertResult(StatusCodes.Forbidden, response.entity.asString) {
          status
        }
      }
  }

  it should "return 403 creating workspace in billing project with no access" in withTestDataApiServices { services =>
    val newWorkspace = WorkspaceRequest(
      namespace = "project",
      name = "newWorkspace",
      Set.empty,
      Map.empty
    )

    Post(s"/workspaces", httpJson(newWorkspace)) ~>
      sealRoute(services.workspaceRoutes) ~>
      check {
        assertResult(StatusCodes.Forbidden, response.entity.asString) {
          status
        }
      }
  }

  it should "use access groups as realmACLs when creating a workspace if there is no realm" in withTestDataApiServices { services =>
    val request = WorkspaceRequest(
      namespace = testData.billingProject.projectName.value,
      name = "newWorkspace",
      Set.empty,
      Map.empty
    )

    def expectedAccessGroups(workspaceId: String) = Map(
      WorkspaceAccessLevels.ProjectOwner -> RawlsGroup.toRef(testData.billingProject.groups(ProjectRoles.Owner)),
      WorkspaceAccessLevels.Owner -> RawlsGroupRef(RawlsGroupName(s"$workspaceId-OWNER")),
      WorkspaceAccessLevels.Write -> RawlsGroupRef(RawlsGroupName(s"$workspaceId-WRITER")),
      WorkspaceAccessLevels.Read -> RawlsGroupRef(RawlsGroupName(s"$workspaceId-READER"))
    )

    Post(s"/workspaces", httpJson(request)) ~>
      sealRoute(services.workspaceRoutes) ~>
      check {
        assertResult(StatusCodes.Created, response.entity.asString) {
          status
        }

        val ws = responseAs[Workspace]
        val expected = expectedAccessGroups(ws.workspaceId)

        assertResult(expected) {
          ws.accessLevels
        }

        assertResult(expected) {
          ws.authDomainACLs
        }
      }
  }

  it should "create realmACLs when creating a workspace if there is a realm" in withTestDataApiServices { services =>
    val realmName = "testRealm"
    val realm = createAndSaveManagedGroup(realmName, Set(testData.userOwner))

    val request = WorkspaceRequest(
      namespace = testData.billingProject.projectName.value,
      name = "newWorkspace",
      Set(realm),
      Map.empty
    )

    def expectedAccessGroups(workspaceId: String) = Map(
      WorkspaceAccessLevels.ProjectOwner -> RawlsGroup.toRef(testData.billingProject.groups(ProjectRoles.Owner)),
      WorkspaceAccessLevels.Owner -> RawlsGroupRef(RawlsGroupName(s"$workspaceId-OWNER")),
      WorkspaceAccessLevels.Write -> RawlsGroupRef(RawlsGroupName(s"$workspaceId-WRITER")),
      WorkspaceAccessLevels.Read -> RawlsGroupRef(RawlsGroupName(s"$workspaceId-READER"))
    )

    def expectedIntersectionGroups(workspaceId: String) = Map(
      WorkspaceAccessLevels.ProjectOwner -> RawlsGroupRef(RawlsGroupName(s"I_$workspaceId-PROJECT_OWNER")),
      WorkspaceAccessLevels.Owner -> RawlsGroupRef(RawlsGroupName(s"I_$workspaceId-OWNER")),
      WorkspaceAccessLevels.Write -> RawlsGroupRef(RawlsGroupName(s"I_$workspaceId-WRITER")),
      WorkspaceAccessLevels.Read -> RawlsGroupRef(RawlsGroupName(s"I_$workspaceId-READER"))
    )

    Post(s"/workspaces", httpJson(request)) ~>
      sealRoute(services.workspaceRoutes) ~>
      check {
        assertResult(StatusCodes.Created, response.entity.asString) {
          status
        }

        val ws = responseAs[Workspace]

        assertResult(expectedAccessGroups(ws.workspaceId)) {
          ws.accessLevels
        }

        assertResult(expectedIntersectionGroups(ws.workspaceId)) {
          ws.authDomainACLs
        }
      }
  }

  it should "prevent users not in a realm from accessing workspace" in {
    import WorkspaceACLJsonSupport._

    val realmName = "testRealm"

    val request = WorkspaceRequest(
      namespace = testData.wsName.namespace,
      name = "newWorkspace",
      Set(ManagedGroupRef(RawlsGroupName(realmName))),
      Map.empty
    )
    val newSample = Entity("sampleNew", "sample", Map(AttributeName.withDefaultNS("type") -> AttributeString("tumor")))

    // called both where success and failure are expected to ensure that there are not just typos on the URLs
    def checkWorkspaceAccess(services: TestApiService, expectSuccess: Boolean): Unit = {
      Get(newSample.path(request)) ~>
        sealRoute(services.entityRoutes) ~>
        check {
          assertResult(if (expectSuccess) StatusCodes.OK else StatusCodes.NotFound) {
            status
          }
        }
      Get(s"${request.path}/entities") ~>
        sealRoute(services.entityRoutes) ~>
        check {
          assertResult(if (expectSuccess) StatusCodes.OK else StatusCodes.NotFound) {
            status
          }
        }
      Get(request.path) ~>
        sealRoute(services.workspaceRoutes) ~>
        check {
          assertResult(if (expectSuccess) StatusCodes.OK else StatusCodes.NotFound) {
            status
          }
        }
    }

    withDefaultTestDatabase { dataSource: SlickDataSource =>
      withApiServices(dataSource) { services =>
        createAndSaveManagedGroup(realmName, Set(testData.userOwner))

        Post(s"/workspaces", httpJson(request)) ~>
          sealRoute(services.workspaceRoutes) ~>
          check {
            assertResult(StatusCodes.Created, response.entity.asString) {
              status
            }
          }
        Patch(s"${request.path}/acl", httpJson(Seq(WorkspaceACLUpdate(testData.userWriter.userEmail.value, WorkspaceAccessLevels.Write, None)))) ~>
          sealRoute(services.workspaceRoutes) ~>
          check {
            assertResult(StatusCodes.OK) {
              status
            }
          }

        Post(s"${request.path}/entities", httpJson(newSample)) ~>
          sealRoute(services.entityRoutes) ~>
          check {
            assertResult(StatusCodes.Created) {
              status
            }
          }
        checkWorkspaceAccess(services, true)
      }

      withApiServices(dataSource, testData.userWriter.userEmail.value) { services =>
        Get("/workspaces") ~>
          sealRoute(services.workspaceRoutes) ~>
          check {
            assertResult(StatusCodes.OK) {
              status
            }
            assertResult(Some(WorkspaceAccessLevels.NoAccess)) {
              responseAs[Array[WorkspaceListResponse]].find(r => r.workspace.toWorkspaceName == request.toWorkspaceName).map(_.accessLevel)
            }
          }
        checkWorkspaceAccess(services, false)
      }
    }
  }

  it should "return 200 when a user can read a workspace bucket" in withEmptyWorkspaceApiServices(testData.userReader.userEmail.value) { services =>
    Get(s"${testData.workspace.path}/checkBucketReadAccess") ~>
      sealRoute(services.workspaceRoutes) ~>
      check {
        assertResult(StatusCodes.OK) { status }
      }
  }

  it should "return 404 when a user can't read the bucket because they dont have workspace access" in withEmptyWorkspaceApiServices("no-access") { services =>
    Get(s"${testData.workspace.path}/checkBucketReadAccess") ~>
      sealRoute(services.workspaceRoutes) ~>
      check {
        assertResult(StatusCodes.NotFound) { status }
      }
  }

  it should "return 404 when requesting bucket size for a non-existent workspace" in withTestWorkspacesApiServicesAndUser("reader-access") { services =>
    Get(s"${testWorkspaces.workspace.copy(name = "DNE").path}/bucketUsage") ~>
      sealRoute(services.workspaceRoutes) ~>
      check {
        assertResult(StatusCodes.NotFound) { status }
      }
  }

  it should "return 404 when a no-access user requests bucket usage" in withTestWorkspacesApiServicesAndUser("no-access") { services =>
    Get(s"${testWorkspaces.workspace.path}/bucketUsage") ~>
      sealRoute(services.workspaceRoutes) ~>
      check {
        assertResult(StatusCodes.NotFound) {
          status
        }
      }
  }

  it should "not allow a reader-access user to request bucket usage" in withTestWorkspacesApiServicesAndUser("reader-access") { services =>
    Get(s"${testWorkspaces.workspace.path}/bucketUsage") ~>
      sealRoute(services.workspaceRoutes) ~>
      check {
        assertResult(StatusCodes.Forbidden) {
          status
        }
      }
  }

  for (access <- Seq("owner-access", "writer-access")) {
    it should s"return 200 when workspace with $access requests bucket usage for an existing workspace" in withTestWorkspacesApiServicesAndUser(access) { services =>
      Get(s"${testWorkspaces.workspace.path}/bucketUsage") ~>
        sealRoute(services.workspaceRoutes) ~>
        check {
          assertResult(StatusCodes.OK) {
            status
          }
          assertResult(BucketUsageResponse(BigInt(42))) {
            responseAs[BucketUsageResponse]
          }
        }
    }
  }

  it should "return 200 when reading a Google Genomics operation" in withTestWorkspacesApiServicesAndUser("reader-access") { services =>
    withStatsD {
      Get(s"${testWorkspaces.workspace.path}/genomics/operations/dummy-job-id") ~> services.sealedInstrumentedRoutes ~>
        check {
          assertResult(StatusCodes.OK) {
            status
          }
          // message returned by MockGoogleServicesDAO
          assertResult("""{"foo":"bar"}""".parseJson.asJsObject) {
            responseAs[JsObject]
          }
        }
    } { capturedMetrics =>
      val wsPathForRequestMetrics = s"workspaces.${testWorkspaces.workspace.namespace}.${testWorkspaces.workspace.name}.genomics.operations.dummy-job-id"
      val expected = expectedHttpRequestMetrics("get", wsPathForRequestMetrics, StatusCodes.OK.intValue, 1)
      assertSubsetOf(expected, capturedMetrics)
    }
  }

  it should "return 404 when reading a Google Genomics operation for a non-existent workspace" in withTestWorkspacesApiServicesAndUser("reader-access") { services =>
    Get(s"${testWorkspaces.workspace.copy(name = "bogus").path}/genomics/operations/dummy-job-id") ~>
      sealRoute(services.workspaceRoutes) ~>
      check {
        assertResult(StatusCodes.NotFound) {
          status
        }
      }
  }

  it should "return 404 when reading a Google Genomics operation for a non-existent job" in withTestWorkspacesApiServicesAndUser("reader-access") { services =>
    Get(s"${testWorkspaces.workspace.path}/genomics/operations/bogus") ~>
      sealRoute(services.workspaceRoutes) ~>
      check {
        assertResult(StatusCodes.NotFound) {
          status
        }
      }
  }

  it should "return 404 when reading a Google Genomics operation for a user with no access" in withTestWorkspacesApiServicesAndUser("no-access") { services =>
    Get(s"${testWorkspaces.workspace.path}/genomics/operations/dummy-job-id") ~>
      sealRoute(services.workspaceRoutes) ~>
      check {
        assertResult(StatusCodes.NotFound) {
          status
        }
      }
  }

}
<|MERGE_RESOLUTION|>--- conflicted
+++ resolved
@@ -1506,18 +1506,7 @@
       AttributeName.withDefaultNS("another") -> AttributeNumber(12)    // adds a new attribute
     )
 
-<<<<<<< HEAD
     val workspaceCopyRealm = WorkspaceRequest(namespace = testData.workspace.namespace, name = "test_copy2", Set.empty, newAtts)
-    Post(s"${testData.workspace.path}/clone", httpJson(workspaceCopyRealm)) ~>
-      sealRoute(services.workspaceRoutes) ~>
-      check {
-        assertResult(StatusCodes.Created) {
-          status
-        }
-        assertResult(testData.workspace.attributes ++ newAtts) {
-          responseAs[Workspace].attributes
-=======
-    val workspaceCopyRealm = WorkspaceRequest(namespace = testData.workspace.namespace, name = "test_copy2", None, newAtts)
     withStatsD {
       Post(s"${testData.workspace.path}/clone", httpJson(workspaceCopyRealm)) ~> services.sealedInstrumentedRoutes ~>
         check {
@@ -1527,7 +1516,6 @@
           assertResult(testData.workspace.attributes ++ newAtts) {
             responseAs[Workspace].attributes
           }
->>>>>>> b448bd6e
         }
     } { capturedMetrics =>
       val wsPathForRequestMetrics = s"workspaces.${testData.workspace.namespace}.${testData.workspace.name}.clone"
