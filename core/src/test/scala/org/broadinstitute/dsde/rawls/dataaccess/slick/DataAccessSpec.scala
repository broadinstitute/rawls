--- conflicted
+++ resolved
@@ -53,11 +53,7 @@
     withClue(
       "is the mysql against which these unit tests ran set up correctly with --character-set-server=utf8mb4 or equivalent?"
     ) {
-<<<<<<< HEAD
       charsetLookup.head._2 shouldBe "utf8mb4"
-=======
-      actual shouldBe "utf8"
->>>>>>> 9d119b8a
     }
   }
 
