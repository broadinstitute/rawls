--- conflicted
+++ resolved
@@ -42,12 +42,8 @@
         ArgumentMatchers.eq(token),
         ArgumentMatchers.eq(workspaceId),
         ArgumentMatchers.eq(s"wds-$workspaceId"),
-<<<<<<< HEAD
-        ArgumentMatchers.eq("CROMWELL"),
+        ArgumentMatchers.eq("WDS"),
         ArgumentMatchers.eq(None)
-=======
-        ArgumentMatchers.eq("WDS")
->>>>>>> 54753564
       )
   }
 
