--- conflicted
+++ resolved
@@ -428,22 +428,15 @@
     verify(sam).listUserRolesForResource(SamResourceTypeNames.workspace, workspace.workspaceId, defaultRequestContext)
   }
 
-<<<<<<< HEAD
-  it should "return false for canShare if the user is a workspace reader" in {
-=======
+
   it should "return false for canShare if the user has access lower than a workspace reader" in {
->>>>>>> 59a762b8
     val options = WorkspaceService.QueryOptions(Set("canShare"), WorkspaceAttributeSpecs(false))
     val wsm = mock[WorkspaceManagerDAO]
     when(wsm.getWorkspace(any, any))
       .thenAnswer(_ => throw new AggregateWorkspaceNotFoundException(ErrorReport("")))
     val sam = mock[SamDAO]
     when(sam.listUserRolesForResource(SamResourceTypeNames.workspace, workspace.workspaceId, defaultRequestContext))
-<<<<<<< HEAD
-      .thenReturn(Future(Set(SamResourceRole("READER"))))
-=======
       .thenReturn(Future(Set(SamResourceRole("NO ACCESS"))))
->>>>>>> 59a762b8
     val service = workspaceServiceConstructor(workspaceManagerDAO = wsm, samDAO = sam)(defaultRequestContext)
 
     val result = Await.result(service.getWorkspaceDetails(workspace, options), Duration.Inf)
@@ -454,31 +447,20 @@
     verify(sam).listUserRolesForResource(SamResourceTypeNames.workspace, workspace.workspaceId, defaultRequestContext)
   }
 
-<<<<<<< HEAD
-  it should "query sam for canShare if the user is not an owner or reader on the workspace" in {
-=======
+
   it should "query sam for canShare if the user is not an owner" in {
->>>>>>> 59a762b8
     val options = WorkspaceService.QueryOptions(Set("canShare"), WorkspaceAttributeSpecs(false))
     val wsmDao = mock[WorkspaceManagerDAO]
     when(wsmDao.getWorkspace(any, any))
       .thenAnswer(_ => throw new AggregateWorkspaceNotFoundException(ErrorReport("")))
     val sam = mock[SamDAO]
     when(sam.listUserRolesForResource(SamResourceTypeNames.workspace, workspace.workspaceId, defaultRequestContext))
-<<<<<<< HEAD
-      .thenReturn(Future(Set(SamResourceRole("WRITER"))))
-=======
       .thenReturn(Future(Set(SamResourceRole("READER"))))
->>>>>>> 59a762b8
     when(
       sam.userHasAction(
         SamResourceTypeNames.workspace,
         workspace.workspaceId,
-<<<<<<< HEAD
-        SamWorkspaceActions.sharePolicy("writer"),
-=======
         SamWorkspaceActions.sharePolicy("reader"),
->>>>>>> 59a762b8
         defaultRequestContext
       )
     ).thenReturn(Future(true))
@@ -493,11 +475,7 @@
     verify(sam).userHasAction(
       SamResourceTypeNames.workspace,
       workspace.workspaceId,
-<<<<<<< HEAD
-      SamWorkspaceActions.sharePolicy("writer"),
-=======
       SamWorkspaceActions.sharePolicy("reader"),
->>>>>>> 59a762b8
       defaultRequestContext
     )
   }
