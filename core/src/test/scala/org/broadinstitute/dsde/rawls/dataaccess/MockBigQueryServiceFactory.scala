package org.broadinstitute.dsde.rawls.dataaccess

import java.util.UUID
import cats.effect._
import com.google.cloud.PageImpl
import com.google.cloud.bigquery.Acl.Entity
import com.google.cloud.bigquery.Dataset.Builder
<<<<<<< HEAD
import com.google.cloud.bigquery.{Acl, BigQuery, Dataset, DatasetId, DatasetInfo, Field, FieldValue, FieldValueList, JobId, LegacySQLTypeName, QueryJobConfiguration, Schema, Table, TableInfo, TableResult}
=======
import com.google.cloud.bigquery.{Acl, BigQuery, Dataset, DatasetId, DatasetInfo, Field, FieldValue, FieldValueList, JobId, LegacySQLTypeName, QueryJobConfiguration, Schema, Table, TableResult}
>>>>>>> 7f49c9b7
import org.broadinstitute.dsde.rawls.TestExecutionContext
import org.broadinstitute.dsde.workbench.google2.GoogleBigQueryService
import org.broadinstitute.dsde.workbench.model.WorkbenchEmail
import org.broadinstitute.dsde.workbench.model.google.{BigQueryDatasetName, BigQueryTableName, GoogleProject}

import scala.collection.JavaConverters._
import scala.concurrent.ExecutionContext

/*
 * Mocks for GoogleBigQueryServiceFactory and GoogleBigQueryService for use in unit tests.
 *
 * These mocks allow unit-test callers to specify the BigQuery result payload, and/or
 * specify that the query() method throws an exception.
 *
 * This file also contains the default fixture data returned by MockGoogleBigQueryService.query()
 * in the case where a caller did not override that result.
 */

object MockBigQueryServiceFactory {
  val defaultRowCount = 3

  // default fixture data returned by the underlying MockGoogleBigQueryService, unless a caller overrides it
  val F_INTEGER = Field.of("integer-field", LegacySQLTypeName.INTEGER)
  val F_BOOLEAN = Field.of("boolean-field", LegacySQLTypeName.BOOLEAN)
  val F_STRING = Field.of("datarepo_row_id", LegacySQLTypeName.STRING)
  val F_TIMESTAMP = Field.of("timestamp-field", LegacySQLTypeName.TIMESTAMP)

  val FV_INTEGER = FieldValue.of(com.google.cloud.bigquery.FieldValue.Attribute.PRIMITIVE, "42")
  val FV_BOOLEAN = FieldValue.of(com.google.cloud.bigquery.FieldValue.Attribute.PRIMITIVE, "true")
  val FV_TIMESTAMP = FieldValue.of(com.google.cloud.bigquery.FieldValue.Attribute.PRIMITIVE, "1408452095.22")

  val tableResult: TableResult = createTestTableResult(defaultRowCount)

  def createKeyList(n: Int): List[String] = {
    List.tabulate(n)(i => "Row" + i)
  }

  def createTestTableResult(tableRowCount: Int): TableResult = {
    val schema: Schema = Schema.of(F_BOOLEAN, F_STRING, F_INTEGER, F_TIMESTAMP)

    val stringKeys = createKeyList(tableRowCount)

    val results = stringKeys map { stringKey  =>
      FieldValueList.of(List(FV_BOOLEAN, FieldValue.of(com.google.cloud.bigquery.FieldValue.Attribute.PRIMITIVE, stringKey), FV_INTEGER, FV_TIMESTAMP).asJava,
        F_BOOLEAN, F_STRING, F_INTEGER, F_TIMESTAMP)
    }

    val page: PageImpl[FieldValueList] = new PageImpl[FieldValueList](null, null, results.asJava)
    val tableResult: TableResult = new TableResult(schema, tableRowCount, page)
    tableResult
  }

  def createTestTableResultWithNestedStruct(tableRowCount: Int, nestedFieldName: String): TableResult = {
    val nestedField = Field.newBuilder(nestedFieldName, LegacySQLTypeName.RECORD, F_BOOLEAN, F_STRING, F_INTEGER).setMode(Field.Mode.REPEATED).build()
    val schema: Schema = Schema.of(F_STRING, nestedField)

    val stringKeys = createKeyList(tableRowCount)

    val results = stringKeys map { stringKey  =>
      val subKeyList = createKeyList(tableRowCount)
      val nestedRecord = subKeyList.map { subKey =>
        FieldValue.of(com.google.cloud.bigquery.FieldValue.Attribute.RECORD, FieldValueList.of(
          List(FV_BOOLEAN, FieldValue.of(com.google.cloud.bigquery.FieldValue.Attribute.PRIMITIVE, subKey), FV_INTEGER).asJava,
          F_BOOLEAN, F_STRING, F_INTEGER))
      }.asJava

      FieldValueList.of(
        List(
          FieldValue.of(com.google.cloud.bigquery.FieldValue.Attribute.PRIMITIVE, stringKey),
          FieldValue.of(com.google.cloud.bigquery.FieldValue.Attribute.REPEATED, nestedRecord)
        ).asJava,
        F_STRING, nestedField)
    }

    val page: PageImpl[FieldValueList] = new PageImpl[FieldValueList](null, null, results.asJava)
    val tableResult: TableResult = new TableResult(schema, tableRowCount, page)
    tableResult
  }

  def ioFactory(queryResponse: Either[Throwable, TableResult] = Right(tableResult)): MockBigQueryServiceFactory = {
    lazy val blocker = Blocker.liftExecutionContext(TestExecutionContext.testExecutionContext)
    implicit val ec = TestExecutionContext.testExecutionContext

    new MockBigQueryServiceFactory(blocker, queryResponse)
  }

}

class MockBigQueryServiceFactory(blocker: Blocker, queryResponse: Either[Throwable, TableResult])(implicit val executionContext: ExecutionContext)
  extends GoogleBigQueryServiceFactory(blocker: Blocker)(executionContext: ExecutionContext) {

  override def getServiceForPet(petKey: String, projectId: GoogleProject): Resource[IO, GoogleBigQueryService[IO]] = {
    Resource.pure[IO, GoogleBigQueryService[IO]](new MockGoogleBigQueryService(queryResponse))
  }

  override def getServiceFromCredentialPath(credentialPath: String, projectId: GoogleProject): Resource[IO, GoogleBigQueryService[IO]] = {
    Resource.pure[IO, GoogleBigQueryService[IO]](new MockGoogleBigQueryService(queryResponse))
  }

  override def getServiceFromJson(json: String, projectId: GoogleProject): Resource[IO, GoogleBigQueryService[IO]] = {
    Resource.pure[IO, GoogleBigQueryService[IO]](new MockGoogleBigQueryService(queryResponse))
  }
}

class MockGoogleBigQueryService(queryResponse: Either[Throwable, TableResult]) extends GoogleBigQueryService[IO] {
  override def query(queryJobConfiguration: QueryJobConfiguration, options: BigQuery.JobOption*): IO[TableResult] =
    query(queryJobConfiguration, JobId.newBuilder().setJob(UUID.randomUUID().toString).build(), options: _*)

  override def query(queryJobConfiguration: QueryJobConfiguration, jobId: JobId, options: BigQuery.JobOption*): IO[TableResult] = {
    queryResponse match {
      case Left(t) => throw t
      case Right(results) => IO.pure(results)
    }
  }

  override def createDataset(datasetName: String, labels: Map[String, String], aclBindings: Map[Acl.Role, Seq[(WorkbenchEmail, Entity.Type)]]): IO[DatasetId] = {
    IO.pure(DatasetInfo.newBuilder(datasetName).build().getDatasetId)
  }

  override def deleteDataset(datasetName: String): IO[Boolean] = IO.pure(true)

<<<<<<< HEAD
  override def getTable(datasetName: String, tableName: String): IO[Option[Table]] = {
    if(tableName.equals("gcp_billing_export_v1_billing_account_for_google_project_without_table")) IO.none
    else IO.pure(Some(null))
    // Note that this Some(null) is intentional. We just need the method
    // to succeed, and no code actually looks at the contents of this option.
  }

  override def getDataset(datasetName: String): IO[Option[Dataset]] = {
    if(datasetName.equals("dataset_does_not_exist")) IO.none
    else IO.pure(Some(null))
    // Note that this Some(null) is intentional. We just need the method
    // to succeed, and no code actually looks at the contents of this option.
  }

  override def getTable(googleProject: GoogleProject, datasetName: BigQueryDatasetName, tableName: BigQueryTableName): IO[Option[Table]] = {
    if(tableName.value.equals("gcp_billing_export_v1_billing_account_for_google_project_without_table")) IO.none
    else IO.pure(Some(null))
    // Note that this Some(null) is intentional. We just need the method
    // to succeed, and no code actually looks at the contents of this option.
  }

  override def getDataset(googleProject: GoogleProject, datasetName: BigQueryDatasetName): IO[Option[Dataset]] = {
    if(datasetName.value.equals("dataset_does_not_exist")) IO.none
    else IO.pure(Some(null))
    // Note that this Some(null) is intentional. We just need the method
    // to succeed, and no code actually looks at the contents of this option.
  }

  override def getTable(datasetName: BigQueryDatasetName, tableName: BigQueryTableName): IO[Option[Table]] = {
    if(tableName.value.equals("gcp_billing_export_v1_billing_account_for_google_project_without_table")) IO.none
    else IO.pure(Some(null))
    // Note that this Some(null) is intentional. We just need the method
    // to succeed, and no code actually looks at the contents of this option.
  }

  override def getDataset(datasetName: BigQueryDatasetName): IO[Option[Dataset]] = {
    if(datasetName.value.equals("dataset_does_not_exist")) IO.none
    else IO.pure(Some(null))
    // Note that this Some(null) is intentional. We just need the method
    // to succeed, and no code actually looks at the contents of this option.
  }
=======
  override def getTable(datasetName: String, tableName: String): IO[Option[Table]] = IO.pure(None)

  override def getTable(datasetName: BigQueryDatasetName, tableName: BigQueryTableName): IO[Option[Table]] = IO.pure(None)

  override def getTable(googleProjectName: GoogleProject, datasetName: BigQueryDatasetName, tableName: BigQueryTableName): IO[Option[Table]] = IO.pure(None)

  override def getDataset(datasetName: String): IO[Option[Dataset]] = IO.pure(None)

  override def getDataset(datasetName: BigQueryDatasetName): IO[Option[Dataset]] = IO.pure(None)

  override def getDataset(googleProjectName: GoogleProject, datasetName: BigQueryDatasetName): IO[Option[Dataset]] = IO.pure(None)
>>>>>>> 7f49c9b7
}<|MERGE_RESOLUTION|>--- conflicted
+++ resolved
@@ -5,11 +5,7 @@
 import com.google.cloud.PageImpl
 import com.google.cloud.bigquery.Acl.Entity
 import com.google.cloud.bigquery.Dataset.Builder
-<<<<<<< HEAD
 import com.google.cloud.bigquery.{Acl, BigQuery, Dataset, DatasetId, DatasetInfo, Field, FieldValue, FieldValueList, JobId, LegacySQLTypeName, QueryJobConfiguration, Schema, Table, TableInfo, TableResult}
-=======
-import com.google.cloud.bigquery.{Acl, BigQuery, Dataset, DatasetId, DatasetInfo, Field, FieldValue, FieldValueList, JobId, LegacySQLTypeName, QueryJobConfiguration, Schema, Table, TableResult}
->>>>>>> 7f49c9b7
 import org.broadinstitute.dsde.rawls.TestExecutionContext
 import org.broadinstitute.dsde.workbench.google2.GoogleBigQueryService
 import org.broadinstitute.dsde.workbench.model.WorkbenchEmail
@@ -131,7 +127,6 @@
 
   override def deleteDataset(datasetName: String): IO[Boolean] = IO.pure(true)
 
-<<<<<<< HEAD
   override def getTable(datasetName: String, tableName: String): IO[Option[Table]] = {
     if(tableName.equals("gcp_billing_export_v1_billing_account_for_google_project_without_table")) IO.none
     else IO.pure(Some(null))
@@ -173,17 +168,5 @@
     // Note that this Some(null) is intentional. We just need the method
     // to succeed, and no code actually looks at the contents of this option.
   }
-=======
-  override def getTable(datasetName: String, tableName: String): IO[Option[Table]] = IO.pure(None)
-
-  override def getTable(datasetName: BigQueryDatasetName, tableName: BigQueryTableName): IO[Option[Table]] = IO.pure(None)
-
-  override def getTable(googleProjectName: GoogleProject, datasetName: BigQueryDatasetName, tableName: BigQueryTableName): IO[Option[Table]] = IO.pure(None)
-
-  override def getDataset(datasetName: String): IO[Option[Dataset]] = IO.pure(None)
-
-  override def getDataset(datasetName: BigQueryDatasetName): IO[Option[Dataset]] = IO.pure(None)
-
-  override def getDataset(googleProjectName: GoogleProject, datasetName: BigQueryDatasetName): IO[Option[Dataset]] = IO.pure(None)
->>>>>>> 7f49c9b7
+  
 }