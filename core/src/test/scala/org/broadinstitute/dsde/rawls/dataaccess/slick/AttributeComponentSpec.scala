--- conflicted
+++ resolved
@@ -341,10 +341,7 @@
     }
   }
 
-<<<<<<< HEAD
-=======
-
->>>>>>> d3469764
+
   List(8, 17, 32, 65, 128, 257) foreach { parallelism =>
     it should s"handle $parallelism simultaneous writes to their own entity attribute temp tables" in withEmptyTestDatabase {
 
