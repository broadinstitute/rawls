--- conflicted
+++ resolved
@@ -58,11 +58,7 @@
     }
   }
 
-<<<<<<< HEAD
-  it should "fetch info for the given user's info" in {
-=======
   it should "fetch the given user's info" in {
->>>>>>> 1ac8f716
     val userInfo = UserInfo(RawlsUserEmail("example@example.com"),
       OAuth2BearerToken(""),
       0,
