package org.broadinstitute.dsde.rawls.dataaccess.slick

import akka.http.scaladsl.model.headers.OAuth2BearerToken
import com.typesafe.config.ConfigFactory
import com.typesafe.scalalogging.LazyLogging
import nl.grons.metrics4.scala.{Counter, DefaultInstrumented, MetricName}
import org.broadinstitute.dsde.rawls.TestExecutionContext
import org.broadinstitute.dsde.rawls.config.WDLParserConfig
import org.broadinstitute.dsde.rawls.dataaccess.MockCromwellSwaggerClient.{
  makeToolInputParameter,
  makeToolOutputParameter,
  makeValueType,
  makeWorkflowDescription
}
import slick.basic.DatabaseConfig
import slick.jdbc.JdbcProfile
import slick.jdbc.MySQLProfile.api._
import org.broadinstitute.dsde.rawls.dataaccess._
import org.broadinstitute.dsde.rawls.jobexec.MethodConfigResolver
import org.broadinstitute.dsde.rawls.jobexec.wdlparsing.CachingWDLParser
import org.broadinstitute.dsde.rawls.model.Attributable.AttributeMap
import org.broadinstitute.dsde.rawls.model.SubmissionStatuses.SubmissionStatus
import org.broadinstitute.dsde.rawls.model.WorkflowFailureModes.WorkflowFailureMode
import org.broadinstitute.dsde.rawls.model.WorkflowStatuses.WorkflowStatus
import org.broadinstitute.dsde.rawls.model.WorkspaceVersions.WorkspaceVersion
import org.broadinstitute.dsde.rawls.model._
import org.broadinstitute.dsde.rawls.util.ScalaConfig._
import org.broadinstitute.dsde.workbench.model.WorkbenchEmail
import org.joda.time.DateTime
import org.scalatest.Suite
import org.scalatest.flatspec.AnyFlatSpec
import org.scalatest.matchers.should.Matchers

import java.sql.SQLTransactionRollbackException
import java.util.UUID
import scala.concurrent.duration._
import scala.concurrent.{Await, Future}
import scala.language.{implicitConversions, postfixOps}

// initialize database tables and connection pool only once
object DbResource extends LazyLogging {
  // to override, e.g. to run against mysql:
  // $ sbt -Dtestdb=mysql test
  private val testdb = ConfigFactory.load.getStringOr("testdb", "mysql")

  val dataConfig = DatabaseConfig.forConfig[JdbcProfile](testdb)

  private val liquibaseConf = ConfigFactory.load().getConfig("liquibase")
  private val liquibaseChangeLog = liquibaseConf.getString("changelog")

  val dataSource = new SlickDataSource(dataConfig)(TestExecutionContext.testExecutionContext)
  dataSource.initWithLiquibase(liquibaseChangeLog, Map.empty)
  logger.info("executing liquibase a second time to verify changesets work on an already-initialized database ...")
  dataSource.initWithLiquibase(liquibaseChangeLog, Map.empty)

}

/**
 * Created by dvoet on 2/3/16.
 */
//noinspection TypeAnnotation,NameBooleanParameters,SqlDialectInspection,JavaMutatorMethodAccessedAsParameterless,ScalaUnnecessaryParentheses,SqlNoDataSourceInspection,RedundantBlock,ScalaUnusedSymbol
trait TestDriverComponent extends DriverComponent with DataAccess with DefaultInstrumented {
  this: Suite =>

  implicit override val executionContext = TestExecutionContext.testExecutionContext

  // Implicit counters are required for certain methods on WorkflowComponent and SubmissionComponent
  override lazy val metricBaseName = MetricName("test")
  implicit def wfStatusCounter(wfStatus: WorkflowStatus): Option[Counter] = Option(
    metrics.counter(s"${wfStatus.toString}")
  )
  implicit def subStatusCounter(subStatus: SubmissionStatus): Counter = metrics.counter(s"${subStatus.toString}")

  override val driver: JdbcProfile = DbResource.dataConfig.profile
  override val batchSize: Int = DbResource.dataConfig.config.getInt("batchSize")
  val slickDataSource = DbResource.dataSource

  val userInfo = UserInfo(RawlsUserEmail("owner-access"),
                          OAuth2BearerToken("token"),
                          123,
                          RawlsUserSubjectId("123456789876543212345")
  )
  val testContext = RawlsRequestContext(userInfo)

  // NOTE: we previously truncated millis here for DB compatibility reasons, but this is is no longer necessary.
  // now only serves to encapsulate a Java-ism
  def currentTime() = new DateTime()
  val testDate = currentTime()

  val wdlParserConfig = WDLParserConfig(ConfigFactory.load().getConfig("wdl-parsing"))
  val mockCromwellSwaggerClient = new MockCromwellSwaggerClient()
  val wdlParser = new CachingWDLParser(wdlParserConfig, mockCromwellSwaggerClient)
  val methodConfigResolver = new MethodConfigResolver(wdlParser)

  // TODO: can we be any more targeted about inTransaction vs. inTransactionWithAttrTempTable here?
  // this is used by many tests to set up fixture data, which includes saving entities, therefore it needs
  // the temp table.
  def runAndWait[R](action: DBIOAction[R, _ <: NoStream, _ <: Effect], duration: Duration = 1 minutes): R =
    Await.result(
      DbResource.dataSource.inTransactionWithAttrTempTable(
        Set(AttributeTempTableType.Entity, AttributeTempTableType.Workspace)
      )(_ => action.asInstanceOf[ReadWriteAction[R]]),
      duration
    )

  protected def runMultipleAndWait[R](count: Int, duration: Duration = 1 minutes)(
    actionGenerator: Int => DBIOAction[R, _ <: NoStream, _ <: Effect]
  ): R = {
    val futures = (1 to count) map { i => retryConcurrentModificationException(actionGenerator(i)) }
    Await.result(Future.sequence(futures), duration).head
  }

  private def retryConcurrentModificationException[R](action: DBIOAction[R, _ <: NoStream, _ <: Effect]): Future[R] = {

    import scala.language.existentials

    val chain = (DbResource.dataSource.createEntityAttributeTempTable andThen action.map { x =>
      Thread.sleep((Math.random() * 500).toLong); x
    } andFinally DbResource.dataSource.dropEntityAttributeTempTable).withPinnedSession

    DbResource.dataSource.database.run(chain).recoverWith {
      case e: RawlsConcurrentModificationException => retryConcurrentModificationException(action)
      case rollbackException: SQLTransactionRollbackException
          if rollbackException.getMessage.contains("try restarting transaction") =>
        retryConcurrentModificationException(action)
    }
  }

  import driver.api._

  def createTestSubmission(workspace: Workspace,
                           methodConfig: MethodConfiguration,
                           submissionEntity: Entity,
                           rawlsUserEmail: WorkbenchEmail,
                           workflowEntities: Seq[Entity],
                           inputResolutions: Map[Entity, Seq[SubmissionValidationValue]],
                           /*
                           See https://broadinstitute.atlassian.net/browse/GAWB-645
                           That PR (and review) removed the test that was using these variables, but left the variables.

                           File a new ticket if you have opinions, that could include:
                           - Restoring the deleted test from GAWB-645
                           - Removing the variables and ignoring the deleted test
                           - other?

                           As is, these extra variables are ignored and passing the remaining tests by the 30+ callers
                           to this function.
                            */
                           thisValueDoesNothingSinceGawb645: Seq[Entity] = Nil,
                           thisValueIsAlsoNotUsed: Map[Entity, Seq[SubmissionValidationValue]] = Map.empty,
                           status: WorkflowStatus = WorkflowStatuses.Submitted,
                           useCallCache: Boolean = false,
                           deleteIntermediateOutputFiles: Boolean = false,
                           useReferenceDisks: Boolean = false,
                           memoryRetryMultiplier: Double = 1.0,
                           workflowFailureMode: Option[WorkflowFailureMode] = None,
                           individualWorkflowCost: Option[Float] = None,
<<<<<<< HEAD
                           externalEntityInfo: Option[ExternalEntityInfo] = None,
                           removeEmptyColumns: Boolean = false
                          ): Submission = {
=======
                           externalEntityInfo: Option[ExternalEntityInfo] = None
  ): Submission = {
>>>>>>> f5d4a079

    val workflows = workflowEntities map { ref =>
      val uuid = if (status == WorkflowStatuses.Queued) None else Option(UUID.randomUUID.toString)
      Workflow(uuid, status, testDate, Some(ref.toReference), inputResolutions(ref), cost = individualWorkflowCost)
    }

    val submissionId = UUID.randomUUID.toString

    Submission(
      submissionId = submissionId,
      submissionDate = testDate,
      submitter = rawlsUserEmail,
      methodConfigurationNamespace = methodConfig.namespace,
      methodConfigurationName = methodConfig.name,
      submissionEntity = Option(submissionEntity.toReference),
      submissionRoot = s"gs://${workspace.bucketName}/${submissionId}",
      workflows = workflows,
      status = SubmissionStatuses.Submitted,
      useCallCache = useCallCache,
      deleteIntermediateOutputFiles = deleteIntermediateOutputFiles,
      useReferenceDisks = useReferenceDisks,
      memoryRetryMultiplier = memoryRetryMultiplier,
      workflowFailureMode = workflowFailureMode,
      cost = individualWorkflowCost.map(_ * workflows.length),
      externalEntityInfo,
      removeEmptyColumns = removeEmptyColumns
    )
  }

  def billingProjectFromName(name: String) =
    RawlsBillingProject(RawlsBillingProjectName(name), CreationStatuses.Ready, None, None)

  def billingProjectFromName(name: String, billingProfileId: UUID) =
    RawlsBillingProject(RawlsBillingProjectName(name),
                        CreationStatuses.Ready,
                        None,
                        None,
                        billingProfileId = Some(billingProfileId.toString)
    )

  def makeRawlsGroup(name: String, users: Set[RawlsUserRef], groups: Set[RawlsGroupRef] = Set.empty) =
    RawlsGroup(RawlsGroupName(name), RawlsGroupEmail(s"$name@example.com"), users, groups)

  def makeWorkspaceWithUsers(project: RawlsBillingProject,
                             name: String,
                             workspaceId: String,
                             bucketName: String,
                             workflowCollectionName: Option[String],
                             createdDate: DateTime,
                             lastModified: DateTime,
                             createdBy: String,
                             attributes: AttributeMap,
                             isLocked: Boolean
  ) =
    Workspace(
      project.projectName.value,
      name,
      workspaceId,
      bucketName,
      workflowCollectionName,
      createdDate,
      createdDate,
      createdBy,
      attributes,
      isLocked,
      WorkspaceVersions.V2,
      GoogleProjectId(UUID.randomUUID().toString),
      Option(GoogleProjectNumber(UUID.randomUUID().toString)),
      project.billingAccount,
      None,
      Option(createdDate),
      WorkspaceType.RawlsWorkspace
    )
  def makeWorkspaceWithUsers(project: RawlsBillingProject,
                             name: String,
                             workspaceId: String,
                             bucketName: String,
                             workflowCollectionName: Option[String],
                             createdDate: DateTime,
                             lastModified: DateTime,
                             createdBy: String,
                             attributes: AttributeMap,
                             isLocked: Boolean,
                             workspaceVersion: WorkspaceVersion,
                             googleProjectId: GoogleProjectId,
                             googleProjectNumber: Option[GoogleProjectNumber],
                             currentBillingAccountOnWorkspace: Option[RawlsBillingAccountName],
                             billingAccountErrorMessage: Option[String],
                             completedCloneWorkspaceFileTransfer: Option[DateTime]
  ) =
    Workspace(
      project.projectName.value,
      name,
      workspaceId,
      bucketName,
      workflowCollectionName,
      createdDate,
      createdDate,
      createdBy,
      attributes,
      isLocked,
      workspaceVersion,
      googleProjectId,
      googleProjectNumber,
      currentBillingAccountOnWorkspace,
      billingAccountErrorMessage,
      completedCloneWorkspaceFileTransfer,
      WorkspaceType.RawlsWorkspace
    )

  class EmptyWorkspace() extends TestData {
    val userOwner = RawlsUser(userInfo)
    val userWriter = RawlsUser(
      UserInfo(RawlsUserEmail("writer-access"),
               OAuth2BearerToken("token"),
               123,
               RawlsUserSubjectId("123456789876543212346")
      )
    )
    val userReader = RawlsUser(
      UserInfo(RawlsUserEmail("reader-access"),
               OAuth2BearerToken("token"),
               123,
               RawlsUserSubjectId("123456789876543212347")
      )
    )
    val wsName = WorkspaceName("myNamespace", "myWorkspace")
    val ownerGroup = makeRawlsGroup(s"${wsName.namespace}-${wsName.name}-OWNER", Set(userOwner))
    val writerGroup = makeRawlsGroup(s"${wsName.namespace}-${wsName.name}-WRITER", Set(userWriter))
    val readerGroup = makeRawlsGroup(s"${wsName.namespace}-${wsName.name}-READER", Set(userReader))

    val workspace = Workspace(wsName.namespace,
                              wsName.name,
                              UUID.randomUUID().toString,
                              "aBucket",
                              Some("workflow-collection"),
                              currentTime(),
                              currentTime(),
                              "testUser",
                              Map.empty
    )

    override def save() =
      DBIO.seq(
        workspaceQuery.createOrUpdate(workspace)
      )
  }

  class EmptyWorkspaceWithProjectAndBillingAccount(project: RawlsBillingProject,
                                                   maybeBillingAccount: Option[RawlsBillingAccountName]
  ) extends TestData {
    val userOwner = RawlsUser(userInfo)
    val userWriter = RawlsUser(
      UserInfo(RawlsUserEmail("writer-access"),
               OAuth2BearerToken("token"),
               123,
               RawlsUserSubjectId("123456789876543212346")
      )
    )
    val userReader = RawlsUser(
      UserInfo(RawlsUserEmail("reader-access"),
               OAuth2BearerToken("token"),
               123,
               RawlsUserSubjectId("123456789876543212347")
      )
    )
    val wsName = WorkspaceName(project.projectName.value, UUID.randomUUID().toString)
    val ownerGroup = makeRawlsGroup(s"${wsName.namespace}-${wsName.name}-OWNER", Set(userOwner))
    val writerGroup = makeRawlsGroup(s"${wsName.namespace}-${wsName.name}-WRITER", Set(userWriter))
    val readerGroup = makeRawlsGroup(s"${wsName.namespace}-${wsName.name}-READER", Set(userReader))
    val workspaceVersion = WorkspaceVersions.V2
    val googleProjectId = project.googleProjectId
    val googleProjectNumber = Option(GoogleProjectNumber(UUID.randomUUID().toString))
    val billingAccount = maybeBillingAccount

    val workspace = Workspace(
      wsName.namespace,
      wsName.name,
      UUID.randomUUID().toString,
      "aBucket",
      Some("workflow-collection"),
      currentTime(),
      currentTime(),
      "testUser",
      Map.empty,
      false,
      workspaceVersion,
      googleProjectId,
      googleProjectNumber,
      billingAccount,
      None,
      Option(currentTime()),
      WorkspaceType.RawlsWorkspace
    )

    override def save() =
      DBIO.seq(
        workspaceQuery.createOrUpdate(workspace)
      )
  }

  class LockedWorkspace() extends TestData {
    val userOwner = RawlsUser(userInfo)
    val userWriter = RawlsUser(
      UserInfo(RawlsUserEmail("writer-access"),
               OAuth2BearerToken("token"),
               123,
               RawlsUserSubjectId("123456789876543212346")
      )
    )
    val userReader = RawlsUser(
      UserInfo(RawlsUserEmail("reader-access"),
               OAuth2BearerToken("token"),
               123,
               RawlsUserSubjectId("123456789876543212347")
      )
    )
    val wsName = WorkspaceName("myNamespace", "myWorkspace")
    val ownerGroup = makeRawlsGroup(s"${wsName.namespace}-${wsName.name}-OWNER", Set(userOwner))
    val writerGroup = makeRawlsGroup(s"${wsName.namespace}-${wsName.name}-WRITER", Set(userWriter))
    val readerGroup = makeRawlsGroup(s"${wsName.namespace}-${wsName.name}-READER", Set(userReader))

    val workspace = Workspace(
      wsName.namespace,
      wsName.name,
      UUID.randomUUID().toString,
      "aBucket",
      Some("workflow-collection"),
      currentTime(),
      currentTime(),
      "testUser",
      Map.empty,
      isLocked = true
    )

    override def save() =
      DBIO.seq(
        workspaceQuery.createOrUpdate(workspace)
      )
  }

  // noinspection TypeAnnotation,ScalaUnnecessaryParentheses,ScalaUnusedSymbol
  class DefaultTestData() extends TestData {
    // setup workspace objects
    val userProjectOwner = RawlsUser(
      UserInfo(RawlsUserEmail("project-owner-access"),
               OAuth2BearerToken("token"),
               123,
               RawlsUserSubjectId("123456789876543210101")
      )
    )
    val userOwner = RawlsUser(userInfo)
    val userWriter = RawlsUser(
      UserInfo(RawlsUserEmail("writer-access"),
               OAuth2BearerToken("token"),
               123,
               RawlsUserSubjectId("123456789876543212346")
      )
    )
    val userReader = RawlsUser(
      UserInfo(RawlsUserEmail("reader-access"),
               OAuth2BearerToken("token"),
               123,
               RawlsUserSubjectId("123456789876543212347")
      )
    )
    val userReaderViaGroup = RawlsUser(
      UserInfo(RawlsUserEmail("reader-access-via-group"),
               OAuth2BearerToken("token"),
               123,
               RawlsUserSubjectId("123456789876543212349")
      )
    )
    val wsName = WorkspaceName("myNamespace", "myWorkspace")
    val wsName2 = WorkspaceName("myNamespace", "myWorkspace2")
    val wsName3 = WorkspaceName("myNamespace", "myWSwithADsMethodConfigs")
    val wsName4 = WorkspaceName("myNamespace", "myWSwithADsMCSuccessfulSubmission")
    val wsName5 = WorkspaceName("myNamespace", "myWSwithADsMCFailedSubmission")
    val wsName6 = WorkspaceName("myNamespace", "myWSwithADsMCSubmittedSubmission")
    val wsName7 = WorkspaceName("myNamespace", "myWSwithADsMCAbortedSubmission")
    val wsName8 = WorkspaceName("myNamespace", "myWSwithADsMCAbortedSuccessfulSub")
    val wsName9 = WorkspaceName("myNamespace", "myWSToTestGrantPermissions")
    val wsName10 = WorkspaceName("myNamespace", "myMultiGroupADWorkspace")
    val wsNameConfigCopyDestination = WorkspaceName("myNamespace", "configCopyDestinationWS")
    val wsInterleaved = WorkspaceName("myNamespace", "myWSToTestInterleavedSubs")
    val wsWorkflowFailureMode = WorkspaceName("myNamespace", "myWSToTestWFFailureMode")
    val wsRegionalName = WorkspaceName("myNamespace", "myRegionalWorkspace")
    val workspaceToTestGrantId = UUID.randomUUID()

    val nestedProjectGroup = makeRawlsGroup("nested_project_group", Set(userOwner))
    val dbGapAuthorizedUsersGroup = ManagedGroupRef(RawlsGroupName("dbGapAuthorizedUsers"))

    val billingAccountName = RawlsBillingAccountName("fakeBillingAcct")

    val billingProject = RawlsBillingProject(RawlsBillingProjectName(wsName.namespace),
                                             CreationStatuses.Ready,
                                             Option(billingAccountName),
                                             None
    )

    val testProject1Name = RawlsBillingProjectName("arbitrary")
    val testProject1 = RawlsBillingProject(testProject1Name, CreationStatuses.Ready, Option(billingAccountName), None)

    val testProject2Name = RawlsBillingProjectName("project2")
    val testProject2 = RawlsBillingProject(testProject2Name, CreationStatuses.Ready, Option(billingAccountName), None)

    val testProject3Name = RawlsBillingProjectName("project3")
    val testProject3 = RawlsBillingProject(testProject3Name, CreationStatuses.Ready, Option(billingAccountName), None)

    val testAzureProjectName = RawlsBillingProjectName("azure")
    val testAzureProject = RawlsBillingProject(testAzureProjectName,
                                               CreationStatuses.Ready,
                                               Option(billingAccountName),
                                               None,
                                               billingProfileId = Some(UUID.randomUUID().toString)
    )

    val wsAttrs = Map(
      AttributeName.withDefaultNS("string") -> AttributeString("yep, it's a string"),
      AttributeName.withDefaultNS("number") -> AttributeNumber(10),
      AttributeName.withDefaultNS("empty") -> AttributeValueEmptyList,
      AttributeName.withDefaultNS("values") -> AttributeValueList(
        Seq(AttributeString("another string"), AttributeString("true"))
      )
    )

    val workspaceNoGroups = Workspace(wsName.namespace,
                                      wsName.name + "3",
                                      UUID.randomUUID().toString,
                                      "aBucket2",
                                      Some("workflow-collection"),
                                      currentTime(),
                                      currentTime(),
                                      "testUser",
                                      wsAttrs
    )

    val (workspace) = makeWorkspaceWithUsers(billingProject,
                                             wsName.name,
                                             UUID.randomUUID().toString,
                                             "aBucket",
                                             Some("workflow-collection"),
                                             currentTime(),
                                             currentTime(),
                                             "testUser",
                                             wsAttrs,
                                             false
    )
    val (workspaceLocked) = makeWorkspaceWithUsers(
      billingProject,
      wsName.name + "_locked",
      UUID.randomUUID().toString,
      "aBucket",
      Some("workflow-collection"),
      currentTime(),
      currentTime(),
      "testUser",
      wsAttrs,
      true
    )
    val (v1Workspace) = makeWorkspaceWithUsers(
      billingProject,
      wsName.name + "v1",
      UUID.randomUUID().toString,
      "aBucket",
      Some("workflow-collection"),
      currentTime(),
      currentTime(),
      "testUser",
      wsAttrs,
      false,
      WorkspaceVersions.V1,
      billingProject.googleProjectId,
      billingProject.googleProjectNumber,
      billingProject.billingAccount,
      None,
      Option(currentTime())
    )

    val (regionalWorkspace) = makeWorkspaceWithUsers(
      billingProject,
      wsRegionalName.name,
      UUID.randomUUID().toString,
      "fc-regional-bucket",
      Some("workflow-collection"),
      currentTime(),
      currentTime(),
      "testUser",
      wsAttrs,
      false
    )

    val workspacePublished = Workspace(
      wsName.namespace,
      wsName.name + "_published",
      UUID.randomUUID().toString,
      "aBucket3",
      Some("workflow-collection"),
      currentTime(),
      currentTime(),
      "testUser",
      wsAttrs + (AttributeName.withLibraryNS("published") -> AttributeBoolean(true))
    )
    val workspaceNoAttrs = Workspace(
      wsName.namespace,
      wsName.name + "_noattrs",
      UUID.randomUUID().toString,
      "aBucket4",
      Some("workflow-collection"),
      currentTime(),
      currentTime(),
      "testUser",
      Map.empty
    )

    val realm = ManagedGroupRef(RawlsGroupName("Test-Realm"))
    val realmWsName = wsName.name + "withRealm"

    val realm2 = ManagedGroupRef(RawlsGroupName("Test-Realm2"))
    val realmWs2Name = wsName2.name + "withRealm"

    val (workspaceWithRealm) = makeWorkspaceWithUsers(billingProject,
                                                      realmWsName,
                                                      UUID.randomUUID().toString,
                                                      "aBucket",
                                                      Some("workflow-collection"),
                                                      currentTime(),
                                                      currentTime(),
                                                      "testUser",
                                                      wsAttrs,
                                                      false
    )

    val (workspaceWithMultiGroupAD) = makeWorkspaceWithUsers(billingProject,
                                                             wsName10.name,
                                                             UUID.randomUUID().toString,
                                                             "aBucket",
                                                             Some("workflow-collection"),
                                                             currentTime(),
                                                             currentTime(),
                                                             "testUser",
                                                             wsAttrs,
                                                             false
    )

    val (controlledWorkspace) = makeWorkspaceWithUsers(billingProject,
                                                       "test-tcga",
                                                       UUID.randomUUID().toString,
                                                       "aBucket",
                                                       Some("workflow-collection"),
                                                       currentTime(),
                                                       currentTime(),
                                                       "testUser",
                                                       wsAttrs,
                                                       false
    )

    val (otherWorkspaceWithRealm) = makeWorkspaceWithUsers(billingProject,
                                                           realmWs2Name,
                                                           UUID.randomUUID().toString,
                                                           "aBucket",
                                                           Some("workflow-collection"),
                                                           currentTime(),
                                                           currentTime(),
                                                           "testUser",
                                                           wsAttrs,
                                                           false
    )

    // Workspace with realms, without submissions
    val (workspaceNoSubmissions) = makeWorkspaceWithUsers(billingProject,
                                                          wsName3.name,
                                                          UUID.randomUUID().toString,
                                                          "aBucket",
                                                          Some("workflow-collection"),
                                                          currentTime(),
                                                          currentTime(),
                                                          "testUser",
                                                          wsAttrs,
                                                          false
    )

    // Workspace with no entities
    val (workspaceNoEntities) = makeWorkspaceWithUsers(billingProject,
                                                       "no-entities",
                                                       UUID.randomUUID().toString,
                                                       "aBucket",
                                                       Some("workflow-collection"),
                                                       currentTime(),
                                                       currentTime(),
                                                       "testUser",
                                                       wsAttrs,
                                                       false
    )

    // Workspace with realms, with successful submission
    val (workspaceSuccessfulSubmission) = makeWorkspaceWithUsers(billingProject,
                                                                 wsName4.name,
                                                                 UUID.randomUUID().toString,
                                                                 "aBucket",
                                                                 Some("workflow-collection"),
                                                                 currentTime(),
                                                                 currentTime(),
                                                                 "testUser",
                                                                 wsAttrs,
                                                                 false
    )

    // Workspace with realms, with failed submission
    val (workspaceFailedSubmission) = makeWorkspaceWithUsers(billingProject,
                                                             wsName5.name,
                                                             UUID.randomUUID().toString,
                                                             "aBucket",
                                                             Some("workflow-collection"),
                                                             currentTime(),
                                                             currentTime(),
                                                             "testUser",
                                                             wsAttrs,
                                                             false
    )

    // Workspace with realms, with submitted submission
    val (workspaceSubmittedSubmission) = makeWorkspaceWithUsers(billingProject,
                                                                wsName6.name,
                                                                UUID.randomUUID().toString,
                                                                "aBucket",
                                                                Some("workflow-collection"),
                                                                currentTime(),
                                                                currentTime(),
                                                                "testUser",
                                                                wsAttrs,
                                                                false
    )

    // Workspace with realms with mixed workflows
    val (workspaceMixedSubmissions) = makeWorkspaceWithUsers(billingProject,
                                                             wsName7.name,
                                                             UUID.randomUUID().toString,
                                                             "aBucket",
                                                             Some("workflow-collection"),
                                                             currentTime(),
                                                             currentTime(),
                                                             "testUser",
                                                             wsAttrs,
                                                             false
    )

    // Workspace with realms, with aborted and successful submissions
    val (workspaceTerminatedSubmissions) = makeWorkspaceWithUsers(billingProject,
                                                                  wsName8.name,
                                                                  UUID.randomUUID().toString,
                                                                  "aBucket",
                                                                  Some("workflow-collection"),
                                                                  currentTime(),
                                                                  currentTime(),
                                                                  "testUser",
                                                                  wsAttrs,
                                                                  false
    )

    // Workspace with a successful submission that had another submission run and fail while it was running
    val (workspaceInterleavedSubmissions) = makeWorkspaceWithUsers(
      billingProject,
      wsInterleaved.name,
      UUID.randomUUID().toString,
      "aBucket",
      Some("workflow-collection"),
      currentTime(),
      currentTime(),
      "testUser",
      wsAttrs,
      false
    )

    // Workspace with a custom workflow failure mode
    val (workspaceWorkflowFailureMode) = makeWorkspaceWithUsers(
      billingProject,
      wsWorkflowFailureMode.name,
      UUID.randomUUID().toString,
      "aBucket",
      Some("workflow-collection"),
      currentTime(),
      currentTime(),
      "testUser",
      wsAttrs,
      false
    )

    // Standard workspace to test grant permissions
    val (workspaceToTestGrant) = makeWorkspaceWithUsers(
      billingProject,
      wsName9.name,
      workspaceToTestGrantId.toString,
      "aBucket",
      Some("workflow-collection"),
      currentTime(),
      currentTime(),
      "testUser",
      wsAttrs,
      false
    )

    // Test copying configs between workspaces
    val (workspaceConfigCopyDestination) = makeWorkspaceWithUsers(
      billingProject,
      wsNameConfigCopyDestination.name,
      UUID.randomUUID().toString,
      "aBucket",
      Some("workflow-collection"),
      currentTime(),
      currentTime(),
      "testUser",
      wsAttrs,
      false
    )

    val aliquot1 = Entity("aliquot1", "Aliquot", Map.empty)
    val aliquot2 = Entity("aliquot2", "Aliquot", Map.empty)

    val sample1 = Entity(
      "sample1",
      "Sample",
      Map(
        AttributeName.withDefaultNS("type") -> AttributeString("normal"),
        AttributeName.withDefaultNS("whatsit") -> AttributeNumber(100),
        AttributeName.withDefaultNS("thingies") -> AttributeValueList(Seq(AttributeString("a"), AttributeString("b"))),
        AttributeName.withDefaultNS("quot") -> aliquot1.toReference,
        AttributeName.withDefaultNS("somefoo") -> AttributeString("itsfoo")
      )
    )

    val sample2 = Entity(
      "sample2",
      "Sample",
      Map(
        AttributeName.withDefaultNS("type") -> AttributeString("tumor"),
        AttributeName.withDefaultNS("tumortype") -> AttributeString("LUSC"),
        AttributeName.withDefaultNS("confused") -> AttributeString("huh?")
      )
    )
    val sample3 = Entity(
      "sample3",
      "Sample",
      Map(
        AttributeName.withDefaultNS("type") -> AttributeString("tumor"),
        AttributeName.withDefaultNS("tumortype") -> AttributeString("LUSC"),
        AttributeName.withDefaultNS("confused") -> sample1.toReference
      )
    )
    val sample4 = Entity("sample4", "Sample", Map(AttributeName.withDefaultNS("type") -> AttributeString("tumor")))
    val sample5 = Entity("sample5", "Sample", Map(AttributeName.withDefaultNS("type") -> AttributeString("tumor")))
    val sample6 = Entity("sample6", "Sample", Map(AttributeName.withDefaultNS("type") -> AttributeString("tumor")))
    val sample7 = Entity("sample7",
                         "Sample",
                         Map(AttributeName.withDefaultNS("type") -> AttributeString("tumor"),
                             AttributeName.withDefaultNS("cycle") -> sample6.toReference
                         )
    )
    val sample8 = Entity(
      "sample8",
      "Sample",
      Map(AttributeName.withDefaultNS("type") -> AttributeString("tumor"),
          AttributeName.withDefaultNS("foo_id") -> AttributeString("1029384756")
      )
    )
    val extraSample = Entity("extraSample", "Sample", Map.empty)

    val pair1 = Entity(
      "pair1",
      "Pair",
      Map(
        AttributeName.withDefaultNS("case") -> sample2.toReference,
        AttributeName.withDefaultNS("control") -> sample1.toReference,
        AttributeName.withDefaultNS("whatsit") -> AttributeString("occurs in sample too! oh no!")
      )
    )
    val pair2 = Entity("pair2",
                       "Pair",
                       Map(AttributeName.withDefaultNS("case") -> sample3.toReference,
                           AttributeName.withDefaultNS("control") -> sample1.toReference
                       )
    )

    val sset1 = Entity(
      "sset1",
      "SampleSet",
      Map(
        AttributeName.withDefaultNS("samples") -> AttributeEntityReferenceList(
          Seq(sample1.toReference, sample2.toReference, sample3.toReference)
        )
      )
    )
    val sset2 = Entity(
      "sset2",
      "SampleSet",
      Map(AttributeName.withDefaultNS("samples") -> AttributeEntityReferenceList(Seq(sample2.toReference)))
    )

    val sset3 = Entity("sset3",
                       "SampleSet",
                       Map(
                         AttributeName.withDefaultNS("hasSamples") -> AttributeEntityReferenceList(
                           Seq(sample5.toReference, sample6.toReference)
                         )
                       )
    )

    val sset4 = Entity(
      "sset4",
      "SampleSet",
      Map(AttributeName.withDefaultNS("hasSamples") -> AttributeEntityReferenceList(Seq(sample7.toReference)))
    )

    val sset_empty =
      Entity("sset_empty", "SampleSet", Map(AttributeName.withDefaultNS("samples") -> AttributeValueEmptyList))

    val ps1 = Entity(
      "ps1",
      "PairSet",
      Map(
        AttributeName.withDefaultNS("pairs") -> AttributeEntityReferenceList(Seq(pair1.toReference, pair2.toReference))
      )
    )

    val indiv1 = Entity("indiv1", "Individual", Map(AttributeName.withDefaultNS("sset") -> sset1.toReference))

    val indiv2 = Entity("indiv2", "Individual", Map(AttributeName.withDefaultNS("sset") -> sset2.toReference))

    val agoraMethod = AgoraMethod("ns-config", "meth1", 1)

    val agoraMethodConfig = MethodConfiguration(
      "ns",
      "testConfig1",
      Some("Sample"),
      Some(Map.empty[String, AttributeString]),
      Map("i1" -> AttributeString("input")),
      Map("o1" -> AttributeString("output")),
      agoraMethod
    )

    val agoraMethodConfigMaxWorkspaceAttributes = MethodConfiguration(
      "ns",
      "testConfigMaxWorkspaceAttributes",
      Some("Sample"),
      Some(Map.empty[String, AttributeString]),
      Map("i1" -> AttributeString("input")),
      Map("o1" -> AttributeString("workspace.long_attributes")),
      agoraMethod
    )

    val agoraMethodConfigMaxEntityAttributes = MethodConfiguration(
      "ns",
      "testConfigMaxEntityAttributes",
      Some("Sample"),
      Some(Map.empty[String, AttributeString]),
      Map("i1" -> AttributeString("input")),
      Map("o1" -> AttributeString("this.long_attributes")),
      agoraMethod
    )

    val goodAndBadMethod = AgoraMethod("dsde", "good_and_bad", 1)

    val goodAndBadMethodConfig = MethodConfiguration(
      "dsde",
      "good_and_bad",
      Some("samples"),
      Some(Map.empty[String, AttributeString]),
      Map("goodAndBad.goodAndBadTask.good_in" -> AttributeString("this.foo"),
          "goodAndBad.goodAndBadTask.bad_in" -> AttributeString("does.not.parse")
      ),
      Map(
        "goodAndBad.goodAndBadTask.good_out" -> AttributeString("this.bar"),
        "goodAndBad.goodAndBadTask.bad_out" -> AttributeString("also.does.not.parse"),
        "empty_out" -> AttributeString("")
      ),
      goodAndBadMethod
    )

    val dockstoreMethod = DockstoreMethod("dockstore-method-path", "dockstore-method-version")

    val dockstoreMethodConfig = MethodConfiguration(
      "dockstore-config-namespace",
      "dockstore-config-name",
      Some("Sample"),
      Some(Map.empty[String, AttributeString]),
      Map("i1" -> AttributeString("input")),
      Map("o1" -> AttributeString("output")),
      dockstoreMethod
    )

    val methodConfigDockstore = MethodConfiguration(
      "dsde",
      "DockstoreConfig",
      Some("Sample"),
      Some(Map.empty[String, AttributeString]),
      Map("param1" -> AttributeString("foo"), "param2" -> AttributeString("foo2")),
      Map("out" -> AttributeString("bar")),
      DockstoreMethod("dockstore-path", "dockstore-version")
    )
    val methodConfig2 = MethodConfiguration(
      "dsde",
      "testConfig2",
      Some("Sample"),
      Some(Map.empty[String, AttributeString]),
      Map("param1" -> AttributeString("foo")),
      Map("out1" -> AttributeString("bar"), "out2" -> AttributeString("splat")),
      AgoraMethod(wsName.namespace, "method-a", 1)
    )
    val methodConfig3 = MethodConfiguration(
      "dsde",
      "testConfig",
      Some("Sample"),
      Some(Map.empty[String, AttributeString]),
      Map("param1" -> AttributeString("foo"), "param2" -> AttributeString("foo2")),
      Map("out" -> AttributeString("bar")),
      AgoraMethod("ns-config", "meth1", 1)
    )

    val methodConfigEntityUpdate = MethodConfiguration(
      "ns",
      "testConfig11",
      Some("Sample"),
      Some(Map.empty[String, AttributeString]),
      Map(),
      Map("o1" -> AttributeString("this.foo")),
      AgoraMethod("ns-config", "meth1", 1)
    )
    val methodConfigWorkspaceUpdate = MethodConfiguration(
      "ns",
      "testConfig1",
      Some("Sample"),
      Some(Map.empty[String, AttributeString]),
      Map(),
      Map("o1" -> AttributeString("workspace.foo")),
      AgoraMethod("ns-config", "meth1", 1)
    )

    val methodConfigWorkspaceMaxAttributes = MethodConfiguration(
      "ns",
      "testConfigMaxWorkspaceAttributes",
      Some("Sample"),
      Some(Map.empty[String, AttributeString]),
      Map(),
      Map("o1" -> AttributeString("this.foo")),
      AgoraMethod("ns-config", "meth1", 1)
    )
    val methodConfigEntityMaxAttributes = MethodConfiguration(
      "ns",
      "testConfigMaxEntityAttributes",
      Some("Sample"),
      Some(Map.empty[String, AttributeString]),
      Map(),
      Map("o1" -> AttributeString("workspace.foo")),
      AgoraMethod("ns-config", "meth1", 1)
    )

    val methodConfigWorkspaceLibraryUpdate = MethodConfiguration(
      "ns",
      "testConfigLib",
      Some("Sample"),
      Some(Map.empty[String, AttributeString]),
      Map(),
      Map("o1" -> AttributeString("workspace.library:foo")),
      AgoraMethod("ns-config", "meth1", 1)
    )
    val methodConfigMissingOutputs = MethodConfiguration(
      "ns",
      "testConfigMissingOutputs",
      Some("Sample"),
      Some(Map.empty[String, AttributeString]),
      Map(),
      Map("some.workflow.output" -> AttributeString("this.might_not_be_here")),
      AgoraMethod("ns-config", "meth1", 1)
    )

    val methodConfigValid = MethodConfiguration(
      "dsde",
      "GoodMethodConfig",
      Some("Sample"),
      prerequisites = Some(Map.empty[String, AttributeString]),
      inputs = Map("three_step.cgrep.pattern" -> AttributeString("this.name")),
      outputs = Map.empty,
      AgoraMethod("dsde", "three_step", 1)
    )
    val methodConfigUnparseableInputs = MethodConfiguration(
      "dsde",
      "UnparseableInputsMethodConfig",
      Some("Sample"),
      prerequisites = Some(Map.empty[String, AttributeString]),
      inputs = Map("three_step.cgrep.pattern" -> AttributeString("this..wont.parse")),
      outputs = Map.empty,
      AgoraMethod("dsde", "three_step", 1)
    )
    val methodConfigUnparseableOutputs = MethodConfiguration(
      "dsde",
      "UnparseableOutputsMethodConfig",
      Some("Sample"),
      prerequisites = Some(Map.empty[String, AttributeString]),
      inputs = Map("three_step.cgrep.pattern" -> AttributeString("this.name")),
      outputs = Map("three_step.cgrep.count" -> AttributeString("this..wont.parse")),
      AgoraMethod("dsde", "three_step", 1)
    )
    val methodConfigUnparseableBoth = MethodConfiguration(
      "dsde",
      "UnparseableBothMethodConfig",
      Some("Sample"),
      prerequisites = Some(Map.empty[String, AttributeString]),
      inputs = Map("three_step.cgrep.pattern" -> AttributeString("this..is...bad")),
      outputs = Map("three_step.cgrep.count" -> AttributeString("this..wont.parse")),
      AgoraMethod("dsde", "three_step", 1)
    )
    val methodConfigEmptyOutputs = MethodConfiguration(
      "dsde",
      "EmptyOutputsMethodConfig",
      Some("Sample"),
      prerequisites = Some(Map.empty[String, AttributeString]),
      inputs = Map("three_step.cgrep.pattern" -> AttributeString("this.name")),
      outputs = Map("three_step.cgrep.count" -> AttributeString("")),
      AgoraMethod("dsde", "three_step", 1)
    )
    val methodConfigNotAllSamples = MethodConfiguration(
      "dsde",
      "NotAllSamplesMethodConfig",
      Some("Sample"),
      prerequisites = Some(Map.empty[String, AttributeString]),
      inputs = Map("three_step.cgrep.pattern" -> AttributeString("this.tumortype")),
      outputs = Map.empty,
      AgoraMethod("dsde", "three_step", 1)
    )
    val methodConfigAttrTypeMixup = MethodConfiguration(
      "dsde",
      "AttrTypeMixupMethodConfig",
      Some("Sample"),
      prerequisites = Some(Map.empty[String, AttributeString]),
      inputs = Map("three_step.cgrep.pattern" -> AttributeString("this.confused")),
      outputs = Map.empty,
      AgoraMethod("dsde", "three_step", 1)
    )

    val methodConfigArrayType = MethodConfiguration(
      "dsde",
      "ArrayMethodConfig",
      Some("SampleSet"),
      prerequisites = Some(Map.empty[String, AttributeString]),
      inputs = Map("aggregate_data_workflow.aggregate_data.input_array" -> AttributeString("this.samples.type")),
      outputs = Map("aggregate_data_workflow.aggregate_data.output_array" -> AttributeString("this.output_array")),
      AgoraMethod("dsde", "array_task", 1)
    )

    val methodConfigEntityless = MethodConfiguration(
      "ns",
      "Entityless",
      None,
      Some(Map.empty[String, AttributeString]),
      inputs = Map("three_step.cgrep.pattern" -> AttributeString("\"bees\"")),
      outputs = Map.empty,
      AgoraMethod("dsde", "three_step", 1)
    )

    val agoraMethodConfigName = MethodConfigurationName(agoraMethodConfig.name, agoraMethodConfig.namespace, wsName)
    val dockstoreMethodConfigName =
      MethodConfigurationName(dockstoreMethodConfig.name, dockstoreMethodConfig.namespace, wsName)
    val methodConfigName2 = agoraMethodConfigName.copy(name = "novelName")
    val methodConfigName3 = agoraMethodConfigName.copy(name = "noSuchName")
    val methodConfigName4 = agoraMethodConfigName.copy(name = methodConfigWorkspaceLibraryUpdate.name)
    val methodConfigNamePairCreated = MethodConfigurationNamePair(agoraMethodConfigName, methodConfigName2)
    // Copy from "myNamespace/myWorkspace" to "myNamespace/configCopyDestinationWS"
    val methodConfigNamePairCreatedDockstore = MethodConfigurationNamePair(
      dockstoreMethodConfigName,
      dockstoreMethodConfigName.copy(workspaceName = wsNameConfigCopyDestination)
    )
    val methodConfigNamePairConflict = MethodConfigurationNamePair(agoraMethodConfigName, agoraMethodConfigName)
    val methodConfigNamePairNotFound = MethodConfigurationNamePair(methodConfigName3, methodConfigName2)
    val methodConfigNamePairFromLibrary = MethodConfigurationNamePair(methodConfigName4, methodConfigName2)
    val uniqueMethodConfigName = UUID.randomUUID.toString
    val newMethodConfigName = MethodConfigurationName(uniqueMethodConfigName, agoraMethodConfig.namespace, wsName)
    val methodRepoGood = MethodRepoConfigurationImport("workspace_test", "rawls_test_good", 1, newMethodConfigName)
    val methodRepoMissing =
      MethodRepoConfigurationImport("workspace_test", "rawls_test_missing", 1, agoraMethodConfigName)
    val methodRepoEmptyPayload =
      MethodRepoConfigurationImport("workspace_test", "rawls_test_empty_payload", 1, agoraMethodConfigName)
    val methodRepoBadPayload =
      MethodRepoConfigurationImport("workspace_test", "rawls_test_bad_payload", 1, agoraMethodConfigName)
    val methodRepoLibrary =
      MethodRepoConfigurationImport("workspace_test", "rawls_test_library", 1, newMethodConfigName)

    val methodConfigForWdlStruct = MethodConfiguration(
      "dsde",
      "WdlStructConfig",
      Some("Sample"),
      Some(Map.empty[String, AttributeString]),
      Map(
        "wdl_struct_wf.struct_obj" -> AttributeString("""{"id":this.participant_id,"sample_name":this.sample_name}""")
      ),
      Map.empty,
      AgoraMethod("dsde", "wdl_struct_wf", 1)
    )

    val methodConfigEntityUpdateReservedOutput = MethodConfiguration(
      namespace = "ns",
      name = "testConfigWithReservedOutput",
      rootEntityType = Option("Sample"),
      prerequisites = Some(Map.empty[String, AttributeString]),
      inputs = Map(),
      /*
      this.individual_id is a reserved and will always throw an exception when trying to attach an output to an
      individual.

      - https://broadinstitute.atlassian.net/browse/GAWB-3386
      - https://broadworkbench.atlassian.net/browse/WA-223
       */
      outputs = Map("o1" -> AttributeString("this.individual_id")),
      methodRepoMethod = AgoraMethod("ns-config", "meth1", 1)
    )

    val inputResolutions = Seq(
      SubmissionValidationValue(Option(AttributeString("value")), Option("message"), "test_input_name")
    )
    val inputResolutions2 = Seq(
      SubmissionValidationValue(Option(AttributeString("value2")), Option("message2"), "test_input_name2")
    )
    val missingOutputResolutions = Seq(
      SubmissionValidationValue(Option(AttributeString("value")), Option("message"), "test_input_name")
    )

    val submissionNoWorkflows = createTestSubmission(
      workspace,
      agoraMethodConfig,
      indiv1,
      WorkbenchEmail(userOwner.userEmail.value),
      Seq.empty,
      Map.empty,
      Seq(sample4, sample5, sample6),
      Map(sample4 -> inputResolutions2, sample5 -> inputResolutions2, sample6 -> inputResolutions2)
    )
    val submission1 = createTestSubmission(
      workspace,
      agoraMethodConfig,
      indiv1,
      WorkbenchEmail(userOwner.userEmail.value),
      Seq(sample1, sample2, sample3),
      Map(sample1 -> inputResolutions, sample2 -> inputResolutions, sample3 -> inputResolutions),
      Seq(sample4, sample5, sample6),
      Map(sample4 -> inputResolutions2, sample5 -> inputResolutions2, sample6 -> inputResolutions2)
    )
    val regionalSubmission = createTestSubmission(
      regionalWorkspace,
      agoraMethodConfig,
      indiv1,
      WorkbenchEmail(userOwner.userEmail.value),
      Seq(sample1, sample2, sample3),
      Map(sample1 -> inputResolutions, sample2 -> inputResolutions, sample3 -> inputResolutions),
      Seq(sample4, sample5, sample6),
      Map(sample4 -> inputResolutions2, sample5 -> inputResolutions2, sample6 -> inputResolutions2)
    )
    val costedSubmission1 = createTestSubmission(
      workspace,
      agoraMethodConfig,
      indiv1,
      WorkbenchEmail(userOwner.userEmail.value),
      Seq(sample1, sample2, sample3),
      Map(sample1 -> inputResolutions, sample2 -> inputResolutions, sample3 -> inputResolutions),
      Seq(sample4, sample5, sample6),
      Map(sample4 -> inputResolutions2, sample5 -> inputResolutions2, sample6 -> inputResolutions2),
      // the constant value we set in MockSubmissionCostService
      individualWorkflowCost = Some(1.23f)
    )
    val submission2 = createTestSubmission(
      workspace,
      methodConfig2,
      indiv1,
      WorkbenchEmail(userOwner.userEmail.value),
      Seq(sample1, sample2, sample3),
      Map(sample1 -> inputResolutions, sample2 -> inputResolutions, sample3 -> inputResolutions),
      Seq(sample4, sample5, sample6),
      Map(sample4 -> inputResolutions2, sample5 -> inputResolutions2, sample6 -> inputResolutions2)
    )

    val submissionUpdateEntity = createTestSubmission(
      workspace,
      methodConfigEntityUpdate,
      indiv1,
      WorkbenchEmail(userOwner.userEmail.value),
      Seq(indiv1),
      Map(indiv1 -> inputResolutions),
      Seq(indiv2),
      Map(indiv2 -> inputResolutions2)
    )
    val submissionUpdateWorkspace = createTestSubmission(
      workspace,
      methodConfigWorkspaceUpdate,
      indiv1,
      WorkbenchEmail(userOwner.userEmail.value),
      Seq(indiv1),
      Map(indiv1 -> inputResolutions),
      Seq(indiv2),
      Map(indiv2 -> inputResolutions2)
    )

    // NOTE: This is deliberately not saved in the list of active submissions!
    val submissionMissingOutputs = createTestSubmission(workspace,
                                                        methodConfigMissingOutputs,
                                                        indiv1,
                                                        WorkbenchEmail(userOwner.userEmail.value),
                                                        Seq(indiv1),
                                                        Map(indiv1 -> missingOutputResolutions),
                                                        Seq(),
                                                        Map()
    )

    // NOTE: This is deliberately not saved in the list of active submissions!
    val submissionUpdateEntityReservedOutput = createTestSubmission(
      workspace = workspace,
      methodConfig = methodConfigEntityUpdateReservedOutput,
      submissionEntity = indiv1,
      rawlsUserEmail = WorkbenchEmail(userOwner.userEmail.value),
      workflowEntities = Seq(indiv1),
      inputResolutions = Map(indiv1 -> inputResolutions)
    )

    val submissionMaxWorkspaceAttributes = createTestSubmission(
      workspace = workspace,
      methodConfig = methodConfigWorkspaceMaxAttributes,
      submissionEntity = indiv1,
      rawlsUserEmail = WorkbenchEmail(userOwner.userEmail.value),
      workflowEntities = Seq(indiv1),
      inputResolutions = Map(indiv1 -> inputResolutions)
    )

    val submissionMaxEntityAttributes = createTestSubmission(
      workspace = workspace,
      methodConfig = methodConfigEntityMaxAttributes,
      submissionEntity = indiv1,
      rawlsUserEmail = WorkbenchEmail(userOwner.userEmail.value),
      workflowEntities = Seq(indiv1),
      inputResolutions = Map(indiv1 -> inputResolutions)
    )

    // NOTE: This is deliberately not saved in the list of active submissions!
    val submissionNoRootEntity = Submission(
      submissionId = UUID.randomUUID().toString,
      submissionDate = testDate,
      submitter = WorkbenchEmail(userOwner.userEmail.value),
      methodConfigurationNamespace = methodConfigValid.namespace,
      methodConfigurationName = methodConfigValid.name,
      submissionEntity = None,
      submissionRoot = "gs://fc-someWorkspaceId/someSubmissionId",
      workflows = Seq(
        Workflow(
          workflowId = Option("workflowA"),
          status = WorkflowStatuses.Submitted,
          statusLastChangedDate = testDate,
          workflowEntity = None,
          inputResolutions = inputResolutions
        )
      ),
      status = SubmissionStatuses.Submitted,
      useCallCache = false,
      deleteIntermediateOutputFiles = false
    )

    val submissionTerminateTest = Submission(
      submissionId = UUID.randomUUID().toString,
      submissionDate = testDate,
      submitter = WorkbenchEmail(userOwner.userEmail.value),
      methodConfigurationNamespace = agoraMethodConfig.namespace,
      methodConfigurationName = agoraMethodConfig.name,
      submissionEntity = Option(indiv1.toReference),
      submissionRoot = "gs://fc-someWorkspaceId/someSubmissionId",
      workflows = Seq(
        Workflow(
          workflowId = Option("workflowA"),
          status = WorkflowStatuses.Submitted,
          statusLastChangedDate = testDate,
          workflowEntity = Option(sample1.toReference),
          inputResolutions = inputResolutions
        ),
        Workflow(
          workflowId = Option("workflowB"),
          status = WorkflowStatuses.Submitted,
          statusLastChangedDate = testDate,
          workflowEntity = Option(sample2.toReference),
          inputResolutions = inputResolutions
        ),
        Workflow(
          workflowId = Option("workflowC"),
          status = WorkflowStatuses.Submitted,
          statusLastChangedDate = testDate,
          workflowEntity = Option(sample3.toReference),
          inputResolutions = inputResolutions
        ),
        Workflow(
          workflowId = Option("workflowD"),
          status = WorkflowStatuses.Submitted,
          statusLastChangedDate = testDate,
          workflowEntity = Option(sample4.toReference),
          inputResolutions = inputResolutions
        )
      ),
      status = SubmissionStatuses.Submitted,
      useCallCache = false,
      deleteIntermediateOutputFiles = false
    )

    // a submission with a succeeeded workflow
    val submissionSuccessful1 = Submission(
      submissionId = UUID.randomUUID().toString,
      submissionDate = testDate,
      submitter = WorkbenchEmail(userOwner.userEmail.value),
      methodConfigurationNamespace = agoraMethodConfig.namespace,
      methodConfigurationName = agoraMethodConfig.name,
      submissionEntity = Option(indiv1.toReference),
      submissionRoot = "gs://fc-someWorkspaceId/someSubmissionId",
      workflows = Seq(
        Workflow(
          workflowId = Option("workflowSuccessful1"),
          status = WorkflowStatuses.Succeeded,
          statusLastChangedDate = testDate,
          workflowEntity = Option(sample1.toReference),
          inputResolutions = inputResolutions
        )
      ),
      status = SubmissionStatuses.Done,
      useCallCache = false,
      deleteIntermediateOutputFiles = false
    )

    // a submission with a succeeeded workflow
    val submissionSuccessful2 = Submission(
      submissionId = UUID.randomUUID().toString,
      submissionDate = testDate,
      submitter = WorkbenchEmail(userOwner.userEmail.value),
      methodConfigurationNamespace = agoraMethodConfig.namespace,
      methodConfigurationName = agoraMethodConfig.name,
      submissionEntity = Option(indiv1.toReference),
      submissionRoot = "gs://fc-someWorkspaceId/someSubmissionId",
      workflows = Seq(
        Workflow(
          workflowId = Option("workflowSuccessful2"),
          status = WorkflowStatuses.Succeeded,
          statusLastChangedDate = testDate,
          workflowEntity = Option(sample1.toReference),
          inputResolutions = inputResolutions
        )
      ),
      status = SubmissionStatuses.Done,
      useCallCache = false,
      deleteIntermediateOutputFiles = false
    )

    // a submission with a failed workflow
    val submissionFailed = Submission(
      submissionId = UUID.randomUUID().toString,
      submissionDate = testDate,
      submitter = WorkbenchEmail(userOwner.userEmail.value),
      methodConfigurationNamespace = agoraMethodConfig.namespace,
      methodConfigurationName = agoraMethodConfig.name,
      submissionEntity = Option(indiv1.toReference),
      submissionRoot = "gs://fc-someWorkspaceId/someSubmissionId",
      workflows = Seq(
        Workflow(
          workflowId = Option("worklowFailed"),
          status = WorkflowStatuses.Failed,
          statusLastChangedDate = testDate,
          workflowEntity = Option(sample1.toReference),
          inputResolutions = inputResolutions
        )
      ),
      status = SubmissionStatuses.Done,
      useCallCache = false,
      deleteIntermediateOutputFiles = false
    )

    // a submission with a submitted workflow
    val submissionSubmitted = Submission(
      submissionId = UUID.randomUUID().toString,
      submissionDate = testDate,
      submitter = WorkbenchEmail(userOwner.userEmail.value),
      methodConfigurationNamespace = agoraMethodConfig.namespace,
      methodConfigurationName = agoraMethodConfig.name,
      submissionEntity = Option(indiv1.toReference),
      submissionRoot = "gs://fc-someWorkspaceId/someSubmissionId",
      workflows = Seq(
        Workflow(
          workflowId = Option("workflowSubmitted"),
          status = WorkflowStatuses.Submitted,
          statusLastChangedDate = testDate,
          workflowEntity = Option(sample1.toReference),
          inputResolutions = inputResolutions
        )
      ),
      status = SubmissionStatuses.Submitted,
      useCallCache = false,
      deleteIntermediateOutputFiles = false
    )

    // a submission with an aborted workflow
    val submissionAborted1 = Submission(
      submissionId = UUID.randomUUID().toString,
      submissionDate = testDate,
      submitter = WorkbenchEmail(userOwner.userEmail.value),
      methodConfigurationNamespace = agoraMethodConfig.namespace,
      methodConfigurationName = agoraMethodConfig.name,
      submissionEntity = Option(indiv1.toReference),
      submissionRoot = "gs://fc-someWorkspaceId/someSubmissionId",
      workflows = Seq(
        Workflow(
          workflowId = Option("workflowAborted1"),
          status = WorkflowStatuses.Failed,
          statusLastChangedDate = testDate,
          workflowEntity = Option(sample1.toReference),
          inputResolutions = inputResolutions
        )
      ),
      status = SubmissionStatuses.Aborted,
      useCallCache = false,
      deleteIntermediateOutputFiles = false
    )

    // a submission with an aborted workflow
    val submissionAborted2 = Submission(
      submissionId = UUID.randomUUID().toString,
      submissionDate = testDate,
      submitter = WorkbenchEmail(userOwner.userEmail.value),
      methodConfigurationNamespace = agoraMethodConfig.namespace,
      methodConfigurationName = agoraMethodConfig.name,
      submissionEntity = Option(indiv1.toReference),
      submissionRoot = "gs://fc-someWorkspaceId/someSubmissionId",
      workflows = Seq(
        Workflow(
          workflowId = Option("workflowAborted2"),
          status = WorkflowStatuses.Failed,
          statusLastChangedDate = testDate,
          workflowEntity = Option(sample1.toReference),
          inputResolutions = inputResolutions
        )
      ),
      status = SubmissionStatuses.Aborted,
      useCallCache = false,
      deleteIntermediateOutputFiles = false
    )

    // a submission with multiple failed and succeeded workflows
    val submissionMixed = Submission(
      submissionId = UUID.randomUUID().toString,
      submissionDate = testDate,
      submitter = WorkbenchEmail(userOwner.userEmail.value),
      methodConfigurationNamespace = agoraMethodConfig.namespace,
      methodConfigurationName = agoraMethodConfig.name,
      submissionEntity = Option(indiv1.toReference),
      submissionRoot = "gs://fc-someWorkspaceId/someSubmissionId",
      workflows = Seq(
        Workflow(
          workflowId = Option("workflowSuccessful3"),
          status = WorkflowStatuses.Succeeded,
          statusLastChangedDate = testDate,
          workflowEntity = Option(sample1.toReference),
          inputResolutions = inputResolutions
        ),
        Workflow(
          workflowId = Option("workflowSuccessful4"),
          status = WorkflowStatuses.Succeeded,
          statusLastChangedDate = testDate,
          workflowEntity = Option(sample2.toReference),
          inputResolutions = inputResolutions
        ),
        Workflow(
          workflowId = Option("worklowFailed1"),
          status = WorkflowStatuses.Failed,
          statusLastChangedDate = testDate,
          workflowEntity = Option(sample3.toReference),
          inputResolutions = inputResolutions
        ),
        Workflow(
          workflowId = Option("workflowFailed2"),
          status = WorkflowStatuses.Failed,
          statusLastChangedDate = testDate,
          workflowEntity = Option(sample4.toReference),
          inputResolutions = inputResolutions
        ),
        Workflow(
          workflowId = Option("workflowSubmitted1"),
          status = WorkflowStatuses.Submitted,
          statusLastChangedDate = testDate,
          workflowEntity = Option(sample5.toReference),
          inputResolutions = inputResolutions
        ),
        Workflow(
          workflowId = Option("workflowSubmitted2"),
          status = WorkflowStatuses.Submitted,
          statusLastChangedDate = testDate,
          workflowEntity = Option(sample6.toReference),
          inputResolutions = inputResolutions
        )
      ),
      status = SubmissionStatuses.Submitted,
      useCallCache = false,
      deleteIntermediateOutputFiles = false
    )

    // two submissions interleaved in time
    val t1 = new DateTime(2017, 1, 1, 5, 10)
    val t2 = new DateTime(2017, 1, 1, 5, 15)
    val t3 = new DateTime(2017, 1, 1, 5, 20)
    val t4 = new DateTime(2017, 1, 1, 5, 30)
    val outerSubmission = Submission(
      submissionId = UUID.randomUUID().toString,
      submissionDate = t1,
      submitter = WorkbenchEmail(userOwner.userEmail.value),
      methodConfigurationNamespace = agoraMethodConfig.namespace,
      methodConfigurationName = agoraMethodConfig.name,
      submissionEntity = Option(indiv1.toReference),
      submissionRoot = "gs://fc-someWorkspaceId/someSubmissionId",
      workflows = Seq(
        Workflow(
          workflowId = Option("workflowSuccessful1"),
          status = WorkflowStatuses.Succeeded,
          statusLastChangedDate = t4,
          workflowEntity = Option(sample1.toReference),
          inputResolutions = inputResolutions
        )
      ),
      status = SubmissionStatuses.Done,
      useCallCache = false,
      deleteIntermediateOutputFiles = false
    )
    val innerSubmission = Submission(
      submissionId = UUID.randomUUID().toString,
      submissionDate = t2,
      submitter = WorkbenchEmail(userOwner.userEmail.value),
      methodConfigurationNamespace = agoraMethodConfig.namespace,
      methodConfigurationName = agoraMethodConfig.name,
      submissionEntity = Option(indiv1.toReference),
      submissionRoot = "gs://fc-someWorkspaceId/someSubmissionId",
      workflows = Seq(
        Workflow(
          workflowId = Option("workflowFailed1"),
          status = WorkflowStatuses.Failed,
          statusLastChangedDate = t3,
          workflowEntity = Option(sample1.toReference),
          inputResolutions = inputResolutions
        )
      ),
      status = SubmissionStatuses.Done,
      useCallCache = false,
      deleteIntermediateOutputFiles = false
    )

    // a submission with a submitted workflow and a custom workflow failure mode
    val submissionWorkflowFailureMode = Submission(
      submissionId = UUID.randomUUID().toString,
      submissionDate = testDate,
      submitter = WorkbenchEmail(userOwner.userEmail.value),
      methodConfigurationNamespace = agoraMethodConfig.namespace,
      methodConfigurationName = agoraMethodConfig.name,
      submissionEntity = Option(indiv1.toReference),
      submissionRoot = "gs://fc-someWorkspaceId/someSubmissionId",
      workflows = Seq(
        Workflow(
          workflowId = Option("workflowFailureMode"),
          status = WorkflowStatuses.Submitted,
          statusLastChangedDate = testDate,
          workflowEntity = Option(sample1.toReference),
          inputResolutions = inputResolutions
        )
      ),
      status = SubmissionStatuses.Submitted,
      useCallCache = false,
      deleteIntermediateOutputFiles = false,
      workflowFailureMode = Option(WorkflowFailureModes.ContinueWhilePossible)
    )

    val allWorkspaces = Seq(
      workspace,
      workspaceLocked,
      v1Workspace,
      controlledWorkspace,
      workspacePublished,
      workspaceNoAttrs,
      workspaceNoGroups,
      workspaceWithRealm,
      workspaceWithMultiGroupAD,
      otherWorkspaceWithRealm,
      workspaceNoSubmissions,
      workspaceNoEntities,
      workspaceSuccessfulSubmission,
      workspaceFailedSubmission,
      workspaceSubmittedSubmission,
      workspaceMixedSubmissions,
      workspaceTerminatedSubmissions,
      workspaceInterleavedSubmissions,
      workspaceWorkflowFailureMode,
      workspaceToTestGrant,
      workspaceConfigCopyDestination,
      regionalWorkspace
    )
    val saveAllWorkspacesAction = DBIO.sequence(allWorkspaces.map(workspaceQuery.createOrUpdate))

    override def save() = {
      DBIO.seq(
        rawlsBillingProjectQuery.create(billingProject),
        rawlsBillingProjectQuery.create(testProject1),
        rawlsBillingProjectQuery.create(testProject2),
        rawlsBillingProjectQuery.create(testProject3),
        saveAllWorkspacesAction,
        withWorkspaceContext(workspace) { context =>
          DBIO.seq(
            entityQuery.save(
              context,
              Seq(aliquot1,
                  aliquot2,
                  sample1,
                  sample2,
                  sample3,
                  sample4,
                  sample5,
                  sample6,
                  sample7,
                  sample8,
                  pair1,
                  pair2,
                  ps1,
                  sset1,
                  sset2,
                  sset3,
                  sset4,
                  sset_empty,
                  indiv1,
                  indiv2
              )
            ),
            methodConfigurationQuery.create(context, agoraMethodConfig),
            methodConfigurationQuery.create(context, agoraMethodConfigMaxWorkspaceAttributes),
            methodConfigurationQuery.create(context, agoraMethodConfigMaxEntityAttributes),
            methodConfigurationQuery.create(context, dockstoreMethodConfig),
            methodConfigurationQuery.create(context, goodAndBadMethodConfig),
            methodConfigurationQuery.create(context, methodConfig2),
            methodConfigurationQuery.create(context, methodConfig3),
            methodConfigurationQuery.create(context, methodConfigValid),
            methodConfigurationQuery.create(context, methodConfigDockstore),
            methodConfigurationQuery.create(context, methodConfigUnparseableInputs),
            methodConfigurationQuery.create(context, methodConfigUnparseableOutputs),
            methodConfigurationQuery.create(context, methodConfigUnparseableBoth),
            methodConfigurationQuery.create(context, methodConfigEmptyOutputs),
            methodConfigurationQuery.create(context, methodConfigNotAllSamples),
            methodConfigurationQuery.create(context, methodConfigAttrTypeMixup),
            methodConfigurationQuery.create(context, methodConfigArrayType),
            methodConfigurationQuery.create(context, methodConfigEntityless),
            methodConfigurationQuery.create(context, methodConfigEntityUpdate),
            methodConfigurationQuery.create(context, methodConfigWorkspaceLibraryUpdate),
            methodConfigurationQuery.create(context, methodConfigMissingOutputs),
            methodConfigurationQuery.create(context, methodConfigForWdlStruct),
            methodConfigurationQuery.create(context, methodConfigEntityUpdateReservedOutput),
            // HANDY HINT: if you're adding a new method configuration, don't reuse the name!
            // If you do, methodConfigurationQuery.create() will archive the old query and update it to point to the new one!

            submissionQuery.create(context, submissionTerminateTest),
            submissionQuery.create(context, submissionNoWorkflows),
            submissionQuery.create(context, submission1),
            submissionQuery.create(context, regionalSubmission),
            submissionQuery.create(context, costedSubmission1),
            submissionQuery.create(context, submission2),
            submissionQuery.create(context, submissionUpdateEntity),
            submissionQuery.create(context, submissionUpdateWorkspace),

            // update exec key for all test data workflows that have been started.
            updateWorkflowExecutionServiceKey("unittestdefault")
          )
        },
        withWorkspaceContext(workspaceWithRealm) { context =>
          DBIO.seq(
            entityQuery.save(context, extraSample)
          )
        },
        withWorkspaceContext(workspaceWithMultiGroupAD) { context =>
          DBIO.seq(
            entityQuery.save(context, extraSample)
          )
        },
        withWorkspaceContext(workspaceNoSubmissions) { context =>
          DBIO.seq(
            updateWorkflowExecutionServiceKey("unittestdefault")
          )
        },
        withWorkspaceContext(workspaceSuccessfulSubmission) { context =>
          DBIO.seq(
            entityQuery.save(
              context,
              Seq(aliquot1,
                  aliquot2,
                  sample1,
                  sample2,
                  sample3,
                  sample4,
                  sample5,
                  sample6,
                  sample7,
                  sample8,
                  pair1,
                  pair2,
                  ps1,
                  sset1,
                  sset2,
                  sset3,
                  sset4,
                  sset_empty,
                  indiv1,
                  indiv2
              )
            ),
            methodConfigurationQuery.create(context, agoraMethodConfig),
            methodConfigurationQuery.create(context, methodConfig2),
            submissionQuery.create(context, submissionSuccessful1),
            updateWorkflowExecutionServiceKey("unittestdefault")
          )
        },
        withWorkspaceContext(workspaceFailedSubmission) { context =>
          DBIO.seq(
            entityQuery.save(
              context,
              Seq(aliquot1,
                  aliquot2,
                  sample1,
                  sample2,
                  sample3,
                  sample4,
                  sample5,
                  sample6,
                  sample7,
                  sample8,
                  pair1,
                  pair2,
                  ps1,
                  sset1,
                  sset2,
                  sset3,
                  sset4,
                  sset_empty,
                  indiv1,
                  indiv2
              )
            ),
            methodConfigurationQuery.create(context, agoraMethodConfig),
            submissionQuery.create(context, submissionFailed),
            updateWorkflowExecutionServiceKey("unittestdefault")
          )
        },
        withWorkspaceContext(workspaceSubmittedSubmission) { context =>
          DBIO.seq(
            entityQuery.save(
              context,
              Seq(aliquot1,
                  aliquot2,
                  sample1,
                  sample2,
                  sample3,
                  sample4,
                  sample5,
                  sample6,
                  sample7,
                  sample8,
                  pair1,
                  pair2,
                  ps1,
                  sset1,
                  sset2,
                  sset3,
                  sset4,
                  sset_empty,
                  indiv1,
                  indiv2
              )
            ),
            methodConfigurationQuery.create(context, agoraMethodConfig),
            submissionQuery.create(context, submissionSubmitted),
            updateWorkflowExecutionServiceKey("unittestdefault")
          )
        },
        withWorkspaceContext(workspaceTerminatedSubmissions) { context =>
          DBIO.seq(
            entityQuery.save(
              context,
              Seq(aliquot1,
                  aliquot2,
                  sample1,
                  sample2,
                  sample3,
                  sample4,
                  sample5,
                  sample6,
                  sample7,
                  sample8,
                  pair1,
                  pair2,
                  ps1,
                  sset1,
                  sset2,
                  sset3,
                  sset4,
                  sset_empty,
                  indiv1,
                  indiv2
              )
            ),
            methodConfigurationQuery.create(context, agoraMethodConfig),
            submissionQuery.create(context, submissionAborted2),
            submissionQuery.create(context, submissionSuccessful2),
            updateWorkflowExecutionServiceKey("unittestdefault")
          )
        },
        withWorkspaceContext(workspaceMixedSubmissions) { context =>
          DBIO.seq(
            entityQuery.save(
              context,
              Seq(aliquot1,
                  aliquot2,
                  sample1,
                  sample2,
                  sample3,
                  sample4,
                  sample5,
                  sample6,
                  sample7,
                  sample8,
                  pair1,
                  pair2,
                  ps1,
                  sset1,
                  sset2,
                  sset3,
                  sset4,
                  sset_empty,
                  indiv1,
                  indiv2
              )
            ),
            methodConfigurationQuery.create(context, agoraMethodConfig),
            submissionQuery.create(context, submissionAborted1),
            submissionQuery.create(context, submissionMixed),
            updateWorkflowExecutionServiceKey("unittestdefault")
          )
        },
        withWorkspaceContext(workspaceInterleavedSubmissions) { context =>
          DBIO.seq(
            entityQuery.save(
              context,
              Seq(aliquot1,
                  aliquot2,
                  sample1,
                  sample2,
                  sample3,
                  sample4,
                  sample5,
                  sample6,
                  sample7,
                  sample8,
                  pair1,
                  pair2,
                  ps1,
                  sset1,
                  sset2,
                  sset3,
                  sset4,
                  sset_empty,
                  indiv1,
                  indiv2
              )
            ),
            methodConfigurationQuery.create(context, agoraMethodConfig),
            submissionQuery.create(context, outerSubmission),
            submissionQuery.create(context, innerSubmission),
            updateWorkflowExecutionServiceKey("unittestdefault")
          )
        },
        withWorkspaceContext(workspaceWorkflowFailureMode) { context =>
          DBIO.seq(
            entityQuery.save(
              context,
              Seq(aliquot1,
                  aliquot2,
                  sample1,
                  sample2,
                  sample3,
                  sample4,
                  sample5,
                  sample6,
                  sample7,
                  sample8,
                  pair1,
                  pair2,
                  ps1,
                  sset1,
                  sset2,
                  sset3,
                  sset4,
                  sset_empty,
                  indiv1,
                  indiv2
              )
            ),
            methodConfigurationQuery.create(context, agoraMethodConfig),
            submissionQuery.create(context, submissionWorkflowFailureMode),
            updateWorkflowExecutionServiceKey("unittestdefault")
          )
        }
      )
    }
  }

  class MinimalTestData() extends TestData {
    val billingProject = RawlsBillingProject(RawlsBillingProjectName("myNamespace"),
                                             CreationStatuses.Ready,
                                             Option(RawlsBillingAccountName("billingAccounts/000000-111111-222222")),
                                             None
    )
    val wsName = WorkspaceName(billingProject.projectName.value, "myWorkspace")
    val wsName2 = WorkspaceName(billingProject.projectName.value, "myWorkspace2")
    val v1WsName = WorkspaceName(billingProject.projectName.value, "myV1Workspace")
    val v1WsName2 = WorkspaceName(billingProject.projectName.value, "myV1Workspace2")
    val ownerGroup = makeRawlsGroup(s"${wsName.namespace}-${wsName.name}-OWNER", Set.empty)
    val writerGroup = makeRawlsGroup(s"${wsName.namespace}-${wsName.name}-WRITER", Set.empty)
    val readerGroup = makeRawlsGroup(s"${wsName.namespace}-${wsName.name}-READER", Set.empty)
    val ownerGroup2 = makeRawlsGroup(s"${wsName2.namespace}-${wsName2.name}-OWNER", Set.empty)
    val writerGroup2 = makeRawlsGroup(s"${wsName2.namespace}-${wsName2.name}-WRITER", Set.empty)
    val readerGroup2 = makeRawlsGroup(s"${wsName2.namespace}-${wsName2.name}-READER", Set.empty)
    val userReader = RawlsUser(
      UserInfo(RawlsUserEmail("reader-access"),
               OAuth2BearerToken("token"),
               123,
               RawlsUserSubjectId("123456789876543212347")
      )
    )
    val workspace = Workspace(wsName.namespace,
                              wsName.name,
                              UUID.randomUUID().toString,
                              "aBucket",
                              Some("workflow-collection"),
                              currentTime(),
                              currentTime(),
                              "testUser",
                              Map.empty
    )
    val workspace2 = Workspace(wsName2.namespace,
                               wsName2.name,
                               UUID.randomUUID().toString,
                               "aBucket2",
                               Some("workflow-collection"),
                               currentTime(),
                               currentTime(),
                               "testUser",
                               Map.empty
    )
    // TODO (CA-1235): Remove these after PPW Migration is complete
    val v1Workspace = Workspace(
      v1WsName.namespace,
      v1WsName.name,
      UUID.randomUUID().toString,
      "aBucket3",
      Some("workflow-collection"),
      currentTime(),
      currentTime(),
      "testUser",
      Map.empty,
      false,
      WorkspaceVersions.V1,
      billingProject.googleProjectId,
      billingProject.googleProjectNumber,
      None,
      None,
      Option(currentTime()),
      WorkspaceType.RawlsWorkspace
    )
    val v1Workspace2 = Workspace(
      v1WsName2.namespace,
      v1WsName2.name,
      UUID.randomUUID().toString,
      "aBucket4",
      Some("workflow-collection"),
      currentTime(),
      currentTime(),
      "testUser",
      Map.empty,
      false,
      WorkspaceVersions.V1,
      billingProject.googleProjectId,
      billingProject.googleProjectNumber,
      None,
      None,
      Option(currentTime()),
      WorkspaceType.RawlsWorkspace
    )

    override def save() =
      DBIO.seq(
        workspaceQuery.createOrUpdate(workspace),
        workspaceQuery.createOrUpdate(workspace2),
        // TODO (CA-1235): Remove these after PPW Migration is complete
        workspaceQuery.createOrUpdate(v1Workspace),
        workspaceQuery.createOrUpdate(v1Workspace2),
        rawlsBillingProjectQuery.create(billingProject)
      )
  }

  class LocalEntityProviderTestData() extends TestData {
    val workspaceName = WorkspaceName("namespace", "workspace-with-cache")
    val wsAttrs = Map(AttributeName.withDefaultNS("description") -> AttributeString("a description"))
    val creationTime = currentTime()
    val workspace = Workspace(
      workspaceName.namespace,
      workspaceName.name,
      UUID.randomUUID().toString,
      "aBucket",
      Some("workflow-collection"),
      creationTime,
      creationTime,
      "testUser",
      wsAttrs
    )

    val participant1 = Entity(
      "participant1",
      "participant",
      Map(AttributeName.withDefaultNS("attr1") -> AttributeString("value1"),
          AttributeName.withDefaultNS("attr2") -> AttributeString("value2")
      )
    )
    val sample1 = Entity(
      "sample1",
      "sample",
      Map(AttributeName.withDefaultNS("attr5") -> AttributeString("value5"),
          AttributeName.withDefaultNS("attr6") -> AttributeString("value6")
      )
    )

    val workspaceEntities = Seq(participant1, sample1)

    val workspaceAttrNameCacheEntries = workspaceEntities.groupBy(_.entityType).map { case (entityType, entities) =>
      entityType -> entities.flatMap(_.attributes.keys)
    }

    val workspaceEntityTypeCacheEntries = workspaceEntities.groupBy(_.entityType).view.mapValues(_.length).toMap

    override def save() =
      DBIO.seq(
        workspaceQuery.createOrUpdate(workspace),
        withWorkspaceContext(workspace) { context =>
          DBIO.seq(
            // note that we don't save sample1 here, it was only used to generate cache entries that will differ from what full queries return
            entityQuery.save(context, participant1),
            entityAttributeStatisticsQuery.batchInsert(workspace.workspaceIdAsUUID, workspaceAttrNameCacheEntries),
            entityTypeStatisticsQuery.batchInsert(workspace.workspaceIdAsUUID, workspaceEntityTypeCacheEntries)
          )
        }
      )

  }

  /* This test data should remain constant! Changing this data set will likely break
   * many of the tests that rely on it. */
  class ConstantTestData() extends TestData {
    // setup workspace objects
    val userOwner = RawlsUser(userInfo)
    val userWriter = RawlsUser(
      UserInfo(RawlsUserEmail("writer-access"),
               OAuth2BearerToken("token"),
               123,
               RawlsUserSubjectId("123456789876543212346")
      )
    )
    val userReader = RawlsUser(
      UserInfo(RawlsUserEmail("reader-access"),
               OAuth2BearerToken("token"),
               123,
               RawlsUserSubjectId("123456789876543212347")
      )
    )
    val wsName = WorkspaceName("myNamespace", "myWorkspace")
    val wsName2 = WorkspaceName("myNamespace", "myWorkspace2")
    val ownerGroup = makeRawlsGroup(s"${wsName.namespace}-${wsName.name}-OWNER", Set(userOwner))
    val writerGroup = makeRawlsGroup(s"${wsName.namespace}-${wsName.name}-WRITER", Set(userWriter))
    val readerGroup = makeRawlsGroup(s"${wsName.namespace}-${wsName.name}-READER", Set(userReader))

    val billingProject =
      RawlsBillingProject(RawlsBillingProjectName(wsName.namespace), CreationStatuses.Ready, None, None)

    val wsAttrs = Map(
      AttributeName.withDefaultNS("string") -> AttributeString("yep, it's a string"),
      AttributeName.withDefaultNS("number") -> AttributeNumber(10),
      AttributeName.withDefaultNS("empty") -> AttributeValueEmptyList,
      AttributeName.withDefaultNS("values") -> AttributeValueList(
        Seq(AttributeString("another string"), AttributeString("true"))
      )
    )

    val workspace = Workspace(wsName.namespace,
                              wsName.name,
                              UUID.randomUUID().toString,
                              "aBucket",
                              Some("workflow-collection"),
                              currentTime(),
                              currentTime(),
                              "testUser",
                              wsAttrs
    )

    val aliquot1 = Entity("aliquot1", "Aliquot", Map.empty)
    val aliquot2 = Entity("aliquot2", "Aliquot", Map.empty)

    val sample1 = Entity(
      "sample1",
      "Sample",
      Map(
        AttributeName.withDefaultNS("type") -> AttributeString("normal"),
        AttributeName.withDefaultNS("whatsit") -> AttributeNumber(100),
        AttributeName.withDefaultNS("thingies") -> AttributeValueList(Seq(AttributeString("a"), AttributeString("b"))),
        AttributeName.withDefaultNS("quot") -> aliquot1.toReference,
        AttributeName.withDefaultNS("somefoo") -> AttributeString("itsfoo")
      )
    )

    val sample2 = Entity(
      "sample2",
      "Sample",
      Map(
        AttributeName.withDefaultNS("type") -> AttributeString("tumor"),
        AttributeName.withDefaultNS("tumortype") -> AttributeString("LUSC"),
        AttributeName.withDefaultNS("confused") -> AttributeString("huh?")
      )
    )
    val sample3 = Entity(
      "sample3",
      "Sample",
      Map(
        AttributeName.withDefaultNS("type") -> AttributeString("tumor"),
        AttributeName.withDefaultNS("tumortype") -> AttributeString("LUSC"),
        AttributeName.withDefaultNS("confused") -> sample1.toReference
      )
    )
    val sample4 = Entity("sample4", "Sample", Map(AttributeName.withDefaultNS("type") -> AttributeString("tumor")))
    val sample5 = Entity("sample5", "Sample", Map(AttributeName.withDefaultNS("type") -> AttributeString("tumor")))
    val sample6 = Entity("sample6", "Sample", Map(AttributeName.withDefaultNS("type") -> AttributeString("tumor")))
    val sample7 = Entity("sample7",
                         "Sample",
                         Map(AttributeName.withDefaultNS("type") -> AttributeString("tumor"),
                             AttributeName.withDefaultNS("cycle") -> sample6.toReference
                         )
    )
    val sample8 = Entity("sample8", "Sample", Map(AttributeName.withDefaultNS("type") -> AttributeString("tumor")))

    val pair1 = Entity(
      "pair1",
      "Pair",
      Map(
        AttributeName.withDefaultNS("case") -> sample2.toReference,
        AttributeName.withDefaultNS("control") -> sample1.toReference,
        AttributeName.withDefaultNS("whatsit") -> AttributeString("occurs in sample too! oh no!")
      )
    )
    val pair2 = Entity("pair2",
                       "Pair",
                       Map(AttributeName.withDefaultNS("case") -> sample3.toReference,
                           AttributeName.withDefaultNS("control") -> sample1.toReference
                       )
    )

    val sset1 = Entity(
      "sset1",
      "SampleSet",
      Map(
        AttributeName.withDefaultNS("samples") -> AttributeEntityReferenceList(
          Seq(sample1.toReference, sample2.toReference, sample3.toReference)
        )
      )
    )
    val sset2 = Entity(
      "sset2",
      "SampleSet",
      Map(AttributeName.withDefaultNS("samples") -> AttributeEntityReferenceList(Seq(sample2.toReference)))
    )

    val sset3 = Entity("sset3",
                       "SampleSet",
                       Map(
                         AttributeName.withDefaultNS("hasSamples") -> AttributeEntityReferenceList(
                           Seq(sample5.toReference, sample6.toReference)
                         )
                       )
    )

    val sset4 = Entity(
      "sset4",
      "SampleSet",
      Map(AttributeName.withDefaultNS("hasSamples") -> AttributeEntityReferenceList(Seq(sample7.toReference)))
    )

    val sset_empty =
      Entity("sset_empty", "SampleSet", Map(AttributeName.withDefaultNS("samples") -> AttributeValueEmptyList))

    val ps1 = Entity(
      "ps1",
      "PairSet",
      Map(
        AttributeName.withDefaultNS("pairs") -> AttributeEntityReferenceList(Seq(pair1.toReference, pair2.toReference))
      )
    )

    val indiv1 = Entity("indiv1", "Individual", Map(AttributeName.withDefaultNS("sset") -> sset1.toReference))

    val indiv2 = Entity("indiv2", "Individual", Map(AttributeName.withDefaultNS("sset") -> sset2.toReference))

    val methodConfig = MethodConfiguration(
      "ns",
      "testConfig1",
      Some("Sample"),
      None,
      Map("i1" -> AttributeString("input")),
      Map("o1" -> AttributeString("output")),
      AgoraMethod("ns-config", "meth1", 1)
    )

    val methodConfig2 = MethodConfiguration(
      "dsde",
      "testConfig2",
      Some("Sample"),
      None,
      Map("param1" -> AttributeString("foo")),
      Map("out1" -> AttributeString("bar"), "out2" -> AttributeString("splat")),
      AgoraMethod(wsName.namespace, "method-a", 1)
    )
    val methodConfig3 = MethodConfiguration(
      "dsde",
      "testConfig",
      Some("Sample"),
      None,
      Map("param1" -> AttributeString("foo"), "param2" -> AttributeString("foo2")),
      Map("out" -> AttributeString("bar")),
      AgoraMethod("ns-config", "meth1", 1)
    )

    val methodConfigEntityUpdate = MethodConfiguration("ns",
                                                       "testConfig11",
                                                       Some("Spample"),
                                                       None,
                                                       Map(),
                                                       Map("o1" -> AttributeString("this.foo")),
                                                       AgoraMethod("ns-config", "meth1", 1)
    )
    val methodConfigWorkspaceUpdate = MethodConfiguration("ns",
                                                          "testConfig1",
                                                          Some("Sample"),
                                                          None,
                                                          Map(),
                                                          Map("o1" -> AttributeString("workspace.foo")),
                                                          AgoraMethod("ns-config", "meth1", 1)
    )

    val methodConfigMaxAttributeWorkspaceUpdate = MethodConfiguration("ns",
                                                                      "testConfig1",
                                                                      Some("Sample"),
                                                                      None,
                                                                      Map(),
                                                                      Map("o1" -> AttributeString("workspace.foo")),
                                                                      AgoraMethod("ns-config", "meth1", 1)
    )
    val methodConfigMaxAttributeEntityUpdate = MethodConfiguration("ns",
                                                                   "testConfig11",
                                                                   Some("Spample"),
                                                                   None,
                                                                   Map(),
                                                                   Map("o1" -> AttributeString("this.foo")),
                                                                   AgoraMethod("ns-config", "meth1", 1)
    )

    val methodConfigValid = MethodConfiguration(
      "dsde",
      "GoodMethodConfig",
      Some("Sample"),
      prerequisites = None,
      inputs = Map("three_step.cgrep.pattern" -> AttributeString("this.name")),
      outputs = Map.empty,
      AgoraMethod("dsde", "three_step", 1)
    )
    val methodConfigUnparseable = MethodConfiguration(
      "dsde",
      "UnparseableMethodConfig",
      Some("Sample"),
      prerequisites = None,
      inputs = Map("three_step.cgrep.pattern" -> AttributeString("this..wont.parse")),
      outputs = Map.empty,
      AgoraMethod("dsde", "three_step", 1)
    )
    val methodConfigNotAllSamples = MethodConfiguration(
      "dsde",
      "NotAllSamplesMethodConfig",
      Some("Sample"),
      prerequisites = None,
      inputs = Map("three_step.cgrep.pattern" -> AttributeString("this.tumortype")),
      outputs = Map.empty,
      AgoraMethod("dsde", "three_step", 1)
    )
    val methodConfigAttrTypeMixup = MethodConfiguration(
      "dsde",
      "AttrTypeMixupMethodConfig",
      Some("Sample"),
      prerequisites = None,
      inputs = Map("three_step.cgrep.pattern" -> AttributeString("this.confused")),
      outputs = Map.empty,
      AgoraMethod("dsde", "three_step", 1)
    )

    val methodConfigName = MethodConfigurationName(methodConfig.name, methodConfig.namespace, wsName)
    val methodConfigName2 = methodConfigName.copy(name = "novelName")
    val methodConfigName3 = methodConfigName.copy(name = "noSuchName")
    val methodConfigNamePairCreated = MethodConfigurationNamePair(methodConfigName, methodConfigName2)
    val methodConfigNamePairConflict = MethodConfigurationNamePair(methodConfigName, methodConfigName)
    val methodConfigNamePairNotFound = MethodConfigurationNamePair(methodConfigName3, methodConfigName2)
    val uniqueMethodConfigName = UUID.randomUUID.toString
    val newMethodConfigName = MethodConfigurationName(uniqueMethodConfigName, methodConfig.namespace, wsName)

    val inputResolutions = Seq(
      SubmissionValidationValue(Option(AttributeString("value")), Option("message"), "test_input_name")
    )
    val inputResolutions2 = Seq(
      SubmissionValidationValue(Option(AttributeString("value2")), Option("message2"), "test_input_name2")
    )

    val submissionNoWorkflows = createTestSubmission(
      workspace,
      methodConfig,
      indiv1,
      WorkbenchEmail(userOwner.userEmail.value),
      Seq.empty,
      Map.empty,
      Seq(sample4, sample5, sample6),
      Map(sample4 -> inputResolutions2, sample5 -> inputResolutions2, sample6 -> inputResolutions2)
    )
    val submission1 = createTestSubmission(
      workspace,
      methodConfig,
      indiv1,
      WorkbenchEmail(userOwner.userEmail.value),
      Seq(sample1, sample2, sample3),
      Map(sample1 -> inputResolutions, sample2 -> inputResolutions, sample3 -> inputResolutions),
      Seq(sample4, sample5, sample6),
      Map(sample4 -> inputResolutions2, sample5 -> inputResolutions2, sample6 -> inputResolutions2)
    )
    val submission2 = createTestSubmission(
      workspace,
      methodConfig2,
      indiv1,
      WorkbenchEmail(userOwner.userEmail.value),
      Seq(sample1, sample2, sample3),
      Map(sample1 -> inputResolutions, sample2 -> inputResolutions, sample3 -> inputResolutions),
      Seq(sample4, sample5, sample6),
      Map(sample4 -> inputResolutions2, sample5 -> inputResolutions2, sample6 -> inputResolutions2)
    )

    val allEntities = Seq(aliquot1,
                          aliquot2,
                          sample1,
                          sample2,
                          sample3,
                          sample4,
                          sample5,
                          sample6,
                          sample7,
                          sample8,
                          pair1,
                          pair2,
                          ps1,
                          sset1,
                          sset2,
                          sset3,
                          sset4,
                          sset_empty,
                          indiv1,
                          indiv2
    )
    val allMCs = Seq(
      methodConfig,
      methodConfig2,
      methodConfig3,
      methodConfigValid,
      methodConfigUnparseable,
      methodConfigNotAllSamples,
      methodConfigAttrTypeMixup,
      methodConfigEntityUpdate
    )
    def saveAllMCs(context: Workspace) = DBIO.sequence(allMCs map { mc =>
      methodConfigurationQuery.create(context, mc)
    })

    override def save() =
      DBIO.seq(
        workspaceQuery.createOrUpdate(workspace),
        withWorkspaceContext(workspace) { context =>
          DBIO.seq(
            entityQuery.save(context, allEntities),
            saveAllMCs(context),
            submissionQuery.create(context, submissionNoWorkflows),
            submissionQuery.create(context, submission1),
            submissionQuery.create(context, submission2)
          )
        }
      )
  }

  val emptyData = new TestData() {
    override def save() =
      DBIO.successful(())
  }

  def withEmptyTestDatabase[T](testCode: => T): T =
    withCustomTestDatabaseInternal(emptyData)(testCode)

  def withEmptyTestDatabase[T](testCode: SlickDataSource => T): T =
    withCustomTestDatabaseInternal(emptyData)(testCode(slickDataSource))

  val testData = new DefaultTestData()
  val constantData = new ConstantTestData()
  val minimalTestData = new MinimalTestData()
  val localEntityProviderTestData = new LocalEntityProviderTestData()

  def withDefaultTestDatabase[T](testCode: => T): T =
    withCustomTestDatabaseInternal(testData)(testCode)

  def withDefaultTestDatabase[T](testCode: SlickDataSource => T): T =
    withCustomTestDatabaseInternal(testData)(testCode(slickDataSource))

  def withMinimalTestDatabase[T](testCode: SlickDataSource => T): T =
    withCustomTestDatabaseInternal(minimalTestData)(testCode(slickDataSource))

  def withLocalEntityProviderTestDatabase[T](testCode: SlickDataSource => T): T =
    withCustomTestDatabaseInternal(localEntityProviderTestData)(testCode(slickDataSource))

  def withConstantTestDatabase[T](testCode: => T): T =
    withCustomTestDatabaseInternal(constantData)(testCode)

  def withConstantTestDatabase[T](testCode: SlickDataSource => T): T =
    withCustomTestDatabaseInternal(constantData)(testCode(slickDataSource))

  def withCustomTestDatabase[T](data: TestData)(testCode: SlickDataSource => T): T =
    withCustomTestDatabaseInternal(data)(testCode(slickDataSource))

  def withCustomTestDatabaseInternal[T](data: TestData)(testCode: => T): T =
    withCustomTestDatabaseInternal(slickDataSource, data)(testCode)

  def withCustomTestDatabaseInternal[T](dataSource: SlickDataSource, data: TestData)(testCode: => T): T = {
    runAndWait(DBIO.seq(dataSource.dataAccess.truncateAll), 2 minutes)
    try {
      runAndWait(data.save())
      testCode
    } catch {
      case t: Throwable => t.printStackTrace; throw t
    }
  }

  def withWorkspaceContext[T](workspace: Workspace)(testCode: (Workspace) => T): T =
    testCode(workspace)

  def updateWorkflowExecutionServiceKey(execKey: String) =
    // when unit tests seed the test data with workflows, those workflows may land in the database as already-started.
    // however, the runtime create() methods we use to seed the data do not set EXEC_SERVICE_KEY, since that should
    // only be set when a workflow is submitted. Therefore, we have this test-only raw sql to update those
    // workflows to an appropriate EXEC_SERVICE_KEY.
    sql"update WORKFLOW set EXEC_SERVICE_KEY = ${execKey} where EXEC_SERVICE_KEY is null and EXTERNAL_ID is not null;"
      .as[Int]

  val threeStepWDL =
    WdlSource("""
                |task ps {
                |  command {
                |    ps
                |  }
                |  output {
                |    File procs = stdout()
                |  }
                |}
                |
                |task cgrep {
                |  File in_file
                |  String pattern
                |  command {
                |    grep '${pattern}' ${in_file} | wc -l
                |  }
                |  output {
                |    Int count = read_int(stdout())
                |  }
                |}
                |
                |task wc {
                |  File in_file
                |  command {
                |    cat ${in_file} | wc -l
                |  }
                |  output {
                |    Int count = read_int(stdout())
                |  }
                |}
                |
                |workflow three_step {
                |  call ps
                |  call cgrep {
                |    input: in_file=ps.procs
                |  }
                |  call wc {
                |    input: in_file=ps.procs
                |  }
                |}
    """.stripMargin)

  val threeStepWDLName = "three_step"

  val patternInput = makeToolInputParameter("cgrep.pattern", false, makeValueType("String"), "String")
  val cgrepcountOutput = makeToolOutputParameter("cgrep.count", makeValueType("Int"), "Int")
  val wccountOutput = makeToolOutputParameter("wc.count", makeValueType("Int"), "Int")
  val psprocsOutput = makeToolOutputParameter("ps.procs", makeValueType("File"), "File")
  val threeStepWDLWorkflowDescription =
    makeWorkflowDescription(threeStepWDLName, List(patternInput), List(cgrepcountOutput, wccountOutput, psprocsOutput))
  mockCromwellSwaggerClient.workflowDescriptions += (threeStepWDL -> threeStepWDLWorkflowDescription)

  val threeStepMethod = AgoraEntity(Some("dsde"),
                                    Some(threeStepWDLName),
                                    Some(1),
                                    None,
                                    None,
                                    None,
                                    None,
                                    Option(threeStepWDL.source),
                                    None,
                                    Some(AgoraEntityType.Workflow)
  )

  val threeStepDockstoreWDLName = threeStepWDLName + "_dockstore"
  val patternInputDockstore = makeToolInputParameter("cgrep.pattern", false, makeValueType("String"), "String")
  val cgrepcountOutputDockstore = makeToolOutputParameter("cgrep.count", makeValueType("Int"), "Int")
  val wccountOutputDockstore = makeToolOutputParameter("wc.count", makeValueType("Int"), "Int")
  val psprocsOutputDockstore = makeToolOutputParameter("ps.procs", makeValueType("File"), "File")
  val threeStepDockStoreWDLWorkflowDescription = makeWorkflowDescription(
    threeStepDockstoreWDLName,
    List(patternInputDockstore),
    List(cgrepcountOutputDockstore, wccountOutputDockstore, psprocsOutputDockstore)
  )
  mockCromwellSwaggerClient.workflowDescriptions += WdlUrl(
    "/url-to-github/from/ga4gh-url-field/three-step-dockstore"
  ) -> threeStepDockStoreWDLWorkflowDescription

  val noInputWdl =
    WdlSource("""
                |task t1 {
                |  command {
                |    echo "Hello"
                |  }
                |}
                |
                |workflow w1 {
                |  call t1
                |}
    """.stripMargin)

  val noInputWdlWorkflowDescription = makeWorkflowDescription("w1", List(), List())
  mockCromwellSwaggerClient.workflowDescriptions += (noInputWdl -> noInputWdlWorkflowDescription)

  val noInputMethodDockstoreWDLSource =
    noInputWdl.source.replace("t1", "t1_dockstore")
  val noInputMethodDockstoreResponse =
    s"""{"type":"WDL","descriptor":"${noInputMethodDockstoreWDLSource
        .replace("\"", "\\\"")
        .replace("\n", "\\n")}","url":"/url-to-github/from/ga4gh-url-field/no-input-dockstore"}"""
  val noInputMethodDockstoreWorkflowDescription = makeWorkflowDescription("w1", List(), List())
  mockCromwellSwaggerClient.workflowDescriptions += WdlUrl(
    "/url-to-github/from/ga4gh-url-field/no-input-dockstore"
  ) -> noInputWdlWorkflowDescription

  val noInputMethod = AgoraEntity(Some("dsde"),
                                  Some("no_input"),
                                  Some(1),
                                  None,
                                  None,
                                  None,
                                  None,
                                  Option(noInputWdl.source),
                                  None,
                                  Some(AgoraEntityType.Workflow)
  )

  val goodAndBadInputsWDL =
    WdlSource("""
                |workflow goodAndBad {
                |  call goodAndBadTask
                |}
                |
                |task goodAndBadTask {
                |  String good_in
                |  String bad_in
                |  command {
                |    echo "hello world"
                |  }
                |  output {
                |    String good_out = "everything is good"
                |    String bad_out = "everything is bad"
                |    String empty_out = "everything is empty"
                |  }
                |}
    """.stripMargin)

  val goodAndBadWDLName = "goodAndBad"
  val badIn = makeToolInputParameter("goodAndBadTask.bad_in", false, makeValueType("String"), "String")
  val goodIn = makeToolInputParameter("goodAndBadTask.good_in", false, makeValueType("String"), "String")
  val goodOut = makeToolOutputParameter("goodAndBadTask.good_out", makeValueType("String"), "String")
  val badOut = makeToolOutputParameter("goodAndBadTask.bad_out", makeValueType("String"), "String")
  val emptyOut = makeToolOutputParameter("goodAndBadTask.empty_out", makeValueType("String"), "String")
  val goodAndBadWDLWorkflowDescription =
    makeWorkflowDescription(goodAndBadWDLName, List(badIn, goodIn), List(goodOut, badOut, emptyOut))
  mockCromwellSwaggerClient.workflowDescriptions += (goodAndBadInputsWDL -> goodAndBadWDLWorkflowDescription)

  val meth1WDL =
    WdlSource("""
                |workflow meth1 {
                |  call method1
                |}
                |
                |task method1 {
                |  String i1
                |  command {
                |    echo "hello world"
                |  }
                |  output {
                |    String o1 = "output one"
                |  }
                |}
    """.stripMargin)

  val meth1WDLName = "meth1"
  val i1Input = makeToolInputParameter("method1.i1", false, makeValueType("String"), "String")
  val o1Output = makeToolOutputParameter("method1.o1", makeValueType("String"), "String")
  val meth1WDLWorkflowDescription = makeWorkflowDescription(meth1WDLName, List(i1Input), List(o1Output))
  mockCromwellSwaggerClient.workflowDescriptions += (meth1WDL -> meth1WDLWorkflowDescription)

  val wdlStructWDL =
    WdlSource("""
                |version 1.0
                |
                |struct Participant {
                |  Int id
                |  String sample_name
                |}
                |
                |task do_something {
                |  input {
                |    Int id
                |    String sample_name
                |  }
                |
                |  command {
                |    echo "Hello participant ~{id} ~{sample_name} !"
                |  }
                |
                |  runtime {
                |    docker: "docker image"
                |  }
                |}
                |
                |workflow wdl_struct_wf {
                |  input {
                |    Participant struct_obj
                |  }
                |
                |  call do_something {input: id = struct_obj.id, sample_name = struct_obj.sample_name}
                |}
      """.stripMargin)

  val wdlStructWDLName = "wdl_struct_wf"
  val wdlStructWDLInputName = "wdl_struct_wf.struct_obj"
  val wdlStructWDLInput = makeToolInputParameter("struct_obj", false, makeValueType("Object"), "Participant")
  val wdlStructWDLWorkflowDescription = makeWorkflowDescription(wdlStructWDLName, List(wdlStructWDLInput), List.empty)
  mockCromwellSwaggerClient.workflowDescriptions += (wdlStructWDL -> wdlStructWDLWorkflowDescription)

  val wdlStructMethod = AgoraEntity(Some("dsde"),
                                    Some(wdlStructWDLName),
                                    Some(1),
                                    None,
                                    None,
                                    None,
                                    None,
                                    Option(wdlStructWDL.source),
                                    None,
                                    Some(AgoraEntityType.Workflow)
  )
}

trait TestData {
  def save(): ReadWriteAction[Unit]
}

trait TestDriverComponentWithFlatSpecAndMatchers extends AnyFlatSpec with TestDriverComponent with Matchers<|MERGE_RESOLUTION|>--- conflicted
+++ resolved
@@ -155,14 +155,9 @@
                            memoryRetryMultiplier: Double = 1.0,
                            workflowFailureMode: Option[WorkflowFailureMode] = None,
                            individualWorkflowCost: Option[Float] = None,
-<<<<<<< HEAD
                            externalEntityInfo: Option[ExternalEntityInfo] = None,
                            removeEmptyColumns: Boolean = false
                           ): Submission = {
-=======
-                           externalEntityInfo: Option[ExternalEntityInfo] = None
-  ): Submission = {
->>>>>>> f5d4a079
 
     val workflows = workflowEntities map { ref =>
       val uuid = if (status == WorkflowStatuses.Queued) None else Option(UUID.randomUUID.toString)
