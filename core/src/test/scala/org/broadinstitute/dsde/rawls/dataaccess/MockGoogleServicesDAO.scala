--- conflicted
+++ resolved
@@ -240,12 +240,10 @@
     Future.successful(billingAccount == accessibleBillingAccountName)
   }
 
-<<<<<<< HEAD
   override def updateGoogleProjectBillingAccount(googleProjectId: GoogleProjectId, newBillingAccount: Option[RawlsBillingAccountName]): Future[ProjectBillingInfo] = {
     Future.successful(new ProjectBillingInfo().setBillingAccountName(newBillingAccount.map(_.value).getOrElse("")).setProjectId(googleProjectId.value))
   }
 
-=======
   override def getRegionForRegionalBucket(bucketName: String): Future[Option[String]] = {
     Future.successful {
       bucketName match {
@@ -263,5 +261,4 @@
       }
     }
   }
->>>>>>> b40514ae
 }