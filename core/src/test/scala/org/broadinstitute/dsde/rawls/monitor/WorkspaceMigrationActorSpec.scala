package org.broadinstitute.dsde.rawls.monitor

import cats.data.{NonEmptyList, OptionT}
import cats.effect.IO
import cats.effect.unsafe.IORuntime
import cats.effect.unsafe.implicits.global
import cats.implicits._
import com.google.api.client.auth.oauth2.Credential
import com.google.api.services.cloudresourcemanager.model.Project
import com.google.api.services.compute.ComputeScopes
import com.google.auth.oauth2.ServiceAccountCredentials
import com.google.cloud.storage.{Acl, BucketInfo, Storage}
import com.google.cloud.{Identity, Policy}
import com.google.longrunning.Operation
import com.google.storagetransfer.v1.proto.TransferTypes.TransferJob
import org.broadinstitute.dsde.rawls.dataaccess.MockGoogleServicesDAO
import org.broadinstitute.dsde.rawls.dataaccess.slick.ReadWriteAction
import org.broadinstitute.dsde.rawls.mock.{MockGoogleStorageService, MockGoogleStorageTransferService, MockSamDAO}
import org.broadinstitute.dsde.rawls.model.{GoogleProjectId, GoogleProjectNumber, RawlsBillingAccountName, RawlsBillingProjectName, SamResourcePolicyName, SamResourceTypeName, SamResourceTypeNames, SamWorkspacePolicyNames, SyncReportItem, Workspace, WorkspaceVersions}
import org.broadinstitute.dsde.rawls.monitor.migration.MigrationUtils.Implicits._
import org.broadinstitute.dsde.rawls.monitor.migration.MigrationUtils.Outcome
import org.broadinstitute.dsde.rawls.monitor.migration.MigrationUtils.Outcome._
import org.broadinstitute.dsde.rawls.monitor.migration.WorkspaceMigrationActor._
import org.broadinstitute.dsde.rawls.monitor.migration.{PpwStorageTransferJob, WorkspaceMigrationMetadata}
import org.broadinstitute.dsde.rawls.workspace.WorkspaceServiceSpec
import org.broadinstitute.dsde.workbench.RetryConfig
import org.broadinstitute.dsde.workbench.google2.GoogleStorageTransferService.{JobName, JobTransferSchedule}
import org.broadinstitute.dsde.workbench.google2.{GoogleStorageService, GoogleStorageTransferService, StorageRole}
import org.broadinstitute.dsde.workbench.model.google._
import org.broadinstitute.dsde.workbench.model.{TraceId, WorkbenchEmail}
import org.broadinstitute.dsde.workbench.util2.{ConsoleLogger, LogLevel}
import org.scalactic.source
import org.scalatest.Inspectors.forAll
import org.scalatest.concurrent.Eventually
import org.scalatest.exceptions.TestFailedException
import org.scalatest.flatspec.AnyFlatSpecLike
import org.scalatest.matchers.should.Matchers
import org.scalatest.{Assertion, OptionValues}
import slick.jdbc.MySQLProfile.api._
import spray.json.{JsObject, JsString}

import java.io.FileInputStream
import java.sql.{SQLException, Timestamp}
import java.time.Instant
import java.util.concurrent.ConcurrentHashMap
import java.util.{Collections, UUID}
import scala.concurrent.Future
import scala.jdk.CollectionConverters.SetHasAsScala
import scala.language.postfixOps

class WorkspaceMigrationActorSpec
  extends AnyFlatSpecLike
    with Matchers
    with Eventually
    with OptionValues {

  implicit val logger = new ConsoleLogger("unit_test", LogLevel(false, false, true, true))
  implicit val ec = IORuntime.global.compute
  implicit val timestampOrdering = new Ordering[Timestamp] {
    override def compare(x: Timestamp, y: Timestamp): Int = x.compareTo(y)
  }
  implicit class FailureMessageOps(outcome: Outcome)(implicit pos: source.Position) {
    def failureMessage: String = outcome match {
      case Failure(message) => message
      case _ => throw new TestFailedException(_ => Some(s"""Expected "Failure", instead got "${outcome}"."""), None, pos)
    }
  }

  // This is a horrible hack to avoid refactoring the tangled mess in the WorkspaceServiceSpec.
  val spec = new WorkspaceServiceSpec()

  val fakeGoogleProjectUsedForMigrationExpenses = GoogleProject("fake-google-project")


  def runMigrationTest(test: MigrateAction[Assertion]): Assertion =
    spec.withTestDataServices { services =>
      test.run {
        MigrationDeps(
          services.slickDataSource,
          fakeGoogleProjectUsedForMigrationExpenses,
          services.workspaceServiceConstructor,
          MockStorageService(),
          MockStorageTransferService(),
          services.gcsDAO,
          services.samDAO
        )
      }
        .value
        .unsafeRunSync
        .getOrElse(throw new AssertionError("The test exited prematurely."))
    }


  case class MockStorageTransferService() extends MockGoogleStorageTransferService[IO] {
    override def getStsServiceAccount(project: GoogleProject): IO[ServiceAccount] =
      IO.pure {
        ServiceAccount(
          ServiceAccountSubjectId("fake-storage-transfer-service"),
          WorkbenchEmail(s"fake-storage-transfer-service@${project}.iam.gserviceaccount.com"),
          ServiceAccountDisplayName("Fake Google Storage Transfer Service")
        )
      }

    override def createTransferJob(jobName: JobName, jobDescription: String, projectToBill: GoogleProject, originBucket: GcsBucketName, destinationBucket: GcsBucketName, schedule: JobTransferSchedule, options: Option[GoogleStorageTransferService.JobTransferOptions]): IO[TransferJob] =
      IO.pure {
        TransferJob.newBuilder
          .setName(s"${jobName}")
          .setDescription(jobDescription)
          .setProjectId(s"${projectToBill}")
          .build
      }

    override def listTransferOperations(jobName: JobName, project: GoogleProject): IO[Seq[Operation]] =
      IO.pure {
        Seq(Operation.newBuilder.setDone(true).build)
      }
  }


  case class MockStorageService() extends MockGoogleStorageService[IO] {
    override def deleteBucket(googleProject: GoogleProject, bucketName: GcsBucketName, isRecursive: Boolean, bucketSourceOptions: List[Storage.BucketSourceOption], traceId: Option[TraceId], retryConfig: RetryConfig): fs2.Stream[IO, Boolean] =
      fs2.Stream.emit(true)

    override def insertBucket(googleProject: GoogleProject, bucketName: GcsBucketName, acl: Option[NonEmptyList[Acl]], labels: Map[String, String], traceId: Option[TraceId], bucketPolicyOnlyEnabled: Boolean, logBucket: Option[GcsBucketName], retryConfig: RetryConfig, location: Option[String], bucketTargetOptions: List[Storage.BucketTargetOption]): fs2.Stream[IO, Unit] =
      fs2.Stream.emit()

    override def getIamPolicy(bucketName: GcsBucketName, traceId: Option[TraceId], retryConfig: RetryConfig, bucketSourceOptions: List[Storage.BucketSourceOption]): fs2.Stream[IO, Policy] =
      fs2.Stream.emit(Policy.newBuilder.build)

    override def setIamPolicy(bucketName: GcsBucketName, roles: Map[StorageRole, NonEmptyList[Identity]], traceId: Option[TraceId], retryConfig: RetryConfig, bucketSourceOptions: List[Storage.BucketSourceOption]): fs2.Stream[IO, Unit] =
      fs2.Stream.emit()

    override def overrideIamPolicy(bucketName: GcsBucketName, roles: Map[StorageRole, NonEmptyList[Identity]], traceId: Option[TraceId], retryConfig: RetryConfig, bucketSourceOptions: List[Storage.BucketSourceOption]): fs2.Stream[IO, Policy] =
      fs2.Stream.emit(Policy.newBuilder.build)

    override def setRequesterPays(bucketName: GcsBucketName, requesterPaysEnabled: Boolean, traceId: Option[TraceId], retryConfig: RetryConfig, bucketTargetOptions: List[Storage.BucketTargetOption]): fs2.Stream[IO, Unit] =
      fs2.Stream.emit()

    override def getBucket(googleProject: GoogleProject, bucketName: GcsBucketName, bucketGetOptions: List[Storage.BucketGetOption], traceId: Option[TraceId]): IO[Option[BucketInfo]] =
      IO.pure(BucketInfo.newBuilder(bucketName.value).setRequesterPays(true).build().some)
  }


<<<<<<< HEAD
  def createAndScheduleWorkspace(workspace: Workspace): ReadWriteAction[Unit] =
    for {
      _ <- spec.workspaceQuery.createOrUpdate(workspace)
      wasUnlocked <- spec.workspaceQuery.lock(workspace.toWorkspaceName)
      _ <- spec.workspaceMigrationQuery.schedule(workspace, unlockOnCompletion = wasUnlocked)
    } yield ()


  def writeBucketIamRevoked(workspaceId: UUID): ReadWriteAction[Unit] =
    spec.workspaceMigrationQuery.getAttempt(workspaceId).flatMap(_.traverse_ { attempt =>
      spec.workspaceMigrationQuery.update(attempt.id,
        spec.workspaceMigrationQuery.workspaceBucketIamRemovedCol,
        Timestamp.from(Instant.now())
      )
    })
=======
  def createAndScheduleWorkspace(workspace: Workspace): ReadWriteAction[WorkspaceMigrationMetadata] =
    spec.workspaceQuery.createOrUpdate(workspace) >> spec.workspaceMigrationQuery.schedule(workspace, true)
>>>>>>> 2377215d


  "isMigrating" should "return false when a workspace is not being migrated" in
    spec.withMinimalTestDatabase { _ =>
      spec.runAndWait(spec.workspaceMigrationQuery.isMigrating(spec.minimalTestData.v1Workspace)) shouldBe false
    }


  "schedule" should "error when a workspace is scheduled concurrently" in
    spec.withMinimalTestDatabase { _ =>
      spec.runAndWait(spec.workspaceMigrationQuery.schedule(spec.minimalTestData.v1Workspace, true)).id shouldBe 0
      assertThrows[SQLException] {
        spec.runAndWait(spec.workspaceMigrationQuery.schedule(spec.minimalTestData.v1Workspace, true))
      }
    }

  it should "return normalized ids rather than real ids" in
    spec.withMinimalTestDatabase { _ =>
      import spec.minimalTestData
      import spec.workspaceMigrationQuery.{getAttempt, migrationFinished, schedule}
      spec.runAndWait {
        for {
          a <- schedule(minimalTestData.v1Workspace, true)
          b <- schedule(minimalTestData.v1Workspace2, true)
          attempt <- getAttempt(minimalTestData.v1Workspace.workspaceIdAsUUID)
          _ <- migrationFinished(attempt.value.id, Timestamp.from(Instant.now()), Success)
        } yield {
          a.id shouldBe 0
          b.id shouldBe 0
        }
      }
      spec.runAndWait(schedule(minimalTestData.v1Workspace, true)).id shouldBe 1
    }


  "updated" should "automagically get bumped to the current timestamp when the record is updated" in
    runMigrationTest {
      for {
        before <- inTransactionT { dataAccess =>
          createAndScheduleWorkspace(spec.testData.v1Workspace) >>
            dataAccess.workspaceMigrationQuery.getAttempt(spec.testData.v1Workspace.workspaceIdAsUUID)
        }

        now <- nowTimestamp
        after <- inTransactionT { dataAccess =>
          for {
            _ <- dataAccess.workspaceMigrationQuery.update(before.id, dataAccess.workspaceMigrationQuery.newGoogleProjectConfiguredCol, now.some)
            updated <- dataAccess.workspaceMigrationQuery.getAttempt(before.id)
          } yield updated
        }
      } yield before.updated should be < after.updated
    }


  "migrate" should "start a queued migration attempt" in
    runMigrationTest {
      for {
        _ <- inTransaction { _ =>
          createAndScheduleWorkspace(spec.testData.v1Workspace)
        }

        _ <- migrate
        migration <- inTransactionT { dataAccess =>
          dataAccess.workspaceMigrationQuery.getAttempt(spec.testData.v1Workspace.workspaceIdAsUUID)
        }
      } yield migration.started shouldBe defined
    }


  it should "create a new google project when there are more than one v1 workspaces in the billing project" in
    runMigrationTest {
      for {
        _ <- inTransaction { _ =>
          for {
            _ <- createAndScheduleWorkspace(spec.testData.v1Workspace)
            _ <- spec.workspaceQuery.createOrUpdate(spec.testData.v1Workspace.copy(
              name = UUID.randomUUID().toString,
              workspaceId = UUID.randomUUID().toString
            ))
            _ <- writeBucketIamRevoked(spec.testData.v1Workspace.workspaceIdAsUUID)
          } yield ()
        }

        _ <- migrate

        migration <- inTransactionT { _
          .workspaceMigrationQuery
          .getAttempt(spec.testData.v1Workspace.workspaceIdAsUUID)
        }
      } yield {
        migration.newGoogleProjectId shouldBe defined
        migration.newGoogleProjectId should not be Some(GoogleProjectId(spec.testData.v1Workspace.namespace))
        migration.newGoogleProjectNumber shouldBe defined
        migration.newGoogleProjectConfigured shouldBe defined
      }
    }

  it should "re-use the billing project's google project when there's one v1 workspace in the billing project and short-circuit transferring the bucket" in
    runMigrationTest {
      for {
        _ <- inTransaction { _ =>
          createAndScheduleWorkspace(spec.testData.v1Workspace) >>
            writeBucketIamRevoked(spec.testData.v1Workspace.workspaceIdAsUUID)
        }

        _ <- migrate

        migration <- inTransactionT { _
          .workspaceMigrationQuery
          .getAttempt(spec.testData.v1Workspace.workspaceIdAsUUID)
        }
      } yield {
        migration.newGoogleProjectId shouldBe Some(GoogleProjectId(spec.testData.v1Workspace.namespace))

        migration.tmpBucketCreated shouldBe defined
        migration.workspaceBucketTransferJobIssued shouldBe defined
        migration.workspaceBucketTransferred shouldBe defined
        migration.workspaceBucketDeleted shouldBe defined
        migration.finalBucketCreated shouldBe defined
        migration.tmpBucketTransferJobIssued shouldBe defined
        migration.tmpBucketTransferred shouldBe defined
        migration.tmpBucketDeleted shouldBe defined
      }
  }

  it should "fetch the google project number when it's not in the workspace record" in
    runMigrationTest {
      val googleProjectNumber = GoogleProjectNumber(('1' to '9').mkString)
      for {
        _ <- inTransaction { _ =>
          createAndScheduleWorkspace(spec.testData.v1Workspace.copy(googleProjectNumber = None)) >>
            writeBucketIamRevoked(spec.testData.v1Workspace.workspaceIdAsUUID)
        }

        _ <- MigrateAction.local(_.copy(gcsDao = new MockGoogleServicesDAO("test") {
          override def getGoogleProject(billingProjectName: GoogleProjectId): Future[Project] =
            Future.successful(new Project()
              .setProjectId(spec.testData.v1Workspace.namespace)
              .setProjectNumber(googleProjectNumber.value.toLong)
            )
        }))(migrate)

        migration <- inTransactionT { _
          .workspaceMigrationQuery
          .getAttempt(spec.testData.v1Workspace.workspaceIdAsUUID)
        }
      } yield {
        migration.newGoogleProjectId shouldBe Some(GoogleProjectId(spec.testData.v1Workspace.namespace))
        migration.newGoogleProjectNumber shouldBe Some(googleProjectNumber)
      }
    }


  it should "fail the migration when there's an error on the workspace billing account" in
      runMigrationTest {
        val workspace = spec.testData.v1Workspace.copy(
          billingAccountErrorMessage = "oh noes :(".some,
          name = UUID.randomUUID.toString,
          workspaceId = UUID.randomUUID.toString
        )

        for {
          _ <- inTransaction { _ =>
            createAndScheduleWorkspace(workspace) >>
              writeBucketIamRevoked(workspace.workspaceIdAsUUID)
          }

          _ <- migrate

          migration <- inTransactionT { dataAccess =>
            dataAccess.workspaceMigrationQuery.getAttempt(workspace.workspaceIdAsUUID)
          }
        } yield {
          migration.finished shouldBe defined
          migration.outcome.value.failureMessage should include("billing account error exists on workspace")
        }
      }


  it should "fail the migration when there's no billing account on the workspace" in
    runMigrationTest {
      val workspace = spec.testData.v1Workspace.copy(
        currentBillingAccountOnGoogleProject = None,
        name = UUID.randomUUID.toString,
        workspaceId = UUID.randomUUID.toString
      )

      for {
        _ <- inTransaction { _ =>
          createAndScheduleWorkspace(workspace) >>
            writeBucketIamRevoked(workspace.workspaceIdAsUUID)
        }

        _ <- migrate

        migration <- inTransactionT { dataAccess =>
          dataAccess.workspaceMigrationQuery.getAttempt(workspace.workspaceIdAsUUID)
        }
      } yield {
        migration.finished shouldBe defined
        migration.outcome.value.failureMessage should include("no billing account on workspace")
      }
    }


  it should "fail the migration when the billing account on the billing project is invalid" in
    runMigrationTest {
      for {
        _ <- inTransaction { dataAccess =>
          import dataAccess._
          for {
            _ <- createAndScheduleWorkspace(spec.testData.v1Workspace)
            _ <- writeBucketIamRevoked(spec.testData.v1Workspace.workspaceIdAsUUID)
            _ <- rawlsBillingProjectQuery
              .withProjectName(RawlsBillingProjectName(spec.testData.v1Workspace.namespace))
              .setInvalidBillingAccount(true)
          } yield ()
        }

        _ <- migrate

        migration <- inTransactionT { dataAccess =>
          dataAccess.workspaceMigrationQuery.getAttempt(spec.testData.v1Workspace.workspaceIdAsUUID)
        }
      } yield {
        migration.finished shouldBe defined
        migration.outcome.value.failureMessage should include("invalid billing account on billing project")
      }
    }


  it should "fail the migration when the billing account on the workspace does not match the billing account on the billing project" in
    runMigrationTest {
      val workspace = spec.testData.v1Workspace.copy(
        currentBillingAccountOnGoogleProject =
          spec.testData.v1Workspace.currentBillingAccountOnGoogleProject.map { billingAccount =>
            RawlsBillingAccountName(billingAccount.value ++ UUID.randomUUID.toString)
          },
        name = UUID.randomUUID.toString,
        workspaceId = UUID.randomUUID.toString
      )

      for {
        _ <- inTransaction { _ =>
          createAndScheduleWorkspace(workspace) >>
            writeBucketIamRevoked(workspace.workspaceIdAsUUID)
        }

        _ <- migrate
        migration <- inTransactionT { dataAccess =>
          dataAccess.workspaceMigrationQuery.getAttempt(workspace.workspaceIdAsUUID)
        }
      } yield {
        migration.finished shouldBe defined
        migration.outcome.value.failureMessage should include("billing account on workspace differs from billing account on billing project")
      }
    }


  // test is run manually until we figure out how to integration test without dockerising
  it should "create a new bucket in the same region as the workspace bucket" ignore {
    val sourceProject = "general-dev-billing-account"
    val destProject = "terra-dev-7af423b8"

    val v1Workspace = spec.testData.v1Workspace.copy(
      workspaceId = UUID.randomUUID.toString,
      namespace = sourceProject,
      googleProjectId = GoogleProjectId(sourceProject),
      bucketName = "az-leotest"
    )

    val test = for {
      now <- nowTimestamp
      _ <- inTransaction { dataAccess =>
        for {
          _ <- createAndScheduleWorkspace(v1Workspace)
          // needs at least 1 more v1 workspace to trigger a bucket transfer
          _ <- spec.workspaceQuery.createOrUpdate(v1Workspace.copy(
            name = UUID.randomUUID().toString,
            workspaceId = UUID.randomUUID().toString
          ))
          attempt <- dataAccess.workspaceMigrationQuery.getAttempt(v1Workspace.workspaceIdAsUUID)
          _ <- dataAccess.workspaceMigrationQuery.update2(attempt.get.id,
            dataAccess.workspaceMigrationQuery.newGoogleProjectConfiguredCol, now.some,
            dataAccess.workspaceMigrationQuery.newGoogleProjectIdCol, destProject.some)
        } yield ()
      }

      _ <- migrate

      migration <- inTransactionT { dataAccess =>
        dataAccess.workspaceMigrationQuery.getAttempt(v1Workspace.workspaceIdAsUUID)
      }

      storageService <- MigrateAction.asks(_.storageService)
      bucket <- MigrateAction.liftIO {
        storageService.getBucket(GoogleProject(destProject), migration.tmpBucketName.get) <*
          storageService
            .deleteBucket(GoogleProject(destProject), migration.tmpBucketName.get, isRecursive = true)
            .compile
            .drain
      }
    } yield {
      bucket shouldBe defined
      migration.tmpBucketCreated shouldBe defined
    }

    val serviceProject = GoogleProject(sourceProject)
    val pathToCredentialJson = "config/rawls-account.json"

    runMigrationTest(MigrateAction { env =>
      OptionT {
        GoogleStorageService.resource[IO](pathToCredentialJson, None, serviceProject.some).use {
          googleStorageService =>
            val credentials =
              ServiceAccountCredentials
                .fromStream(new FileInputStream(pathToCredentialJson))
                .createScoped(Collections.singleton(ComputeScopes.CLOUD_PLATFORM))
                .asInstanceOf[Credential]

            test.run(env.copy(
              googleProjectToBill = serviceProject,
              storageService = googleStorageService,
              gcsDao = new MockGoogleServicesDAO("test") {
                override def getBucketServiceAccountCredential: Credential = credentials
              }
            )).value
        }
      }
    })
  }


  it should "issue a storage transfer job from the workspace bucket to the tmp bucket" in
    runMigrationTest {
      for {
        now <- nowTimestamp
        _ <- inTransaction { dataAccess =>
          for {
            _ <- createAndScheduleWorkspace(spec.testData.v1Workspace)
            attempt <- dataAccess.workspaceMigrationQuery.getAttempt(spec.testData.v1Workspace.workspaceIdAsUUID)
            _ <- dataAccess.workspaceMigrationQuery.update3(attempt.get.id,
              dataAccess.workspaceMigrationQuery.tmpBucketCreatedCol, now.some,
              dataAccess.workspaceMigrationQuery.newGoogleProjectIdCol, "new-google-project".some,
              dataAccess.workspaceMigrationQuery.tmpBucketCol, "tmp-bucket-name".some)
          } yield ()
        }
        _ <- migrate
        migration <- inTransactionT { dataAccess =>
          dataAccess.workspaceMigrationQuery.getAttempt(spec.testData.v1Workspace.workspaceIdAsUUID)
        }
        transferJob <- inTransactionT { dataAccess =>
          storageTransferJobs
            .filter(_.migrationId === migration.id)
            .take(1)
            .result
            .headOption
        }
      } yield {
        transferJob.originBucket.value shouldBe spec.testData.v1Workspace.bucketName
        transferJob.destBucket.value shouldBe "tmp-bucket-name"
        migration.workspaceBucketTransferJobIssued shouldBe defined
      }
    }


  it should "delete the workspace bucket and record when it was deleted and if it was requester pays" in
    runMigrationTest {
      for {
        now <- nowTimestamp
        _ <- inTransaction { dataAccess =>
          for {
            _ <- createAndScheduleWorkspace(spec.testData.v1Workspace)
            attempt <- dataAccess.workspaceMigrationQuery.getAttempt(spec.testData.v1Workspace.workspaceIdAsUUID)
            _ <- dataAccess.workspaceMigrationQuery.update(attempt.get.id,
              dataAccess.workspaceMigrationQuery.workspaceBucketTransferredCol, now.some)
          } yield ()
        }

        _ <- migrate
        migration <- inTransactionT { dataAccess =>
          dataAccess.workspaceMigrationQuery.getAttempt(spec.testData.v1Workspace.workspaceIdAsUUID)
        }
      } yield {
        migration.workspaceBucketDeleted shouldBe defined
        migration.requesterPaysEnabled shouldBe true
      }
    }


  // test is run manually until we figure out how to integration test without dockerising
  it should "create a new bucket in the same region as the tmp workspace bucket" ignore {
    val destProject = "general-dev-billing-account"
    val dstBucketName = "migration-test-" + UUID.randomUUID.toString.replace("-", "")

    val v1Workspace = spec.testData.v1Workspace.copy(
      namespace = "test-namespace",
      workspaceId = UUID.randomUUID.toString,
      bucketName = dstBucketName
    )

    val test = for {
      now <- nowTimestamp
      _ <- inTransaction { dataAccess =>
        for {
          _ <- createAndScheduleWorkspace(spec.testData.v1Workspace)
          // needs at least 1 more v1 workspace to trigger a bucket transfer
          _ <- spec.workspaceQuery.createOrUpdate(v1Workspace.copy(
            name = UUID.randomUUID().toString,
            workspaceId = UUID.randomUUID().toString
          ))
          attempt <- dataAccess.workspaceMigrationQuery.getAttempt(spec.testData.v1Workspace.workspaceIdAsUUID)
          _ <- dataAccess.workspaceMigrationQuery.update3(attempt.get.id,
            dataAccess.workspaceMigrationQuery.workspaceBucketDeletedCol, now.some,
            dataAccess.workspaceMigrationQuery.newGoogleProjectIdCol, destProject.some,
            dataAccess.workspaceMigrationQuery.tmpBucketCol, "az-leotest".some)
        } yield ()
      }

      _ <- migrate
      migration <- inTransactionT { dataAccess =>
        dataAccess.workspaceMigrationQuery.getAttempt(v1Workspace.workspaceIdAsUUID)
      }
      storageService <- MigrateAction.asks(_.storageService)
      bucket <- MigrateAction.liftIO {
        storageService.getBucket(GoogleProject(destProject), GcsBucketName(dstBucketName)) <*
          storageService
            .deleteBucket(GoogleProject(destProject), GcsBucketName(dstBucketName), isRecursive = true)
            .compile
            .drain
      }
    } yield {
      bucket shouldBe defined
      migration.finalBucketCreated shouldBe defined
    }

    val serviceProject = GoogleProject(destProject)
    val pathToCredentialJson = "config/rawls-account.json"

    runMigrationTest(MigrateAction { env =>
      OptionT {
        GoogleStorageService.resource[IO](pathToCredentialJson, None, serviceProject.some).use {
          googleStorageService =>
            val credentials =
              ServiceAccountCredentials
                .fromStream(new FileInputStream(pathToCredentialJson))
                .createScoped(Collections.singleton(ComputeScopes.CLOUD_PLATFORM))
                .asInstanceOf[Credential]

            test.run(env.copy(
              googleProjectToBill = serviceProject,
              storageService = googleStorageService,
              gcsDao = new MockGoogleServicesDAO("test") {
                override def getBucketServiceAccountCredential: Credential = credentials
              }
            )).value
        }
      }
    })
  }


  it should "create and start a storage transfer job between the specified buckets" in
    runMigrationTest {
      for {
        now <- nowTimestamp
        _ <- inTransaction { dataAccess =>
          for {
            _ <- createAndScheduleWorkspace(spec.testData.v1Workspace)
            attempt <- dataAccess.workspaceMigrationQuery.getAttempt(spec.testData.v1Workspace.workspaceIdAsUUID)
            _ <- dataAccess.workspaceMigrationQuery.update3(attempt.get.id,
              dataAccess.workspaceMigrationQuery.finalBucketCreatedCol, now.some,
              dataAccess.workspaceMigrationQuery.newGoogleProjectIdCol, "new-google-project".some,
              dataAccess.workspaceMigrationQuery.tmpBucketCol, "tmp-bucket-name".some)
          } yield ()
        }

        _ <- migrate
        migration <- inTransactionT { dataAccess =>
          dataAccess.workspaceMigrationQuery.getAttempt(spec.testData.v1Workspace.workspaceIdAsUUID)
        }
        transferJob <- inTransactionT { dataAccess =>
          storageTransferJobs
            .filter(_.migrationId === migration.id)
            .take(1)
            .result
            .headOption
        }
      } yield {
        transferJob.originBucket.value shouldBe "tmp-bucket-name"
        transferJob.destBucket.value shouldBe spec.testData.v1Workspace.bucketName
        migration.tmpBucketTransferJobIssued shouldBe defined
      }
    }


  it should "delete the temporary bucket and record when it was deleted" in
    runMigrationTest {
      for {
        now <- nowTimestamp
        _ <- inTransaction { dataAccess =>
          for {
            _ <- createAndScheduleWorkspace(spec.testData.v1Workspace)
            attempt <- dataAccess.workspaceMigrationQuery.getAttempt(spec.testData.v1Workspace.workspaceIdAsUUID)
            _ <- dataAccess.workspaceMigrationQuery.update3(attempt.get.id,
              dataAccess.workspaceMigrationQuery.tmpBucketTransferredCol, now.some,
              dataAccess.workspaceMigrationQuery.newGoogleProjectIdCol, "google-project-id".some,
              dataAccess.workspaceMigrationQuery.tmpBucketCol, "tmp-bucket-name".some)
          } yield ()
        }

        _ <- migrate

        migration <- inTransactionT { dataAccess =>
          dataAccess.workspaceMigrationQuery.getAttempt(spec.testData.v1Workspace.workspaceIdAsUUID)
        }
      } yield migration.tmpBucketDeleted shouldBe defined
    }


  it should "update the Workspace record after the temporary bucket has been deleted" in
    runMigrationTest {
      for {
        now <- nowTimestamp
        googleProjectId = GoogleProjectId("whatever dude")
        googleProjectNumber = GoogleProjectNumber("abc123")
        _ <- inTransaction { dataAccess =>
          for {
            _ <- createAndScheduleWorkspace(spec.testData.v1Workspace)
            attempt <- dataAccess.workspaceMigrationQuery.getAttempt(spec.testData.v1Workspace.workspaceIdAsUUID)
            _ <- dataAccess.workspaceMigrationQuery.update3(attempt.get.id,
              dataAccess.workspaceMigrationQuery.tmpBucketDeletedCol, now.some,
              dataAccess.workspaceMigrationQuery.newGoogleProjectIdCol, googleProjectId.value.some,
              dataAccess.workspaceMigrationQuery.newGoogleProjectNumberCol, googleProjectNumber.value.some)
          } yield ()
        }

        _ <- migrate

        workspace <- getWorkspace(spec.testData.v1Workspace.workspaceIdAsUUID)
        migration <- inTransactionT { dataAccess =>
          dataAccess.workspaceMigrationQuery.getAttempt(spec.testData.v1Workspace.workspaceIdAsUUID)
        }
      } yield {
        migration.finished shouldBe defined
        migration.outcome shouldBe Success.some
        workspace.googleProjectId shouldBe googleProjectId
        workspace.googleProjectNumber shouldBe googleProjectNumber.some
        workspace.workspaceVersion shouldBe WorkspaceVersions.V2
      }
    }

  it should "sync the workspace can-compute policy" in
    runMigrationTest {
      case class FullyQualifiedSamPolicy(resourceTypeName: SamResourceTypeName, resourceId: String, policyName: SamResourcePolicyName)
      for {
        _ <- inTransaction { dataAccess =>
          for {
            _ <- createAndScheduleWorkspace(spec.testData.v1Workspace)
            attempt <- dataAccess.workspaceMigrationQuery.getAttempt(spec.testData.v1Workspace.workspaceIdAsUUID)
            _ <- dataAccess.workspaceMigrationQuery.update3(attempt.get.id,
              dataAccess.workspaceMigrationQuery.tmpBucketDeletedCol, Timestamp.from(Instant.now).some,
              dataAccess.workspaceMigrationQuery.newGoogleProjectIdCol, "google-project-id".some,
              dataAccess.workspaceMigrationQuery.newGoogleProjectNumberCol, "abc123".some)
          } yield ()
        }

        syncedPolicies = new ConcurrentHashMap[FullyQualifiedSamPolicy, Unit]()
        mockSamDao <- MigrateAction.asks(_.dataSource).map(new MockSamDAO(_) {
          override def syncPolicyToGoogle(resourceTypeName: SamResourceTypeName, resourceId: String, policyName: SamResourcePolicyName): Future[Map[WorkbenchEmail, Seq[SyncReportItem]]] = {
            syncedPolicies.put(FullyQualifiedSamPolicy(resourceTypeName, resourceId, policyName), ())
            super.syncPolicyToGoogle(resourceTypeName, resourceId, policyName)
          }
        })

        _ <- MigrateAction.local(_.copy(samDao = mockSamDao))(migrate)

      } yield {
        syncedPolicies.size() shouldBe 1
        syncedPolicies.keySet().asScala should contain (FullyQualifiedSamPolicy(
          SamResourceTypeNames.workspace,
          spec.testData.v1Workspace.workspaceId,
          SamWorkspacePolicyNames.canCompute
        ))
      }
    }


  "startBucketTransferJob" should "create and start a storage transfer job between the specified buckets" in
    runMigrationTest {
      for {
        // just need a unique migration id
        migration <- inTransactionT { dataAccess =>
          createAndScheduleWorkspace(spec.testData.v1Workspace) >>
            dataAccess.workspaceMigrationQuery.getAttempt(spec.testData.v1Workspace.workspaceIdAsUUID)
        }

        workspaceBucketName = GcsBucketName("workspace-bucket-name")
        tmpBucketName = GcsBucketName("tmp-bucket-name")
        job <- startBucketTransferJob(migration, spec.testData.v1Workspace, workspaceBucketName, tmpBucketName)
        transferJob <- inTransactionT { dataAccess =>
          storageTransferJobs
            .filter(_.jobName === job.getName)
            .take(1)
            .result
            .headOption
        }
      } yield {
        transferJob.jobName.value shouldBe job.getName
        transferJob.migrationId shouldBe migration.id
        transferJob.originBucket shouldBe workspaceBucketName
        transferJob.destBucket shouldBe tmpBucketName
      }
    }


  "peekTransferJob" should "return the first active job that was updated last and touch it" in
    runMigrationTest {
      for {
        migration <- inTransactionT { dataAccess =>
          createAndScheduleWorkspace(spec.testData.v1Workspace) >>
            dataAccess.workspaceMigrationQuery.getAttempt(spec.testData.v1Workspace.workspaceIdAsUUID)
        }

        _ <- startBucketTransferJob(migration, spec.testData.v1Workspace, GcsBucketName("foo"), GcsBucketName("bar"))
        job <- peekTransferJob
      } yield job.updated should be > job.created
    }


  it should "ignore finished jobs" in
    runMigrationTest {
      for {
        migration <- inTransactionT { dataAccess =>
          createAndScheduleWorkspace(spec.testData.v1Workspace) >>
            dataAccess.workspaceMigrationQuery.getAttempt(spec.testData.v1Workspace.workspaceIdAsUUID)
        }

        job <- startBucketTransferJob(migration, spec.testData.v1Workspace, GcsBucketName("foo"), GcsBucketName("bar"))
        finished <- nowTimestamp
        _ <- inTransaction { _ =>
          storageTransferJobs
            .filter(_.jobName === job.getName)
            .map(_.finished)
            .update(finished.some)
        }

        job <- peekTransferJob.mapF { optionT => OptionT(optionT.value.map(_.some)) }
      } yield job should not be defined
    }


  "refreshTransferJobs" should "update the state of storage transfer jobs" in
    runMigrationTest {
      for {
        migration <- inTransactionT { dataAccess =>
          createAndScheduleWorkspace(spec.testData.v1Workspace) >>
            dataAccess.workspaceMigrationQuery.getAttempt(spec.testData.v1Workspace.workspaceIdAsUUID)
        }

        _ <- startBucketTransferJob(migration, spec.testData.v1Workspace, GcsBucketName("foo"), GcsBucketName("bar"))
        transferJob <- refreshTransferJobs
      } yield {
        transferJob.migrationId shouldBe migration.id
        transferJob.finished shouldBe defined
        transferJob.outcome.value shouldBe Outcome.Success
      }
    }


  it should "update the state of jobs in order of last updated" in
    runMigrationTest {
      val storageTransferService = new MockStorageTransferService {
        // want to return no operations to make sure that the job does not complete and is
        // updated continually
        override def listTransferOperations(jobName: JobName, project: GoogleProject): IO[Seq[Operation]] =
          IO.pure(Seq(Operation.newBuilder.build))
      }

      MigrateAction.local(_.copy(storageTransferService = storageTransferService)) {
        for {
          migration1 <- inTransactionT { dataAccess =>
            createAndScheduleWorkspace(spec.testData.v1Workspace) >>
              dataAccess.workspaceMigrationQuery.getAttempt(spec.testData.v1Workspace.workspaceIdAsUUID)
          }

          migration2 <- inTransactionT { dataAccess =>
            createAndScheduleWorkspace(spec.testData.workspace) >>
              dataAccess.workspaceMigrationQuery.getAttempt(spec.testData.workspace.workspaceIdAsUUID)
          }

          _ <- startBucketTransferJob(migration1, spec.testData.v1Workspace, GcsBucketName("foo"), GcsBucketName("bar"))
          _ <- startBucketTransferJob(migration2, spec.testData.workspace, GcsBucketName("foo"), GcsBucketName("bar"))

          getTransferJobs = inTransaction { _ =>
            storageTransferJobs
              .sortBy(_.id.asc)
              .result
              .map(_.toList)
          }

          transferJobsBefore <- getTransferJobs

          _ <- runStep(refreshTransferJobs *> MigrateAction.unit)
          transferJobsMid <- getTransferJobs

          _ <- runStep(refreshTransferJobs *> MigrateAction.unit)
          transferJobsAfter <- getTransferJobs
        } yield {
          forAll(transferJobsBefore) { job => job.finished should not be defined }

          // the first job created should be updated first
          transferJobsMid(0).updated should be > transferJobsBefore(0).updated
          transferJobsMid(1).updated shouldBe transferJobsBefore(1).updated

          // the second job should be updated next as it was updated the longest time ago
          transferJobsAfter(0).updated shouldBe transferJobsMid(0).updated
          transferJobsAfter(1).updated should be > transferJobsMid(1).updated
        }
      }
    }


  def storageTransferJobForTesting = new PpwStorageTransferJob(
    id = -1,
    jobName = null,
    migrationId = -1,
    created = null,
    updated = null,
    destBucket = null,
    originBucket = null,
    finished = null,
    outcome = null
  )


  "updateMigrationTransferJobStatus" should "update WORKSPACE_BUCKET_TRANSFERRED on job success" in
    runMigrationTest {
      for {
        before <- inTransactionT { dataAccess =>
          createAndScheduleWorkspace(spec.testData.v1Workspace) >>
            dataAccess.workspaceMigrationQuery.getAttempt(spec.testData.v1Workspace.workspaceIdAsUUID)
        }

        _ <- updateMigrationTransferJobStatus(
          storageTransferJobForTesting.copy(
            migrationId = before.id,
            destBucket = GcsBucketName("tmp-bucket-name"),
            originBucket = GcsBucketName("workspace-bucket"),
            outcome = Success.some
          )
        )

        after <- inTransactionT { dataAccess =>
          dataAccess.workspaceMigrationQuery.getAttempt(spec.testData.v1Workspace.workspaceIdAsUUID)
        }
      } yield {
        after.workspaceBucketTransferred shouldBe defined
        after.tmpBucketTransferred should not be defined
      }
    }


  it should "update TMP_BUCKET_TRANSFERRED on job success" in
    runMigrationTest {
      for {
        now <- nowTimestamp
        before <- inTransactionT { dataAccess =>
          for {
            _ <- createAndScheduleWorkspace(spec.testData.v1Workspace)
            attempt <- dataAccess.workspaceMigrationQuery.getAttempt(spec.testData.v1Workspace.workspaceIdAsUUID)
            _ <- dataAccess.workspaceMigrationQuery.update(attempt.get.id,
              dataAccess.workspaceMigrationQuery.workspaceBucketTransferredCol, now.some)
            updated <- dataAccess.workspaceMigrationQuery.getAttempt(spec.testData.v1Workspace.workspaceIdAsUUID)
          } yield updated
        }

        _ <- updateMigrationTransferJobStatus(
          storageTransferJobForTesting.copy(
            migrationId = before.id,
            originBucket = GcsBucketName("workspace-bucket"),
            destBucket = GcsBucketName("tmp-bucket-name"),
            outcome = Success.some
          )
        )

        after <- inTransactionT { dataAccess =>
          dataAccess.workspaceMigrationQuery.getAttempt(spec.testData.v1Workspace.workspaceIdAsUUID)
        }
      } yield {
        after.workspaceBucketTransferred shouldBe defined
        after.tmpBucketTransferred shouldBe defined
      }
    }


  it should "fail the migration on job failure" in
    runMigrationTest {
      for {
        before <- inTransactionT { dataAccess =>
          createAndScheduleWorkspace(spec.testData.v1Workspace) >>
            dataAccess.workspaceMigrationQuery.getAttempt(spec.testData.v1Workspace.workspaceIdAsUUID)
        }

        failure = Failure("oh noes :(")
        _ <- updateMigrationTransferJobStatus(
          storageTransferJobForTesting.copy(migrationId = before.id, outcome = failure.some)
        )

        after <- inTransactionT { dataAccess =>
          dataAccess.workspaceMigrationQuery.getAttempt(spec.testData.v1Workspace.workspaceIdAsUUID)
        }
      } yield {
        after.finished shouldBe defined
        after.outcome shouldBe failure.some
      }
    }

  "Outcome" should "have json support for Success" in {
    val jsSuccess = outcomeJsonFormat.write(Success)
    jsSuccess shouldBe JsObject("type" -> JsString("success"))
    outcomeJsonFormat.read(jsSuccess) shouldBe Success
  }

  it should "have json support for Failure" in {
    val message = UUID.randomUUID.toString
    val jsFailure = outcomeJsonFormat.write(Failure(message))
    jsFailure shouldBe JsObject("type" -> JsString("failure"), "message" -> JsString(message))
    outcomeJsonFormat.read(jsFailure) shouldBe Failure(message)
  }

}
<|MERGE_RESOLUTION|>--- conflicted
+++ resolved
@@ -141,13 +141,12 @@
   }
 
 
-<<<<<<< HEAD
-  def createAndScheduleWorkspace(workspace: Workspace): ReadWriteAction[Unit] =
+  def createAndScheduleWorkspace(workspace: Workspace): ReadWriteAction[WorkspaceMigrationMetadata] =
     for {
       _ <- spec.workspaceQuery.createOrUpdate(workspace)
       wasUnlocked <- spec.workspaceQuery.lock(workspace.toWorkspaceName)
-      _ <- spec.workspaceMigrationQuery.schedule(workspace, unlockOnCompletion = wasUnlocked)
-    } yield ()
+      metadata <- spec.workspaceMigrationQuery.schedule(workspace, unlockOnCompletion = wasUnlocked)
+    } yield metadata
 
 
   def writeBucketIamRevoked(workspaceId: UUID): ReadWriteAction[Unit] =
@@ -157,10 +156,6 @@
         Timestamp.from(Instant.now())
       )
     })
-=======
-  def createAndScheduleWorkspace(workspace: Workspace): ReadWriteAction[WorkspaceMigrationMetadata] =
-    spec.workspaceQuery.createOrUpdate(workspace) >> spec.workspaceMigrationQuery.schedule(workspace, true)
->>>>>>> 2377215d
 
 
   "isMigrating" should "return false when a workspace is not being migrated" in
