--- conflicted
+++ resolved
@@ -27,12 +27,9 @@
 
   implicit val executionContext: ExecutionContext
 
-<<<<<<< HEAD
-=======
   // special exec context to use when searching isMemberOf but not also specifying a single user to search
   private val isMemberOfExecCtx: ExecutionContext = ExecutionContext.fromExecutor(Executors.newFixedThreadPool(4))
 
->>>>>>> ab8f11ff
   /** a bunch of attributes used in directory entries */
   private object Attr {
     val member = "uniqueMember"
