package org.broadinstitute.dsde.rawls.dataaccess.slick

import akka.http.scaladsl.model.StatusCodes
import cats.implicits._
import nl.grons.metrics4.scala.Counter
import org.broadinstitute.dsde.rawls.{RawlsException, RawlsExceptionWithErrorReport}
import org.broadinstitute.dsde.rawls.metrics.RawlsInstrumented._
import org.broadinstitute.dsde.rawls.model.SubmissionStatuses.SubmissionStatus
import org.broadinstitute.dsde.rawls.model.WorkflowStatuses.WorkflowStatus
import org.broadinstitute.dsde.rawls.model.{Workspace, _}
import org.broadinstitute.dsde.workbench.model.WorkbenchEmail
import org.joda.time.DateTime
import slick.jdbc.{GetResult, JdbcProfile}

import java.sql.Timestamp
import java.util.UUID

/**
 * Created by mbemis on 2/18/16.
 */

case class SubmissionRecord(id: UUID,
                            workspaceId: UUID,
                            submissionDate: Timestamp,
                            submitterEmail: String,
                            methodConfigurationId: Long,
                            submissionEntityId: Option[Long],
                            status: String,
                            useCallCache: Boolean,
                            deleteIntermediateOutputFiles: Boolean,
                            useReferenceDisks: Boolean,
                            memoryRetryMultiplier: Double,
                            workflowFailureMode: Option[String],
                            entityStoreId: Option[String],
                            rootEntityType: Option[String],
                            userComment: Option[String],
<<<<<<< HEAD
                            submissionRoot: String,
                            ignoreEmptyOutputs: Boolean
                           )
=======
                            submissionRoot: String
)
>>>>>>> f5d4a079

case class SubmissionValidationRecord(id: Long, workflowId: Long, errorText: Option[String], inputName: String)

case class SubmissionAuditStatusRecord(id: Long, submissionId: UUID, status: String, timestamp: Timestamp)

//noinspection MutatorLikeMethodIsParameterless,TypeAnnotation,ScalaUnusedSymbol,ScalaUnnecessaryParentheses,TypeAnnotation,SqlDialectInspection,SqlNoDataSourceInspection,RedundantBlock,RedundantCollectionConversion,DuplicatedCode
trait SubmissionComponent {
  this: DriverComponent
    with MethodConfigurationComponent
    with EntityComponent
    with AttributeComponent
    with WorkflowComponent
    with WorkspaceComponent =>

  import driver.api._

  class SubmissionTable(tag: Tag) extends Table[SubmissionRecord](tag, "SUBMISSION") {
    def id = column[UUID]("ID", O.PrimaryKey)
    def workspaceId = column[UUID]("WORKSPACE_ID")
    def submissionDate = column[Timestamp]("DATE_SUBMITTED", O.SqlType("TIMESTAMP(6)"), O.Default(defaultTimeStamp))
    def submitterId = column[String]("SUBMITTER", O.Length(254))
    def methodConfigurationId = column[Long]("METHOD_CONFIG_ID")
    def submissionEntityId = column[Option[Long]]("ENTITY_ID")
    def status = column[String]("STATUS", O.Length(32))
    def useCallCache = column[Boolean]("USE_CALL_CACHE")
    def deleteIntermediateOutputFiles = column[Boolean]("DELETE_INTERMEDIATE_OUTPUT_FILES")
    def useReferenceDisks = column[Boolean]("USE_REFERENCE_DISKS")
    def memoryRetryMultiplier = column[Double]("MEMORY_RETRY_MULTIPLIER")
    def workflowFailureMode = column[Option[String]]("WORKFLOW_FAILURE_MODE", O.Length(32))
    def entityStoreId = column[Option[String]]("ENTITY_STORE_ID")
    def rootEntityType = column[Option[String]]("ROOT_ENTITY_TYPE")
    def userComment = column[Option[String]]("USER_COMMENT")
    def submissionRoot = column[String]("SUBMISSION_ROOT")
    def ignoreEmptyOutputs = column[Boolean]("IGNORE_EMPTY_OUTPUTS")

    def * = (
      id,
      workspaceId,
      submissionDate,
      submitterId,
      methodConfigurationId,
      submissionEntityId,
      status,
      useCallCache,
      deleteIntermediateOutputFiles,
      useReferenceDisks,
      memoryRetryMultiplier,
      workflowFailureMode,
      entityStoreId,
      rootEntityType,
      userComment,
      submissionRoot,
      ignoreEmptyOutputs
    ) <> (SubmissionRecord.tupled, SubmissionRecord.unapply)

    def workspace = foreignKey("FK_SUB_WORKSPACE", workspaceId, workspaceQuery)(_.id)
    def methodConfiguration = foreignKey("FK_SUB_METHOD_CONFIG", methodConfigurationId, methodConfigurationQuery)(_.id)
    def submissionEntity = foreignKey("FK_SUB_ENTITY", submissionEntityId, entityQuery)(_.id.?)
  }

  class SubmissionValidationTable(tag: Tag) extends Table[SubmissionValidationRecord](tag, "SUBMISSION_VALIDATION") {
    def id = column[Long]("id", O.PrimaryKey, O.AutoInc)
    def workflowId = column[Long]("WORKFLOW_ID")
    def errorText = column[Option[String]]("ERROR_TEXT")
    def inputName = column[String]("INPUT_NAME")

    def * =
      (id, workflowId, errorText, inputName) <> (SubmissionValidationRecord.tupled, SubmissionValidationRecord.unapply)

    def workflow = foreignKey("FK_SUB_VALIDATION_WF", workflowId, workflowQuery)(_.id)
  }

  // this table records the timestamp and status of every submission, each time a submission changes status.
  // it is populated via triggers on the SUBMISSION table. We never write to it from Scala; we only read.
  class SubmissionAuditStatusTable(tag: Tag)
      extends Table[SubmissionAuditStatusRecord](tag, "AUDIT_SUBMISSION_STATUS") {
    def id = column[Long]("id", O.PrimaryKey, O.AutoInc)
    def submissionId = column[UUID]("submission_id")
    def status = column[String]("status", O.Length(32))
    def timestamp = column[Timestamp]("timestamp", O.SqlType("TIMESTAMP(6)"), O.Default(defaultTimeStamp))

    def * =
      (id, submissionId, status, timestamp) <> (SubmissionAuditStatusRecord.tupled, SubmissionAuditStatusRecord.unapply)

    def statusIndex = index("IDX_AUDIT_SUBMISSION_STATUS_SUBMISSION_ID", submissionId)
  }

  protected val submissionValidationQuery = TableQuery[SubmissionValidationTable]
  protected val submissionAuditStatusQuery = TableQuery[SubmissionAuditStatusTable]

  object submissionQuery extends TableQuery(new SubmissionTable(_)) {

    type SubmissionQueryType = Query[SubmissionTable, SubmissionRecord, Seq]

    /*
      the core methods
     */

    /* gets a submission */
    def get(workspaceContext: Workspace, submissionId: String): ReadAction[Option[Submission]] =
      loadSubmission(UUID.fromString(submissionId))

    /* lists all submissions in a workspace */
    def list(workspaceContext: Workspace): ReadAction[Seq[Submission]] =
      findByWorkspaceId(workspaceContext.workspaceIdAsUUID).result.flatMap(recs =>
        DBIO.sequence(recs.map { rec =>
          loadSubmission(rec.id) map (sub => sub.get)
        })
      )

    def listWithSubmitter(workspaceContext: Workspace): ReadWriteAction[Seq[SubmissionListResponse]] = {
      val query = for {
        (submissionRec, entityRec) <- findByWorkspaceId(
          workspaceContext.workspaceIdAsUUID
        ) joinLeft entityQuery on (_.submissionEntityId === _.id)
        methodConfigRec <- methodConfigurationQuery if submissionRec.methodConfigurationId === methodConfigRec.id
      } yield (submissionRec, methodConfigRec, entityRec)

      for {
        workflowStatusResponses <- GatherStatusesForWorkspaceSubmissionsQuery.gatherWorkflowIdsAndStatuses(
          workspaceContext.workspaceIdAsUUID
        )
        states = workflowStatusResponses.groupBy(_.submissionId)
        recs <- query.result
      } yield recs.map { case (submissionRec, methodConfigRec, entityRec) =>
        val config = methodConfigurationQuery.unmarshalMethodConfig(methodConfigRec, Map.empty, Map.empty)
        val statusCounts = states
          .getOrElse(submissionRec.id, Seq.empty)
          .map(x => Map(x.workflowStatus -> x.count))
          .foldLeft(Map.empty[String, Int])(_ |+| _)
        val maybeWorkflowIds = states.getOrElse(submissionRec.id, Seq.empty).flatMap(_.workflowId).sorted
        val workflowIds = if (maybeWorkflowIds.nonEmpty) Some(maybeWorkflowIds) else None
        SubmissionListResponse(unmarshalSubmission(submissionRec, config, entityRec.map(_.toReference), Seq.empty),
                               workflowIds,
                               statusCounts,
                               config.deleted
        )
      }
    }

    def countAllStatuses: ReadAction[Map[String, Int]] =
      groupBy(s => s.status).map { case (status, submissions) => (status, submissions.length) }.result map { r =>
        r.toMap
      }

    def countByStatus(workspaceContext: Workspace): ReadAction[Map[String, Int]] =
      filter(_.workspaceId === workspaceContext.workspaceIdAsUUID)
        .groupBy(s => s.status)
        .map { case (status, submissions) =>
          (status, submissions.length)
        }
        .result map { result =>
        result.toMap
      }

    /* creates a submission and associated workflows in a workspace */
    def create(workspaceContext: Workspace, submission: Submission)(implicit
      submissionStatusCounter: SubmissionStatus => Counter,
      wfStatusCounter: WorkflowStatus => Option[Counter]
    ): ReadWriteAction[Submission] = {

      def saveSubmissionWorkflows(workflows: Seq[Workflow]) =
        workflowQuery.createWorkflows(workspaceContext,
                                      UUID.fromString(submission.submissionId),
                                      workflows,
                                      submission.externalEntityInfo
        )

      uniqueResult[SubmissionRecord](findById(UUID.fromString(submission.submissionId))) flatMap {
        case None =>
          val configIdAction = uniqueResult[Long](
            methodConfigurationQuery
              .findActiveByName(workspaceContext.workspaceIdAsUUID,
                                submission.methodConfigurationNamespace,
                                submission.methodConfigurationName
              )
              .map(_.id)
          )

          DBIO.sequenceOption(
            submission.submissionEntity.map(loadSubmissionEntityId(workspaceContext.workspaceIdAsUUID, _))
          ) flatMap { entityId =>
            configIdAction flatMap { configId =>
              if (configId.isEmpty) {
                throw new RawlsExceptionWithErrorReport(
                  ErrorReport(
                    StatusCodes.BadRequest,
                    s"Can't find this submission's method config ${submission.methodConfigurationNamespace}/${submission.methodConfigurationName}."
                  )
                )
              }
              submissionStatusCounter(submission.status).countDBResult {
                submissionQuery += marshalSubmission(workspaceContext.workspaceIdAsUUID,
                                                     submission,
                                                     entityId,
                                                     configId.get
                )
              }
            } andThen
              saveSubmissionWorkflows(submission.workflows)
          }
        case Some(_) =>
          throw new RawlsException(s"A submission already exists by the id [${submission.submissionId}]")
      }
    } map { _ => submission }

    def updateSubmissionWorkspace(submissionId: UUID) =
      uniqueResult[SubmissionRecord](findById(submissionId)) flatMap {
        case None                => DBIO.successful(None)
        case Some(submissionRec) => workspaceQuery.updateLastModified(submissionRec.workspaceId)
      }

    /* updates the status of a submission */
    def updateStatus(submissionId: UUID, newStatus: SubmissionStatus)(implicit
      submissionStatusCounter: SubmissionStatus => Counter
    ) =
      updateSubmissionWorkspace(submissionId) andThen
        submissionStatusCounter(newStatus).countDBResult {
          findById(submissionId).map(_.status).update(newStatus.toString)
        }

    def updateSubmissionUserComment(submissionId: UUID, newComment: String): ReadWriteAction[Int] =
      findById(submissionId).map(_.userComment).update(Option(newComment))

    /* deletes a submission and all associated records */
    def delete(workspaceContext: Workspace, submissionId: String): ReadWriteAction[Boolean] =
      uniqueResult[SubmissionRecord](findById(UUID.fromString(submissionId))) flatMap {
        case None =>
          DBIO.successful(false)
        case Some(submissionRec) =>
          updateSubmissionWorkspace(UUID.fromString(submissionId)) andThen
            deleteSubmissionAction(UUID.fromString(submissionId)).map(_ > 0)
      }

    /* admin action: lists all active submissions in the system */
    def listAllActiveSubmissions(): ReadAction[Seq[ActiveSubmission]] =
      findActiveSubmissions.result.flatMap(recs =>
        DBIO.sequence(recs.map { rec =>
          loadActiveSubmission(rec.id)
        })
      )

    def listAllActiveSubmissionIdsWithWorkspace(): ReadAction[Seq[(UUID, WorkspaceName)]] = {
      val query = findActiveSubmissions join workspaceQuery on (_.workspaceId === _.id)
      val result = query.map { case (sub, ws) => (sub.id, ws.namespace, ws.name) }.result
      result.map(rows => rows.map { case (subId, wsNs, wsName) => (subId, WorkspaceName(wsNs, wsName)) })
    }

    def getSubmissionMethodConfigId(workspaceContext: Workspace, submissionId: UUID): ReadAction[Option[Long]] =
      uniqueResult[Long](
        submissionQuery
          .filter(s => s.workspaceId === workspaceContext.workspaceIdAsUUID && s.id === submissionId)
          .map(_.methodConfigurationId)
          .result
      )

    private def deleteSubmissionAction(submissionId: UUID): ReadWriteAction[Int] = {
      val workflowDeletes = workflowQuery.filter(_.submissionId === submissionId).result flatMap { result =>
        DBIO.seq(result.map(wf => workflowQuery.deleteWorkflowAction(wf.id)).toSeq: _*)
      }

      workflowDeletes andThen
        submissionQuery.filter(_.id === submissionId).delete
    }

    /*
      the finder methods
     */

    def findByWorkspaceId(workspaceId: UUID): SubmissionQueryType =
      filter(rec => rec.workspaceId === workspaceId)

    def findById(submissionId: UUID): SubmissionQueryType =
      filter(rec => rec.id === submissionId)

    def findByWorkspaceAndId(workspaceId: UUID, submissionId: UUID): SubmissionQueryType =
      filter(rec => rec.workspaceId === workspaceId && rec.id === submissionId)

    def findBySubmitter(submitterId: String): SubmissionQueryType =
      filter(rec => rec.submitterId === submitterId)

    def findActiveSubmissions: SubmissionQueryType =
      filter(rec => rec.status inSetBind (SubmissionStatuses.activeStatuses.map(_.toString)))

    /*
      the load methods
     */
    def loadSubmission(submissionId: UUID): ReadAction[Option[Submission]] =
      uniqueResult[SubmissionRecord](findById(submissionId)) flatMap {
        case None => DBIO.successful(None)
        case Some(submissionRec) =>
          for {
            config <- methodConfigurationQuery.loadMethodConfigurationById(submissionRec.methodConfigurationId)
            workflows <- loadSubmissionWorkflows(submissionRec.id)
            entity <- DBIO.sequenceOption(submissionRec.submissionEntityId.map(loadEntity))
          } yield Option(unmarshalSubmission(submissionRec, config.get, entity, workflows))
      }

    def loadActiveSubmission(submissionId: UUID): ReadAction[ActiveSubmission] =
      uniqueResult[SubmissionRecord](findById(submissionId)) flatMap { rec =>
        for {
          config <- methodConfigurationQuery.loadMethodConfigurationById(rec.get.methodConfigurationId)
          workflows <- loadSubmissionWorkflows(rec.get.id)
          entity <- DBIO.sequenceOption(rec.get.submissionEntityId.map(loadEntity))
          workspace <- workspaceQuery.findById(rec.get.workspaceId.toString)
        } yield unmarshalActiveSubmission(rec.get, workspace.get, config.get, entity, workflows)
      }

    def loadSubmissionWorkflowsWithIds(submissionId: UUID): ReadAction[Seq[(Long, Workflow)]] = {
      // get all workflows for this submission, with their entity and messages:
      val workflows = WorkflowAndMessagesRawSqlQuery.action(submissionId)

      // get all input resolutions for all workflows in this submission
      // we *could* do this in the same query as above, but since workflow:message and workflow:inputResolution
      // are both one-to-many, this would cause a cartesian product
      val inputResolutions = WorkflowAndInputResolutionRawSqlQuery.action(submissionId)

      inputResolutions.flatMap { resolutions =>
        workflows.map { recs =>
          // first, prepare all the input resolutions
          val groupedResolutions = resolutions.groupBy(_.workflowRecord.id)

          // group the workflow/entity/message records by workflowId, which creates a map keyed by workflowId
          val recordsByWorkflowId = recs.groupBy(_.workflowRecord.id)

          // now that we're grouped, process each workflow's records, translating into a Workflow object
          recordsByWorkflowId.map { case (workflowId, record) =>
            // because we are grouped by workflow id, and because workflow:entity is an inner join, we know that the
            // workflow and entity records are the same throughout this sequence. We can safely take the head
            // for each of them.
            val wr: WorkflowRecord = record.head.workflowRecord // first in the record
            val er: Option[EntityRecord] = record.head.entityRecord // second in the record
            val externalEntity: Option[AttributeEntityReference] = record.head.externalEntity

            // but, the workflow messages are all different - and may not exist (i.e. be None) due to the outer join.
            // translate any/all messages that exist into a Seq[AttributeString]
            val messages: Seq[AttributeString] =
              record.map(_.messageRecord).collect { case Some(wm) => AttributeString(wm.message) }

            // attach the input resolutions to the workflow object
            val workflowResolutions: Seq[SubmissionValidationValue] = groupedResolutions
              .get(wr.id)
              .map { seq =>
                // collect up the workflow resolution results
                val resolutions = seq.collect {
                  case WorkflowAndInputResolutionRawSqlQuery.WorkflowInputResolutionListResult(workflow,
                                                                                               Some(resolution),
                                                                                               attribute
                      ) =>
                    (resolution, attribute)
                }
                workflowQuery.unmarshalOneWorkflowInputs(resolutions, workflowId)

              }
              .getOrElse(Seq.empty)

            // create the Workflow object, now that we've processed all records for this workflow.
            val entityRef = (er.map(_.toReference) ++ externalEntity).headOption
            (wr.id,
             Workflow(
               wr.externalId,
               WorkflowStatuses.withName(wr.status),
               new DateTime(wr.statusLastChangedDate.getTime),
               entityRef,
               workflowResolutions.sortBy(_.inputName), // enforce consistent sorting
               messages
             )
            )
          }.toSeq
        }
      }
    }

    def loadSubmissionWorkflows(submissionId: UUID): ReadAction[Seq[Workflow]] =
      loadSubmissionWorkflowsWithIds(submissionId) map (_ map { case (workflowId, workflow) => workflow })

    def loadEntity(entityId: Long): ReadAction[AttributeEntityReference] =
      uniqueResult[EntityRecord](entityQuery.findEntityById(entityId)).map { rec =>
        unmarshalEntity(rec.getOrElse(throw new RawlsException(s"entity with id $entityId does not exist")))
      }

    def loadSubmissionEntityId(workspaceId: UUID, entityRef: AttributeEntityReference): ReadAction[Long] = {
      val idOp: ReadAction[Option[Long]] = uniqueResult(
        entityQuery.findEntityByName(workspaceId, entityRef.entityType, entityRef.entityName).map(_.id)
      )
      idOp.map(id => id.getOrElse(throw new RawlsException(s"$entityRef not found")))
    }

    def getMethodConfigOutputExpressions(submissionId: UUID): ReadAction[Map[String, String]] = {
      val query = for {
        submission <- submissionQuery if submission.id === submissionId
        methodConfigOutputs <- methodConfigurationOutputQuery
        if methodConfigOutputs.methodConfigId === submission.methodConfigurationId
      } yield (methodConfigOutputs.key, methodConfigOutputs.value)

      query.result.map(_.toMap)
    }

    def getEmptyOutputParam(submissionId: UUID): ReadAction[Boolean] = {
      val query = submissionQuery.filter(_.id === submissionId).map(_.ignoreEmptyOutputs)

      query.result.head
    }

    def getSubmissionWorkflowStatusCounts(submissionId: UUID): ReadAction[Map[String, Int]] = {
      val query = for {
        workflow <- workflowQuery if workflow.submissionId === submissionId
      } yield workflow.status

      query.result.map(wfs => wfs.groupBy(identity).view.mapValues(_.size).toMap)
    }

    def confirmInWorkspace(workspaceId: UUID, submissionId: UUID): ReadAction[Option[Unit]] =
      uniqueResult[Unit](findByWorkspaceAndId(workspaceId, submissionId).map(_ => ()))

    /*
      the marshal/unmarshal methods
     */

    private def marshalSubmission(workspaceId: UUID,
                                  submission: Submission,
                                  entityId: Option[Long],
                                  configId: Long
    ): SubmissionRecord =
      SubmissionRecord(
        UUID.fromString(submission.submissionId),
        workspaceId,
        new Timestamp(submission.submissionDate.toDate.getTime),
        submission.submitter.value,
        configId,
        entityId,
        submission.status.toString,
        submission.useCallCache,
        submission.deleteIntermediateOutputFiles,
        submission.useReferenceDisks,
        submission.memoryRetryMultiplier,
        submission.workflowFailureMode.map(_.toString),
        submission.externalEntityInfo.map(_.dataStoreId),
        submission.externalEntityInfo.map(_.rootEntityType),
        submission.userComment,
        submission.submissionRoot,
        submission.ignoreEmptyOutputs
      )

    private def unmarshalSubmission(submissionRec: SubmissionRecord,
                                    config: MethodConfiguration,
                                    entity: Option[AttributeEntityReference],
                                    workflows: Seq[Workflow]
    ): Submission =
      Submission(
        submissionRec.id.toString,
        new DateTime(submissionRec.submissionDate.getTime),
        WorkbenchEmail(submissionRec.submitterEmail),
        config.namespace,
        config.name,
        entity,
        submissionRec.submissionRoot,
        workflows.toList.sortBy(wf => wf.workflowEntity.map(_.entityName).getOrElse("")),
        SubmissionStatuses.withName(submissionRec.status),
        submissionRec.useCallCache,
        submissionRec.deleteIntermediateOutputFiles,
        submissionRec.useReferenceDisks,
        submissionRec.memoryRetryMultiplier,
        WorkflowFailureModes.withNameOpt(submissionRec.workflowFailureMode),
        externalEntityInfo = for {
          entityStoreId <- submissionRec.entityStoreId
          rootEntityType <- submissionRec.rootEntityType
        } yield ExternalEntityInfo(entityStoreId, rootEntityType),
        userComment = submissionRec.userComment,
        ignoreEmptyOutputs = submissionRec.ignoreEmptyOutputs
      )

    private def unmarshalActiveSubmission(submissionRec: SubmissionRecord,
                                          workspace: Workspace,
                                          config: MethodConfiguration,
                                          entity: Option[AttributeEntityReference],
                                          workflows: Seq[Workflow]
    ): ActiveSubmission =
      ActiveSubmission(
        workspace.namespace,
        workspace.name,
        unmarshalSubmission(submissionRec,
                            config,
                            entity,
                            workflows.toList.sortBy(wf => wf.workflowEntity.map(_.entityName).getOrElse(""))
        )
      )

    private def unmarshalEntity(entityRec: EntityRecord): AttributeEntityReference = entityRec.toReference

    private object WorkflowAndMessagesRawSqlQuery extends RawSqlQuery {
      val driver: JdbcProfile = SubmissionComponent.this.driver
      case class WorkflowMessagesListResult(workflowRecord: WorkflowRecord,
                                            entityRecord: Option[EntityRecord],
                                            messageRecord: Option[WorkflowMessageRecord],
                                            externalEntity: Option[AttributeEntityReference]
      )

      implicit val getWorkflowMessagesListResult = GetResult { r =>
        val workflowRec = WorkflowRecord(r.<<, r.<<, r.<<, r.<<, r.<<, r.<<, r.<<, r.<<, r.<<)
        val rootEntityTypeOption: Option[String] = r.<<

        val messageOption: Option[String] = r.<<

        val entityRec = workflowRec.workflowEntityId.map(EntityRecord(_, r.<<, r.<<, r.<<, r.<<, r.<<, r.<<))

        val externalEntityOption = for {
          rootEntityType <- rootEntityTypeOption
          entityName <- workflowRec.externalEntityId
        } yield AttributeEntityReference(rootEntityType, entityName)

        WorkflowMessagesListResult(workflowRec,
                                   entityRec,
                                   messageOption.map(WorkflowMessageRecord(workflowRec.id, _)),
                                   externalEntityOption
        )
      }

      def action(submissionId: UUID) =
        sql"""select w.ID, w.EXTERNAL_ID, w.SUBMISSION_ID, w.STATUS, w.STATUS_LAST_CHANGED, w.ENTITY_ID, w.record_version, w.EXEC_SERVICE_KEY, w.EXTERNAL_ENTITY_ID,
        s.ROOT_ENTITY_TYPE,
        m.MESSAGE,
        e.name, e.entity_type, e.workspace_id, e.record_version, e.deleted, e.deleted_date
        from WORKFLOW w
        join SUBMISSION s on w.submission_id = s.id
        left outer join ENTITY e on w.ENTITY_ID = e.id
        left outer join WORKFLOW_MESSAGE m on m.workflow_id = w.id
        where w.submission_id = ${submissionId}""".as[WorkflowMessagesListResult]
    }

    private object WorkflowAndInputResolutionRawSqlQuery extends RawSqlQuery {
      val driver: JdbcProfile = SubmissionComponent.this.driver
      case class WorkflowInputResolutionListResult(workflowRecord: WorkflowRecord,
                                                   submissionValidationRec: Option[SubmissionValidationRecord],
                                                   submissionAttributeRec: Option[SubmissionAttributeRecord]
      )

      implicit val getWorkflowInputResolutionListResult = GetResult { r =>
        val workflowRec = WorkflowRecord(r.<<, r.<<, r.<<, r.<<, r.<<, r.<<, r.<<, r.<<, r.<<)
        val (submissionValidation, attribute) = r.nextLongOption() match {
          case Some(submissionValidationId) =>
            (Option(SubmissionValidationRecord(submissionValidationId, workflowRec.id, r.<<, r.<<)),
             r.nextLongOption()
               .map(
                 SubmissionAttributeRecord(_,
                                           submissionValidationId,
                                           r.<<,
                                           r.<<,
                                           r.<<,
                                           r.<<,
                                           r.<<,
                                           r.<<,
                                           r.<<,
                                           r.<<,
                                           r.<<,
                                           r.<<,
                                           r.<<
                 )
               )
            )
          case None => (None, None)
        }
        WorkflowInputResolutionListResult(workflowRec, submissionValidation, attribute)
      }

      def action(submissionId: UUID) =
        sql"""select w.ID, w.EXTERNAL_ID, w.SUBMISSION_ID, w.STATUS, w.STATUS_LAST_CHANGED, w.ENTITY_ID, w.record_version, w.EXEC_SERVICE_KEY, w.EXTERNAL_ENTITY_ID,
              sv.id, sv.ERROR_TEXT, sv.INPUT_NAME,
              sa.id, sa.namespace, sa.name, sa.value_string, sa.value_number, sa.value_boolean, sa.value_json, sa.value_entity_ref, sa.list_index, sa.list_length, sa.deleted, sa.deleted_date
        from WORKFLOW w
        left outer join SUBMISSION_VALIDATION sv on sv.workflow_id = w.id
        left outer join SUBMISSION_ATTRIBUTE sa on sa.owner_id = sv.id
        where w.submission_id = ${submissionId}""".as[WorkflowInputResolutionListResult]
    }

    // performs actual deletion (not hiding) of everything that depends on a submission
    object SubmissionDependenciesDeletionQuery extends RawSqlQuery {
      val driver: JdbcProfile = SubmissionComponent.this.driver

      def deleteAction(workspaceId: UUID): WriteAction[Seq[Int]] = {

        def deleteSubmissionAttributes(workflowTable: String, columnId: String) =
          sqlu""" delete t from SUBMISSION_ATTRIBUTE t
                 inner join SUBMISSION_VALIDATION sv on sv.id=t.owner_id
                 inner join #$workflowTable w on w.id=sv.#$columnId
                 inner join SUBMISSION s on s.id=w.submission_id
                 where s.workspace_id=$workspaceId
            """

        def deleteFromTable(tableFrom: String, workflowTable: String, columnId: String) =
          sqlu"""delete t from #$tableFrom t
                 inner join #$workflowTable w on w.id=t.#$columnId
                 inner join SUBMISSION s on w.submission_id=s.id
                 where s.workspace_id=$workspaceId
              """

        DBIO.seq(
          deleteSubmissionAttributes("WORKFLOW", "workflow_id"),
          deleteFromTable("WORKFLOW_MESSAGE", "WORKFLOW", "workflow_id"),
          deleteFromTable("SUBMISSION_VALIDATION", "WORKFLOW", "workflow_id")
        ) andThen {
          DBIO.sequence(Seq("WORKFLOW") map { workflow_table =>
            // delete workflows
            sqlu"""delete w from #$workflow_table w
                   inner join SUBMISSION s on w.submission_id=s.id
                   where s.workspace_id=$workspaceId
            """
          })
        }
      }
    }

    // performs actual deletion (not hiding) of submission
    def deleteFromDb(workspaceId: UUID): WriteAction[Int] =
      SubmissionDependenciesDeletionQuery.deleteAction(workspaceId) andThen
        submissionQuery.filter(_.workspaceId === workspaceId).delete

    object GatherStatusesForWorkspaceSubmissionsQuery extends RawSqlQuery {
      val driver: JdbcProfile = SubmissionComponent.this.driver

      implicit val getSubmissionWorkflowStatusResponse = GetResult { r =>
        SubmissionWorkflowStatusResponse(r.<<, r.<<, r.<<, r.<<)
      }

      def gatherWorkflowIdsAndStatuses(workspaceId: UUID) =
        sql"""select s.id, w.external_id, w.status, count(*) from SUBMISSION s
                join WORKFLOW w
                on s.id = w.submission_id
                where s.workspace_id = $workspaceId
                group by s.id, w.external_id, w.status""".as[SubmissionWorkflowStatusResponse]
    }
  }
}<|MERGE_RESOLUTION|>--- conflicted
+++ resolved
@@ -34,14 +34,9 @@
                             entityStoreId: Option[String],
                             rootEntityType: Option[String],
                             userComment: Option[String],
-<<<<<<< HEAD
                             submissionRoot: String,
                             ignoreEmptyOutputs: Boolean
                            )
-=======
-                            submissionRoot: String
-)
->>>>>>> f5d4a079
 
 case class SubmissionValidationRecord(id: Long, workflowId: Long, errorText: Option[String], inputName: String)
 
