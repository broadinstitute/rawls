--- conflicted
+++ resolved
@@ -76,20 +76,14 @@
                     .map(StatusCodes.Created -> _)
                 }
               }
-            }
+            } ~
+              get {
+                complete {
+                  bucketMigrationServiceConstructor(ctx).getEligibleOrMigratingWorkspaces
+                    .map(StatusCodes.OK -> _)
+                }
+              }
           }
-<<<<<<< HEAD
-=======
-        } ~
-          path("bucketMigration") {
-            get {
-              complete {
-                bucketMigrationServiceConstructor(ctx).getEligibleOrMigratingWorkspaces
-                  .map(StatusCodes.OK -> _)
-              }
-            }
-          }
->>>>>>> 728898e4
       }
     }
   }
