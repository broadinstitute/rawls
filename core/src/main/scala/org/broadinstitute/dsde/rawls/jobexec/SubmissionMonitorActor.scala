--- conflicted
+++ resolved
@@ -319,20 +319,11 @@
   def handleStatusResponses(
     response: ExecutionServiceStatusResponse
   )(implicit executionContext: ExecutionContext): Future[StatusCheckComplete] =
-<<<<<<< HEAD
-    traceFuture("SubmissionMonitorActor.handleStatusResponses") { rootSpan =>
-      setTraceSpanAttribute(rootSpan, AttributeKey.stringKey("submissionId"), submissionId.toString)
-      setTraceSpanAttribute(rootSpan, AttributeKey.stringKey("workspaceNamespace"), workspaceName.namespace)
-      setTraceSpanAttribute(rootSpan, AttributeKey.stringKey("workspaceName"), workspaceName.name)
-=======
     // start a trace
-    trace("SubmissionMonitorActor.handleStatusResponses") { rootSpan =>
-      rootSpan.tracingSpan.foreach { s =>
-        s.putAttribute("submissionId", OpenCensusAttributeValue.stringAttributeValue(submissionId.toString))
-        s.putAttribute("workspaceNamespace", OpenCensusAttributeValue.stringAttributeValue(workspaceName.namespace))
-        s.putAttribute("workspaceName", OpenCensusAttributeValue.stringAttributeValue(workspaceName.name))
-      }
->>>>>>> 538109f6
+    traceFuture("SubmissionMonitorActor.handleStatusResponses") { rootContext =>
+      setTraceSpanAttribute(rootContext, AttributeKey.stringKey("submissionId"), submissionId.toString)
+      setTraceSpanAttribute(rootContext, AttributeKey.stringKey("workspaceNamespace"), workspaceName.namespace)
+      setTraceSpanAttribute(rootContext, AttributeKey.stringKey("workspaceName"), workspaceName.name)
 
       // log any failures.
       response.statusResponse.collect { case Failure(t) => t }.foreach { t =>
@@ -348,42 +339,6 @@
         }
         .partition(_._2.isDefined)
 
-<<<<<<< HEAD
-      // Attach the outputs in a txn of their own.
-      // If attaching outputs fails for legit reasons (e.g. they're missing), it will mark the workflow as failed. This is correct.
-      // If attaching outputs throws an exception (because e.g. deadlock or ConcurrentModificationException), the status will remain un-updated
-      // and will be re-processed next time we call queryForWorkflowStatus().
-      // This is why it's important to attach the outputs before updating the status -- if you update the status to Successful first, and the attach
-      // outputs fails, we'll stop querying for the workflow status and never attach the outputs.
-      // traverse and IO stuff ensures serial execution of the batches
-      val batchedWorkflowsWithOutputs = batchWorkflowsWithOutputs(workflowsWithOutputs).zipWithIndex
-
-      traceFutureWithParent("batchedWorkflowsWithOutputs", rootSpan) { span =>
-        setTraceSpanAttribute(span, AttributeKey.longKey("numBatches"), java.lang.Long.valueOf(batchedWorkflowsWithOutputs.length))
-
-        batchedWorkflowsWithOutputs
-          .traverse { case (batch, idx) =>
-            IO.fromFuture(IO(datasource.inTransactionWithAttrTempTable { dataAccess =>
-              traceDBIOWithParent(s"batch", span) { innerSpan =>
-                setTraceSpanAttribute(innerSpan, AttributeKey.longKey("batchIndex"), java.lang.Long.valueOf(idx))
-                handleOutputs(batch, dataAccess, innerSpan)
-              }
-            }))
-          }
-          .unsafeToFuture()
-          .recoverWith {
-            // If there is something fatally wrong handling outputs for any workflow, mark all the workflows as failed
-            case fatal: RawlsFatalExceptionWithErrorReport =>
-              markWorkflowsFailed(allWorkflows, fatal)
-          }
-      } flatMap { _ =>
-        // NEW TXN! Update statuses for workflows and submission.
-        datasource.inTransaction { dataAccess =>
-          // Refetch workflows as some may have been marked as Failed by handleOutputs.
-          dataAccess.workflowQuery.findWorkflowByIds(allWorkflows.map(_.id)).result flatMap { updatedRecs =>
-            // New statuses according to the execution service.
-            val workflowIdToNewStatus = allWorkflows.map(workflowRec => workflowRec.id -> workflowRec.status).toMap
-=======
       // extra logic just for logging
       val noOutputsGrouped = noOutputs.groupBy(_._1.status).view.mapValues(v => v.size).toMap
       val yesOutputsGrouped = yesOutputs.groupBy(_._1.status).view.mapValues(v => v.size).toMap
@@ -391,7 +346,6 @@
       logger.info(
         s"will process ${noOutputs.size} workflow(s) without outputs ($noOutputsGrouped) and ${yesOutputs.size} workflow(s) with outputs ($yesOutputsGrouped) for submission $submissionId"
       )
->>>>>>> 538109f6
 
       /**
         * Reusable function for looping over a group of workflows, using IO to ensure operations happen sequentially,
@@ -404,13 +358,11 @@
         workflowGroup: Seq[(WorkflowRecord, Option[ExecutionServiceOutputs])],
         tracingLabel: String
       ) =
-        traceWithParent(tracingLabel, rootSpan) { innerSpan =>
-          innerSpan.tracingSpan.foreach { s =>
-            s.putAttribute("numWorkflows", OpenCensusAttributeValue.longAttributeValue(workflowGroup.size))
-          }
+        traceFutureWithParent(tracingLabel, rootContext) { innerContext =>
+          setTraceSpanAttribute(innerContext, AttributeKey.longKey("numWorkflows"), java.lang.Long.valueOf(workflowGroup.size))
           workflowGroup
             .traverse { case (workflowRec, outputsOption) =>
-              IO.fromFuture(IO(processWorkflow(workflowRec, outputsOption, innerSpan)))
+              IO.fromFuture(IO(processWorkflow(workflowRec, outputsOption, innerContext)))
             }
             .unsafeToFuture()
         }
