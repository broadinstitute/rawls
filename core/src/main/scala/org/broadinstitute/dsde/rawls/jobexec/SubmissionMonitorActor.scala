package org.broadinstitute.dsde.rawls.jobexec

import akka.actor._
import akka.pattern._
import com.google.api.client.auth.oauth2.Credential
import com.typesafe.scalalogging.LazyLogging
import nl.grons.metrics4.scala.Counter
import org.broadinstitute.dsde.rawls.coordination.DataSourceAccess
import org.broadinstitute.dsde.rawls.dataaccess._
import org.broadinstitute.dsde.rawls.dataaccess.slick._
import org.broadinstitute.dsde.rawls.expressions.{
  BoundOutputExpression,
  OutputExpression,
  ThisEntityTarget,
  WorkspaceTarget
}
import org.broadinstitute.dsde.rawls.jobexec.SubmissionMonitorActor._
import org.broadinstitute.dsde.rawls.jobexec.SubmissionSupervisor.{
  CheckCurrentWorkflowStatusCounts,
  SaveCurrentWorkflowStatusCounts
}
import org.broadinstitute.dsde.rawls.metrics.RawlsInstrumented
import org.broadinstitute.dsde.rawls.model.Attributable.{attributeCount, safePrint, AttributeMap}
import org.broadinstitute.dsde.rawls.model.SubmissionStatuses.SubmissionStatus
import org.broadinstitute.dsde.rawls.model.WorkflowStatuses.WorkflowStatus
import org.broadinstitute.dsde.rawls.model._
import org.broadinstitute.dsde.rawls.util.{addJitter, FutureSupport}
import org.broadinstitute.dsde.rawls.{RawlsException, RawlsFatalExceptionWithErrorReport}
import org.broadinstitute.dsde.workbench.dataaccess.NotificationDAO
import org.broadinstitute.dsde.workbench.model.{Notifications, WorkbenchUserId}
import org.broadinstitute.dsde.workbench.model.Notifications.{
  AbortedSubmissionNotification,
  FailedSubmissionNotification,
  Notification,
  SuccessfulSubmissionNotification
}

import java.util.UUID
import scala.concurrent.duration._
import scala.concurrent.{ExecutionContext, Future}
import scala.language.postfixOps
import scala.util.control.NonFatal
import scala.util.{Failure, Success, Try}
import spray.json._

/**
 * Created by dvoet on 6/26/15.
 */
object SubmissionMonitorActor {
  def props(workspaceName: WorkspaceName,
            submissionId: UUID,
            datasource: DataSourceAccess,
            samDAO: SamDAO,
            googleServicesDAO: GoogleServicesDAO,
            notificationDAO: NotificationDAO,
            executionServiceCluster: ExecutionServiceCluster,
            credential: Credential,
            config: SubmissionMonitorConfig,
            workbenchMetricBaseName: String
  ): Props =
    Props(
      new SubmissionMonitorActor(workspaceName,
                                 submissionId,
                                 datasource,
                                 samDAO,
                                 googleServicesDAO,
                                 notificationDAO,
                                 executionServiceCluster,
                                 credential,
                                 config,
                                 workbenchMetricBaseName
      )
    )

  sealed trait SubmissionMonitorMessage
  case object StartMonitorPass extends SubmissionMonitorMessage

  /**
   * The response from querying the exec services.
    *
    * @param statusResponse If a successful response shows an unchanged status there
   * will be a Success(None) entry in the statusResponse Seq. If the status has changed it will be
   * Some(workflowRecord, outputsOption) where workflowRecord will have the updated status. When the workflow
   * has Succeeded and there are outputs, outputsOption will contain the response from the exec service.
   */
  case class ExecutionServiceStatusResponse(
    statusResponse: Seq[Try[Option[(WorkflowRecord, Option[ExecutionServiceOutputs])]]]
  ) extends SubmissionMonitorMessage
  case class StatusCheckComplete(terminateActor: Boolean) extends SubmissionMonitorMessage

  case object SubmissionDeletedException extends Exception
  case class MonitoredSubmissionException(workspaceName: WorkspaceName, submissionId: UUID, cause: Throwable)
      extends Exception(cause)
}

/**
 * An actor that monitors the status of a submission. Wakes up every submissionPollInterval and queries
 * the execution service for status of workflows that we don't think are done yet. For any workflows
 * that are successful, query again for outputs. Once all workflows are done mark the submission as done
 * and terminate the actor.
 *
 * @param submissionId id of submission to monitor
 */
//noinspection ScalaDocMissingParameterDescription,TypeAnnotation,NameBooleanParameters
class SubmissionMonitorActor(val workspaceName: WorkspaceName,
                             val submissionId: UUID,
                             val datasource: DataSourceAccess,
                             val samDAO: SamDAO,
                             val googleServicesDAO: GoogleServicesDAO,
                             val notificationDAO: NotificationDAO,
                             val executionServiceCluster: ExecutionServiceCluster,
                             val credential: Credential,
                             val config: SubmissionMonitorConfig,
                             override val workbenchMetricBaseName: String
) extends Actor
    with SubmissionMonitor
    with LazyLogging {
  import context._

  override def preStart(): Unit = {
    super.preStart()
    scheduleInitialMonitorPass
  }

  override def receive = {
    case StartMonitorPass =>
      logger.debug(s"polling workflows for submission $submissionId")
      queryExecutionServiceForStatus() pipeTo self
    case response: ExecutionServiceStatusResponse =>
      logger.debug(s"handling execution service response for submission $submissionId")
      handleStatusResponses(response) pipeTo self
    case StatusCheckComplete(terminateActor) =>
      logger.debug(s"done checking status for submission $submissionId, terminateActor = $terminateActor")
      // Before terminating this actor, run one more CheckCurrentWorkflowStatusCounts pass to ensure
      // we have accurate metrics at the time of actor termination.
      if (terminateActor) {
        checkCurrentWorkflowStatusCounts(false) pipeTo parent andThen { case _ => stop(self) }
      } else scheduleNextMonitorPass
    case CheckCurrentWorkflowStatusCounts =>
      logger.debug(s"check current workflow status counts for submission $submissionId")
      checkCurrentWorkflowStatusCounts(true) pipeTo parent

    case Status.Failure(SubmissionDeletedException) =>
      logger.debug(s"submission $submissionId has been deleted, terminating disgracefully")
      stop(self)

    case Status.Failure(t) =>
      // an error happened in some future, let the supervisor handle it
      // wrap in MonitoredSubmissionException so the supervisor can log/instrument the submission details
      throw MonitoredSubmissionException(workspaceName, submissionId, t)
  }

  private def scheduleInitialMonitorPass: Cancellable =
    // Wait anything _up to_ the poll interval for a much wider distribution of submission monitor start times when Rawls starts up
    system.scheduler.scheduleOnce(addJitter(0 seconds, config.submissionPollInterval), self, StartMonitorPass)

  private def scheduleNextMonitorPass: Cancellable =
    system.scheduler.scheduleOnce(addJitter(config.submissionPollInterval), self, StartMonitorPass)

}

//A map of writebacks to apply to the given entity reference
case class WorkflowEntityUpdate(entityRef: AttributeEntityReference, upserts: AttributeMap)

//noinspection ScalaDocMissingParameterDescription,RedundantBlock,TypeAnnotation,ReplaceWithFlatten,ScalaUnnecessaryParentheses,ScalaUnusedSymbol,DuplicatedCode
trait SubmissionMonitor extends FutureSupport with LazyLogging with RawlsInstrumented {
  val workspaceName: WorkspaceName
  val submissionId: UUID
  val datasource: DataSourceAccess
  val samDAO: SamDAO
  val googleServicesDAO: GoogleServicesDAO
  val notificationDAO: NotificationDAO
  val executionServiceCluster: ExecutionServiceCluster
  val credential: Credential
  val config: SubmissionMonitorConfig

  // Cache these metric builders since they won't change for this SubmissionMonitor
  protected lazy val workspaceMetricBuilder: ExpandedMetricBuilder =
    workspaceMetricBuilder(workspaceName)

  protected lazy val workspaceSubmissionMetricBuilder: ExpandedMetricBuilder =
    workspaceSubmissionMetricBuilder(workspaceName, submissionId)

  // implicitly passed to WorkflowComponent/SubmissionComponent methods
  // note this returns an Option[Counter] because per-submission metrics can be disabled with the trackDetailedSubmissionMetrics flag.
  implicit private val wfStatusCounter: WorkflowStatus => Option[Counter] = status =>
    if (config.trackDetailedSubmissionMetrics) Option(workflowStatusCounter(workspaceSubmissionMetricBuilder)(status))
    else None

  implicit private val subStatusCounter: SubmissionStatus => Counter =
    submissionStatusCounter(workspaceMetricBuilder)

  import datasource.slickDataSource.dataAccess.driver.api._

  /**
   * This function starts a monitoring pass
   *
   * @param executionContext
   * @return
   */
  def queryExecutionServiceForStatus()(implicit
    executionContext: ExecutionContext
  ): Future[ExecutionServiceStatusResponse] = {
    val submissionFuture = datasource.inTransaction { dataAccess =>
      dataAccess.submissionQuery.loadSubmission(submissionId)
    }

    def abortQueuedWorkflows(submissionId: UUID) =
      datasource.inTransaction { dataAccess =>
        dataAccess.workflowQuery.batchUpdateWorkflowsOfStatus(submissionId,
                                                              WorkflowStatuses.Queued,
                                                              WorkflowStatuses.Aborted
        )
      }

    def getWorkspaceAndSubmitter(dataAccess: DataAccess): ReadWriteAction[(RawlsUserEmail, WorkspaceRecord)] =
      for {
        submissionRec <- dataAccess.submissionQuery.findById(submissionId).result.map(_.head)
        workspaceRec <- dataAccess.workspaceQuery.findByIdQuery(submissionRec.workspaceId).result.map(_.head)
      } yield (RawlsUserEmail(submissionRec.submitterEmail), workspaceRec)

    def getPetSAUserInfo(googleProjectId: GoogleProjectId, submitterEmail: RawlsUserEmail): Future[UserInfo] =
      for {
        petSAJson <- samDAO.getPetServiceAccountKeyForUser(googleProjectId, submitterEmail)
        petUserInfo <- googleServicesDAO.getUserInfoUsingJson(petSAJson)
      } yield petUserInfo

    def abortActiveWorkflows(submissionId: UUID): Future[Seq[(Option[String], Try[ExecutionServiceStatus])]] =
      datasource.inTransaction { dataAccess =>
        for {
          // look up abortable WorkflowRecs for this submission
          wfRecs <- dataAccess.workflowQuery.findWorkflowsForAbort(submissionId).result
          (submitter, workspaceRec) <- getWorkspaceAndSubmitter(dataAccess)
        } yield (wfRecs, submitter, workspaceRec)
      } flatMap { case (workflowRecs, submitter, workspaceRec) =>
        for {
          petUserInfo <- getPetSAUserInfo(GoogleProjectId(workspaceRec.googleProjectId), submitter)
          abortResults <- Future.traverse(workflowRecs) { workflowRec =>
            Future.successful(workflowRec.externalId).zip(executionServiceCluster.abort(workflowRec, petUserInfo))
          }
        } yield abortResults
      }

    def gatherWorkflowOutputs(externalWorkflowIds: Seq[WorkflowRecord], petUser: UserInfo) =
      Future.traverse(externalWorkflowIds) { workflowRec =>
        // for each workflow query the exec service for status and if has Succeeded query again for outputs
        toFutureTry(execServiceStatus(workflowRec, petUser) flatMap {
          case Some(updatedWorkflowRec) => execServiceOutputs(updatedWorkflowRec, petUser)
          case None                     => Future.successful(None)
        })
      }

    def queryForWorkflowStatuses() =
      datasource.inTransaction { dataAccess =>
        for {
          wfRecs <- dataAccess.workflowQuery.listWorkflowRecsForSubmissionAndStatuses(
            submissionId,
            WorkflowStatuses.runningStatuses: _*
          )
          (submitter, workspaceRec) <- getWorkspaceAndSubmitter(dataAccess)
        } yield (wfRecs, submitter, workspaceRec)
      } flatMap { case (externalWorkflowIds, submitter, workspaceRec) =>
        for {
          petUserInfo <- getPetSAUserInfo(GoogleProjectId(workspaceRec.googleProjectId), submitter)
          workflowOutputs <- gatherWorkflowOutputs(externalWorkflowIds, petUserInfo)
        } yield workflowOutputs

      } map ExecutionServiceStatusResponse

    submissionFuture flatMap {
      case Some(submission) =>
        val abortFuture = if (submission.status == SubmissionStatuses.Aborting) {
          // abort workflows if necessary
          for {
            _ <- abortQueuedWorkflows(submissionId)
            _ <- abortActiveWorkflows(submissionId)
          } yield {}
        } else {
          Future.successful(())
        }
        abortFuture flatMap (_ => queryForWorkflowStatuses())
      case None =>
        // submission has been deleted, most likely because the owning workspace has been deleted
        // treat this as a failure and let it get caught when we pipe it to ourselves
        throw SubmissionDeletedException
    }
  }

  private def execServiceStatus(workflowRec: WorkflowRecord, petUser: UserInfo)(implicit
    executionContext: ExecutionContext
  ): Future[Option[WorkflowRecord]] =
    workflowRec.externalId match {
      case Some(externalId) =>
        executionServiceCluster.status(workflowRec, petUser).map { newStatus =>
          if (newStatus.status != workflowRec.status) Option(workflowRec.copy(status = newStatus.status))
          else None
        }
      case None => Future.successful(None)
    }

  private def execServiceOutputs(workflowRec: WorkflowRecord, petUser: UserInfo)(implicit
    executionContext: ExecutionContext
  ): Future[Option[(WorkflowRecord, Option[ExecutionServiceOutputs])]] =
    WorkflowStatuses.withName(workflowRec.status) match {
      case status if WorkflowStatuses.terminalStatuses.contains(status) =>
        if (status == WorkflowStatuses.Succeeded)
          executionServiceCluster.outputs(workflowRec, petUser).map(outputs => Option((workflowRec, Option(outputs))))
        else
          Future.successful(Some((workflowRec, None)))
      case _ => Future.successful(Some((workflowRec, None)))
    }

  /**
   * once all the execution service queries have completed this function is called to handle the responses
    * the WorkflowRecords in ExecutionServiceStatus response have not been saved to the database but have been updated with their status from Cromwell.
    *
    * @param response
   * @param executionContext
   * @return
   */
  def handleStatusResponses(
    response: ExecutionServiceStatusResponse
  )(implicit executionContext: ExecutionContext): Future[StatusCheckComplete] = {
    response.statusResponse.collect { case Failure(t) => t }.foreach { t =>
      logger.error(s"Failure monitoring workflow in submission $submissionId", t)
    }

    // all workflow records in this status response list
    val allWorkflows = response.statusResponse.collect { case Success(Some((aWorkflow, _))) =>
      aWorkflow
    }

    // just the workflow records in this response list which have outputs
    val workflowsWithOutputs = response.statusResponse.collect { case Success(Some((workflowRec, Some(outputs)))) =>
      (workflowRec, outputs)
    }

    def markWorkflowsFailed(workflows: Seq[WorkflowRecord], fatal: RawlsFatalExceptionWithErrorReport) = {
      logger.error(
        s"Marking ${workflows.length} workflows as failed handling outputs in $submissionId with user-visible reason ${fatal.toString})"
      )
      datasource.inTransaction { dataAccess =>
        DBIO.sequence(workflows map { workflowRecord =>
          dataAccess.workflowQuery.updateStatus(workflowRecord, WorkflowStatuses.Failed) andThen
            dataAccess.workflowQuery.saveMessages(Seq(AttributeString(fatal.toString)), workflowRecord.id)
        })
      }
    }

    // Attach the outputs in a txn of their own.
    // If attaching outputs fails for legit reasons (e.g. they're missing), it will mark the workflow as failed. This is correct.
    // If attaching outputs throws an exception (because e.g. deadlock or ConcurrentModificationException), the status will remain un-updated
    // and will be re-processed next time we call queryForWorkflowStatus().
    // This is why it's important to attach the outputs before updating the status -- if you update the status to Successful first, and the attach
    // outputs fails, we'll stop querying for the workflow status and never attach the outputs.
    datasource.inTransactionWithAttrTempTable { dataAccess =>
      handleOutputs(workflowsWithOutputs, dataAccess)
    } recoverWith {
      // If there is something fatally wrong handling outputs for any workflow, mark all the workflows as failed
      case fatal: RawlsFatalExceptionWithErrorReport =>
        markWorkflowsFailed(allWorkflows, fatal)
    } flatMap { _ =>
      // NEW TXN! Update statuses for workflows and submission.
      datasource.inTransaction { dataAccess =>
        // Refetch workflows as some may have been marked as Failed by handleOutputs.
        dataAccess.workflowQuery.findWorkflowByIds(allWorkflows.map(_.id)).result flatMap { updatedRecs =>
          // New statuses according to the execution service.
          val workflowIdToNewStatus = allWorkflows.map(workflowRec => workflowRec.id -> workflowRec.status).toMap

          // No need to update statuses for any workflows that are in terminal statuses.
          // Doing so would potentially overwrite them with the execution service status if they'd been marked as failed by attachOutputs.
          val workflowsToUpdate = updatedRecs.filter(rec =>
            !WorkflowStatuses.terminalStatuses.contains(WorkflowStatuses.withName(rec.status))
          )
          val workflowsWithNewStatuses = workflowsToUpdate.map(rec => rec.copy(status = workflowIdToNewStatus(rec.id)))

          // to minimize database updates batch 1 update per workflow status
          DBIO.sequence(workflowsWithNewStatuses.groupBy(_.status).map { case (status, recs) =>
            dataAccess.workflowQuery.batchUpdateStatus(recs, WorkflowStatuses.withName(status))
          })

        } flatMap { _ =>
          // update submission after workflows are updated
          updateSubmissionStatus(dataAccess) map { shouldStop: Boolean =>
            // return a message about whether our submission is done entirely
            StatusCheckComplete(shouldStop)
          }
        }
      }
    }
  }

  private def toThurloeNotification(submission: Submission,
                                    workspaceName: WorkspaceName,
                                    finalStatus: SubmissionStatus,
                                    recipientUserId: WorkbenchUserId
  ): Option[Notification] = {
    val methodConfigFullName =
      s"${submission.methodConfigurationNamespace}/${submission.methodConfigurationName}" // Format: myConfigNamespace/myConfigName
    val dataEntity = submission.submissionEntity.fold("N/A")(entity =>
      s"${entity.entityName} (${entity.entityType})"
    ) // Format: my_sample (sample)
    val hasFailedWorkflows = submission.workflows.exists(_.status.equals(WorkflowStatuses.Failed))
    val notificationWorkspaceName = Notifications.WorkspaceName(workspaceName.namespace, workspaceName.name)
    val userComment = submission.userComment.getOrElse("N/A")

    finalStatus match {
      case SubmissionStatuses.Aborted =>
        Some(
          AbortedSubmissionNotification(
            recipientUserId,
            notificationWorkspaceName,
            submissionId.toString,
            submission.submissionDate.toString,
            methodConfigFullName,
            dataEntity,
            submission.workflows.size.toLong,
            userComment
          )
        )
      case SubmissionStatuses.Done if hasFailedWorkflows =>
        Some(
          FailedSubmissionNotification(
            recipientUserId,
            notificationWorkspaceName,
            submissionId.toString,
            submission.submissionDate.toString,
            methodConfigFullName,
            dataEntity,
            submission.workflows.size.toLong,
            userComment
          )
        )
      case SubmissionStatuses.Done if !hasFailedWorkflows =>
        Some(
          SuccessfulSubmissionNotification(
            recipientUserId,
            notificationWorkspaceName,
            submissionId.toString,
            submission.submissionDate.toString,
            methodConfigFullName,
            dataEntity,
            submission.workflows.size.toLong,
            userComment
          )
        )
      case _ =>
        logger.info(
          s"Unable to send terminal submission notification for ${submissionId}. State was unexpected: status: ${finalStatus}, hasFailedWorkflows: ${hasFailedWorkflows}"
        )
        None
    }
  }

  private def sendTerminalSubmissionNotification(submissionId: UUID, finalStatus: SubmissionStatus)(implicit
    executionContext: ExecutionContext
  ): ReadAction[Unit] =
    datasource.slickDataSource.dataAccess.submissionQuery.loadSubmission(submissionId) flatMap {
      case Some(submission) =>
        // This Sam lookup is a bit unfortunate. Rawls only stores the submitter email address for the submission, but Thurloe
        // requires their googleSubjectId in order to look up the contact email (which may differ from their account email).
        // Because all submission monitoring happens asynchronously, we also don't have their subject ID on-hand to use.
        // Additionally, the fact that this is the googleSubjectId and not the userSubjectId will pose some challenges for
        // the multicloud world, where not every user will have a googleSubjectId.
        DBIO.from(samDAO.getUserIdInfoForEmail(submission.submitter)) map { userIdInfo =>
          userIdInfo.googleSubjectId match {
            case Some(googleSubjectId) =>
              toThurloeNotification(submission, workspaceName, finalStatus, WorkbenchUserId(googleSubjectId)).fold()(
                notification => notificationDAO.fireAndForgetNotification(notification)
              )
            case None =>
              logger.info(
                s"Submitter does not have a googleSubjectId. Will not send an email notification for submission ${submissionId}."
              )
          }
        }
      case None =>
        logger.info(s"Unable to send terminal submission notification for ${submissionId}. Submission not found.")
        DBIO.successful()
    }

  /**
   * When there are no workflows with a running or queued status, mark the submission as done or aborted as appropriate.
    *
    * @param dataAccess
   * @param executionContext
   * @return true if the submission is done/aborted
   */
  def updateSubmissionStatus(
    dataAccess: DataAccess
  )(implicit executionContext: ExecutionContext): ReadWriteAction[Boolean] =
    dataAccess.workflowQuery.listWorkflowRecsForSubmissionAndStatuses(
      submissionId,
      (WorkflowStatuses.queuedStatuses ++ WorkflowStatuses.runningStatuses): _*
    ) flatMap { workflowRecs =>
      if (workflowRecs.isEmpty) {
        dataAccess.submissionQuery.findById(submissionId).map(_.status).result.head.flatMap { status =>
          val finalStatus = SubmissionStatuses.withName(status) match {
            case SubmissionStatuses.Aborting => SubmissionStatuses.Aborted
            case _                           => SubmissionStatuses.Done
          }
          if (config.enableEmailNotifications)
            sendTerminalSubmissionNotification(submissionId, finalStatus).map(_ => finalStatus)
          else DBIO.successful(finalStatus)
        } flatMap { newStatus =>
          logger.debug(s"submission $submissionId terminating to status $newStatus")
          dataAccess.submissionQuery.updateStatus(submissionId, newStatus)
        } map (_ => true)
      } else {
        DBIO.successful(false)
      }
    }

  def handleOutputs(workflowsWithOutputs: Seq[(WorkflowRecord, ExecutionServiceOutputs)], dataAccess: DataAccess)(
    implicit executionContext: ExecutionContext
  ): ReadWriteAction[Unit] =
    if (workflowsWithOutputs.isEmpty) {
      DBIO.successful(())
    } else {
      for {
        // load all the starting data
<<<<<<< HEAD
        workspace <-            getWorkspace(dataAccess).map(_.getOrElse(throw new RawlsException(s"workspace for submission $submissionId not found")))
        entitiesById <-         listWorkflowEntitiesById(workspace, workflowsWithOutputs, dataAccess)
        outputExpressionMap <-  listMethodConfigOutputsForSubmission(dataAccess)
        emptyOutputs <- getSubmissionEmptyOutputParam(dataAccess)
=======
        workspace <- getWorkspace(dataAccess).map(
          _.getOrElse(throw new RawlsException(s"workspace for submission $submissionId not found"))
        )
        entitiesById <- listWorkflowEntitiesById(workspace, workflowsWithOutputs, dataAccess)
        outputExpressionMap <- listMethodConfigOutputsForSubmission(dataAccess)
>>>>>>> f5d4a079

        // figure out the updates that need to occur to entities and workspaces
        updatedEntitiesAndWorkspace = attachOutputs(workspace, workflowsWithOutputs, entitiesById, outputExpressionMap, emptyOutputs)

        // for debugging purposes
        workspacesToUpdate = updatedEntitiesAndWorkspace.collect { case Left((_, Some(workspace))) => workspace }
        entityUpdates = updatedEntitiesAndWorkspace.collect {
          case Left((Some(entityUpdate), _)) if entityUpdate.upserts.nonEmpty => entityUpdate
        }
        _ =
          if (workspacesToUpdate.nonEmpty && entityUpdates.nonEmpty)
            logger.info("handleOutputs writing to both workspace and entity attributes")
          else if (workspacesToUpdate.nonEmpty)
            logger.info("handleOutputs writing to workspace attributes only")
          else if (entityUpdates.nonEmpty)
            logger.info("handleOutputs writing to entity attributes only")
          else
            logger.info("handleOutputs writing to neither workspace nor entity attributes; could be errors")

        // save everything to the db
        _ <- saveWorkspace(dataAccess, updatedEntitiesAndWorkspace)
        _ <- saveEntities(dataAccess, workspace, updatedEntitiesAndWorkspace)
        _ <- saveErrors(updatedEntitiesAndWorkspace.collect { case Right(errors) => errors }, dataAccess)
      } yield ()
    }

  def getWorkspace(dataAccess: DataAccess): ReadAction[Option[Workspace]] =
    dataAccess.workspaceQuery.findByName(workspaceName)

  def listMethodConfigOutputsForSubmission(dataAccess: DataAccess): ReadAction[Map[String, String]] =
    dataAccess.submissionQuery.getMethodConfigOutputExpressions(submissionId)

<<<<<<< HEAD
  def getSubmissionEmptyOutputParam(dataAccess: DataAccess): ReadAction[Boolean] = {
    dataAccess.submissionQuery.getEmptyOutputParam(submissionId)
  }

  def listWorkflowEntitiesById(workspace: Workspace, workflowsWithOutputs: Seq[(WorkflowRecord, ExecutionServiceOutputs)], dataAccess: DataAccess)
                              (implicit executionContext: ExecutionContext): ReadAction[scala.collection.Map[Long, Entity]] = {
    //Note that we can't look up entities for workflows that didn't run on entities (obviously), so they get dropped here.
    //Those are handled in handle/attachOutputs.
=======
  def listWorkflowEntitiesById(workspace: Workspace,
                               workflowsWithOutputs: Seq[(WorkflowRecord, ExecutionServiceOutputs)],
                               dataAccess: DataAccess
  )(implicit executionContext: ExecutionContext): ReadAction[scala.collection.Map[Long, Entity]] = {
    // Note that we can't look up entities for workflows that didn't run on entities (obviously), so they get dropped here.
    // Those are handled in handle/attachOutputs.
>>>>>>> f5d4a079
    val workflowsWithEntities = workflowsWithOutputs.filter(wwo => wwo._1.workflowEntityId.isDefined)

    // yank out of Seq[(Long, Option[Entity])] and into Seq[(Long, Entity)]
    val entityIds = workflowsWithEntities.flatMap { case (workflowRec, outputs) => workflowRec.workflowEntityId }

    dataAccess.entityQuery.getEntities(workspace.workspaceIdAsUUID, entityIds).map(_.toMap)
  }

  def saveWorkspace(
    dataAccess: DataAccess,
    updatedEntitiesAndWorkspace: Seq[
      Either[(Option[WorkflowEntityUpdate], Option[Workspace]), (WorkflowRecord, scala.Seq[AttributeString])]
    ]
  ) = {
    // note there is only 1 workspace (may be None if it is not updated) even though it may be updated multiple times so reduce it into 1 update
    val workspaces = updatedEntitiesAndWorkspace.collect { case Left((_, Some(workspace))) => workspace }
    if (workspaces.isEmpty) DBIO.successful(0)
    else
      dataAccess.workspaceQuery.createOrUpdate(
        workspaces.reduce((a, b) => a.copy(attributes = a.attributes ++ b.attributes))
      )
  }

  def saveEntities(
    dataAccess: DataAccess,
    workspace: Workspace,
    updatedEntitiesAndWorkspace: Seq[
      Either[(Option[WorkflowEntityUpdate], Option[Workspace]), (WorkflowRecord, scala.Seq[AttributeString])]
    ]
  )(implicit executionContext: ExecutionContext) = {
    val entityUpdates = updatedEntitiesAndWorkspace.collect {
      case Left((Some(entityUpdate), _)) if entityUpdate.upserts.nonEmpty => entityUpdate
    }
    if (entityUpdates.isEmpty) {
      DBIO.successful(())
    } else {
      DBIO.sequence(entityUpdates map { entityUpd =>
        dataAccess.entityQuery.saveEntityPatch(workspace, entityUpd.entityRef, entityUpd.upserts, Seq())
      })
    }
  }

<<<<<<< HEAD
  private def attributeIsEmpty(attribute: Attribute): Boolean = {
    attribute match {
      case AttributeNull => true
      case AttributeString(value) => value == ""
      case _ => false
    }
  }

  def attachOutputs(workspace: Workspace, workflowsWithOutputs: Seq[(WorkflowRecord, ExecutionServiceOutputs)], entitiesById: scala.collection.Map[Long, Entity], outputExpressionMap: Map[String, String], ignoreEmptyOutputs: Boolean): Seq[Either[(Option[WorkflowEntityUpdate], Option[Workspace]), (WorkflowRecord, Seq[AttributeString])]] = {
=======
  def attachOutputs(workspace: Workspace,
                    workflowsWithOutputs: Seq[(WorkflowRecord, ExecutionServiceOutputs)],
                    entitiesById: scala.collection.Map[Long, Entity],
                    outputExpressionMap: Map[String, String]
  ): Seq[Either[(Option[WorkflowEntityUpdate], Option[Workspace]), (WorkflowRecord, Seq[AttributeString])]] =
>>>>>>> f5d4a079
    workflowsWithOutputs.map { case (workflowRecord, outputsResponse) =>
      val outputs = outputsResponse.outputs
      logger.debug(
        s"attaching outputs for ${submissionId.toString}/${workflowRecord.externalId.getOrElse("MISSING_WORKFLOW")}: ${outputs}"
      )
      logger.debug(
        s"output expressions for ${submissionId.toString}/${workflowRecord.externalId.getOrElse("MISSING_WORKFLOW")}: ${outputExpressionMap}"
      )

      val parsedExpressions: Seq[Try[OutputExpression]] = outputExpressionMap.map { case (outputName, outputExprStr) =>
        outputs.get(outputName) match {
          case None => Failure(new RawlsException(s"output named ${outputName} does not exist"))
          case Some(Right(uot: UnsupportedOutputType)) =>
            Failure(
              new RawlsException(
                s"output named ${outputName} is not a supported type, received json u${uot.json.compactPrint}"
              )
            )
          case Some(Left(output)) =>
            val entityTypeOpt = workflowRecord.workflowEntityId.flatMap(entitiesById.get).map(_.entityType)
            OutputExpression.build(outputExprStr, output, entityTypeOpt)
        }
      }.toSeq

      if (parsedExpressions.forall(_.isSuccess)) {
<<<<<<< HEAD
        val boundExpressions: Seq[BoundOutputExpression] = parsedExpressions.collect { case Success(boe @ BoundOutputExpression(target, name, attr)) if !(attributeIsEmpty(attr) && ignoreEmptyOutputs) => boe }
        val updates = updateEntityAndWorkspace(workflowRecord.workflowEntityId.map(id => Some(entitiesById(id))).getOrElse(None), workspace, boundExpressions)
=======
        val boundExpressions: Seq[BoundOutputExpression] = parsedExpressions.collect {
          case Success(boe @ BoundOutputExpression(target, name, attr)) => boe
        }
        val updates =
          updateEntityAndWorkspace(workflowRecord.workflowEntityId.map(id => Some(entitiesById(id))).getOrElse(None),
                                   workspace,
                                   boundExpressions
          )
>>>>>>> f5d4a079

        val (optEntityUpdates, optWs) = updates

        val entityAttributeCount = optEntityUpdates map { update: WorkflowEntityUpdate =>
          val cnt = attributeCount(update.upserts)
          logger.debug(
            s"Updating $cnt attribute values for entity ${update.entityRef.entityName} of type ${update.entityRef.entityType} in ${submissionId.toString}/${workflowRecord.externalId
                .getOrElse("MISSING_WORKFLOW")}. ${safePrint(workspace.attributes)}"
          )
          cnt
        } getOrElse 0

        val workspaceAttributeCount = optWs map { workspace: Workspace =>
          val cnt = attributeCount(workspace.attributes)
          logger.debug(
            s"Updating $cnt attribute values for workspace in ${submissionId.toString}/${workflowRecord.externalId
                .getOrElse("MISSING_WORKFLOW")}. ${safePrint(workspace.attributes)}"
          )
          cnt
        } getOrElse 0

        if (entityAttributeCount > config.attributeUpdatesPerWorkflow) {
          logger.error(
            s"Cancelled update of $entityAttributeCount entity attributes for workflow ${workflowRecord.externalId.getOrElse("MISSING_WORKFLOW")}."
          )
          Right(
            (workflowRecord,
             Seq(
               AttributeString(
                 s"Cannot save outputs to entity because workflow's attribute count of $entityAttributeCount exceeds Terra maximum of ${config.attributeUpdatesPerWorkflow}."
               )
             )
            )
          )
        } else if (workspaceAttributeCount > config.attributeUpdatesPerWorkflow) {
          logger.error(
            s"Cancelled update of $workspaceAttributeCount workspace attributes for workflow ${workflowRecord.externalId
                .getOrElse("MISSING_WORKFLOW")}."
          )
          Right(
            (workflowRecord,
             Seq(
               AttributeString(
                 s"Cannot save outputs to workspace because workflow's attribute count of $workspaceAttributeCount exceeds Terra maximum of ${config.attributeUpdatesPerWorkflow}."
               )
             )
            )
          )
        } else {
          Left(updates)
        }
      } else {
        Right((workflowRecord, parsedExpressions.collect { case Failure(t) => AttributeString(t.getMessage) }))
      }
    }

  private def updateEntityAndWorkspace(entity: Option[Entity],
                                       workspace: Workspace,
                                       workflowOutputs: Iterable[BoundOutputExpression]
  ): (Option[WorkflowEntityUpdate], Option[Workspace]) = {
    val entityUpsert = workflowOutputs.collect { case BoundOutputExpression(ThisEntityTarget, attrName, attr) =>
      (attrName, attr)
    }
    val workspaceAttributes = workflowOutputs.collect { case BoundOutputExpression(WorkspaceTarget, attrName, attr) =>
      (attrName, attr)
    }

    if (entity.isEmpty && entityUpsert.nonEmpty) {
      // TODO: we shouldn't ever run into this case, but if we somehow do, it'll make the submission actor restart forever
      throw new RawlsException("how am I supposed to bind expressions to a nonexistent entity??!!")
    }

    val entityAndUpsert = entity.map(e => WorkflowEntityUpdate(e.toReference, entityUpsert.toMap))
    val updatedWorkspace =
      if (workspaceAttributes.isEmpty) None
      else Option(workspace.copy(attributes = workspace.attributes ++ workspaceAttributes))

    (entityAndUpsert, updatedWorkspace)
  }

  def saveErrors(errors: Seq[(WorkflowRecord, Seq[AttributeString])], dataAccess: DataAccess) =
    DBIO.sequence(errors.map { case (workflowRecord, errorMessages) =>
      dataAccess.workflowQuery.updateStatus(workflowRecord, WorkflowStatuses.Failed) andThen
        dataAccess.workflowQuery.saveMessages(errorMessages, workflowRecord.id)
    })

  def checkCurrentWorkflowStatusCounts(
    reschedule: Boolean
  )(implicit executionContext: ExecutionContext): Future[SaveCurrentWorkflowStatusCounts] =
    datasource
      .inTransaction { dataAccess =>
        for {
          wfStatuses <- dataAccess.workflowQuery.countWorkflowsForSubmissionByQueueStatus(submissionId)
          workspace <- getWorkspace(dataAccess).map(
            _.getOrElse(throw new RawlsException(s"workspace for submission $submissionId not found"))
          )
          subStatuses <- dataAccess.submissionQuery.countByStatus(workspace)
        } yield {
          val workflowStatuses = wfStatuses.map { case (k, v) => WorkflowStatuses.withName(k) -> v }
          val submissionStatuses = subStatuses.map { case (k, v) => SubmissionStatuses.withName(k) -> v }
          (workflowStatuses, submissionStatuses)
        }
      }
      .recover { case NonFatal(e) =>
        // Recover on errors since this just affects metrics and we don't want it to blow up the whole actor if it fails
        logger.error("Error occurred checking current workflow status counts", e)
        (Map.empty[WorkflowStatus, Int], Map.empty[SubmissionStatus, Int])
      }
      .map { case (wfCounts, subCounts) =>
        SaveCurrentWorkflowStatusCounts(workspaceName, submissionId, wfCounts, subCounts, reschedule)
      }
}

final case class SubmissionMonitorConfig(submissionPollInterval: FiniteDuration,
                                         trackDetailedSubmissionMetrics: Boolean,
                                         attributeUpdatesPerWorkflow: Int,
                                         enableEmailNotifications: Boolean
)<|MERGE_RESOLUTION|>--- conflicted
+++ resolved
@@ -519,18 +519,10 @@
     } else {
       for {
         // load all the starting data
-<<<<<<< HEAD
         workspace <-            getWorkspace(dataAccess).map(_.getOrElse(throw new RawlsException(s"workspace for submission $submissionId not found")))
         entitiesById <-         listWorkflowEntitiesById(workspace, workflowsWithOutputs, dataAccess)
         outputExpressionMap <-  listMethodConfigOutputsForSubmission(dataAccess)
         emptyOutputs <- getSubmissionEmptyOutputParam(dataAccess)
-=======
-        workspace <- getWorkspace(dataAccess).map(
-          _.getOrElse(throw new RawlsException(s"workspace for submission $submissionId not found"))
-        )
-        entitiesById <- listWorkflowEntitiesById(workspace, workflowsWithOutputs, dataAccess)
-        outputExpressionMap <- listMethodConfigOutputsForSubmission(dataAccess)
->>>>>>> f5d4a079
 
         // figure out the updates that need to occur to entities and workspaces
         updatedEntitiesAndWorkspace = attachOutputs(workspace, workflowsWithOutputs, entitiesById, outputExpressionMap, emptyOutputs)
@@ -563,7 +555,6 @@
   def listMethodConfigOutputsForSubmission(dataAccess: DataAccess): ReadAction[Map[String, String]] =
     dataAccess.submissionQuery.getMethodConfigOutputExpressions(submissionId)
 
-<<<<<<< HEAD
   def getSubmissionEmptyOutputParam(dataAccess: DataAccess): ReadAction[Boolean] = {
     dataAccess.submissionQuery.getEmptyOutputParam(submissionId)
   }
@@ -572,14 +563,6 @@
                               (implicit executionContext: ExecutionContext): ReadAction[scala.collection.Map[Long, Entity]] = {
     //Note that we can't look up entities for workflows that didn't run on entities (obviously), so they get dropped here.
     //Those are handled in handle/attachOutputs.
-=======
-  def listWorkflowEntitiesById(workspace: Workspace,
-                               workflowsWithOutputs: Seq[(WorkflowRecord, ExecutionServiceOutputs)],
-                               dataAccess: DataAccess
-  )(implicit executionContext: ExecutionContext): ReadAction[scala.collection.Map[Long, Entity]] = {
-    // Note that we can't look up entities for workflows that didn't run on entities (obviously), so they get dropped here.
-    // Those are handled in handle/attachOutputs.
->>>>>>> f5d4a079
     val workflowsWithEntities = workflowsWithOutputs.filter(wwo => wwo._1.workflowEntityId.isDefined)
 
     // yank out of Seq[(Long, Option[Entity])] and into Seq[(Long, Entity)]
@@ -622,7 +605,6 @@
     }
   }
 
-<<<<<<< HEAD
   private def attributeIsEmpty(attribute: Attribute): Boolean = {
     attribute match {
       case AttributeNull => true
@@ -631,14 +613,12 @@
     }
   }
 
-  def attachOutputs(workspace: Workspace, workflowsWithOutputs: Seq[(WorkflowRecord, ExecutionServiceOutputs)], entitiesById: scala.collection.Map[Long, Entity], outputExpressionMap: Map[String, String], ignoreEmptyOutputs: Boolean): Seq[Either[(Option[WorkflowEntityUpdate], Option[Workspace]), (WorkflowRecord, Seq[AttributeString])]] = {
-=======
   def attachOutputs(workspace: Workspace,
                     workflowsWithOutputs: Seq[(WorkflowRecord, ExecutionServiceOutputs)],
                     entitiesById: scala.collection.Map[Long, Entity],
-                    outputExpressionMap: Map[String, String]
+                    outputExpressionMap: Map[String, String],
+                    ignoreEmptyOutputs: Boolean
   ): Seq[Either[(Option[WorkflowEntityUpdate], Option[Workspace]), (WorkflowRecord, Seq[AttributeString])]] =
->>>>>>> f5d4a079
     workflowsWithOutputs.map { case (workflowRecord, outputsResponse) =>
       val outputs = outputsResponse.outputs
       logger.debug(
@@ -664,19 +644,12 @@
       }.toSeq
 
       if (parsedExpressions.forall(_.isSuccess)) {
-<<<<<<< HEAD
         val boundExpressions: Seq[BoundOutputExpression] = parsedExpressions.collect { case Success(boe @ BoundOutputExpression(target, name, attr)) if !(attributeIsEmpty(attr) && ignoreEmptyOutputs) => boe }
-        val updates = updateEntityAndWorkspace(workflowRecord.workflowEntityId.map(id => Some(entitiesById(id))).getOrElse(None), workspace, boundExpressions)
-=======
-        val boundExpressions: Seq[BoundOutputExpression] = parsedExpressions.collect {
-          case Success(boe @ BoundOutputExpression(target, name, attr)) => boe
-        }
         val updates =
           updateEntityAndWorkspace(workflowRecord.workflowEntityId.map(id => Some(entitiesById(id))).getOrElse(None),
                                    workspace,
                                    boundExpressions
           )
->>>>>>> f5d4a079
 
         val (optEntityUpdates, optWs) = updates
 
