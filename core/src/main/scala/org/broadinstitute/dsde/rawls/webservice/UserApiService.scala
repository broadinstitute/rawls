--- conflicted
+++ resolved
@@ -77,22 +77,13 @@
         } ~
         path("user" / "billingAccounts") {
           get {
-            complete {
-              userServiceConstructor(ctx).listBillingAccounts()
+            parameters("firecloudHasAccess".as[Boolean].optional) { (firecloudHasAccess) =>
+              complete {
+                userServiceConstructor(ctx).listBillingAccounts(firecloudHasAccess)
+              }
             }
           }
         }
-<<<<<<< HEAD
-=======
-      }
-    } ~
-    path("user" / "billingAccounts") {
-      get {
-        parameters("firecloudHasAccess".as[Boolean].optional) { (firecloudHasAccess) =>
-          complete { userServiceConstructor(userInfo).listBillingAccounts(firecloudHasAccess) }
-        }
-      }
->>>>>>> ab26af66
     }
   }
 }