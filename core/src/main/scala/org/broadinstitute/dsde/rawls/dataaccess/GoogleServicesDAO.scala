--- conflicted
+++ resolved
@@ -149,11 +149,9 @@
   def getUserCredentials(rawlsUserRef: RawlsUserRef): Future[Option[Credential]]
 
   def getBucketServiceAccountCredential: Credential
-<<<<<<< HEAD
+
   def getResourceBufferServiceAccountCredential: Credential
-=======
-
->>>>>>> 7a4dbba4
+
   def getServiceAccountRawlsUser(): Future[RawlsUser]
 
   def getServiceAccountUserInfo(): Future[UserInfo]
