--- conflicted
+++ resolved
@@ -2,16 +2,13 @@
 
 import akka.http.scaladsl.marshallers.sprayjson.SprayJsonSupport._
 import akka.http.scaladsl.model.StatusCodes
-<<<<<<< HEAD
 import CustomDirectives._
 import akka.http.scaladsl.common.{EntityStreamingSupport, JsonEntityStreamingSupport}
-=======
 import akka.http.scaladsl.model.StatusCodes.BadRequest
 import akka.http.scaladsl.server
 import akka.http.scaladsl.server.Directives._
 import io.opencensus.scala.akka.http.TracingDirective.traceRequest
 import org.broadinstitute.dsde.rawls.RawlsExceptionWithErrorReport
->>>>>>> 1fe67c57
 import org.broadinstitute.dsde.rawls.entities.EntityService
 import org.broadinstitute.dsde.rawls.model.AttributeUpdateOperations.{AttributeUpdateOperation, AttributeUpdateOperationFormat, EntityUpdateDefinition}
 import org.broadinstitute.dsde.rawls.model.SortDirections.Ascending
@@ -147,11 +144,8 @@
         } ~
         path("workspaces" / Segment / Segment / "entities" / Segment) { (workspaceNamespace, workspaceName, entityType) =>
           get {
-<<<<<<< HEAD
             // if any other APIs adopt streaming, move this implicit val higher up in the EntityApiService trait
             implicit val jsonStreamingSupport: JsonEntityStreamingSupport = EntityStreamingSupport.json()
-            complete { entityServiceConstructor(userInfo).listEntities(WorkspaceName(workspaceNamespace, workspaceName), entityType) }
-=======
             traceRequest { span =>
               complete {
                 entityServiceConstructor(userInfo).listEntities(WorkspaceName(workspaceNamespace, workspaceName), entityType, span)
@@ -171,7 +165,6 @@
                 entityServiceConstructor(userInfo).deleteEntityAttributes(WorkspaceName(workspaceNamespace, workspaceName), entityType, parseAttributeNames())
               }
             }
->>>>>>> 1fe67c57
           }
         } ~
         path("workspaces" / "entities" / "copy") {
