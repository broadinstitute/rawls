package org.broadinstitute.dsde.rawls.webservice

import akka.http.scaladsl.common.{EntityStreamingSupport, JsonEntityStreamingSupport}
import akka.http.scaladsl.marshallers.sprayjson.SprayJsonSupport._
import akka.http.scaladsl.model.StatusCodes
import akka.http.scaladsl.model.StatusCodes.BadRequest
import akka.http.scaladsl.server
import akka.http.scaladsl.server.Directives._
import io.opencensus.scala.akka.http.TracingDirective.traceRequest
import org.broadinstitute.dsde.rawls.RawlsExceptionWithErrorReport
import org.broadinstitute.dsde.rawls.entities.EntityService
import org.broadinstitute.dsde.rawls.model.AttributeUpdateOperations.{
  AttributeUpdateOperation,
  AttributeUpdateOperationFormat,
  EntityUpdateDefinition
}
import org.broadinstitute.dsde.rawls.model.FilterOperators.And
import org.broadinstitute.dsde.rawls.model.SortDirections.Ascending
import org.broadinstitute.dsde.rawls.model.WorkspaceJsonSupport._
import org.broadinstitute.dsde.rawls.model.{AttributeName, _}
import org.broadinstitute.dsde.rawls.openam.UserInfoDirectives
import org.broadinstitute.dsde.rawls.webservice.CustomDirectives._
import spray.json.DefaultJsonProtocol._

import scala.concurrent.ExecutionContext
import scala.util.{Failure, Success, Try}

/**
 * Created by dvoet on 6/4/15.
 */

trait EntityApiService extends UserInfoDirectives {
  implicit val executionContext: ExecutionContext

  val entityServiceConstructor: RawlsRequestContext => EntityService
  val batchUpsertMaxBytes: Long

  val entityRoutes: server.Route = traceRequest { span =>
    requireUserInfo(Option(span)) { userInfo =>
      val ctx = RawlsRequestContext(userInfo, Option(span))
      parameters("dataReference".?, "billingProject".?) { (dataReferenceString, billingProjectString) =>
        val dataReference = dataReferenceString.map(DataReferenceName)
        val billingProject = billingProjectString.map(GoogleProjectId)
        path("workspaces" / Segment / Segment / "entityQuery" / Segment) {
          (workspaceNamespace, workspaceName, entityType) =>
            get {
              parameters('page.?,
                         'pageSize.?,
                         'sortField.?,
                         'sortDirection.?,
                         'filterTerms.?,
                         'filterOperator.?,
<<<<<<< HEAD
                         'entityNameFilter.?,
                         'columnFilter.?
              ) {
                (page,
                 pageSize,
                 sortField,
                 sortDirection,
                 filterTerms,
                 filterOperator,
                 entityNameFilter,
                 columnFilterStringOpt
                ) =>
                  parameterSeq { allParams =>
                    val toIntTries = Map("page" -> page, "pageSize" -> pageSize).map { case (k, s) =>
                      k -> Try(s.map(_.toInt))
                    }
                    val sortDirectionTry =
                      sortDirection.map(dir => Try(SortDirections.fromString(dir))).getOrElse(Success(Ascending))
                    val operatorTry =
                      filterOperator.map(op => Try(FilterOperators.fromString(op))).getOrElse(Success(And))

                    val filterValidation =
                      if (Seq(filterTerms, entityNameFilter, columnFilterStringOpt).count(_.isDefined) > 1) {
                        Seq(
                          "filterTerms, entityNameFilter, and columnFilter are mutually exclusive; you may specify only one of these parameters."
                        )
                      } else Seq.empty

                    val columnFilter: Option[Either[Seq[String], EntityColumnFilter]] =
                      EntityApiService.createColumnFilter(columnFilterStringOpt)
                    val errors = Seq(
                      toIntTries.collect {
                        case (k, Failure(t))                 => s"$k must be a positive integer"
                        case (k, Success(Some(i))) if i <= 0 => s"$k must be a positive integer"
                      },
                      if (sortDirectionTry.isFailure) Seq(sortDirectionTry.failed.get.getMessage) else Seq.empty,
                      filterValidation,
                      columnFilter.flatMap(_.swap.toOption).getOrElse(Seq.empty)
                    ).flatten

                    if (errors.isEmpty) {
                      val entityQuery = EntityQuery(
                        toIntTries("page").get.getOrElse(1),
                        toIntTries("pageSize").get.getOrElse(10),
                        sortField.getOrElse("name"),
                        sortDirectionTry.get,
                        filterTerms,
                        operatorTry.get,
                        WorkspaceFieldSpecs.fromQueryParams(allParams, "fields"),
                        entityNameFilter,
                        columnFilter.flatMap(_.toOption)
=======
                         'entityNameFilter.?
              ) { (page, pageSize, sortField, sortDirection, filterTerms, filterOperator, entityNameFilter) =>
                parameterSeq { allParams =>
                  val toIntTries = Map("page" -> page, "pageSize" -> pageSize).map { case (k, s) =>
                    k -> Try(s.map(_.toInt))
                  }
                  val sortDirectionTry =
                    sortDirection.map(dir => Try(SortDirections.fromString(dir))).getOrElse(Success(Ascending))
                  val operatorTry =
                    filterOperator.map(op => Try(FilterOperators.fromString(op))).getOrElse(Success(And))

                  val filterValidation = if (filterTerms.isDefined && entityNameFilter.isDefined) {
                    Seq(
                      "filterTerms and entityNameFilter are mutually exclusive; you may specify only one or the other."
                    )
                  } else Seq.empty

                  val errors = Seq(
                    toIntTries.collect {
                      case (k, Failure(t))                 => s"$k must be a positive integer"
                      case (k, Success(Some(i))) if i <= 0 => s"$k must be a positive integer"
                    },
                    if (sortDirectionTry.isFailure) Seq(sortDirectionTry.failed.get.getMessage) else Seq.empty,
                    filterValidation
                  ).flatten

                  if (errors.isEmpty) {
                    val entityQuery = EntityQuery(
                      toIntTries("page").get.getOrElse(1),
                      toIntTries("pageSize").get.getOrElse(10),
                      sortField.getOrElse("name"),
                      sortDirectionTry.get,
                      filterTerms,
                      operatorTry.get,
                      WorkspaceFieldSpecs.fromQueryParams(allParams, "fields"),
                      entityNameFilter
                    )
                    complete {
                      entityServiceConstructor(ctx).queryEntities(WorkspaceName(workspaceNamespace, workspaceName),
                                                                  dataReference,
                                                                  entityType,
                                                                  entityQuery,
                                                                  billingProject
>>>>>>> ac7ae196
                      )
                    }
                  } else {
                    complete(StatusCodes.BadRequest, ErrorReport(StatusCodes.BadRequest, errors.mkString(", ")))
                  }
                }
              }
            }
        } ~
          path("workspaces" / Segment / Segment / "entities") { (workspaceNamespace, workspaceName) =>
            get {
              // if useCache param is unset or set to a value that won't coerce to a boolean, default to true
              parameters('useCache.?) { useCache =>
                val useCacheBool = Try(useCache.getOrElse("true").toBoolean).getOrElse(true)
                complete {
                  entityServiceConstructor(ctx).entityTypeMetadata(WorkspaceName(workspaceNamespace, workspaceName),
                                                                   dataReference,
                                                                   None,
                                                                   useCacheBool
                  )
                }
              }
            }
          } ~
          path("workspaces" / Segment / Segment / "entities") { (workspaceNamespace, workspaceName) =>
            post {
              entity(as[Entity]) { entity =>
                addLocationHeader(entity.path(WorkspaceName(workspaceNamespace, workspaceName))) {
                  complete {
                    entityServiceConstructor(ctx)
                      .createEntity(WorkspaceName(workspaceNamespace, workspaceName), entity)
                      .map(StatusCodes.Created -> _)
                  }
                }
              }
            }
          } ~
          path("workspaces" / Segment / Segment / "entities" / Segment / Segment) {
            (workspaceNamespace, workspaceName, entityType, entityName) =>
              get {
                complete {
                  entityServiceConstructor(ctx).getEntity(WorkspaceName(workspaceNamespace, workspaceName),
                                                          entityType,
                                                          entityName,
                                                          dataReference,
                                                          billingProject
                  )
                }
              }
          } ~
          path("workspaces" / Segment / Segment / "entities" / Segment / Segment) {
            (workspaceNamespace, workspaceName, entityType, entityName) =>
              patch {
                entity(as[Array[AttributeUpdateOperation]]) { operations =>
                  complete {
                    entityServiceConstructor(ctx).updateEntity(WorkspaceName(workspaceNamespace, workspaceName),
                                                               entityType,
                                                               entityName,
                                                               operations
                    )
                  }
                }
              }
          } ~
          path("workspaces" / Segment / Segment / "entities" / "delete") { (workspaceNamespace, workspaceName) =>
            post {
              entity(as[Array[AttributeEntityReference]]) { entities =>
                complete {
                  entityServiceConstructor(ctx)
                    .deleteEntities(WorkspaceName(workspaceNamespace, workspaceName), entities, None, None)
                    .map {
                      case entities if entities.isEmpty => StatusCodes.NoContent -> None
                      case entities                     => StatusCodes.Conflict -> Option(entities)
                    }
                }
              }
            }
          } ~
          path("workspaces" / Segment / Segment / "entities" / "batchUpsert") { (workspaceNamespace, workspaceName) =>
            post {
              withSizeLimit(batchUpsertMaxBytes) {
                entity(as[Array[EntityUpdateDefinition]]) { operations =>
                  complete {
                    entityServiceConstructor(ctx)
                      .batchUpsertEntities(WorkspaceName(workspaceNamespace, workspaceName),
                                           operations,
                                           dataReference,
                                           billingProject
                      )
                      .map(_ => StatusCodes.NoContent)
                  }
                }
              }
            }
          } ~
          path("workspaces" / Segment / Segment / "entities" / "batchUpdate") { (workspaceNamespace, workspaceName) =>
            post {
              entity(as[Array[EntityUpdateDefinition]]) { operations =>
                complete {
                  entityServiceConstructor(ctx)
                    .batchUpdateEntities(WorkspaceName(workspaceNamespace, workspaceName),
                                         operations,
                                         dataReference,
                                         billingProject
                    )
                    .map(_ => StatusCodes.NoContent)
                }
              }
            }
          } ~
          path("workspaces" / Segment / Segment / "entities" / Segment / Segment / "rename") {
            (workspaceNamespace, workspaceName, entityType, entityName) =>
              post {
                entity(as[EntityName]) { newEntityName =>
                  complete {
                    entityServiceConstructor(ctx)
                      .renameEntity(WorkspaceName(workspaceNamespace, workspaceName),
                                    entityType,
                                    entityName,
                                    newEntityName.name
                      )
                      .map(_ => StatusCodes.NoContent)
                  }
                }
              }
          } ~
          path("workspaces" / Segment / Segment / "entityTypes" / Segment) {
            (workspaceNamespace, workspaceName, entityType) =>
              patch {
                entity(as[EntityTypeRename]) { rename =>
                  complete {
                    entityServiceConstructor(ctx)
                      .renameEntityType(WorkspaceName(workspaceNamespace, workspaceName), entityType, rename)
                      .map(_ => StatusCodes.NoContent)
                  }
                }
              } ~
                delete {
                  complete {
                    entityServiceConstructor(ctx)
                      .deleteEntitiesOfType(WorkspaceName(workspaceNamespace, workspaceName), entityType, None, None)
                      .map(_ => StatusCodes.NoContent)
                  }
                }
          } ~
          path("workspaces" / Segment / Segment / "entities" / Segment / Segment / "evaluate") {
            (workspaceNamespace, workspaceName, entityType, entityName) =>
              post {
                entity(as[String]) { expression =>
                  complete {
                    entityServiceConstructor(ctx).evaluateExpression(WorkspaceName(workspaceNamespace, workspaceName),
                                                                     entityType,
                                                                     entityName,
                                                                     expression
                    )
                  }
                }
              }
          } ~
          path("workspaces" / Segment / Segment / "entities" / Segment) {
            (workspaceNamespace, workspaceName, entityType) =>
              get {
                // if any other APIs adopt streaming, move this implicit val higher up in the EntityApiService trait
                implicit val jsonStreamingSupport: JsonEntityStreamingSupport = EntityStreamingSupport.json()
                complete {
                  entityServiceConstructor(ctx).listEntities(WorkspaceName(workspaceNamespace, workspaceName),
                                                             entityType
                  )
                }
              } ~
                delete {
                  parameterSeq { allParams =>
                    def parseAttributeNames() = {
                      val paramName = "attributeNames"
                      WorkspaceFieldSpecs.fromQueryParams(allParams, paramName).fields match {
                        case None =>
                          throw new RawlsExceptionWithErrorReport(
                            ErrorReport(BadRequest, s"Parameter '$paramName' must be included.")(
                              ErrorReportSource("rawls")
                            )
                          )
                        case Some(atts) =>
                          atts.toSet.map((value: String) => AttributeName.fromDelimitedName(value.trim))
                      }
                    }

                    complete {
                      entityServiceConstructor(ctx)
                        .deleteEntityAttributes(WorkspaceName(workspaceNamespace, workspaceName),
                                                entityType,
                                                parseAttributeNames()
                        )
                        .map(_ => StatusCodes.NoContent)
                    }
                  }
                }
          } ~
          path("workspaces" / "entities" / "copy") {
            post {
              parameters('linkExistingEntities.?) { linkExistingEntities =>
                extractRequest { request =>
                  val linkExistingEntitiesBool = Try(linkExistingEntities.getOrElse("false").toBoolean).getOrElse(false)
                  entity(as[EntityCopyDefinition]) { copyDefinition =>
                    complete {
                      entityServiceConstructor(ctx)
                        .copyEntities(copyDefinition, request.uri, linkExistingEntitiesBool)
                        .map { response =>
                          if (
                            response.hardConflicts.isEmpty && (response.softConflicts.isEmpty || linkExistingEntitiesBool)
                          ) StatusCodes.Created -> response
                          else StatusCodes.Conflict -> response
                        }
                    }
                  }
                }
              }
            }
          } ~
          path("workspaces" / Segment / Segment / "entityTypes" / Segment / "attributes" / Segment) {
            (workspaceNamespace, workspaceName, entityType, attributeName) =>
              patch {
                entity(as[AttributeRename]) { attributeRenameRequest =>
                  complete {
                    entityServiceConstructor(ctx)
                      .renameAttribute(WorkspaceName(workspaceNamespace, workspaceName),
                                       entityType,
                                       AttributeName.fromDelimitedName(attributeName),
                                       attributeRenameRequest
                      )
                      .map(_ => StatusCodes.NoContent)
                  }
                }
              }
          }
      }
    }
  }

}

object EntityApiService {
  // create the column filter. separated out for testing
  def createColumnFilter(
    columnFilterStringOpt: Option[String]
  ): Option[Either[Seq[String], EntityColumnFilter]] =
    columnFilterStringOpt.map { str =>
      val parts = str.split('=')
      if (parts.length == 2) {
        val attributeNameTry = Try(AttributeName.fromDelimitedName(parts(0)))
        attributeNameTry match {
          case Success(attributeName) =>
            val term = parts(1)
            Right(EntityColumnFilter(attributeName, term))
          case Failure(ex) => Left(Seq(ex.getMessage))
        }

      } else {
        Left(Seq("invalid input to the columnFilter parameter"))
      }
    }
}<|MERGE_RESOLUTION|>--- conflicted
+++ resolved
@@ -50,7 +50,6 @@
                          'sortDirection.?,
                          'filterTerms.?,
                          'filterOperator.?,
-<<<<<<< HEAD
                          'entityNameFilter.?,
                          'columnFilter.?
               ) {
@@ -102,51 +101,6 @@
                         WorkspaceFieldSpecs.fromQueryParams(allParams, "fields"),
                         entityNameFilter,
                         columnFilter.flatMap(_.toOption)
-=======
-                         'entityNameFilter.?
-              ) { (page, pageSize, sortField, sortDirection, filterTerms, filterOperator, entityNameFilter) =>
-                parameterSeq { allParams =>
-                  val toIntTries = Map("page" -> page, "pageSize" -> pageSize).map { case (k, s) =>
-                    k -> Try(s.map(_.toInt))
-                  }
-                  val sortDirectionTry =
-                    sortDirection.map(dir => Try(SortDirections.fromString(dir))).getOrElse(Success(Ascending))
-                  val operatorTry =
-                    filterOperator.map(op => Try(FilterOperators.fromString(op))).getOrElse(Success(And))
-
-                  val filterValidation = if (filterTerms.isDefined && entityNameFilter.isDefined) {
-                    Seq(
-                      "filterTerms and entityNameFilter are mutually exclusive; you may specify only one or the other."
-                    )
-                  } else Seq.empty
-
-                  val errors = Seq(
-                    toIntTries.collect {
-                      case (k, Failure(t))                 => s"$k must be a positive integer"
-                      case (k, Success(Some(i))) if i <= 0 => s"$k must be a positive integer"
-                    },
-                    if (sortDirectionTry.isFailure) Seq(sortDirectionTry.failed.get.getMessage) else Seq.empty,
-                    filterValidation
-                  ).flatten
-
-                  if (errors.isEmpty) {
-                    val entityQuery = EntityQuery(
-                      toIntTries("page").get.getOrElse(1),
-                      toIntTries("pageSize").get.getOrElse(10),
-                      sortField.getOrElse("name"),
-                      sortDirectionTry.get,
-                      filterTerms,
-                      operatorTry.get,
-                      WorkspaceFieldSpecs.fromQueryParams(allParams, "fields"),
-                      entityNameFilter
-                    )
-                    complete {
-                      entityServiceConstructor(ctx).queryEntities(WorkspaceName(workspaceNamespace, workspaceName),
-                                                                  dataReference,
-                                                                  entityType,
-                                                                  entityQuery,
-                                                                  billingProject
->>>>>>> ac7ae196
                       )
                     }
                   } else {
