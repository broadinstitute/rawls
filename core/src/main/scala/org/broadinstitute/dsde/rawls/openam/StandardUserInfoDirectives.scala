--- conflicted
+++ resolved
@@ -1,6 +1,5 @@
 package org.broadinstitute.dsde.rawls.openam
 
-import akka.http.scaladsl.model.StatusCodes
 import akka.http.scaladsl.model.headers.OAuth2BearerToken
 import akka.http.scaladsl.server.Directive1
 import akka.http.scaladsl.server.Directives.{headerValueByName, onSuccess, optionalHeaderValueByName}
@@ -30,16 +29,7 @@
     case (token, userId, expiresIn, email, googleTokenOpt) => {
       val userInfo = UserInfo(RawlsUserEmail(email), OAuth2BearerToken(token), expiresIn.toLong, RawlsUserSubjectId(userId), googleTokenOpt.map(OAuth2BearerToken))
       onSuccess(getWorkbenchUserEmailId(userInfo).map {
-<<<<<<< HEAD
-        case Some(samUser) => {
-          if (!samUser.enabled) {
-            throw new RawlsExceptionWithErrorReport(ErrorReport(StatusCodes.Forbidden, "User not authorized"))
-          }
-          userInfo.copy(userEmail = samUser.userEmail)
-        }
-=======
         case Some(petOwnerUser) => userInfo.copy(userEmail = petOwnerUser.userEmail)
->>>>>>> 1ac8f716
         case None => userInfo
       })
     }
