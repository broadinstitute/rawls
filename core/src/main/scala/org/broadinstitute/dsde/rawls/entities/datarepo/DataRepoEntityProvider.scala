package org.broadinstitute.dsde.rawls.entities.datarepo

import akka.http.scaladsl.model.StatusCodes
import bio.terra.datarepo.model.{SnapshotModel, TableModel}
import bio.terra.workspace.model.DataRepoSnapshotResource
import cats.effect.{ContextShift, IO}
import com.google.api.client.googleapis.json.GoogleJsonResponseException
import com.google.cloud.bigquery.Field.Mode
import com.google.cloud.bigquery.{LegacySQLTypeName, QueryJobConfiguration, QueryParameterValue, TableResult}
import com.google.cloud.storage.StorageException
import com.typesafe.scalalogging.LazyLogging
import org.broadinstitute.dsde.rawls.config.DataRepoEntityProviderConfig
import org.broadinstitute.dsde.rawls.dataaccess.{GoogleBigQueryServiceFactory, SamDAO}
import org.broadinstitute.dsde.rawls.deltalayer.{DeltaLayer, DeltaLayerException, DeltaLayerTranslator, DeltaLayerWriter}
import org.broadinstitute.dsde.rawls.entities.EntityRequestArguments
import org.broadinstitute.dsde.rawls.entities.base.ExpressionEvaluationSupport.{EntityName, ExpressionAndResult, LookupExpression}
import org.broadinstitute.dsde.rawls.entities.base._
import org.broadinstitute.dsde.rawls.entities.datarepo.DataRepoBigQuerySupport._
import org.broadinstitute.dsde.rawls.entities.exceptions.{DataEntityException, UnsupportedEntityOperationException}
import org.broadinstitute.dsde.rawls.expressions.parser.antlr.{AntlrTerraExpressionParser, DataRepoEvaluateToAttributeVisitor, LookupExpressionExtractionVisitor, ParsedEntityLookupExpression}
import org.broadinstitute.dsde.rawls.jobexec.MethodConfigResolver.GatherInputsResult
import org.broadinstitute.dsde.rawls.model.AttributeUpdateOperations.EntityUpdateDefinition
import org.broadinstitute.dsde.rawls.model.deltalayer.v1.{DeltaInsert, InsertDestination, InsertSource}
import org.broadinstitute.dsde.rawls.model.{AttributeBoolean, AttributeEntityReference, AttributeNull, AttributeNumber, AttributeString, AttributeValue, AttributeValueList, AttributeValueRawJson, Entity, EntityQuery, EntityQueryResponse, EntityTypeMetadata, ErrorReport, GoogleProjectId, SubmissionValidationEntityInputs}
import org.broadinstitute.dsde.rawls.util.CollectionUtils
import org.broadinstitute.dsde.rawls.{RawlsException, RawlsExceptionWithErrorReport}
import org.broadinstitute.dsde.workbench.model.google.GoogleProject
import spray.json.{JsArray, JsBoolean, JsNull, JsNumber, JsObject, JsString, JsValue}

import java.time.Instant
import java.util.UUID
import scala.collection.JavaConverters._
import scala.collection.mutable.ArrayBuffer
import scala.concurrent.{ExecutionContext, Future}
import scala.util.{Failure, Success, Try}

class DataRepoEntityProvider(snapshotModel: SnapshotModel, dataReference: DataRepoSnapshotResource,
                             requestArguments: EntityRequestArguments,
                             samDAO: SamDAO, bqServiceFactory: GoogleBigQueryServiceFactory,
                             deltaLayerWriter: DeltaLayerWriter,
                             config: DataRepoEntityProviderConfig)
                            (implicit protected val executionContext: ExecutionContext)
  extends EntityProvider with DataRepoBigQuerySupport with LazyLogging with ExpressionEvaluationSupport {

  implicit val contextShift: ContextShift[IO] = IO.contextShift(executionContext)
  override val entityStoreId: Option[String] = Option(snapshotModel.getId)

  private[datarepo] lazy val googleProject: GoogleProjectId = {
    /* Determine project to be billed for the BQ job:
        If a project was explicitly specified in the constructor arguments, use that.
        Else, use the workspace's project. This requires canCompute permissions on the workspace.
     */
    requestArguments.billingProject match {
      case Some(billing) => billing
      case None => requestArguments.workspace.googleProjectId
    }
  }

  override def entityTypeMetadata(useCache: Boolean = false): Future[Map[String, EntityTypeMetadata]] = {

    // TODO: AS-321 auto-switch to see if the ref supplied in argument is a UUID or a name?? Use separate query params? Never allow ID?

    // reformat TDR's response into the expected response structure
    val entityTypesResponse: Map[String, EntityTypeMetadata] = snapshotModel.getTables.asScala.map { table =>
      val attrs: Seq[String] = table.getColumns.asScala.map(_.getName)
      val primaryKey = pkFromSnapshotTable(table)
      (table.getName, EntityTypeMetadata(table.getRowCount, primaryKey, attrs))
    }.toMap

    Future.successful(entityTypesResponse)

  }

  override def createEntity(entity: Entity): Future[Entity] =
    throw new UnsupportedEntityOperationException("create entity not supported by this provider.")

  override def deleteEntities(entityRefs: Seq[AttributeEntityReference]): Future[Int] =
    throw new UnsupportedEntityOperationException("delete entities not supported by this provider.")


  override def getEntity(entityType: String, entityName: String): Future[Entity] = {
    // extract table definition, with PK, from snapshot schema
    val tableModel = getTableModel(snapshotModel, entityType)

    //  determine pk column
    val pk = pkFromSnapshotTable(tableModel)
    // determine data project
    val dataProject = snapshotModel.getDataProject
    // determine view name
    val viewName = snapshotModel.getName
    // generate BQ SQL for this entity
    // they should be safe, but we should have layers of protection.
    val query = s"SELECT * FROM `${validateSql(dataProject)}.${validateSql(viewName)}.${validateSql(entityType)}` WHERE $pk = @pkvalue;"
    // generate query config, with named param for primary key
    val queryConfigBuilder = QueryJobConfiguration.newBuilder(query)
      .addNamedParameter("pkvalue", QueryParameterValue.string(entityName))

    val resultIO = for {
      // get pet service account key for this user
      petKey <- getPetSAKey
      // execute the query against BQ
      queryResults <- runBigQuery(queryConfigBuilder, petKey, GoogleProject(googleProject.value))
    } yield {
      // translate the BQ results into a single Rawls Entity
      queryResultsToEntity(queryResults, entityType, pk)
    }
    resultIO.unsafeToFuture()
  }

  override def queryEntities(entityType: String, incomingQuery: EntityQuery): Future[EntityQueryResponse] = {
    // throw immediate error if user supplied filterTerms
    if (incomingQuery.filterTerms.nonEmpty) {
      throw new UnsupportedEntityOperationException("term filtering not supported by this provider.")
    }

    // extract table definition, with PK, from snapshot schema
    val tableModel = getTableModel(snapshotModel, entityType)

    // validate sort column exists in the snapshot's table description, or sort column is
    // one of the magic fields "datarepo_row_id" or "name"
    if (datarepoRowIdColumn != incomingQuery.sortField &&
        "name" != incomingQuery.sortField &&
        !tableModel.getColumns.asScala.exists(_.getName == incomingQuery.sortField))
      throw new DataEntityException(code = StatusCodes.BadRequest, message = s"sortField not valid for this entity type")

    //  determine pk column
    val pk = pkFromSnapshotTable(tableModel)

    // allow sorting by magic "name" field, which is a derived field containing the pk
    val finalQuery = if (incomingQuery.sortField == "name" && !tableModel.getColumns.asScala.exists(_.getName == "name")) {
      incomingQuery.copy(sortField = pk)
    } else {
      incomingQuery
    }

    // calculate the pagination metadata
    val metadata = queryResultsMetadata(tableModel.getRowCount, finalQuery)

    // validate requested page against actual number of pages
    if (finalQuery.page > metadata.filteredPageCount) {
      throw new DataEntityException(code = StatusCodes.BadRequest, message = s"requested page ${incomingQuery.page} is greater than the number of pages ${metadata.filteredPageCount}")
    }

    // if Data Repo indicates this table is empty, create an empty list and don't query BigQuery
    val futurePage: Future[List[Entity]] = if (tableModel.getRowCount == 0) {
      Future.successful(List.empty[Entity])
    } else {
      // determine data project
      val dataProject = snapshotModel.getDataProject
      // determine view name
      val viewName = snapshotModel.getName

      val queryConfigBuilder = queryConfigForQueryEntities(dataProject, viewName, entityType, finalQuery)

      val resultIO = for {
        // get pet service account key for this user
        petKey <- getPetSAKey
        // execute the query against BQ
        queryResults <- runBigQuery(queryConfigBuilder, petKey, GoogleProject(googleProject.value))
      } yield {
        // translate the BQ results into a Rawls query result
        queryResultsToEntities(queryResults, entityType, pk)
      }
      resultIO.unsafeToFuture()
    }

    futurePage map { page => EntityQueryResponse(finalQuery, metadata, page) }

  }

  def pkFromSnapshotTable(tableModel: TableModel): String = {
    // If data repo returns one and only one primary key, use it.
    // If data repo returns null or a compound PK, use the built-in rowid for pk instead.
    scala.Option(tableModel.getPrimaryKey) match {
      case Some(pk) if pk.size() == 1 => pk.asScala.head
      case _ => datarepoRowIdColumn // default data repo value
    }
  }

  private[datarepo] def convertToListAndCheckSize(expressionResultsStream: Stream[ExpressionAndResult], expectedSize: Int): Seq[ExpressionAndResult] = {
    // this size of stuff is not meant to be precise but just hopefully close enough
    // so that we can protect from OOMs
    val objectSize = 8
    val bigDecimalSize = objectSize + 40
    val booleanSize = objectSize + 1
    def stringSize(s: String) = objectSize + s.length * 1

    def sizeOfJsValueBytes(jsValue: JsValue): Int = {
      jsValue match {
        case JsArray(elements) => objectSize + elements.map(sizeOfJsValueBytes).sum
        case JsBoolean(_) => booleanSize
        case JsNull => 0
        case JsNumber(_) => bigDecimalSize
        case JsObject(fields) => fields.map { case (k, v) => stringSize(k) + sizeOfJsValueBytes(v) }.sum
        case JsString(value) => objectSize + stringSize(value)
      }
    }

    def sizeOfAttributeValueBytes(attributeValue: AttributeValue): Int = {
      attributeValue match {
        case AttributeNull => 0
        case AttributeBoolean(_) => booleanSize
        case AttributeNumber(_) => bigDecimalSize
        case AttributeString(value) => objectSize + stringSize(value)
        case AttributeValueRawJson(value) => objectSize + sizeOfJsValueBytes(value)
      }
    }

    val buffer = new ArrayBuffer[ExpressionAndResult](expectedSize)
    var runningSizeEstimateBytes = 0
    expressionResultsStream.foreach { expressionAndResult =>
      val result = expressionAndResult._2
      // the getOrElse(0) below ignores any failures in the Try
      val sizeEstimateBytes = result.values.map(_.map(_.map(sizeOfAttributeValueBytes).sum).getOrElse(0)).sum
      runningSizeEstimateBytes += sizeEstimateBytes

      if(runningSizeEstimateBytes > config.maxBigQueryResponseSizeBytes) {
        throw new DataEntityException(s"Query returned too many results likely due to either large one-to-many relationships or arrays. The limit on the total number bytes is ${config.maxBigQueryResponseSizeBytes}.")
      }

      buffer += expressionAndResult
    }

    buffer
  }

  override def evaluateExpressions(expressionEvaluationContext: ExpressionEvaluationContext, gatherInputsResult: GatherInputsResult, workspaceExpressionResults: Map[LookupExpression, Try[Iterable[AttributeValue]]]): Future[Stream[SubmissionValidationEntityInputs]] = {
    expressionEvaluationContext match {
      case ExpressionEvaluationContext(None, None, None, Some(rootEntityType)) =>
        /*
        overall approach here is to extract all the entity lookup expressions from the input expressions,
        generate 1 BigQuery query from the lookup expressions, execute it, use the BQ results to
        construct a value for each input expression for each entity

        Some things to consider:
        input expressions may have 0 or more entity lookup expressions
        the same entity lookup expression may appear more than once within an input expression or across all input expressions
        after running the BigQuery job the work is to figure out where those results get plugged into input values for each entity
         */
        val resultIO = for {
          parsedExpressions <- parseAllExpressions(gatherInputsResult)
          tableModel = getTableModel(snapshotModel, rootEntityType)
          _ <- checkSubmissionSize(parsedExpressions, tableModel)
          entityNameColumn = pkFromSnapshotTable(tableModel)
          (selectAndFroms, bqQueryJobConfig) = queryConfigForExpressions(snapshotModel, parsedExpressions, tableModel, entityNameColumn)
          _ = logger.debug(s"expressions [${parsedExpressions.map(_.expression).mkString(", ")}] for snapshot id [${snapshotModel.getId} produced sql query ${bqQueryJobConfig.build().getQuery}")
          petKey <- getPetSAKey
          queryResults <- runBigQuery(bqQueryJobConfig, petKey, GoogleProject(googleProject.value))
        } yield {
          val expressionResultsStream = transformQueryResultToExpressionAndResult(entityNameColumn, parsedExpressions, selectAndFroms, queryResults)
          val expressionResults = convertToListAndCheckSize(expressionResultsStream, tableModel.getRowCount)
          val rootEntityNames = getEntityNames(expressionResults)
          val workspaceExpressionResultsPerEntity = populateWorkspaceLookupPerEntity(workspaceExpressionResults, rootEntityNames)
          val groupedResults = groupResultsByExpressionAndEntityName(expressionResults ++ workspaceExpressionResultsPerEntity)

          val entityNameAndInputValues = constructInputsForEachEntity(gatherInputsResult, groupedResults, rootEntityNames)

          createSubmissionValidationEntityInputs(CollectionUtils.groupByTuples(entityNameAndInputValues))
        }
        resultIO.unsafeToFuture()

      case _ => Future.failed(new RawlsExceptionWithErrorReport(ErrorReport(StatusCodes.BadRequest, "Only root entity type supported for Data Repo workflows")))
    }
  }

  private def getPetSAKey: IO[String] = {
    logger.debug(s"getPetSAKey attempting against project ${googleProject.value}")
    IO.fromFuture(IO(
      samDAO.getPetServiceAccountKeyForUser(googleProject, requestArguments.userInfo.userEmail)
        .recover {
          case report:RawlsExceptionWithErrorReport =>
            val errMessage = s"Error attempting to use project ${googleProject.value}. " +
              s"The project does not exist or you do not have permission to use it: ${report.errorReport.message}"
            throw new RawlsExceptionWithErrorReport(report.errorReport.copy(message = errMessage))
          case err:Exception => throw new RawlsException(s"Error attempting to use project ${googleProject.value}. " +
            s"The project does not exist or you do not have permission to use it: ${err.getMessage}")
        }))
  }

  private def getEntityNames(bqExpressionResults: Seq[ExpressionAndResult]): Seq[EntityName] = {
    bqExpressionResults.flatMap {
      case (_, resultsMap) => resultsMap.keys
    }.distinct
  }

  private def populateWorkspaceLookupPerEntity(workspaceExpressionResults: Map[LookupExpression, Try[Iterable[AttributeValue]]], rootEntities: Seq[EntityName]): Seq[ExpressionAndResult] = {
    workspaceExpressionResults.toSeq.map { case(lookup, result) =>
      (lookup, rootEntities.map(_ -> result).toMap)
    }
  }

  private def checkSubmissionSize(parsedExpressions: Set[ParsedEntityLookupExpression], tableModel: TableModel) = {
    if (tableModel.getRowCount * parsedExpressions.size > config.maxInputsPerSubmission) {
      IO.raiseError(new RawlsExceptionWithErrorReport(ErrorReport(StatusCodes.BadRequest, s"Too many results. Snapshot row count * number of entity expressions cannot exceed ${config.maxInputsPerSubmission}.")))
    } else {
      IO.unit
    }
  }

  private def constructInputsForEachEntity(gatherInputsResult: GatherInputsResult, groupedResults: Seq[(LookupExpression, Map[EntityName, Try[Iterable[AttributeValue]]])], rootEntities: Seq[EntityName]) = {
    // gatherInputsResult.processableInputs.toSeq so that the result is not a Set and does not worry about duplicates
    gatherInputsResult.processableInputs.toSeq.flatMap { input =>
      val parser = AntlrTerraExpressionParser.getParser(input.expression)
      val visitor = new LookupExpressionExtractionVisitor()
      val parsedTree = parser.root()
      val lookupExpressions = visitor.visit(parsedTree)

      val expressionResultsByEntityName = InputExpressionReassembler.constructFinalInputValues(groupedResults.filter {
        case (expression, _) => lookupExpressions.contains(expression)
      }, parsedTree, Option(rootEntities))

      convertToSubmissionValidationValues(expressionResultsByEntityName, input)
    }
  }

  private def groupResultsByExpressionAndEntityName(expressionResults: Seq[ExpressionAndResult]) = {
    expressionResults.groupBy {
      case (expression, _) => expression
    }.toSeq.map {
      case (expression, groupedList) => (expression, groupedList.foldLeft(Map.empty[EntityName, Try[Iterable[AttributeValue]]]) {
        case (aggregateResults, (_, individualResult)) => aggregateResults ++ individualResult
      })
    }
  }

  private def runBigQuery(bqQueryJobConfigBuilder: QueryJobConfiguration.Builder, petKey: String, projectToBill: GoogleProject): IO[TableResult] = {
    logger.debug(s"runBigQuery attempting against project  ${projectToBill.value}")
    try {
      bqServiceFactory.getServiceForPet(petKey, projectToBill).use(_.query(
        bqQueryJobConfigBuilder
          .setMaximumBytesBilled(config.bigQueryMaximumBytesBilled)
          .build()))
    } catch {
      case ex: GoogleJsonResponseException if ex.getStatusCode == StatusCodes.Forbidden.intValue =>
        throw new RawlsException(s"Billing project {googleProject.value} either does not exist or the user does not have access to it.")
    }
  }

  /**
    * The tableResult should have a single row per root entity. Each row should have a column for each
    * column request from the root entity. Each row should also have a column for each related entity
    * from which columns were requested. Each of these "related entity" columns is an array of structs.
    * The columns of each struct are the columns requested from that entity.
    *
    * @param entityNameColumn name of column representing the entity name
    * @param parsedExpressions incoming expressions
    * @param selectAndFroms query structure
    * @param tableResult query results
    * @return Stream because it should not suck all the results from BigQuery into memory
    */
  private[datarepo] def transformQueryResultToExpressionAndResult(entityNameColumn: String, parsedExpressions: Set[ParsedEntityLookupExpression], selectAndFroms: Seq[SelectAndFrom], tableResult: TableResult): Stream[ExpressionAndResult] = {
    val selectAndFromByRelationshipPath = selectAndFroms.map(sf => sf.join.map(_.relationshipPath).getOrElse(Seq.empty) -> sf).toMap
    val joinAliasesByRelationshipPath = selectAndFroms.flatMap(j => j.join.map(r => r.relationshipPath -> r.alias)).toMap
    for {
      resultRow <- tableResult.iterateAll().asScala.toStream // this is the streaming goodness
      parsedExpression <- parsedExpressions
    } yield {
      // Each parsedExpression has a relationshipPath and columnName. relationshipPath should match a relationshipPath
      // of one of the selectAndFroms and columnName should exist in selectColumns from that selectAndFrom.
      // If parsedExpression.relationshipPath is empty then columnName is on the root entity.
      // Using this information we can lookup the value for each parsedExpression in tableResult.

      // determine column index based on position of parsedExpression.columnName in SelectAndFrom.selectColumns
      val columnIndex = selectAndFromByRelationshipPath(parsedExpression.relationshipPath).selectColumns.map(_.column).indexOf(parsedExpression.columnName)
      val attribute = joinAliasesByRelationshipPath.get(parsedExpression.relationshipPath) match {
        case None =>
          // this is a root level expression, e.g. this.foo, no alias required it should be at the top level of the row
          val field = tableResult.getSchema.getFields.get(columnIndex)
          val fieldValue = resultRow.get(columnIndex)
          fieldValueToAttribute(field, fieldValue)
        case Some(joinAlias) =>
          // this is a relation expressions, e.g. this.foo.bar, it should be an array of structs (i.e. repeated record) column
          // the name of the column is the relationshipAlias and the sub fields the names of the columns in the expressions
          val field = tableResult.getSchema.getFields.get(joinAlias)
          assert(field.getMode == Mode.REPEATED, "expected result from relationship to be an array")
          assert(field.getType == LegacySQLTypeName.RECORD, "expected result from relationship to be a struct")
          val subField = field.getSubFields.get(columnIndex)
          val attributeValues = resultRow.get(joinAlias).getRepeatedValue.asScala.map { struct =>
            val subFieldValue = struct.getRecordValue.get(columnIndex)
            fieldValueToAttribute(subField, subFieldValue)
          }.flatMap {
            case v: AttributeValue => Seq(v)
            case AttributeValueList(l) => l
            case unsupported => throw new RawlsException(s"unsupported attribute: $unsupported")
          }
          AttributeValueList(attributeValues)
      }

      val primaryKey: EntityName = resultRow.get(entityNameColumn).getStringValue
      val evaluationResult: Try[Iterable[AttributeValue]] = attribute match {
        case v: AttributeValue => Success(Seq(v))
        case AttributeValueList(l) => Success(l)
        case unsupported => Failure(new RawlsException(s"unsupported attribute: $unsupported"))
      }
      (parsedExpression.expression, Map(primaryKey -> evaluationResult))
    }
  }

  /**
    * Iterate through all the input expressions and extract the entity lookup expressions
    *
    * @param gatherInputsResult input expression source
    * @return
    */
  private def parseAllExpressions(gatherInputsResult: GatherInputsResult) = IO {
    gatherInputsResult.processableInputs.flatMap { input =>
      val parser = AntlrTerraExpressionParser.getParser(input.expression)
      val visitor = new DataRepoEvaluateToAttributeVisitor()
      visitor.visit(parser.root())
    }
  }

  override def expressionValidator: ExpressionValidator = new DataRepoEntityExpressionValidator(snapshotModel)

  override def batchUpdateEntities(entityUpdates: Seq[EntityUpdateDefinition]): Future[Traversable[Entity]] =
    throw new UnsupportedEntityOperationException("batch-update entities not supported by this provider.")

  override def batchUpsertEntities(entityUpdates: Seq[EntityUpdateDefinition]): Future[Traversable[Entity]] = {
    // translate to delta layer row objects. This method includes validation.
    val inserts = DeltaLayerTranslator.translateEntityUpdates(entityUpdates)

    // determine destination BQ dataset, based on snapshot reference.
<<<<<<< HEAD
    val bqDataset = DeltaLayer.generateDatasetName(dataReference.getMetadata.getResourceId)
=======
    val bqDataset = DeltaLayer.generateDatasetNameForWorkspace(requestArguments.workspace)
>>>>>>> d3469764

    // create DeltaInsert object
    val insertId = UUID.randomUUID()
    val source = InsertSource(dataReference.getMetadata.getResourceId, requestArguments.userInfo.userSubjectId)
    val destination = InsertDestination(requestArguments.workspace.workspaceIdAsUUID, bqDataset,
<<<<<<< HEAD
      requestArguments.workspace.googleProjectId, requestArguments.billingProject)
=======
      requestArguments.workspace.googleProject, requestArguments.billingProject)
>>>>>>> d3469764
    val deltaInsert = DeltaInsert(insertId, Instant.now(), source, destination, inserts)

    // consider making this async, so we respond to the user quicker. For now, leave as synchronous
    // so we return any errors
    deltaLayerWriter.writeFile(deltaInsert) map { _ =>
      Seq.empty[Entity]
    } recover {
      case se: StorageException =>
        val throwCode = StatusCodes.getForKey(se.getCode).getOrElse(StatusCodes.InternalServerError)
        throw new DeltaLayerException(s"StorageException in Delta Layer: ${se.getMessage}", se, throwCode)
      case t: Throwable =>
        throw new DeltaLayerException(s"Error in Delta Layer: ${t.getClass.getName}: ${t.getMessage}", t)
    }
    // This method signature claims to return Traversable[Entity] - and we leave it that way for compatibility -
    // but note that in practice we don't return any entities. That's good - we don't have access to the
    // updated entities yet because they will be updated asynchronously by the code that reads the file
    // we just wrote.
  }
}<|MERGE_RESOLUTION|>--- conflicted
+++ resolved
@@ -420,21 +420,13 @@
     val inserts = DeltaLayerTranslator.translateEntityUpdates(entityUpdates)
 
     // determine destination BQ dataset, based on snapshot reference.
-<<<<<<< HEAD
-    val bqDataset = DeltaLayer.generateDatasetName(dataReference.getMetadata.getResourceId)
-=======
     val bqDataset = DeltaLayer.generateDatasetNameForWorkspace(requestArguments.workspace)
->>>>>>> d3469764
 
     // create DeltaInsert object
     val insertId = UUID.randomUUID()
     val source = InsertSource(dataReference.getMetadata.getResourceId, requestArguments.userInfo.userSubjectId)
     val destination = InsertDestination(requestArguments.workspace.workspaceIdAsUUID, bqDataset,
-<<<<<<< HEAD
-      requestArguments.workspace.googleProjectId, requestArguments.billingProject)
-=======
       requestArguments.workspace.googleProject, requestArguments.billingProject)
->>>>>>> d3469764
     val deltaInsert = DeltaInsert(insertId, Instant.now(), source, destination, inserts)
 
     // consider making this async, so we respond to the user quicker. For now, leave as synchronous
