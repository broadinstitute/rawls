package org.broadinstitute.dsde.rawls.dataaccess.slick

import java.sql.Timestamp
import java.util.{Date, UUID}

import cats.instances.int._
import cats.instances.option._
import cats.{Monoid, MonoidK}
import org.broadinstitute.dsde.rawls.RawlsException
import org.broadinstitute.dsde.rawls.model.Attributable.AttributeMap
import org.broadinstitute.dsde.rawls.model._
import org.broadinstitute.dsde.rawls.util.CollectionUtils
import org.joda.time.DateTime
import slick.jdbc.{GetResult, JdbcProfile}

import scala.language.postfixOps

/**
 * Created by dvoet on 2/4/16.
 */
case class WorkspaceRecord(
<<<<<<< HEAD
                            namespace: String,
                            name: String,
                            id: UUID,
                            bucketName: String,
                            workflowCollection: Option[String],
                            createdDate: Timestamp,
                            lastModified: Timestamp,
                            createdBy: String,
                            isLocked: Boolean,
                            recordVersion: Long,
                            workspaceVersion: String,
                            googleProjectId: String,
                            googleProjectNumber: Option[String],
                            currentBillingAccountOnGoogleProject: Option[String]) {
=======
  namespace: String,
  name: String,
  id: UUID,
  bucketName: String,
  workflowCollection: Option[String],
  createdDate: Timestamp,
  lastModified: Timestamp,
  entityCacheLastUpdated: Timestamp,
  createdBy: String,
  isLocked: Boolean,
  recordVersion: Long,
  workspaceVersion: String,
  googleProject: String) {
>>>>>>> e0f8b249
  def toWorkspaceName: WorkspaceName = WorkspaceName(namespace, name)
}

trait WorkspaceComponent {
  this: DriverComponent
    with AttributeComponent
    with RawlsBillingProjectComponent
    with EntityComponent
    with SubmissionComponent
    with WorkflowComponent
    with MethodConfigurationComponent
    with RawlsBillingProjectComponent =>

  import driver.api._

  class WorkspaceTable(tag: Tag) extends Table[WorkspaceRecord](tag, "WORKSPACE") {
    def id = column[UUID]("id", O.PrimaryKey)
    def namespace = column[String]("namespace", O.Length(254))
    def name = column[String]("name", O.Length(254))
    def bucketName = column[String]("bucket_name", O.Length(128))
    def workflowCollection = column[Option[String]]("workflow_collection", O.Length(255))
    def createdDate = column[Timestamp]("created_date", O.SqlType("TIMESTAMP(6)"), O.Default(defaultTimeStamp))
    def lastModified = column[Timestamp]("last_modified", O.SqlType("TIMESTAMP(6)"), O.Default(defaultTimeStamp))
    def entityCacheLastUpdated = column[Timestamp]("entity_cache_last_updated", O.SqlType("TIMESTAMP(6)"))
    def createdBy = column[String]("created_by", O.Length(254))
    def isLocked = column[Boolean]("is_locked")
    def recordVersion = column[Long]("record_version")
    def workspaceVersion = column[String]("workspace_version")
    def googleProjectId = column[String]("google_project_id")
    def googleProjectNumber = column[Option[String]]("google_project_number")

    def uniqueNamespaceName = index("IDX_WS_UNIQUE_NAMESPACE_NAME", (namespace, name), unique = true)

<<<<<<< HEAD
    def currentBillingAccountOnGoogleProject = column[Option[String]]("billing_account_on_google_project", O.Length(254))
    def * = (namespace, name, id, bucketName, workflowCollection, createdDate, lastModified, createdBy, isLocked, recordVersion, workspaceVersion, googleProjectId, googleProjectNumber, currentBillingAccountOnGoogleProject) <> (WorkspaceRecord.tupled, WorkspaceRecord.unapply)
=======
    def * = (namespace, name, id, bucketName, workflowCollection, createdDate, lastModified, entityCacheLastUpdated, createdBy, isLocked, recordVersion, workspaceVersion, googleProject) <> (WorkspaceRecord.tupled, WorkspaceRecord.unapply)
>>>>>>> e0f8b249
  }

  /** raw/optimized SQL queries for working with workspace attributes
    */
  object workspaceAttributesRawSqlQuery extends RawSqlQuery {
    val driver: JdbcProfile = WorkspaceComponent.this.driver

    // convenience case class to simplify signatures
    case class WorkspaceAttributeWithReference(attribute: WorkspaceAttributeRecord,
                                               entityRec: Option[EntityRecord])

    // tells slick how to convert a result row from a raw sql query to an instance of WorkspaceAttributeWithReference
    implicit val getAttributeWithReferenceResult:GetResult[WorkspaceAttributeWithReference] = GetResult { r =>
      // note that the number and order of all the r.<< match precisely with the select clause of workspaceAttributesWithReferences
      val attrRec: WorkspaceAttributeRecord = WorkspaceAttributeRecord(r.<<, r.<<, r.<<, r.<<, r.<<, r.<<, r.<<, r.<<, r.<<, r.<<, r.<<, r.<<, r.<<)

      val entityIdOption: Option[Long] = r.<<
      val entityRecOption = entityIdOption.map(id => EntityRecord(id, r.<<, r.<<, r.<<, r.<<, r.<<, r.<<))

      WorkspaceAttributeWithReference(attrRec, entityRecOption)
    }

    /** direct replacement for WorkspaceComponent.workspaceAttributesWithReferences, now with optimized SQL
      *
      * @param workspaceIds the workspaces for which to query attributes
      * @param attributeSpecs which attributes to return
      * @return attributes found in the db, with optional entity values
      */
    def workspaceAttributesWithReferences(workspaceIds: Seq[UUID], attributeSpecs: WorkspaceAttributeSpecs): ReadAction[Seq[( (UUID, WorkspaceAttributeRecord), Option[EntityRecord] )]] = {
      // if workspaceIds is empty, or the caller explicitly specified no attributes, short-circuit and return nothing
      if (workspaceIds.isEmpty || (!attributeSpecs.all && attributeSpecs.attrsToSelect.isEmpty)) {
        DBIO.successful(Seq())
      } else {
        // we have workspaceIds, and we will be retrieving attributes.
        val workspaceIdList = reduceSqlActionsWithDelim(workspaceIds.map { id => sql"$id" })

        // does this need "AND WORKSPACE_ATTRIBUTE.deleted = FALSE"?
        // the method this replaced did not specify that, so we also don't specify it here.
        val startSql =
          sql"""select
            a.id, a.owner_id, a.namespace, a.name, a.value_string, a.value_number, a.value_boolean, a.value_json, a.value_entity_ref, a.list_index, a.list_length, a.deleted, a.deleted_date,
            e_ref.id, e_ref.name, e_ref.entity_type, e_ref.workspace_id, e_ref.record_version, e_ref.deleted, e_ref.deleted_date
            from WORKSPACE_ATTRIBUTE a
            left outer join ENTITY e_ref on a.value_entity_ref = e_ref.id
            where a.owner_id in ("""

        val endSql = attributeSpecs match {
          case specs if specs.all =>
            // user supplied a filter but explicitly told us to get all attributes; so, don't add to the where clause
            sql""")"""
          case specs if specs.attrsToSelect.nonEmpty =>
            // user requested specific attributes. include them in the where clause.
            val attrNamespaceNameTuples = reduceSqlActionsWithDelim(specs.attrsToSelect.map {
                attrName => sql"(${attrName.namespace}, ${attrName.name})"
            })
            concatSqlActions(sql") and (a.namespace, a.name) in (", attrNamespaceNameTuples, sql")")
          case _ =>
            // this case should never happen, because of the short-circuits at the beginning of the method.
            throw new RawlsException(s"encountered unexpected attributeSpecs: $attributeSpecs")
        }

        val sqlResult = concatSqlActions(startSql, workspaceIdList, endSql).as[WorkspaceAttributeWithReference]

        // this implementation is a refactor of a previous impl that returns a Seq[ ( (UUID, WorkspaceAttributeRecord), Option[EntityRecord] ) ]
        // it's an awkward signature, but we'll return exactly that here:
        sqlResult.map { attrsWithRefs => attrsWithRefs.map { attrWithRef =>
          ( (attrWithRef.attribute.ownerId, attrWithRef.attribute), attrWithRef.entityRec)
        }}
      }
    }

  }

  object workspaceQuery extends TableQuery(new WorkspaceTable(_)) {
    private type WorkspaceQueryType = driver.api.Query[WorkspaceTable, WorkspaceRecord, Seq]

    def listAll(): ReadAction[Seq[Workspace]] = {
      loadWorkspaces(workspaceQuery)
    }

    def listWithBillingProject(billingProject: RawlsBillingProjectName): ReadAction[Seq[Workspace]] = {
      for {
        workspaceRecords <- filter(rec => rec.namespace === billingProject.value).result
      } yield {
        workspaceRecords.map(unmarshalWorkspace)
      }
    }

    def getTags(queryString: Option[String]): ReadAction[Seq[WorkspaceTag]] = {
      val tags = workspaceAttributeQuery.findUniqueStringsByNameQuery(AttributeName.withTagsNS, queryString).result
      tags map(_.map { rec =>
          WorkspaceTag(rec._1, rec._2)
        })
    }

    def listWithAttribute(attrName: AttributeName, attrValue: AttributeValue): ReadAction[Seq[Workspace]] = {
      loadWorkspaces(getWorkspacesWithAttribute(attrName, attrValue))
    }

    /**
      * Creates or updates the provided Workspace.  First queries the database to see if a Workspace record already
      * exists with the same workspaceId.  If yes, then the existing Workspace record will be updated, otherwise a new
      * Workspace record will be created.
      * @param workspace
      * @return The updated or created Workspace
      */
    def createOrUpdate(workspace: Workspace): ReadWriteAction[Workspace] = {
      validateUserDefinedString(workspace.namespace)
      validateWorkspaceName(workspace.name)
      workspace.attributes.keys.foreach { attrName =>
        validateUserDefinedString(attrName.name)
        validateAttributeName(attrName, Attributable.workspaceEntityType)
      }

      uniqueResult[WorkspaceRecord](findByIdQuery(UUID.fromString(workspace.workspaceId))) flatMap {
        case None =>
          (workspaceQuery += marshalNewWorkspace(workspace)) andThen
            rewriteAttributes(workspace) andThen
            updateLastModified(UUID.fromString(workspace.workspaceId))
        case Some(workspaceRecord) =>
          rewriteAttributes(workspace) andThen
            optimisticLockUpdate(workspaceRecord) andThen
            updateLastModified(UUID.fromString(workspace.workspaceId))
      } map { _ => workspace }
    }

    private def rewriteAttributes(workspace: Workspace) = {
      val workspaceId = UUID.fromString(workspace.workspaceId)

      val entityRefs = workspace.attributes.collect { case (_, ref: AttributeEntityReference) => ref }
      val entityRefListMembers = workspace.attributes.collect { case (_, refList: AttributeEntityReferenceList) => refList.list }.flatten
      val entitiesToLookup = (entityRefs ++ entityRefListMembers).toSet

      entityQuery.getEntityRecords(workspaceId, entitiesToLookup) flatMap { entityRecords =>
        val entityIdsByRef = entityRecords.map(e => e.toReference -> e.id).toMap
        val attributesToSave = workspace.attributes flatMap { attr => workspaceAttributeQuery.marshalAttribute(workspaceId, attr._1, attr._2, entityIdsByRef) }

        workspaceAttributeQuery.findByOwnerQuery(Seq(workspaceId)).result flatMap { existingAttributes =>
          workspaceAttributeQuery.rewriteAttrsAction(attributesToSave, existingAttributes, workspaceAttributeScratchQuery.insertScratchAttributes)
        }
      }
    }

    private def optimisticLockUpdate(originalRec: WorkspaceRecord): ReadWriteAction[Int] = {
      findByIdAndRecordVersionQuery(originalRec.id, originalRec.recordVersion) update originalRec.copy(recordVersion = originalRec.recordVersion + 1) map {
        case 0 => throw new RawlsConcurrentModificationException(s"could not update $originalRec because its record version has changed")
        case success => success
      }
    }

    def findByName(workspaceName: WorkspaceName, attributeSpecs: Option[WorkspaceAttributeSpecs] = None): ReadAction[Option[Workspace]] = {
      loadWorkspace(findByNameQuery(workspaceName), attributeSpecs)
    }

    def findById(workspaceId: String): ReadAction[Option[Workspace]] = {
      loadWorkspace(findByIdQuery(UUID.fromString(workspaceId)))
    }

    def listByIds(workspaceIds: Seq[UUID], attributeSpecs: Option[WorkspaceAttributeSpecs] = None): ReadAction[Seq[Workspace]] = {
      loadWorkspaces(findByIdsQuery(workspaceIds), attributeSpecs)
    }

    def listByNamespaces(namespaceNames: Seq[RawlsBillingProjectName]): ReadAction[Seq[Workspace]] = {
      loadWorkspaces(findByNamespacesQuery(namespaceNames))
    }

    def countByNamespace(namespaceName: RawlsBillingProjectName): ReadAction[Int] = {
      findByNamespaceQuery(namespaceName).size.result
    }

    def delete(workspaceName: WorkspaceName): ReadWriteAction[Boolean] = {
      uniqueResult[WorkspaceRecord](findByNameQuery(workspaceName)).flatMap {
        case None => DBIO.successful(false)
        case Some(workspaceRecord) =>
          //should we be deleting ALL workspace-related things inside of this method?
          workspaceAttributes(findByIdQuery(workspaceRecord.id)).result.flatMap(recs => DBIO.seq(deleteWorkspaceAttributes(recs.map(_._2)))) andThen {
            findByIdQuery(workspaceRecord.id).delete
          } map { count =>
            count > 0
          }
      }
    }

    def updateLastModified(workspaceId: UUID) = {
      val currentTime = new Timestamp(new Date().getTime)
      findByIdQuery(workspaceId).map(_.lastModified).update(currentTime)
    }

    def updateLastModified(workspaceName: WorkspaceName) = {
      val currentTime = new Timestamp(new Date().getTime)
      findByNameQuery(workspaceName).map(_.lastModified).update(currentTime)
    }

    def updateCacheLastUpdated(workspaceId: UUID, timestamp: Timestamp) = {
      findByIdQuery(workspaceId).map(_.entityCacheLastUpdated).update(timestamp)
    }

    def lock(workspaceName: WorkspaceName): ReadWriteAction[Int] = {
      findByNameQuery(workspaceName).map(_.isLocked).update(true)
    }

    def unlock(workspaceName: WorkspaceName): ReadWriteAction[Int] = {
      findByNameQuery(workspaceName).map(_.isLocked).update(false)
    }

    def getWorkspaceId(workspaceName: WorkspaceName): ReadAction[Option[UUID]] = {
      uniqueResult(workspaceQuery.findByNameQuery(workspaceName).result).map(x => x.map(_.id))
    }

    /**
      * Lists all workspaces with a particular attribute name/value pair.
      *
      * ** Note: This is an inefficient query.  It performs a full scan of the attribute table since
      *    there is no index on attribute name and/or value.  This method is only being used in one
      *    place; if you find yourself needing this for other things, consider adding such an index.
      * @param attrName
      * @param attrValue
      * @return
      */
    def getWorkspacesWithAttribute(attrName: AttributeName, attrValue: AttributeValue) = {
      for {
        attribute <- workspaceAttributeQuery.queryByAttribute(attrName, attrValue)
        workspace <- workspaceQuery if workspace.id === attribute.ownerId
      } yield workspace
    }

    def getWorkspacesInPerimeter(servicePerimeterName: ServicePerimeterName): ReadAction[Seq[Workspace]] = {
      val workspaces = for {
        billingProject <- rawlsBillingProjectQuery.getProjectsWithPerimeterAndStatusQuery(servicePerimeterName, CreationStatuses.all.toSeq)
        workspace <- workspaceQuery if workspace.namespace === billingProject.projectName
      } yield workspace

      loadWorkspaces(workspaces)
    }
    def listWorkspaceGoogleProjectsToUpdateWithNewBillingAccount(): ReadAction[Seq[(GoogleProjectId, Option[RawlsBillingAccountName])]] = {
      val query = for {
        billingProject <- rawlsBillingProjectQuery if !billingProject.invalidBillingAccount
        workspace <- workspaceQuery if workspace.namespace === billingProject.projectName &&
          workspace.workspaceVersion === WorkspaceVersions.V2.value &&
          !(workspace.currentBillingAccountOnGoogleProject === billingProject.billingAccount ||
            (workspace.currentBillingAccountOnGoogleProject.isEmpty && billingProject.billingAccount.isEmpty))
      } yield (workspace.googleProjectId, billingProject.billingAccount)
      query.result.map(results => results.map {
        case (googleProjectId, newBillingAccount) =>
          (GoogleProjectId(googleProjectId), newBillingAccount.map(RawlsBillingAccountName))
      })
    }

    def updateWorkspaceBillingAccount(googleProjectId: GoogleProjectId, newBillingAccount: Option[RawlsBillingAccountName]): WriteAction[Int] = {
      findByGoogleProjectIdQuery(googleProjectId).map(_.currentBillingAccountOnGoogleProject).update(newBillingAccount.map(_.value))
    }

    /**
     * gets the submission stats (last submission failed date, last submission success date, running submission count)
     * for each workspace
     *
     * @param workspaceIds the workspace ids to query for
     * @return WorkspaceSubmissionStats keyed by workspace id
     */
    def listSubmissionSummaryStats(workspaceIds: Seq[UUID]): ReadAction[Map[UUID, WorkspaceSubmissionStats]] = {
      // submission date query:
      //
      // select workspaceId, case when subFailed > 0 then 'Failed' else 'Succeeded' end as status, max(subEndDate) as subEndDate
      // from (
      //   select submission.id, submission.workspaceId, max(case when w.status = 'Failed' then 1 else 0 end) as subFailed, max(w.status_last_changed) as subEndDate
      //   from submission
      //   join workflow on workflow.submissionId = submission.id
      //   where submission.workspaceId in (:workspaceIds)
      //   and status in ('Succeeded', 'Failed')
      //   group by 1, 2) v
      // group by 1, 2
      //
      // Explanation:
      // - inner query gets 2 things per (workspace, submission):
      // -- whether or not the submission contains any failed workflows
      // -- the most recent workflow status change date
      // - outer query gets the most recent workflow status change date per (workspace, submissionStatus), where submissionStatus is:
      // -- Failed if the submission contains failed workflows
      // -- Succeeded if the submission does not contain failed workflows

      val innerSubmissionDateQuery = (
        for {
          submissions <- submissionQuery if submissions.workspaceId.inSetBind(workspaceIds)
          workflows <- workflowQuery if submissions.id === workflows.submissionId
        } yield (submissions.id, submissions.workspaceId, workflows.status, workflows.statusLastChangedDate)
      ).filter { case (_, _, status, _) =>
        status === WorkflowStatuses.Failed.toString || status === WorkflowStatuses.Succeeded.toString
      }.map { case (submissionId, workspaceId, status, statusLastChangedDate) =>
        (submissionId, workspaceId, Case If (status === WorkflowStatuses.Failed.toString) Then 1 Else 0, statusLastChangedDate)
      }.groupBy { case (submissionId, workspaceId, _, _) =>
        (submissionId, workspaceId)
      }.map { case ((submissionId, workspaceId), recs) =>
        (submissionId, workspaceId, recs.map(_._3).sum, recs.map(_._4).max)
      }

      val outerSubmissionDateQuery = innerSubmissionDateQuery.map { case (_, workspaceId, numFailures, maxDate) =>
        (workspaceId, Case If (numFailures > 0) Then WorkflowStatuses.Failed.toString Else WorkflowStatuses.Succeeded.toString, maxDate)
      }.groupBy { case (workspaceId, status, _) =>
        (workspaceId, status)
      }.map { case ((workspaceId, status), recs) =>
        (workspaceId, status, recs.map(_._3).max)
      }

      // running submission query: select workspaceId, count(1) ... where submissions.status === Submitted group by workspaceId
      val runningSubmissionsQuery = (for {
        submissions <- submissionQuery if submissions.workspaceId.inSetBind(workspaceIds) && submissions.status.inSetBind(SubmissionStatuses.activeStatuses.map(_.toString))
      } yield submissions).groupBy(_.workspaceId).map { case (wfId, submissions) => (wfId, submissions.length)}

      for {
        submissionDates <- outerSubmissionDateQuery.result
        runningSubmissions <- runningSubmissionsQuery.result
      } yield {
        val submissionDatesByWorkspaceByStatus: Map[UUID, Map[String, Option[Timestamp]]] = groupByWorkspaceIdThenStatus(submissionDates)
        val runningSubmissionCountByWorkspace: Map[UUID, Int] = groupByWorkspaceId(runningSubmissions)

        workspaceIds.map { wsId =>
          val (lastFailedDate, lastSuccessDate) = submissionDatesByWorkspaceByStatus.get(wsId) match {
            case None => (None, None)
            case Some(datesByStatus) =>
              (datesByStatus.getOrElse(WorkflowStatuses.Failed.toString, None), datesByStatus.getOrElse(WorkflowStatuses.Succeeded.toString, None))
          }
          wsId -> WorkspaceSubmissionStats(
            lastSuccessDate.map(t => new DateTime(t.getTime)),
            lastFailedDate.map(t => new DateTime(t.getTime)),
            runningSubmissionCountByWorkspace.getOrElse(wsId, 0)
          )
        }
      } toMap
    }

    private def workspaceAttributes(lookup: WorkspaceQueryType, attributeSpecs: Option[WorkspaceAttributeSpecs] = None) = for {
      workspaceAttrRec <- workspaceAttributeQuery if workspaceAttrRec.ownerId.in(lookup.map(_.id))
    } yield (workspaceAttrRec.ownerId, workspaceAttrRec)

    private def deleteWorkspaceAttributes(attributeRecords: Seq[WorkspaceAttributeRecord]) = {
      workspaceAttributeQuery.deleteAttributeRecordsById(attributeRecords.map(_.id))
    }

    private def findByNameQuery(workspaceName: WorkspaceName): WorkspaceQueryType = {
      filter(rec => (rec.namespace === workspaceName.namespace) && (rec.name === workspaceName.name))
    }

    private def findByGoogleProjectIdQuery(googleProjectId: GoogleProjectId): WorkspaceQueryType = {
      filter(rec => rec.googleProjectId === googleProjectId.value)
    }

    def findByIdQuery(workspaceId: UUID): WorkspaceQueryType = {
      filter(_.id === workspaceId)
    }

    def findByIdAndRecordVersionQuery(workspaceId: UUID, recordVersion: Long): WorkspaceQueryType = {
      filter(w => w.id === workspaceId && w.recordVersion === recordVersion)
    }

    def findByIdsQuery(workspaceIds: Seq[UUID]): WorkspaceQueryType = {
      filter(_.id.inSetBind(workspaceIds))
    }

    private def findByNamespaceQuery(namespaceName: RawlsBillingProjectName): WorkspaceQueryType = {
      filter(rec => (rec.namespace === namespaceName.value))
    }

<<<<<<< HEAD
    private def findByNamespacesQuery(namespaceNames: Seq[RawlsBillingProjectName]): WorkspaceQueryType = {
      filter(_.namespace.inSetBind(namespaceNames.map(_.value)))
=======
    def findMostOutdatedEntityCacheAfter(timestamp: Timestamp): ReadAction[Option[(UUID, Timestamp)]] = {
      // Find the workspace that has the entity cache that is the most out of date:
      // A. Workspace has a cacheLastUpdated date that is not current ("current" means equal to lastModified)
      // B. cacheLastUpdated is after @param timestamp
      // C. Ordered by lastModified from oldest to newest. Meaning, return the workspace that was modified the longest ago
      uniqueResult[(UUID, Timestamp)](filter(rec => rec.entityCacheLastUpdated < rec.lastModified && rec.entityCacheLastUpdated > timestamp).sortBy(_.lastModified.asc).take(1).map { ws => (ws.id, ws.lastModified) })
    }

    def isEntityCacheCurrent(workspaceId: UUID): ReadAction[Boolean] = {
      val queryResult = uniqueResult[(Timestamp, Timestamp)](filter(rec => rec.id === workspaceId).map(ws => (ws.lastModified, ws.entityCacheLastUpdated)))
      queryResult.map {
        case Some((lastModified, entityCacheLastUpdated)) => lastModified.equals(entityCacheLastUpdated)
        case _ => false
      }
>>>>>>> e0f8b249
    }

    private def loadWorkspace(lookup: WorkspaceQueryType, attributeSpecs: Option[WorkspaceAttributeSpecs] = None): ReadAction[Option[Workspace]] = {
      uniqueResult(loadWorkspaces(lookup, attributeSpecs))
    }

    private def loadWorkspaces(lookup: WorkspaceQueryType, attributeSpecsOption: Option[WorkspaceAttributeSpecs] = None): ReadAction[Seq[Workspace]] = {
      // if the caller did not supply a WorkspaceAttributeSpecs, default to retrieving all attributes
      val attributeSpecs = attributeSpecsOption.getOrElse(WorkspaceAttributeSpecs(all=true))

      for {
        workspaceRecs <- lookup.result
        workspaceAttributeRecs <- workspaceAttributesRawSqlQuery.workspaceAttributesWithReferences(workspaceRecs.map(_.id), attributeSpecs)
      } yield {
        val attributesByWsId = workspaceAttributeQuery.unmarshalAttributes(workspaceAttributeRecs)
        workspaceRecs.map { workspaceRec =>
          unmarshalWorkspace(workspaceRec, attributesByWsId.getOrElse(workspaceRec.id, Map.empty))
        }
      }
    }

    private def marshalNewWorkspace(workspace: Workspace) = {
<<<<<<< HEAD
      WorkspaceRecord(workspace.namespace, workspace.name, UUID.fromString(workspace.workspaceId), workspace.bucketName, workspace.workflowCollectionName, new Timestamp(workspace.createdDate.getMillis), new Timestamp(workspace.lastModified.getMillis), workspace.createdBy, workspace.isLocked, 0, workspace.workspaceVersion.value, workspace.googleProjectId.value, workspace.googleProjectNumber.map(_.value), workspace.currentBillingAccountOnGoogleProject.map(_.value))
    }

    private def unmarshalWorkspace(workspaceRec: WorkspaceRecord): Workspace = {
      Workspace(workspaceRec.namespace, workspaceRec.name, workspaceRec.id.toString, workspaceRec.bucketName, workspaceRec.workflowCollection, new DateTime(workspaceRec.createdDate), new DateTime(workspaceRec.lastModified), workspaceRec.createdBy, Map.empty, workspaceRec.isLocked, WorkspaceVersions.fromStringThrows(workspaceRec.workspaceVersion), GoogleProjectId(workspaceRec.googleProjectId), workspaceRec.googleProjectNumber.map(GoogleProjectNumber), workspaceRec.currentBillingAccountOnGoogleProject.map(RawlsBillingAccountName))
=======
      WorkspaceRecord(workspace.namespace, workspace.name, UUID.fromString(workspace.workspaceId), workspace.bucketName, workspace.workflowCollectionName, new Timestamp(workspace.createdDate.getMillis), new Timestamp(workspace.lastModified.getMillis), new Timestamp(workspace.lastModified.getMillis), workspace.createdBy, workspace.isLocked, 0, workspace.workspaceVersion.value, workspace.googleProject.value)
>>>>>>> e0f8b249
    }

    private def unmarshalWorkspace(workspaceRec: WorkspaceRecord, attributes: AttributeMap): Workspace = {
      Workspace(workspaceRec.namespace, workspaceRec.name, workspaceRec.id.toString, workspaceRec.bucketName, workspaceRec.workflowCollection, new DateTime(workspaceRec.createdDate), new DateTime(workspaceRec.lastModified), workspaceRec.createdBy, attributes, workspaceRec.isLocked, WorkspaceVersions.fromStringThrows(workspaceRec.workspaceVersion), GoogleProjectId(workspaceRec.googleProjectId), workspaceRec.googleProjectNumber.map(GoogleProjectNumber), workspaceRec.currentBillingAccountOnGoogleProject.map(RawlsBillingAccountName))
    }
  }

  private def groupByWorkspaceId(runningSubmissions: Seq[(UUID, Int)]): Map[UUID, Int] = {
    CollectionUtils.groupPairs(runningSubmissions)
  }

  private def groupByWorkspaceIdThenStatus(workflowDates: Seq[(UUID, String, Option[Timestamp])]): Map[UUID, Map[String, Option[Timestamp]]] = {
    // The function groupTriples, called below, transforms a Seq((T1, T2, T3)) to a Map(T1 -> Map(T2 -> T3)).
    // It does this by calling foldMap, which in turn requires a monoid for T3. In our case, T3 is an Option[Timestamp],
    // so we need to provide an implicit monoid for Option[Timestamp].
    //
    // There isn't really a sane monoid implementation for Timestamp (what would you do, add them?). Thankfully
    // it turns out that the UUID/String pairs in workflowDates are always unique, so it doesn't matter what the
    // monoid does because it'll never be used to combine two Option[Timestamp]s. It just needs to be provided in
    // order to make the compiler happy.
    //
    // To do this, we use the universal monoid for Option, MonoidK[Option]. Note that the inner Option takes no type
    // parameter: MonoidK doesn't care about the type inside Option, it just calls orElse on the Option for its "combine"
    // operator. Finally, the call to algebra[Timestamp] turns a MonoidK[Option] into a Monoid[Option[Timestamp]] by
    // leaving the monoid implementation alone (so it still calls orElse) and poking the Timestamp type into the Option.

    implicit val optionTimestampMonoid: Monoid[Option[Timestamp]] = MonoidK[Option].algebra[Timestamp]
    CollectionUtils.groupTriples(workflowDates)
  }
}

private case class WorkspaceGroups(
  authDomainAcls: Map[WorkspaceAccessLevels.WorkspaceAccessLevel, RawlsGroupRef],
  accessGroups:  Map[WorkspaceAccessLevels.WorkspaceAccessLevel, RawlsGroupRef])<|MERGE_RESOLUTION|>--- conflicted
+++ resolved
@@ -19,7 +19,6 @@
  * Created by dvoet on 2/4/16.
  */
 case class WorkspaceRecord(
-<<<<<<< HEAD
                             namespace: String,
                             name: String,
                             id: UUID,
@@ -27,6 +26,7 @@
                             workflowCollection: Option[String],
                             createdDate: Timestamp,
                             lastModified: Timestamp,
+  entityCacheLastUpdated: Timestamp,
                             createdBy: String,
                             isLocked: Boolean,
                             recordVersion: Long,
@@ -34,21 +34,6 @@
                             googleProjectId: String,
                             googleProjectNumber: Option[String],
                             currentBillingAccountOnGoogleProject: Option[String]) {
-=======
-  namespace: String,
-  name: String,
-  id: UUID,
-  bucketName: String,
-  workflowCollection: Option[String],
-  createdDate: Timestamp,
-  lastModified: Timestamp,
-  entityCacheLastUpdated: Timestamp,
-  createdBy: String,
-  isLocked: Boolean,
-  recordVersion: Long,
-  workspaceVersion: String,
-  googleProject: String) {
->>>>>>> e0f8b249
   def toWorkspaceName: WorkspaceName = WorkspaceName(namespace, name)
 }
 
@@ -82,12 +67,8 @@
 
     def uniqueNamespaceName = index("IDX_WS_UNIQUE_NAMESPACE_NAME", (namespace, name), unique = true)
 
-<<<<<<< HEAD
     def currentBillingAccountOnGoogleProject = column[Option[String]]("billing_account_on_google_project", O.Length(254))
-    def * = (namespace, name, id, bucketName, workflowCollection, createdDate, lastModified, createdBy, isLocked, recordVersion, workspaceVersion, googleProjectId, googleProjectNumber, currentBillingAccountOnGoogleProject) <> (WorkspaceRecord.tupled, WorkspaceRecord.unapply)
-=======
-    def * = (namespace, name, id, bucketName, workflowCollection, createdDate, lastModified, entityCacheLastUpdated, createdBy, isLocked, recordVersion, workspaceVersion, googleProject) <> (WorkspaceRecord.tupled, WorkspaceRecord.unapply)
->>>>>>> e0f8b249
+    def * = (namespace, name, id, bucketName, workflowCollection, createdDate, lastModified, entityCacheLastUpdated, createdBy, isLocked, recordVersion, workspaceVersion, googleProjectId, googleProjectNumber, currentBillingAccountOnGoogleProject) <> (WorkspaceRecord.tupled, WorkspaceRecord.unapply)
   }
 
   /** raw/optimized SQL queries for working with workspace attributes
@@ -450,10 +431,10 @@
       filter(rec => (rec.namespace === namespaceName.value))
     }
 
-<<<<<<< HEAD
     private def findByNamespacesQuery(namespaceNames: Seq[RawlsBillingProjectName]): WorkspaceQueryType = {
       filter(_.namespace.inSetBind(namespaceNames.map(_.value)))
-=======
+    }
+
     def findMostOutdatedEntityCacheAfter(timestamp: Timestamp): ReadAction[Option[(UUID, Timestamp)]] = {
       // Find the workspace that has the entity cache that is the most out of date:
       // A. Workspace has a cacheLastUpdated date that is not current ("current" means equal to lastModified)
@@ -468,7 +449,6 @@
         case Some((lastModified, entityCacheLastUpdated)) => lastModified.equals(entityCacheLastUpdated)
         case _ => false
       }
->>>>>>> e0f8b249
     }
 
     private def loadWorkspace(lookup: WorkspaceQueryType, attributeSpecs: Option[WorkspaceAttributeSpecs] = None): ReadAction[Option[Workspace]] = {
@@ -491,15 +471,11 @@
     }
 
     private def marshalNewWorkspace(workspace: Workspace) = {
-<<<<<<< HEAD
-      WorkspaceRecord(workspace.namespace, workspace.name, UUID.fromString(workspace.workspaceId), workspace.bucketName, workspace.workflowCollectionName, new Timestamp(workspace.createdDate.getMillis), new Timestamp(workspace.lastModified.getMillis), workspace.createdBy, workspace.isLocked, 0, workspace.workspaceVersion.value, workspace.googleProjectId.value, workspace.googleProjectNumber.map(_.value), workspace.currentBillingAccountOnGoogleProject.map(_.value))
+      WorkspaceRecord(workspace.namespace, workspace.name, UUID.fromString(workspace.workspaceId), workspace.bucketName, workspace.workflowCollectionName, new Timestamp(workspace.createdDate.getMillis), new Timestamp(workspace.lastModified.getMillis), new Timestamp(workspace.lastModified.getMillis), workspace.createdBy, workspace.isLocked, 0, workspace.workspaceVersion.value, workspace.googleProjectId.value, workspace.googleProjectNumber.map(_.value), workspace.currentBillingAccountOnGoogleProject.map(_.value))
     }
 
     private def unmarshalWorkspace(workspaceRec: WorkspaceRecord): Workspace = {
       Workspace(workspaceRec.namespace, workspaceRec.name, workspaceRec.id.toString, workspaceRec.bucketName, workspaceRec.workflowCollection, new DateTime(workspaceRec.createdDate), new DateTime(workspaceRec.lastModified), workspaceRec.createdBy, Map.empty, workspaceRec.isLocked, WorkspaceVersions.fromStringThrows(workspaceRec.workspaceVersion), GoogleProjectId(workspaceRec.googleProjectId), workspaceRec.googleProjectNumber.map(GoogleProjectNumber), workspaceRec.currentBillingAccountOnGoogleProject.map(RawlsBillingAccountName))
-=======
-      WorkspaceRecord(workspace.namespace, workspace.name, UUID.fromString(workspace.workspaceId), workspace.bucketName, workspace.workflowCollectionName, new Timestamp(workspace.createdDate.getMillis), new Timestamp(workspace.lastModified.getMillis), new Timestamp(workspace.lastModified.getMillis), workspace.createdBy, workspace.isLocked, 0, workspace.workspaceVersion.value, workspace.googleProject.value)
->>>>>>> e0f8b249
     }
 
     private def unmarshalWorkspace(workspaceRec: WorkspaceRecord, attributes: AttributeMap): Workspace = {
