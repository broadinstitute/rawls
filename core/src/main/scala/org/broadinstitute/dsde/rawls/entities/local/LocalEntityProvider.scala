package org.broadinstitute.dsde.rawls.entities.local

import akka.NotUsed
import akka.actor.ActorSystem
import akka.http.scaladsl.model.StatusCodes
import akka.stream.scaladsl.{Sink, Source}
import com.typesafe.scalalogging.LazyLogging
import io.opencensus.trace.{AttributeValue => OpenCensusAttributeValue}
import io.opentelemetry.api.common.AttributeKey
import org.broadinstitute.dsde.rawls.RawlsExceptionWithErrorReport
import org.broadinstitute.dsde.rawls.dataaccess.slick.{
  DataAccess,
  EntityAndAttributesResult,
  EntityRecord,
  ReadWriteAction
}
import org.broadinstitute.dsde.rawls.dataaccess.{AttributeTempTableType, SlickDataSource}
import org.broadinstitute.dsde.rawls.entities.{EntityRequestArguments, EntityStreamingUtils}
import org.broadinstitute.dsde.rawls.entities.base.ExpressionEvaluationSupport.{EntityName, LookupExpression}
import org.broadinstitute.dsde.rawls.entities.base.{EntityProvider, ExpressionEvaluationContext, ExpressionEvaluationSupport, ExpressionValidator}
import org.broadinstitute.dsde.rawls.entities.exceptions.{DataEntityException, DeleteEntitiesConflictException, DeleteEntitiesOfTypeConflictException}
import org.broadinstitute.dsde.rawls.expressions.ExpressionEvaluator
import org.broadinstitute.dsde.rawls.jobexec.MethodConfigResolver.{GatherInputsResult, MethodInput}
import org.broadinstitute.dsde.rawls.model.AttributeUpdateOperations.EntityUpdateDefinition
<<<<<<< HEAD
import org.broadinstitute.dsde.rawls.model.{AttributeEntityReference, AttributeValue, Entity, EntityCopyDefinition, EntityCopyResponse, EntityQuery, EntityQueryResponse, EntityQueryResultMetadata, EntityTypeMetadata, ErrorReport, RawlsRequestContext, SamResourceTypeNames, SamWorkspaceActions, SubmissionValidationEntityInputs, SubmissionValidationValue, Workspace, WorkspaceAttributeSpecs}
=======
import org.broadinstitute.dsde.rawls.model.{
  Attributable,
  AttributeEntityReference,
  AttributeName,
  AttributeValue,
  Entity,
  EntityCopyDefinition,
  EntityCopyResponse,
  EntityQuery,
  EntityQueryResponse,
  EntityQueryResultMetadata,
  EntityTypeMetadata,
  ErrorReport,
  RawlsRequestContext,
  SamResourceTypeNames,
  SamWorkspaceActions,
  SubmissionValidationEntityInputs,
  SubmissionValidationValue,
  Workspace,
  WorkspaceAttributeSpecs
}
>>>>>>> 538109f6
import org.broadinstitute.dsde.rawls.util.TracingUtils._
import org.broadinstitute.dsde.rawls.util.{AttributeSupport, CollectionUtils, EntitySupport}
import slick.jdbc.{ResultSetConcurrency, ResultSetType, TransactionIsolation}

import java.time.Duration
import scala.concurrent.{ExecutionContext, Future}
import scala.language.postfixOps
import scala.util.{Failure, Success, Try}

/**
 * Terra default entity provider, powered by Rawls and Cloud SQL
 */
class LocalEntityProvider(requestArguments: EntityRequestArguments,
                          implicit protected val dataSource: SlickDataSource,
                          cacheEnabled: Boolean,
                          queryTimeout: Duration,
                          override val workbenchMetricBaseName: String
)(implicit protected val executionContext: ExecutionContext)
    extends EntityProvider
    with LazyLogging
    with EntitySupport
    with AttributeSupport
    with ExpressionEvaluationSupport
    with EntityStatisticsCacheSupport {

  import dataSource.dataAccess.driver.api._

  override val entityStoreId: Option[String] = None

  override val workspaceContext = requestArguments.workspace

  final private val queryTimeoutSeconds: Int = queryTimeout.getSeconds.toInt

  override def entityTypeMetadata(useCache: Boolean): Future[Map[String, EntityTypeMetadata]] =
    // start performance tracing
    traceFutureWithParent("LocalEntityProvider.entityTypeMetadata", requestArguments.ctx) { localContext =>
      setTraceSpanAttribute(localContext, AttributeKey.stringKey("workspace"), workspaceContext.toWorkspaceName.toString)
      setTraceSpanAttribute(localContext, AttributeKey.booleanKey("useCache"), java.lang.Boolean.valueOf(useCache))
      setTraceSpanAttribute(localContext, AttributeKey.booleanKey("cacheEnabled"), java.lang.Boolean.valueOf(cacheEnabled))

      // start transaction
      dataSource.inTransaction(
        dataAccess =>
          if (!useCache || !cacheEnabled) {
            if (!cacheEnabled) {
              logger.info(
                s"entity statistics cache: miss (cache disabled at system level) [${workspaceContext.workspaceIdAsUUID}]"
              )
            } else if (!useCache) {
              logger.info(
                s"entity statistics cache: miss (user request specified cache bypass) [${workspaceContext.workspaceIdAsUUID}]"
              )
            }
            // retrieve metadata, bypassing cache
            calculateMetadataResponse(dataAccess, countsFromCache = false, attributesFromCache = false, localContext)
          } else {
            // system and request both have cache enabled. Check for existence and staleness of cache
            cacheStaleness(dataAccess, localContext).flatMap {
              case None =>
                // cache does not exist - return uncached
                logger.info(
                  s"entity statistics cache: miss (cache does not exist) [${workspaceContext.workspaceIdAsUUID}]"
                )
                calculateMetadataResponse(dataAccess,
                                          countsFromCache = false,
                                          attributesFromCache = false,
                                          localContext
                )
              case Some(0) =>
                // cache is up to date - return cached
                logger.info(s"entity statistics cache: hit [${workspaceContext.workspaceIdAsUUID}]")
                calculateMetadataResponse(dataAccess, countsFromCache = true, attributesFromCache = true, localContext)
              case Some(stalenessSeconds) =>
                // cache exists, but is out of date - check if this workspace has any always-cache feature flags set
                cacheFeatureFlags(dataAccess, localContext).flatMap { flags =>
                  if (flags.alwaysCacheTypeCounts || flags.alwaysCacheAttributes) {
                    setTraceSpanAttribute(localContext,
                                          AttributeKey.booleanKey("alwaysCacheTypeCountsFeatureFlag"),
                                          java.lang.Boolean.valueOf(flags.alwaysCacheTypeCounts)
                    )
                    setTraceSpanAttribute(localContext,
                                          AttributeKey.booleanKey("alwaysCacheAttributesFeatureFlag"),
                                          java.lang.Boolean.valueOf(flags.alwaysCacheAttributes)
                    )
                    logger.info(
                      s"entity statistics cache: partial hit (alwaysCacheTypeCounts=${flags.alwaysCacheTypeCounts}, alwaysCacheAttributes=${flags.alwaysCacheAttributes}, staleness=$stalenessSeconds) [${workspaceContext.workspaceIdAsUUID}]"
                    )
                  } else {
                    logger.info(
                      s"entity statistics cache: miss (cache is out of date, staleness=$stalenessSeconds) [${workspaceContext.workspaceIdAsUUID}]"
                    )
                    // and opportunistically save
                  }
                  calculateMetadataResponse(dataAccess,
                                            countsFromCache = flags.alwaysCacheTypeCounts,
                                            attributesFromCache = flags.alwaysCacheAttributes,
                                            localContext
                  )
                } // end feature-flags lookup
            } // end staleness lookup
          } // end if useCache/cacheEnabled check
        ,
        TransactionIsolation.ReadCommitted
      ) // end transaction
    } // end root trace

  override def createEntity(entity: Entity): Future[Entity] =
    dataSource.inTransactionWithAttrTempTable(Set(AttributeTempTableType.Entity)) { dataAccess =>
      dataAccess.entityQuery.get(workspaceContext, entity.entityType, entity.name) flatMap {
        case Some(_) =>
          DBIO.failed(
            new RawlsExceptionWithErrorReport(
              errorReport =
                ErrorReport(StatusCodes.Conflict,
                            s"${entity.entityType} ${entity.name} already exists in ${workspaceContext.toWorkspaceName}"
                )
            )
          )
        case None => dataAccess.entityQuery.save(workspaceContext, entity)
      }
    }

  // EntityApiServiceSpec has good test coverage for this api
  override def deleteEntities(entRefs: Seq[AttributeEntityReference]): Future[Int] =
    dataSource.inTransaction { dataAccess =>
      // withAllEntityRefs throws exception if some entities not found; passes through if all ok
      traceDBIOWithParent("LocalEntityProvider.deleteEntities", requestArguments.ctx) { localContext =>
        setTraceSpanAttribute(localContext,
                              AttributeKey.stringKey("workspaceId"),
                              workspaceContext.workspaceId
        )
        setTraceSpanAttribute(localContext,
                              AttributeKey.longKey("numEntities"),
                              java.lang.Long.valueOf(entRefs.length)
        )
        withAllEntityRefs(workspaceContext, dataAccess, entRefs, localContext) { _ =>
          traceDBIOWithParent("entityQuery.getAllReferringEntities", localContext)(innerSpan =>
            dataAccess.entityQuery.getAllReferringEntities(workspaceContext, entRefs.toSet) flatMap {
              referringEntities =>
                if (referringEntities != entRefs.toSet)
                  throw new DeleteEntitiesConflictException(referringEntities)
                else {
                  traceDBIOWithParent("entityQuery.hide", innerSpan)(_ =>
                    dataAccess.entityQuery
                      .hide(workspaceContext, entRefs)
                      .withStatementParameters(statementInit = _.setQueryTimeout(queryTimeoutSeconds))
                  )
                }
            }
          )
        }
      }
    }

  override def deleteEntitiesOfType(entityType: String): Future[Int] =
    dataSource.inTransaction { dataAccess =>
      traceDBIOWithParent("LocalEntityProvider.deleteEntitiesOfType", requestArguments.ctx) { localContext =>
        setTraceSpanAttribute(localContext,
                              AttributeKey.stringKey("workspaceId"),
                              workspaceContext.workspaceId
        )
        setTraceSpanAttribute(localContext,
                              AttributeKey.stringKey("entityType"),
                              entityType
        )

        dataAccess.entityQuery.countReferringEntitiesForType(workspaceContext, entityType) flatMap {
          referringEntitiesCount =>
            if (referringEntitiesCount != 0)
              throw new DeleteEntitiesOfTypeConflictException(referringEntitiesCount)
            else {
              dataAccess.entityQuery
                .hideType(workspaceContext, entityType)
                .withStatementParameters(statementInit = _.setQueryTimeout(queryTimeoutSeconds))
            }
        }
      }
    }

  override def evaluateExpressions(expressionEvaluationContext: ExpressionEvaluationContext,
                                   gatherInputsResult: GatherInputsResult,
                                   workspaceExpressionResults: Map[LookupExpression, Try[Iterable[AttributeValue]]]
  ): Future[Stream[SubmissionValidationEntityInputs]] =
    dataSource.inTransaction { dataAccess =>
      withEntityRecsForExpressionEval(expressionEvaluationContext, workspaceContext, dataAccess) { jobEntityRecs =>
        // Parse out the entity -> results map to a tuple of (successful, failed) SubmissionValidationEntityInputs
        evaluateExpressionsInternal(workspaceContext,
                                    gatherInputsResult.processableInputs,
                                    jobEntityRecs,
                                    dataAccess
        ) map { valuesByEntity =>
          createSubmissionValidationEntityInputs(valuesByEntity)
        }
      }
    }

  override def expressionValidator: ExpressionValidator = new LocalEntityExpressionValidator

  protected[local] def evaluateExpressionsInternal(workspaceContext: Workspace,
                                                   inputs: Set[MethodInput],
                                                   entities: Option[Seq[EntityRecord]],
                                                   dataAccess: DataAccess
  )(implicit executionContext: ExecutionContext): ReadWriteAction[Map[String, Seq[SubmissionValidationValue]]] = {
    import dataAccess.driver.api._

    val entityNames = entities match {
      case Some(recs) => recs.map(_.name)
      case None       => Seq("")
    }

    if (inputs.isEmpty) {
      // no inputs to evaluate = just return an empty map back!
      DBIO.successful(entityNames.map(_ -> Seq.empty[SubmissionValidationValue]).toMap)
    } else {
      ExpressionEvaluator.withNewExpressionEvaluator(dataAccess, entities) { evaluator =>
        // Evaluate the results per input and return a seq of DBIO[ Map(entity -> value) ], one per input
        val resultsByInput = inputs.toSeq.map { input =>
          evaluator.evalFinalAttribute(workspaceContext, input.expression, Option(input)).asTry.map {
            tryAttribsByEntity =>
              val validationValuesByEntity: Seq[(EntityName, SubmissionValidationValue)] = tryAttribsByEntity match {
                case Failure(regret) =>
                  // The DBIOAction failed - this input expression was not evaluated. Make an error for each entity.
                  entityNames
                    .map((_, SubmissionValidationValue(None, Some(regret.getMessage), input.workflowInput.getName)))
                case Success(attributeMap) =>
                  convertToSubmissionValidationValues(attributeMap, input)
              }
              validationValuesByEntity
          }
        }

        // Flip the list of DBIO monads into one on the outside that we can map across and then group by entity.
        DBIO.sequence(resultsByInput) map { results =>
          CollectionUtils.groupByTuples(results.flatten)
        }
      }
    }
  }

  override def getEntity(entityType: String, entityName: String): Future[Entity] =
    dataSource.inTransaction { dataAccess =>
      withEntity(workspaceContext, entityType, entityName, dataAccess) { entity =>
        DBIO.successful(entity)
      }
    }

  /**
    * Returns the components needed to stream a EntityQueryResponse to an end user in response to the entityQuery API.
    * This method returns fully materialized metadata (row counts, page size, etc) as EntityQueryResultMetadata, and
    * also returns a streaming Source of Entity objects. We avoid materializing the full set of Entity objects for
    * performance and memory reasons.
    *
    * @param entityType the type of entities to return in the result set
    * @param query criteria for filtering and paginating the result set
    * @param parentContext tracing context into which this method will add traces
    * @return a tuple of 1) the fully materialized metadata, and 2) a streaming Source of Entity objects
    */
  override def queryEntitiesSource(entityType: String,
                                   query: EntityQuery,
                                   parentContext: RawlsRequestContext = requestArguments.ctx
  ): Future[(EntityQueryResultMetadata, Source[Entity, _])] = {
    // look for a columnFilter that specifies the primary key for this entityType;
    // such a columnFilter means we are filtering by name and can greatly simplify the underlying query.
    val nameFilter: Option[String] = query.columnFilter match {
      case Some(colFilter)
          if colFilter.attributeName == AttributeName.withDefaultNS(
            entityType + Attributable.entityIdAttributeSuffix
          ) =>
        Option(colFilter.term)
      case _ => None
    }

    parentContext.tracingSpan.foreach { span =>
      span.putAttribute("isFilterByName", OpenCensusAttributeValue.booleanAttributeValue(nameFilter.isDefined))
    }
    // if filtering by name, retrieve that entity directly, else do the full query:
    nameFilter match {
      case Some(entityName) =>
        dataSource.inTransaction { dataAccess =>
          dataAccess.entityQuery.loadSingleEntityForPage(workspaceContext, entityType, entityName, query)
        } map { case (unfilteredCount, filteredCount, entity) =>
          val pageCount = if (entity.nonEmpty) 1 else 0
          val entitySource = if (entity.nonEmpty) Source.single(entity.head) else Source.empty

          val metadata: EntityQueryResultMetadata =
            EntityQueryResultMetadata(unfilteredCount, filteredCount, pageCount)
          (metadata, entitySource)
        }

      case _ =>
        traceWithParent("loadEntityPage", parentContext) { childContext =>
          childContext.tracingSpan.foreach { s1 =>
            s1.putAttribute("pageSize", OpenCensusAttributeValue.longAttributeValue(query.pageSize))
            s1.putAttribute("page", OpenCensusAttributeValue.longAttributeValue(query.page))
            s1.putAttribute("filterTerms",
                            OpenCensusAttributeValue.stringAttributeValue(query.filterTerms.getOrElse(""))
            )
            s1.putAttribute("sortField", OpenCensusAttributeValue.stringAttributeValue(query.sortField))
            s1.putAttribute("sortDirection",
                            OpenCensusAttributeValue.stringAttributeValue(query.sortDirection.toString)
            )
          }

          // query for the fully-materialized metadata and for the streaming result set, return the two of these
          // as a tuple
          for {
            metadata <- queryForMetadata(entityType, query, childContext)
            entitySource = queryForResultSource(entityType, query, childContext)
          } yield (metadata, entitySource)
        }
    }
  }

  /**
    * generates the metadata (pagination, etc) or the incoming query.
    * Called by queryEntitiesSource.
    *
    * @param entityType the type of entities to query for metadata
    * @param query criteria for filtering and paginating the result set
    * @param parentContext tracing context into which this method will add traces
    * @return the query result metadata
    */
  private def queryForMetadata(entityType: String,
                               query: EntityQuery,
                               parentContext: RawlsRequestContext
  ): Future[EntityQueryResultMetadata] =
    dataSource.inTransaction { dataAccess =>
<<<<<<< HEAD
      traceDBIOWithParent("loadEntityPage", parentContext) { childContext =>
        setTraceSpanAttribute(childContext,
                              AttributeKey.longKey("pageSize"),
                              java.lang.Long.valueOf(query.pageSize)
        )
        setTraceSpanAttribute(childContext,
                              AttributeKey.longKey("page"),
                              java.lang.Long.valueOf(query.page)
        )
        setTraceSpanAttribute(childContext,
                              AttributeKey.stringKey("filterTerms"),
                              query.filterTerms.getOrElse("")
        )
        setTraceSpanAttribute(childContext,
                              AttributeKey.stringKey("sortField"),
                              query.sortField
        )
        setTraceSpanAttribute(childContext,
                              AttributeKey.stringKey("sortDirection"),
                              query.sortDirection.toString
        )
=======
      for {
        (unfilteredCount, filteredCount) <- dataAccess.entityQuery.loadEntityPageCounts(workspaceContext,
                                                                                        entityType,
                                                                                        query,
                                                                                        parentContext
        )
      } yield {
        val pageCount: Int = Math.ceil(filteredCount.toFloat / query.pageSize).toInt
        if (filteredCount > 0 && query.page > pageCount) {
          throw new DataEntityException(
            code = StatusCodes.BadRequest,
            message = s"requested page ${query.page} is greater than the number of pages $pageCount"
          )
        }
>>>>>>> 538109f6

        EntityQueryResultMetadata(unfilteredCount, filteredCount, pageCount)
      }
    }

  /**
   * generates a Source[Entity, _] representing the individual Entity results for the incoming query.
    * Called by queryEntitiesSource.
   *
   * @param entityType the type of entities to return in the result set
   * @param query criteria for filtering and paginating the result set
   * @param parentContext tracing context into which this method will add traces
   * @return a streaming Source of the query results
   */
  private def queryForResultSource(entityType: String,
                                   query: EntityQuery,
                                   parentContext: RawlsRequestContext
  ): Source[Entity, _] = {
    val allAttrsStream =
      dataSource.dataAccess.entityQuery
        .loadEntityPageSource(workspaceContext, entityType, query, parentContext)
        .transactionally
        .withTransactionIsolation(TransactionIsolation.ReadCommitted)
        .withStatementParameters(rsType = ResultSetType.ForwardOnly,
                                 rsConcurrency = ResultSetConcurrency.ReadOnly,
                                 fetchSize = dataSource.dataAccess.fetchSize
        )
    val dbSource: Source[EntityAndAttributesResult, NotUsed] =
      Source.fromPublisher(dataSource.database.stream(allAttrsStream))

    EntityStreamingUtils.gatherEntities(dataSource, dbSource)
  }

  /* as of this writing, only used in tests. This queryEntities method materializes the entire result set of
   *  entities and is therefore memory-hungry. Runtime code should not use this and should call queryEntitiesSource
   *  instead. This method is still useful for testing and is called by multiple tests.
   * */
  @deprecated("use queryEntitiesSource instead.", "2024-01-09")
  override def queryEntities(entityType: String,
                             query: EntityQuery,
                             parentContext: RawlsRequestContext = requestArguments.ctx
  ): Future[EntityQueryResponse] =
    queryEntitiesSource(entityType, query, parentContext) flatMap { case (entityQueryResultMetadata, entitySource) =>
      implicit val actorSystem: ActorSystem = ActorSystem()
      entitySource.runWith(Sink.seq) map { entities =>
        EntityQueryResponse(query, entityQueryResultMetadata, entities)
      }
    }

  def batchUpdateEntitiesImpl(entityUpdates: Seq[EntityUpdateDefinition],
                              upsert: Boolean
  ): Future[Traversable[Entity]] = {
    val namesToCheck = for {
      update <- entityUpdates
      operation <- update.operations
    } yield operation.name

    traceFutureWithParent("LocalEntityProvider.batchUpdateEntitiesImpl", requestArguments.ctx) { localContext =>
      setTraceSpanAttribute(localContext,
                            AttributeKey.stringKey("workspaceId"),
                            workspaceContext.workspaceId
      )
      setTraceSpanAttribute(localContext,
                              AttributeKey.booleanKey("upsert"),
                              java.lang.Boolean.valueOf(upsert)
      )
      setTraceSpanAttribute(localContext,
                              AttributeKey.longKey("entityUpdatesCount"),
                              java.lang.Long.valueOf(entityUpdates.length)
      )
      setTraceSpanAttribute(localContext,
                              AttributeKey.longKey("entityOperationsCount"),
                              java.lang.Long.valueOf(entityUpdates.map(_.operations.length).sum)
      )

      withAttributeNamespaceCheck(namesToCheck) {
        dataSource.inTransactionWithAttrTempTable(Set(AttributeTempTableType.Entity)) { dataAccess =>
          val updateTrialsAction = traceDBIOWithParent("getActiveEntities", localContext)(_ =>
            dataAccess.entityQuery.getActiveEntities(
              workspaceContext,
              entityUpdates.map(eu => AttributeEntityReference(eu.entityType, eu.name))
            )
          ) map { entities =>
            val entitiesByName = entities.map(e => (e.entityType, e.name) -> e).toMap
            entityUpdates.map { entityUpdate =>
              entityUpdate -> (entitiesByName.get((entityUpdate.entityType, entityUpdate.name)) match {
                case Some(e) =>
                  Try(applyOperationsToEntity(e, entityUpdate.operations))
                case None =>
                  if (upsert) {
                    Try(
                      applyOperationsToEntity(Entity(entityUpdate.name, entityUpdate.entityType, Map.empty),
                                              entityUpdate.operations
                      )
                    )
                  } else {
                    Failure(new RuntimeException("Entity does not exist"))
                  }
              })
            }
          }

          val saveAction = updateTrialsAction flatMap { updateTrials =>
            val errorReports = updateTrials.collect { case (entityUpdate, Failure(regrets)) =>
              ErrorReport(s"Could not update ${entityUpdate.entityType} ${entityUpdate.name}", ErrorReport(regrets))
            }
            if (errorReports.nonEmpty) {
              DBIO.failed(
                new RawlsExceptionWithErrorReport(
                  ErrorReport(StatusCodes.BadRequest, "Some entities could not be updated.", errorReports)
                )
              )
            } else {
              val t = updateTrials.collect { case (entityUpdate, Success(entity)) => entity }

              dataAccess.entityQuery
                .save(workspaceContext, t)
                .withStatementParameters(statementInit = _.setQueryTimeout(queryTimeoutSeconds))
            }
          }

          traceDBIOWithParent("saveAction", localContext)(_ => saveAction)
        } recover {
          case icve: java.sql.SQLIntegrityConstraintViolationException =>
            val userMessage =
              s"Database error occurred. Check if you are uploading entity names that differ only in case " +
                s"from pre-existing entities."
            throw new RawlsExceptionWithErrorReport(ErrorReport(StatusCodes.InternalServerError, userMessage, icve))
          case bue: java.sql.BatchUpdateException =>
            val maybeCaseIssue = bue.getMessage.startsWith("Duplicate entry")
            val userMessage = if (maybeCaseIssue) {
              s"Database error occurred. Check if you are uploading entity names that differ only in case " +
                s"from pre-existing entities."
            } else {
              s"Database error occurred. Underlying error message: ${bue.getMessage}"
            }
            throw new RawlsExceptionWithErrorReport(ErrorReport(StatusCodes.InternalServerError, userMessage, bue))
        }
      }
    }
  }

  override def batchUpdateEntities(entityUpdates: Seq[EntityUpdateDefinition]): Future[Traversable[Entity]] =
    batchUpdateEntitiesImpl(entityUpdates, upsert = false)

  override def batchUpsertEntities(entityUpdates: Seq[EntityUpdateDefinition]): Future[Traversable[Entity]] =
    batchUpdateEntitiesImpl(entityUpdates, upsert = true)

  override def copyEntities(sourceWorkspaceContext: Workspace,
                            destWorkspaceContext: Workspace,
                            entityType: String,
                            entityNames: Seq[String],
                            linkExistingEntities: Boolean,
                            parentContext: RawlsRequestContext
  ): Future[EntityCopyResponse] =
    traceFutureWithParent("checkAndCopyEntities", parentContext)(_ =>
      dataSource.inTransaction { dataAccess =>
        dataAccess.entityQuery.checkAndCopyEntities(sourceWorkspaceContext,
                                                    destWorkspaceContext,
                                                    entityType,
                                                    entityNames,
                                                    linkExistingEntities,
                                                    parentContext
        )
      }
    )
}<|MERGE_RESOLUTION|>--- conflicted
+++ resolved
@@ -22,9 +22,6 @@
 import org.broadinstitute.dsde.rawls.expressions.ExpressionEvaluator
 import org.broadinstitute.dsde.rawls.jobexec.MethodConfigResolver.{GatherInputsResult, MethodInput}
 import org.broadinstitute.dsde.rawls.model.AttributeUpdateOperations.EntityUpdateDefinition
-<<<<<<< HEAD
-import org.broadinstitute.dsde.rawls.model.{AttributeEntityReference, AttributeValue, Entity, EntityCopyDefinition, EntityCopyResponse, EntityQuery, EntityQueryResponse, EntityQueryResultMetadata, EntityTypeMetadata, ErrorReport, RawlsRequestContext, SamResourceTypeNames, SamWorkspaceActions, SubmissionValidationEntityInputs, SubmissionValidationValue, Workspace, WorkspaceAttributeSpecs}
-=======
 import org.broadinstitute.dsde.rawls.model.{
   Attributable,
   AttributeEntityReference,
@@ -46,7 +43,6 @@
   Workspace,
   WorkspaceAttributeSpecs
 }
->>>>>>> 538109f6
 import org.broadinstitute.dsde.rawls.util.TracingUtils._
 import org.broadinstitute.dsde.rawls.util.{AttributeSupport, CollectionUtils, EntitySupport}
 import slick.jdbc.{ResultSetConcurrency, ResultSetType, TransactionIsolation}
@@ -319,9 +315,7 @@
       case _ => None
     }
 
-    parentContext.tracingSpan.foreach { span =>
-      span.putAttribute("isFilterByName", OpenCensusAttributeValue.booleanAttributeValue(nameFilter.isDefined))
-    }
+    setTraceSpanAttribute(parentContext, AttributeKey.booleanKey("isFilterByName"), java.lang.Boolean.valueOf(nameFilter.isDefined))
     // if filtering by name, retrieve that entity directly, else do the full query:
     nameFilter match {
       case Some(entityName) =>
@@ -337,18 +331,12 @@
         }
 
       case _ =>
-        traceWithParent("loadEntityPage", parentContext) { childContext =>
-          childContext.tracingSpan.foreach { s1 =>
-            s1.putAttribute("pageSize", OpenCensusAttributeValue.longAttributeValue(query.pageSize))
-            s1.putAttribute("page", OpenCensusAttributeValue.longAttributeValue(query.page))
-            s1.putAttribute("filterTerms",
-                            OpenCensusAttributeValue.stringAttributeValue(query.filterTerms.getOrElse(""))
-            )
-            s1.putAttribute("sortField", OpenCensusAttributeValue.stringAttributeValue(query.sortField))
-            s1.putAttribute("sortDirection",
-                            OpenCensusAttributeValue.stringAttributeValue(query.sortDirection.toString)
-            )
-          }
+        traceFutureWithParent("loadEntityPage", parentContext) { childContext =>
+          setTraceSpanAttribute(childContext, AttributeKey.longKey("pageSize"), java.lang.Long.valueOf(query.pageSize))
+          setTraceSpanAttribute(childContext, AttributeKey.longKey("page"), java.lang.Long.valueOf(query.page))
+          setTraceSpanAttribute(childContext, AttributeKey.stringKey("filterTerms"), query.filterTerms.getOrElse(""))
+          setTraceSpanAttribute(childContext, AttributeKey.stringKey("sortField"), query.sortField)
+          setTraceSpanAttribute(childContext, AttributeKey.stringKey("sortDirection"), query.sortDirection.toString)
 
           // query for the fully-materialized metadata and for the streaming result set, return the two of these
           // as a tuple
@@ -374,29 +362,6 @@
                                parentContext: RawlsRequestContext
   ): Future[EntityQueryResultMetadata] =
     dataSource.inTransaction { dataAccess =>
-<<<<<<< HEAD
-      traceDBIOWithParent("loadEntityPage", parentContext) { childContext =>
-        setTraceSpanAttribute(childContext,
-                              AttributeKey.longKey("pageSize"),
-                              java.lang.Long.valueOf(query.pageSize)
-        )
-        setTraceSpanAttribute(childContext,
-                              AttributeKey.longKey("page"),
-                              java.lang.Long.valueOf(query.page)
-        )
-        setTraceSpanAttribute(childContext,
-                              AttributeKey.stringKey("filterTerms"),
-                              query.filterTerms.getOrElse("")
-        )
-        setTraceSpanAttribute(childContext,
-                              AttributeKey.stringKey("sortField"),
-                              query.sortField
-        )
-        setTraceSpanAttribute(childContext,
-                              AttributeKey.stringKey("sortDirection"),
-                              query.sortDirection.toString
-        )
-=======
       for {
         (unfilteredCount, filteredCount) <- dataAccess.entityQuery.loadEntityPageCounts(workspaceContext,
                                                                                         entityType,
@@ -411,7 +376,6 @@
             message = s"requested page ${query.page} is greater than the number of pages $pageCount"
           )
         }
->>>>>>> 538109f6
 
         EntityQueryResultMetadata(unfilteredCount, filteredCount, pageCount)
       }
