package org.broadinstitute.dsde.rawls.user

import akka.http.scaladsl.model.StatusCodes
import akka.http.scaladsl.model.headers.OAuth2BearerToken
import cats.Applicative
import cats.effect.unsafe.implicits.global
import cats.implicits._
import com.google.api.client.http.HttpResponseException
import com.typesafe.scalalogging.LazyLogging
import org.broadinstitute.dsde.rawls.billing.{BillingProfileManagerDAO, BillingProjectOrchestrator, BillingRepository, GoogleBillingProjectCreator}
import org.broadinstitute.dsde.rawls.config.DeploymentManagerConfig
import org.broadinstitute.dsde.rawls.dataaccess._
import org.broadinstitute.dsde.rawls.dataaccess.slick.ReadWriteAction
import org.broadinstitute.dsde.rawls.model.ProjectRoles.ProjectRole
import org.broadinstitute.dsde.rawls.model._
import org.broadinstitute.dsde.rawls.monitor.migration.MigrationUtils.Implicits.monadThrowDBIOAction
import org.broadinstitute.dsde.rawls.serviceperimeter.ServicePerimeterService
import org.broadinstitute.dsde.rawls.user.UserService._
import org.broadinstitute.dsde.rawls.util.{FutureSupport, RoleSupport, UserWiths}
import org.broadinstitute.dsde.rawls.{RawlsException, RawlsExceptionWithErrorReport, StringValidationUtils}
import org.broadinstitute.dsde.workbench.model.WorkbenchEmail
import org.broadinstitute.dsde.workbench.model.google.{BigQueryTableName, GoogleProject}

import java.net.URLEncoder
import java.nio.charset.StandardCharsets.UTF_8
import scala.concurrent.{ExecutionContext, Future}
import scala.util.{Failure, Success}

/**
 * Created by dvoet on 10/27/15.
 */
object UserService {
  val allUsersGroupRef = RawlsGroupRef(RawlsGroupName("All_Users"))

  def constructor(dataSource: SlickDataSource,
                  googleServicesDAO: GoogleServicesDAO,
                  samDAO: SamDAO,
                  bqServiceFactory: GoogleBigQueryServiceFactory,
                  bigQueryCredentialJson: String,
                  requesterPaysRole: String,
                  dmConfig: DeploymentManagerConfig,
                  projectTemplate: ProjectTemplate,
                  servicePerimeterService: ServicePerimeterService,
                  adminRegisterBillingAccountId: RawlsBillingAccountName,
                  billingProfileManagerDAO: BillingProfileManagerDAO
                 )(userInfo: UserInfo)(implicit executionContext: ExecutionContext) =
    new UserService(userInfo, dataSource, googleServicesDAO, samDAO, bqServiceFactory, bigQueryCredentialJson, requesterPaysRole, dmConfig, projectTemplate, servicePerimeterService, adminRegisterBillingAccountId, billingProfileManagerDAO)

  case class OverwriteGroupMembers(groupRef: RawlsGroupRef, memberList: RawlsGroupMemberList)

  def syncBillingProjectOwnerPolicyToGoogleAndGetEmail(samDAO: SamDAO, projectName: RawlsBillingProjectName)(implicit ec: ExecutionContext): Future[WorkbenchEmail] = {
    samDAO
      .syncPolicyToGoogle(SamResourceTypeNames.billingProject, projectName.value, SamBillingProjectPolicyNames.owner)
      .map(_.keys.headOption.getOrElse(throw new RawlsException("Error getting owner policy email")))
  }

  // this will no longer be used after v1 compute permissions are removed from billing projects (https://broadworkbench.atlassian.net/browse/CA-913)
  def syncBillingProjectComputeUserPolicyToGoogleAndGetEmail(samDAO: SamDAO, projectName: RawlsBillingProjectName)(implicit ec: ExecutionContext): Future[WorkbenchEmail] = {
    samDAO
      .syncPolicyToGoogle(SamResourceTypeNames.billingProject, projectName.value, SamBillingProjectPolicyNames.canComputeUser)
      .map(_.keys.headOption.getOrElse(throw new RawlsException("Error getting can compute user policy email")))
  }

  def getDefaultGoogleProjectPolicies(ownerGroupEmail: WorkbenchEmail, computeUserGroupEmail: WorkbenchEmail, requesterPaysRole: String) = {
    Map(
      "roles/viewer" -> Set(s"group:${ownerGroupEmail.value}"),
      requesterPaysRole -> Set(s"group:${ownerGroupEmail.value}", s"group:${computeUserGroupEmail.value}"),
      "roles/bigquery.jobUser" -> Set(s"group:${ownerGroupEmail.value}", s"group:${computeUserGroupEmail.value}")
    )
  }
}

class UserService(protected val userInfo: UserInfo,
                  val dataSource: SlickDataSource,
                  protected val gcsDAO: GoogleServicesDAO,
                  samDAO: SamDAO,
                  bqServiceFactory: GoogleBigQueryServiceFactory,
                  bigQueryCredentialJson: String,
                  requesterPaysRole: String,
                  protected val dmConfig: DeploymentManagerConfig,
                  protected val projectTemplate: ProjectTemplate,
                  servicePerimeterService: ServicePerimeterService,
                  adminRegisterBillingAccountId: RawlsBillingAccountName,
                  billingProfileManagerDAO: BillingProfileManagerDAO
                 )(implicit protected val executionContext: ExecutionContext) extends RoleSupport with FutureSupport with UserWiths with LazyLogging with StringValidationUtils {
  implicit val errorReportSource = ErrorReportSource("rawls")

  import dataSource.dataAccess.driver.api._

  def requireProjectAction[T](projectName: RawlsBillingProjectName, action: SamResourceAction)(op: => Future[T]): Future[T] = {
    samDAO.userHasAction(SamResourceTypeNames.billingProject, projectName.value, action, userInfo).flatMap {
      case true => op
      case false => Future.failed(new RawlsExceptionWithErrorReport(errorReport = ErrorReport(StatusCodes.Forbidden, "You must be a project owner.")))
    }
  }

  def requireServicePerimeterAction[T](servicePerimeterName: ServicePerimeterName, action: SamResourceAction)(op: => Future[T]): Future[T] = {
    samDAO.userHasAction(SamResourceTypeNames.servicePerimeter, URLEncoder.encode(servicePerimeterName.value, UTF_8.name), action, userInfo).flatMap {
      case true => op
      case false => Future.failed(new RawlsExceptionWithErrorReport(errorReport = ErrorReport(StatusCodes.NotFound, "Service Perimeter does not exist or you do not have access")))
    }
  }

  def isAdmin(userEmail: RawlsUserEmail): Future[Boolean] = {
    toFutureTry(tryIsFCAdmin(userEmail)) map {
      case Failure(t) => throw new RawlsExceptionWithErrorReport(errorReport = ErrorReport(StatusCodes.InternalServerError, t))
      case Success(b) => b
    }
  }

  def isLibraryCurator(userEmail: RawlsUserEmail): Future[Boolean] = {
    toFutureTry(gcsDAO.isLibraryCurator(userEmail.value)) map {
      case Failure(t) => throw new RawlsExceptionWithErrorReport(errorReport = ErrorReport(StatusCodes.InternalServerError, t))
      case Success(b) => b
    }
  }

  def adminAddLibraryCurator(userEmail: RawlsUserEmail): Future[Unit] = {
    asFCAdmin {
      toFutureTry(gcsDAO.addLibraryCurator(userEmail.value)) map {
        case Failure(t) => throw new RawlsExceptionWithErrorReport(errorReport = ErrorReport(StatusCodes.InternalServerError, t))
        case Success(result) => result
      }
    }
  }

  def adminRemoveLibraryCurator(userEmail: RawlsUserEmail): Future[Unit] = {
    asFCAdmin {
      toFutureTry(gcsDAO.removeLibraryCurator(userEmail.value)) map {
        case Failure(t) => throw new RawlsExceptionWithErrorReport(errorReport = ErrorReport(StatusCodes.InternalServerError, t))
        case Success(result) => result
      }
    }
  }

  def listBillingAccounts(firecloudHasAccess: Option[Boolean] = None): Future[Seq[RawlsBillingAccount]] =
    gcsDAO.listBillingAccounts(userInfo, firecloudHasAccess)

  def getBillingProjectStatus(projectName: RawlsBillingProjectName): Future[Option[RawlsBillingProjectStatus]] = {
    val statusFuture: Future[Option[RawlsBillingProjectStatus]] = for {
      policies <- samDAO.getPoliciesForType(SamResourceTypeNames.billingProject, userInfo)
      projectDetail <- dataSource.inTransaction { dataAccess => dataAccess.rawlsBillingProjectQuery.load(projectName) }
    } yield {
      policies.find { policy =>
        projectDetail.isDefined &&
        policy.resourceId.equals(projectDetail.get.projectName.value)
      }.flatMap { policy =>
        Some(RawlsBillingProjectStatus(RawlsBillingProjectName(policy.resourceId), projectDetail.get.status))
      }
    }
    statusFuture
  }

  def getBillingProject(billingProjectName: RawlsBillingProjectName): Future[Option[RawlsBillingProjectResponse]] = {
    for {
      projectRoles <- samDAO.listUserRolesForResource(SamResourceTypeNames.billingProject, billingProjectName.value, userInfo)
        .map(resourceRoles => samRolesToProjectRoles(resourceRoles))
      maybeBillingProject <- dataSource.inTransaction { dataAccess => dataAccess.rawlsBillingProjectQuery.load(billingProjectName) }
    } yield {
      constructBillingProjectResponseFromOptionalAndRoles(maybeBillingProject, projectRoles)
    }
  }

  private def makeBillingProjectResponse(projectRoles: Set[ProjectRole], billingProject: RawlsBillingProject) =
    RawlsBillingProjectResponse(
      billingProject.projectName,
      billingProject.billingAccount,
      billingProject.servicePerimeter,
      billingProject.invalidBillingAccount,
      projectRoles,
      billingProject.status,
      billingProject.message,
      billingProject.azureManagedAppCoordinates
    )

  def listBillingProjectsV2(): Future[List[RawlsBillingProjectResponse]] = {
    for {
      samUserResources <- samDAO.listUserResources(SamResourceTypeNames.billingProject, userInfo)
      projectNames = samUserResources.map(r => RawlsBillingProjectName(r.resourceId)).toSet
      projectsInDB <- dataSource.inTransaction { dataAccess =>
        dataAccess.rawlsBillingProjectQuery.getBillingProjects(projectNames)
      }
      bpmProfiles <- billingProfileManagerDAO.listBillingProfiles(userInfo, samUserResources)
    } yield constructBillingProjectResponses(samUserResources, projectsInDB ++ bpmProfiles)
  }

  private def constructBillingProjectResponses(samUserResources: Seq[SamUserResource], billingProjectsInRawlsDB: Seq[RawlsBillingProject]): List[RawlsBillingProjectResponse] = {
    val projectsByName = billingProjectsInRawlsDB.map(p => p.projectName.value -> p).toMap
    samUserResources.toList
      .flatMap { samUserResource =>
        val projectRoles = samRolesToProjectRoles(samUserResource.direct.roles ++ samUserResource.inherited.roles)
        projectsByName.get(samUserResource.resourceId).map(makeBillingProjectResponse(projectRoles, _))
      }
      .sortBy(_.projectName.value)
  }

  def listBillingProjects(): Future[List[RawlsBillingProjectMembership]] = {
    for {
      resourceIdsWithPolicyNames <- samDAO.getPoliciesForType(SamResourceTypeNames.billingProject, userInfo)
      projectDetailsByName <- dataSource.inTransaction { dataAccess => dataAccess.rawlsBillingProjectQuery.getBillingProjectDetails(resourceIdsWithPolicyNames.map(idWithPolicyName => RawlsBillingProjectName(idWithPolicyName.resourceId))) }
    } yield {
      projectPoliciesToRoles(resourceIdsWithPolicyNames).flatMap { case (resourceId, role) =>
        projectDetailsByName.get(resourceId).map { case (projectStatus, message) =>
          RawlsBillingProjectMembership(RawlsBillingProjectName(resourceId), role, projectStatus, message)
        }
      }.toList.sortBy(_.projectName.value)
    }
  }

  private def samRolesToProjectRoles(samRoles: Set[SamResourceRole]): Set[ProjectRole] = {
    samRoles.collect {
      case SamResourceRole(SamBillingProjectRoles.owner.value) => ProjectRoles.Owner
      case SamResourceRole(SamBillingProjectRoles.workspaceCreator.value) => ProjectRoles.User
    }
  }

  private def projectPoliciesToRoles(resourceIdsWithPolicyNames: Set[SamResourceIdWithPolicyName]) = {
    resourceIdsWithPolicyNames.collect {
      case SamResourceIdWithPolicyName(resourceId, SamBillingProjectPolicyNames.owner, _, _, _) => (resourceId, ProjectRoles.Owner)
      case SamResourceIdWithPolicyName(resourceId, SamBillingProjectPolicyNames.workspaceCreator, _, _, _) => (resourceId, ProjectRoles.User)
    }
  }

  def getBillingProjectMembers(projectName: RawlsBillingProjectName): Future[Set[RawlsBillingProjectMember]] = {
    samDAO.listUserActionsForResource(SamResourceTypeNames.billingProject, projectName.value, userInfo).flatMap {
      // the JSON responses for listPoliciesForResource and getPolicy are shaped slightly differently.
      // the initial 2 cases will coerce the data into the same shape so the final yield can be re-used for both cases.
      // only project owners can call listPoliciesForResource, whereas project users must call getPolicy directly on the owner policy
      case actions if actions.contains(SamBillingProjectActions.readPolicies) =>
        samDAO.listPoliciesForResource(SamResourceTypeNames.billingProject, projectName.value, userInfo).map { policiesWithNameAndEmail =>
          policiesWithNameAndEmail.map(policyWithNameAndEmail => policyWithNameAndEmail.policyName -> policyWithNameAndEmail.policy)
        }
      case actions if actions.contains(SamBillingProjectActions.readPolicy(SamBillingProjectPolicyNames.owner)) =>
        samDAO.getPolicy(SamResourceTypeNames.billingProject, projectName.value, SamBillingProjectPolicyNames.owner, userInfo).map { policy =>
          Set(SamBillingProjectPolicyNames.owner -> policy)
        }
      case _ => Future.failed(new RawlsExceptionWithErrorReport(errorReport = ErrorReport(StatusCodes.Forbidden, "You do not have the required actions to perform this.")))
    }.map { policies =>
      for {
        (role, policy) <- policies.collect {
          case (SamBillingProjectPolicyNames.owner, policy) => (ProjectRoles.Owner, policy)
          case (SamBillingProjectPolicyNames.workspaceCreator, policy) => (ProjectRoles.User, policy)
        }
        email <- policy.memberEmails
      } yield RawlsBillingProjectMember(RawlsUserEmail(email.value), role)
    }
  }

  /**
   * Unregisters a billing project with OwnerInfo provided in the request body.
   *
   * The admin unregister endpoint does not delete the Google project in Google when we unregister it. Project
   * registration allows tests to use existing Google projects (like GPAlloc) as if Rawls had created it,
   * so we should not delete those pre-existing Google projects when we unregister them.
   *
   * @param projectName The project name to be unregistered.
   * @param ownerInfo A map parsed from request body contains the project's owner info.
   * */
  def adminUnregisterBillingProjectWithOwnerInfo(projectName: RawlsBillingProjectName, ownerInfo: Map[String, String]): Future[Unit] = {
    asFCAdmin {
      val ownerUserInfo = UserInfo(RawlsUserEmail(ownerInfo("newOwnerEmail")), OAuth2BearerToken(ownerInfo("newOwnerToken")), 3600, RawlsUserSubjectId("0"))
      for {
        _ <- deleteGoogleProjectIfChild(projectName, ownerUserInfo, deleteGoogleProjectWithGoogle = false)
        result <- unregisterBillingProjectWithUserInfo(projectName, ownerUserInfo)
      } yield result
    }
  }

  /**
   * Unregisters a billing project with UserInfo provided in parameter
   *
   * @param projectName The project name to be unregistered.
   * @param ownerUserInfo The project's owner user info with {@code UserInfo} format.
   * */
  def unregisterBillingProjectWithUserInfo(projectName: RawlsBillingProjectName, ownerUserInfo: UserInfo): Future[Unit] = {
    for {
      _ <- dataSource.inTransaction { dataAccess =>
        dataAccess.rawlsBillingProjectQuery.delete(projectName)
      }
      _ <- samDAO.deleteResource(SamResourceTypeNames.billingProject, projectName.value, ownerUserInfo) recoverWith { // Moving this to the end so that the rawls record is cleared even if there are issues clearing the Sam resource (theoretical workaround for https://broadworkbench.atlassian.net/browse/CA-1206)
        case t:Throwable => {
          logger.warn(s"Unexpected failure deleting billing project (while deleting billing project in Sam) for billing project `${projectName.value}`", t)
          throw t
        }
      }
    } yield {}
  }

  private def deletePetsInProject(projectName: GoogleProjectId, userInfo: UserInfo): Future[Unit] = {
    for {
      projectUsers <- samDAO.listAllResourceMemberIds(SamResourceTypeNames.billingProject, projectName.value, userInfo)
      _ <- projectUsers.toList.traverse(destroyPet(_, projectName))
    } yield ()
  }

  private def destroyPet(userIdInfo: UserIdInfo, projectName: GoogleProjectId): Future[Unit] = {
    for {
      petSAJson <- samDAO.getPetServiceAccountKeyForUser(projectName, RawlsUserEmail(userIdInfo.userEmail))
      petUserInfo <- gcsDAO.getUserInfoUsingJson(petSAJson)
      _ <- samDAO.deleteUserPetServiceAccount(projectName, petUserInfo)
    } yield ()
  }

  def adminDeleteBillingProject(projectName: RawlsBillingProjectName, ownerInfo: Map[String, String]): Future[Unit] = {
    asFCAdmin {
      val ownerUserInfo = UserInfo(RawlsUserEmail(ownerInfo("newOwnerEmail")), OAuth2BearerToken(ownerInfo("newOwnerToken")), 3600, RawlsUserSubjectId("0"))
      for {
        _ <- deleteGoogleProjectIfChild(projectName, ownerUserInfo)
        _ <- unregisterBillingProjectWithUserInfo(projectName, ownerUserInfo)
      } yield {}
    }
  }

  def deleteBillingProject(projectName: RawlsBillingProjectName): Future[Unit] =
    requireProjectAction(projectName, SamBillingProjectActions.deleteBillingProject) {
      for {
        _ <- failUnlessHasNoWorkspaces(projectName)
        _ <- deleteGoogleProjectIfChild(projectName, userInfo)
        _ <- unregisterBillingProjectWithUserInfo(projectName, userInfo)
      } yield {}
    }

  def setBillingProjectSpendConfiguration(billingProjectName: RawlsBillingProjectName, spendReportConfiguration: BillingProjectSpendConfiguration): Future[Int] = {

    val datasetName = spendReportConfiguration.datasetName
    val datasetGoogleProject = spendReportConfiguration.datasetGoogleProject

    validateBigQueryDatasetName(datasetName)
    validateGoogleProjectName(datasetGoogleProject.value)

    requireProjectAction(billingProjectName, SamBillingProjectActions.alterSpendReportConfiguration) {
      val bqService = bqServiceFactory.getServiceFromJson(bigQueryCredentialJson, GoogleProject(billingProjectName.value))

      for {
        //Get the dataset to validate that it exists and that we have permission to see it
        _ <- bqService.use(_.getDataset(datasetGoogleProject, datasetName)).unsafeToFuture().map {
          case None => throw new RawlsExceptionWithErrorReport(ErrorReport(StatusCodes.BadRequest, s"The dataset $datasetName could not be found."))
          case dataset => dataset
        }

        billingAccountId <- dataSource.inTransaction { dataAccess =>
          dataAccess.rawlsBillingProjectQuery.load(billingProjectName).map {
            case Some(RawlsBillingProject(_, _, Some(billingAccountName), _, _, _, _, false, _, _, _, _, _)) => billingAccountName.withoutPrefix()
            case _ => throw new RawlsExceptionWithErrorReport(ErrorReport(StatusCodes.BadRequest, s"The Google project associated with billing project ${billingProjectName.value} is not linked to an active billing account."))
          }
        }

        //Get the table and validate that it exists and that we have permission to see it
        //Note that the table name replaces all dashes in the billing account ID with underscores
        tableName = BigQueryTableName(s"gcp_billing_export_v1_${billingAccountId.replace("-", "_")}")
        table <- bqService.use(_.getTable(datasetGoogleProject, datasetName, tableName)).unsafeToFuture()

        res <- if(table.isDefined) {
                //Isolate the db txn so we're not running any REST calls inside of it
                dataSource.inTransaction { dataAccess =>
                  dataAccess.rawlsBillingProjectQuery.setBillingProjectSpendConfiguration(billingProjectName, Option(datasetName), Option(tableName), Option(datasetGoogleProject))
                }
              } else throw new RawlsExceptionWithErrorReport(ErrorReport(StatusCodes.BadRequest, s"The billing export table ${tableName} in dataset ${datasetName} could not be found."))
      } yield {
        res
      }
    }
  }

  def clearBillingProjectSpendConfiguration(billingProjectName: RawlsBillingProjectName): Future[Int] = {
    requireProjectAction(billingProjectName, SamBillingProjectActions.alterSpendReportConfiguration) {
      dataSource.inTransaction { dataAccess =>
        dataAccess.rawlsBillingProjectQuery.clearBillingProjectSpendConfiguration(billingProjectName)
      }
    }
  }

  def getBillingProjectSpendConfiguration(billingProjectName: RawlsBillingProjectName): Future[Option[BillingProjectSpendConfiguration]] = {
    requireProjectAction(billingProjectName, SamBillingProjectActions.readSpendReportConfiguration) {
      dataSource.inTransaction { dataAccess =>
        dataAccess.rawlsBillingProjectQuery.load(billingProjectName).map {
          case Some(RawlsBillingProject(_, _, _, _, _, _, _, _, Some(spendReportDataset), Some(spendReportTable), Some(spendReportDatasetGoogleProject), _, _)) => Option(BillingProjectSpendConfiguration(spendReportDatasetGoogleProject, spendReportDataset))
          case Some(_) => None
          case None => throw new RawlsExceptionWithErrorReport(ErrorReport(StatusCodes.NotFound, s"Billing project ${billingProjectName.value} could not be found"))
        }
      }
    }
  }

  private def failUnlessHasNoWorkspaces(projectName: RawlsBillingProjectName): Future[Unit] =
    dataSource.inTransaction(_.workspaceQuery.countByNamespace(projectName)) map { count =>
      if (count == 0) () else throw new RawlsExceptionWithErrorReport(ErrorReport(
        StatusCodes.BadRequest,
        "Project cannot be deleted because it contains workspaces."
      ))
    }

  // TODO - once workspace migration is complete and there are no more v1 workspaces or v1 billing projects, we can remove this https://broadworkbench.atlassian.net/browse/CA-1118
  private def deleteGoogleProjectIfChild(projectName: RawlsBillingProjectName, userInfoForSam: UserInfo, deleteGoogleProjectWithGoogle: Boolean = true) = {
    def rawlsCreatedGoogleProjectExists(projectId: GoogleProjectId) =
      gcsDAO.getGoogleProject(projectId) transform {
        case Success(_) => Success(true)
        case Failure(e: HttpResponseException) if e.getStatusCode == 404 || e.getStatusCode == 403 => Success(false) //Either the Google project doesn't exist, or we don't have access to it because Rawls didn't create it.
        case Failure(t) => Failure(t)
      }

    def F = Applicative[Future]

    def deleteResourcesInGoogle(projectId: GoogleProjectId) =
      for {
        _ <- deletePetsInProject(projectId, userInfoForSam)
        _ <- F.whenA(deleteGoogleProjectWithGoogle)(gcsDAO.deleteV1Project(projectId))
      } yield ()

    val projectId = GoogleProjectId(projectName.value)
    samDAO.listResourceChildren(SamResourceTypeNames.billingProject, projectName.value, userInfoForSam) flatMap { resourceChildren =>
      F.whenA(resourceChildren contains SamFullyQualifiedResourceId(projectName.value, SamResourceTypeNames.googleProject.value))(
        for {
          _ <- rawlsCreatedGoogleProjectExists(projectId).ifM(deleteResourcesInGoogle(projectId), F.unit)
          _ <- samDAO.deleteResource(SamResourceTypeNames.googleProject, projectName.value, userInfoForSam)
        } yield ()
      )
    }
  }

  //very sad: have to pass the new owner's token in the POST body (oh no!)
  //we could instead exploit the fact that Sam will let you create pets in projects you're not in (!!!),
  //but that seems extremely shady
  // We believe this is mostly used by gpalloc/only used by gpalloc, which is why the billing account
  // is hard coded.
  def adminRegisterBillingProject(xfer: RawlsBillingProjectTransfer): Future[Unit] = {
    asFCAdmin {
      val billingProjectName = RawlsBillingProjectName(xfer.project)
      val project = RawlsBillingProject(billingProjectName, CreationStatuses.Ready, Option(adminRegisterBillingAccountId), None)
      val ownerUserInfo = UserInfo(RawlsUserEmail(xfer.newOwnerEmail), OAuth2BearerToken(xfer.newOwnerToken), 3600, RawlsUserSubjectId("0"))


      (for {
        _ <- dataSource.inTransaction { dataAccess => dataAccess.rawlsBillingProjectQuery.create(project) }

        _ <- samDAO.createResource(SamResourceTypeNames.billingProject, billingProjectName.value, ownerUserInfo)
        _ <- samDAO.createResourceFull(SamResourceTypeNames.googleProject, project.projectName.value, Map.empty, Set.empty, ownerUserInfo, Option(SamFullyQualifiedResourceId(project.projectName.value, SamResourceTypeNames.billingProject.value)))
        _ <- samDAO.overwritePolicy(SamResourceTypeNames.billingProject, billingProjectName.value, SamBillingProjectPolicyNames.workspaceCreator, SamPolicy(Set.empty, Set.empty, Set(SamBillingProjectRoles.workspaceCreator)), ownerUserInfo)
        _ <- samDAO.overwritePolicy(SamResourceTypeNames.billingProject, billingProjectName.value, SamBillingProjectPolicyNames.canComputeUser, SamPolicy(Set.empty, Set.empty, Set(SamBillingProjectRoles.batchComputeUser, SamBillingProjectRoles.notebookUser)), ownerUserInfo)
        ownerGroupEmail <- syncBillingProjectOwnerPolicyToGoogleAndGetEmail(samDAO, project.projectName)
        computeUserGroupEmail <- syncBillingProjectComputeUserPolicyToGoogleAndGetEmail(samDAO, project.projectName)

        policiesToAdd = getDefaultGoogleProjectPolicies(ownerGroupEmail, computeUserGroupEmail, requesterPaysRole)

        _ <- gcsDAO.addPolicyBindings(project.googleProjectId, policiesToAdd)
        _ <- gcsDAO.grantReadAccess(xfer.bucket, Set(ownerGroupEmail, computeUserGroupEmail))
      } yield {}).recoverWith {
        case t: Throwable =>
          // attempt cleanup then rethrow
          for {
            _ <- samDAO.deleteResource(SamResourceTypeNames.googleProject, project.projectName.value, ownerUserInfo).recover {
              case x => logger.debug(s"failure deleting google project ${project.projectName.value} from sam during error recovery cleanup.", x)
            }
            _ <- samDAO.deleteResource(SamResourceTypeNames.billingProject, project.projectName.value, ownerUserInfo).recover {
              case x => logger.debug(s"failure deleting billing project ${project.projectName.value} from sam during error recovery cleanup.", x)
            }
            _ <- dataSource.inTransaction { dataAccess => dataAccess.rawlsBillingProjectQuery.delete(project.projectName) }.recover {
              case x => logger.debug(s"failure deleting billing project ${project.projectName.value} from rawls db during error recovery cleanup.", x)
            }
          } yield throw t
      }
    }
  }

  def addUserToBillingProject(projectName: RawlsBillingProjectName, projectAccessUpdate: ProjectAccessUpdate): Future[Unit] = {
    requireProjectAction(projectName, SamBillingProjectActions.alterPolicies) {
      val policies = projectAccessUpdate.role match {
        case ProjectRoles.Owner => Seq(SamBillingProjectPolicyNames.owner)
        case ProjectRoles.User => Seq(SamBillingProjectPolicyNames.workspaceCreator, SamBillingProjectPolicyNames.canComputeUser)
      }

      for {
        _ <- Future.traverse(policies) { policy =>
          samDAO.addUserToPolicy(SamResourceTypeNames.billingProject, projectName.value, policy, projectAccessUpdate.email, userInfo).recoverWith {
            case regrets: Throwable =>
              if (policy == SamBillingProjectPolicyNames.canComputeUser) {
                logger.info(s"error adding user to canComputeUser policy for $projectName likely because it is a v2 billing project which does not have a canComputeUser policy. regrets: ${regrets.getMessage}")
                Future.successful(())
              } else {
                Future.failed(regrets)
              }
          }
        }
      } yield {}
    }
  }

  def removeUserFromBillingProject(projectName: RawlsBillingProjectName, projectAccessUpdate: ProjectAccessUpdate): Future[Unit] = {
    requireProjectAction(projectName, SamBillingProjectActions.alterPolicies) {
      val policy = projectAccessUpdate.role match {
        case ProjectRoles.Owner => SamBillingProjectPolicyNames.owner
        case ProjectRoles.User => SamBillingProjectPolicyNames.workspaceCreator
      }

      for {
        _ <- samDAO.removeUserFromPolicy(SamResourceTypeNames.billingProject, projectName.value, policy, projectAccessUpdate.email, userInfo).recover {
          case e: RawlsExceptionWithErrorReport if e.errorReport.statusCode.contains(StatusCodes.BadRequest) => throw new RawlsExceptionWithErrorReport(e.errorReport.copy(statusCode = Some(StatusCodes.NotFound)))
        }
      } yield {}
    }
  }

  def updateBillingProjectBillingAccount(billingProjectName: RawlsBillingProjectName, updateAccountRequest: UpdateRawlsBillingAccountRequest): Future[Option[RawlsBillingProjectResponse]] = {
    validateBillingAccountName(updateAccountRequest.billingAccount.value)

    requireProjectAction(billingProjectName, SamBillingProjectActions.updateBillingAccount) {
      for {
        hasAccess <- gcsDAO.testBillingAccountAccess(updateAccountRequest.billingAccount, userInfo)
        _ = if (!hasAccess) {
          throw new RawlsExceptionWithErrorReport(ErrorReport(StatusCodes.BadRequest, "Billing account does not exist, user does not have access, or Terra does not have access"))
        }
        result <- updateBillingAccountInternal(billingProjectName, Option(updateAccountRequest.billingAccount))
      } yield result
    }
  }

  def deleteBillingAccount(billingProjectName: RawlsBillingProjectName): Future[Option[RawlsBillingProjectResponse]] = {
    requireProjectAction(billingProjectName, SamBillingProjectActions.updateBillingAccount) {
      updateBillingAccountInternal(billingProjectName, None)
    }
  }

  def startBillingProjectCreation(createProjectRequest: CreateRawlsBillingProjectFullRequest): Future[Unit] = {
    for {
      _ <- validateV1CreateProjectRequest(createProjectRequest)
<<<<<<< HEAD
      _ <- GoogleBillingProjectCreator.checkServicePerimeterAccess(createProjectRequest.servicePerimeter, samDAO, userInfo)
=======
      _ <- BillingProjectOrchestrator.checkServicePerimeterAccess(samDAO, createProjectRequest.servicePerimeter, userInfo)
>>>>>>> 99557959
      billingAccount <- checkBillingAccountAccess(createProjectRequest.billingAccount)
      result <- internalStartBillingProjectCreation(createProjectRequest, billingAccount)
    } yield result
  }

<<<<<<< HEAD
  def createBillingProjectV2(createProjectRequest: CreateRawlsV2BillingProjectFullRequest): Future[Unit] = {
    val bpo = new BillingProjectOrchestrator(samDAO, gcsDAO, new BillingRepository(dataSource), billingProfileManagerDAO)
    bpo.createBillingProjectV2(createProjectRequest, userInfo)
  }

=======
>>>>>>> 99557959
  private def validateV1CreateProjectRequest(createProjectRequest: CreateRawlsBillingProjectFullRequest): Future[Unit] = {
    for {
      _ <- validateBillingProjectName(createProjectRequest.projectName.value)
      _ <- if ((createProjectRequest.enableFlowLogs.getOrElse(false) || createProjectRequest.privateIpGoogleAccess.getOrElse(false)) && !createProjectRequest.highSecurityNetwork.getOrElse(false)) {
        //flow logs and private google access both require HSN, so error if someone asks for either of the former without the latter
        Future.failed(new RawlsExceptionWithErrorReport(ErrorReport(StatusCodes.BadRequest, "enableFlowLogs or privateIpGoogleAccess both require highSecurityNetwork = true")))
      } else {
        Future.successful(())
      }
    } yield ()
  }

  private def checkBillingAccountAccess(billingAccountName: RawlsBillingAccountName): Future[RawlsBillingAccount] = {
    def createForbiddenErrorMessage(who: String, billingAccountName: RawlsBillingAccountName) = {
      s"""${who} must have the permission "Billing Account User" on ${billingAccountName.value} to create a project with it."""
    }

    gcsDAO.listBillingAccounts(userInfo) flatMap { billingAccountNames =>
      billingAccountNames.find(_.accountName == billingAccountName) match {
        case None => Future.failed(new RawlsExceptionWithErrorReport(ErrorReport(StatusCodes.Forbidden, createForbiddenErrorMessage("You", billingAccountName))))
        case Some(billingAccount) =>
          if (billingAccount.firecloudHasAccess)
            Future.successful(billingAccount)
          else
            Future.failed(new RawlsExceptionWithErrorReport(ErrorReport(StatusCodes.BadRequest, createForbiddenErrorMessage(gcsDAO.billingEmail, billingAccountName))))
      }
    }
  }

  private def internalStartBillingProjectCreation(createProjectRequest: CreateRawlsBillingProjectFullRequest, billingAccount: RawlsBillingAccount): Future[Unit] = {
    for {
      project <- dataSource.inTransaction { dataAccess =>
        dataAccess.rawlsBillingProjectQuery.load(createProjectRequest.projectName) flatMap {
          case None =>
            for {
              _ <- DBIO.from(samDAO.createResource(SamResourceTypeNames.billingProject, createProjectRequest.projectName.value, userInfo))
              _ <- DBIO.from(samDAO.createResourceFull(SamResourceTypeNames.googleProject, createProjectRequest.projectName.value, Map.empty, Set.empty, userInfo, Option(SamFullyQualifiedResourceId(createProjectRequest.projectName.value, SamResourceTypeNames.billingProject.value))))
              _ <- DBIO.from(samDAO.overwritePolicy(SamResourceTypeNames.billingProject, createProjectRequest.projectName.value, SamBillingProjectPolicyNames.workspaceCreator, SamPolicy(Set.empty, Set.empty, Set(SamBillingProjectRoles.workspaceCreator)), userInfo))
              _ <- DBIO.from(samDAO.overwritePolicy(SamResourceTypeNames.billingProject, createProjectRequest.projectName.value, SamBillingProjectPolicyNames.canComputeUser, SamPolicy(Set.empty, Set.empty, Set(SamBillingProjectRoles.batchComputeUser, SamBillingProjectRoles.notebookUser)), userInfo))
              project <- dataAccess.rawlsBillingProjectQuery.create(RawlsBillingProject(createProjectRequest.projectName, CreationStatuses.Creating, Option(createProjectRequest.billingAccount), None, None, createProjectRequest.servicePerimeter))
            } yield project

          case Some(_) => throw new RawlsExceptionWithErrorReport(ErrorReport(StatusCodes.Conflict, "project by that name already exists"))
        }
      }

      //NOTE: we're syncing this to Sam ahead of the resource actually existing. is this fine? (ps these are sam calls)
      ownerGroupEmail <- syncBillingProjectOwnerPolicyToGoogleAndGetEmail(samDAO, createProjectRequest.projectName)
      computeUserGroupEmail <- syncBillingProjectComputeUserPolicyToGoogleAndGetEmail(samDAO, createProjectRequest.projectName)

      // each service perimeter should have a folder which is used to make an aggregate log sink for flow logs
      parentFolderId <- createProjectRequest.servicePerimeter.traverse(lookupFolderIdFromServicePerimeterName)

      createProjectOperation <- gcsDAO.createProject(project.googleProjectId, billingAccount, dmConfig.templatePath, createProjectRequest.highSecurityNetwork.getOrElse(false), createProjectRequest.enableFlowLogs.getOrElse(false), createProjectRequest.privateIpGoogleAccess.getOrElse(false), requesterPaysRole, ownerGroupEmail, computeUserGroupEmail, projectTemplate, parentFolderId).recoverWith {
        case t: Throwable =>
          // failed to create project in google land, rollback inserts above
          dataSource.inTransaction { dataAccess => dataAccess.rawlsBillingProjectQuery.delete(createProjectRequest.projectName) } map(_ => throw t)
      }

      _ <- dataSource.inTransaction { dataAccess =>
        dataAccess.rawlsBillingProjectQuery.insertOperations(Seq(createProjectOperation))
      }
    } yield {}
  }

  private def updateBillingAccountInternal(projectName: RawlsBillingProjectName, billingAccount: Option[RawlsBillingAccountName]): Future[Option[RawlsBillingProjectResponse]] = {
    for {
      maybeBillingProject <- updateBillingAccountInDatabase(projectName, billingAccount)
      projectRoles <- samDAO.listUserRolesForResource(SamResourceTypeNames.billingProject, projectName.value, userInfo)
        .map(resourceRoles => samRolesToProjectRoles(resourceRoles))
    } yield {
      constructBillingProjectResponseFromOptionalAndRoles(maybeBillingProject, projectRoles)
    }
  }

  private def updateBillingAccountInDatabase(billingProjectName: RawlsBillingProjectName, billingAccountName: Option[RawlsBillingAccountName]): Future[Option[RawlsBillingProject]] =
    dataSource.inTransaction { dataAccess =>
      val F = Applicative[ReadWriteAction]
      dataAccess.rawlsBillingProjectQuery.load(billingProjectName).flatMap(_.traverse { project =>
        F.pure(project.copy(billingAccount = billingAccountName)) <* F.whenA(project.billingAccount != billingAccountName) {
          for {
            _ <- dataAccess.rawlsBillingProjectQuery.updateBillingAccount(billingProjectName, billingAccountName, userInfo.userSubjectId)
            // Since the billing account has been updated, any existing spend configuration is now out of date
            _ <- dataAccess.rawlsBillingProjectQuery.clearBillingProjectSpendConfiguration(billingProjectName)
            // if any workspaces failed to be updated last time, clear out the error message so the monitor will pick them up and try to update them again
            _ <- dataAccess.workspaceQuery.deleteAllWorkspaceBillingAccountErrorMessagesInBillingProject(billingProjectName)
          } yield ()
        }
      })
    }

  private def constructBillingProjectResponseFromOptionalAndRoles(maybeBillingProject: Option[RawlsBillingProject], projectRoles: Set[ProjectRole]) = {
    maybeBillingProject match {
      case Some(billingProject) if projectRoles.nonEmpty => Option(makeBillingProjectResponse(projectRoles, billingProject))
      case _ => None
    }
  }

  private def lookupFolderIdFromServicePerimeterName(perimeterName: ServicePerimeterName): Future[String] = {
    val folderName = perimeterName.value.split("/").last
    gcsDAO.getFolderId(folderName).flatMap {
      case None => Future.failed(new RawlsException(s"folder named $folderName corresponding to perimeter $perimeterName not found"))
      case Some(folderId) => Future.successful(folderId)
    }
  }

  // User needs to be an owner of the billing project and have the AddProject action on the service perimeter
  private def requirePermissionsToAddToServicePerimeter[T](servicePerimeterName: ServicePerimeterName, projectName: RawlsBillingProjectName)(op: => Future[T]): Future[T] = {
    requireServicePerimeterAction(servicePerimeterName, SamServicePerimeterActions.addProject) {
      requireProjectAction[T](projectName, SamBillingProjectActions.addToServicePerimeter) {
        op
      }
    }
  }

  def addProjectToServicePerimeter(servicePerimeterName: ServicePerimeterName, projectName: RawlsBillingProjectName): Future[Unit] = {
    requirePermissionsToAddToServicePerimeter(servicePerimeterName, projectName) {
      for {
        billingProject <- dataSource.inTransaction { dataAccess =>
          dataAccess.rawlsBillingProjectQuery.load(projectName).map { billingProjectOpt =>
            billingProjectOpt.getOrElse(throw new RawlsException(s"Sam thinks user has access to project ${projectName.value} but project not found in database"))
          }
        }

        _ <- billingProject.servicePerimeter match {
          case Some(existingServicePerimeter) => Future.failed(new RawlsExceptionWithErrorReport(ErrorReport(StatusCodes.BadRequest, s"project ${billingProject.projectName.value} is already in service perimeter $existingServicePerimeter")))
          case None => Future.successful(())
        }

        // Even if the project's status is 'Creating' and could possibly still have a perimeter added to it, we throw an exception to avoid a race condition
        _ <- billingProject.status match {
          case CreationStatuses.Ready => Future.successful(())
          case status => Future.failed(new RawlsExceptionWithErrorReport(ErrorReport(StatusCodes.BadRequest, s"project ${billingProject.projectName.value} should be Ready but is $status")))
        }

        // each service perimeter should have a folder which is used to make an aggregate log sink for flow logs
        _ <- moveGoogleProjectToServicePerimeterFolder(servicePerimeterName, billingProject.googleProjectId)

        googleProjectNumber <- billingProject.googleProjectNumber match {
          case Some(existingGoogleProjectNumber) => Future.successful(existingGoogleProjectNumber)
          case None => gcsDAO.getGoogleProject(billingProject.googleProjectId).map(googleProject =>
            gcsDAO.getGoogleProjectNumber(googleProject))
        }

        _ <- dataSource.inTransaction { dataAccess =>
          for {
            workspaces <- dataAccess.workspaceQuery.listWithBillingProject(projectName)
            // all v2 workspaces in the specified Terra billing project will already have their own
            // Google project number, but any v1 workspaces should store the Terra billing project's
            // Google project number
            v1Workspaces = workspaces.filterNot(_.googleProjectNumber.isDefined)
            _ <- dataAccess.workspaceQuery.updateGoogleProjectNumber(v1Workspaces.map(_.workspaceIdAsUUID), googleProjectNumber)
            _ <- dataAccess.rawlsBillingProjectQuery.updateServicePerimeter(billingProject.projectName, servicePerimeterName.some)
            _ <- dataAccess.rawlsBillingProjectQuery.updateGoogleProjectNumber(billingProject.projectName, googleProjectNumber.some)
          } yield ()
        }

        // not combining into the above transaction because it calls google within a transaction. fml.
        _ <- dataSource.inTransaction { dataAccess =>
          servicePerimeterService.overwriteGoogleProjectsInPerimeter(servicePerimeterName, dataAccess)
        }
      } yield {}
    }
  }

  def moveGoogleProjectToServicePerimeterFolder(servicePerimeterName: ServicePerimeterName, googleProjectId: GoogleProjectId): Future[Unit] = {
    for {
      folderId <- lookupFolderIdFromServicePerimeterName(servicePerimeterName)
      _ <- gcsDAO.addProjectToFolder(googleProjectId, folderId)
    } yield ()
  }
}<|MERGE_RESOLUTION|>--- conflicted
+++ resolved
@@ -523,24 +523,12 @@
   def startBillingProjectCreation(createProjectRequest: CreateRawlsBillingProjectFullRequest): Future[Unit] = {
     for {
       _ <- validateV1CreateProjectRequest(createProjectRequest)
-<<<<<<< HEAD
-      _ <- GoogleBillingProjectCreator.checkServicePerimeterAccess(createProjectRequest.servicePerimeter, samDAO, userInfo)
-=======
       _ <- BillingProjectOrchestrator.checkServicePerimeterAccess(samDAO, createProjectRequest.servicePerimeter, userInfo)
->>>>>>> 99557959
       billingAccount <- checkBillingAccountAccess(createProjectRequest.billingAccount)
       result <- internalStartBillingProjectCreation(createProjectRequest, billingAccount)
     } yield result
   }
 
-<<<<<<< HEAD
-  def createBillingProjectV2(createProjectRequest: CreateRawlsV2BillingProjectFullRequest): Future[Unit] = {
-    val bpo = new BillingProjectOrchestrator(samDAO, gcsDAO, new BillingRepository(dataSource), billingProfileManagerDAO)
-    bpo.createBillingProjectV2(createProjectRequest, userInfo)
-  }
-
-=======
->>>>>>> 99557959
   private def validateV1CreateProjectRequest(createProjectRequest: CreateRawlsBillingProjectFullRequest): Future[Unit] = {
     for {
       _ <- validateBillingProjectName(createProjectRequest.projectName.value)
