--- conflicted
+++ resolved
@@ -36,11 +36,7 @@
 
   case class OverwriteGroupMembers(groupRef: RawlsGroupRef, memberList: RawlsGroupMemberList)
 
-<<<<<<< HEAD
-  def syncAndGetBillingProjectOwnerGroupEmail(samDAO: SamDAO, projectName: RawlsBillingProjectName)(implicit ec: ExecutionContext): Future[WorkbenchEmail] = {
-=======
   def syncBillingProjectOwnerPolicyToGoogleAndGetEmail(samDAO: SamDAO, projectName: RawlsBillingProjectName)(implicit ec: ExecutionContext): Future[WorkbenchEmail] = {
->>>>>>> 16e331e4
     samDAO
       .syncPolicyToGoogle(SamResourceTypeNames.billingProject, projectName.value, SamBillingProjectPolicyNames.owner)
       .map(_.keys.headOption.getOrElse(throw new RawlsException("Error getting owner policy email")))
@@ -382,11 +378,7 @@
       _ <- samDAO.createResource(SamResourceTypeNames.billingProject, billingProjectName.value, ownerUserInfo)
       _ <- samDAO.overwritePolicy(SamResourceTypeNames.billingProject, billingProjectName.value, SamBillingProjectPolicyNames.workspaceCreator, SamPolicy(Set.empty, Set.empty, Set(SamProjectRoles.workspaceCreator)), ownerUserInfo)
       _ <- samDAO.overwritePolicy(SamResourceTypeNames.billingProject, billingProjectName.value, SamBillingProjectPolicyNames.canComputeUser, SamPolicy(Set.empty, Set.empty, Set(SamProjectRoles.batchComputeUser, SamProjectRoles.notebookUser)), ownerUserInfo)
-<<<<<<< HEAD
-      ownerGroupEmail <- syncAndGetBillingProjectOwnerGroupEmail(samDAO, project.projectName)
-=======
       ownerGroupEmail <- syncBillingProjectOwnerPolicyToGoogleAndGetEmail(samDAO, project.projectName)
->>>>>>> 16e331e4
       computeUserGroupEmail <- getComputeUserGroupEmail(samDAO, project.projectName)
 
       policiesToAdd = getDefaultGoogleProjectPolicies(ownerGroupEmail, computeUserGroupEmail, requesterPaysRole)
@@ -529,11 +521,7 @@
       }
 
       //NOTE: we're syncing this to Sam ahead of the resource actually existing. is this fine? (ps these are sam calls)
-<<<<<<< HEAD
-      ownerGroupEmail <- syncAndGetBillingProjectOwnerGroupEmail(samDAO, createProjectRequest.projectName)
-=======
       ownerGroupEmail <- syncBillingProjectOwnerPolicyToGoogleAndGetEmail(samDAO, createProjectRequest.projectName)
->>>>>>> 16e331e4
       computeUserGroupEmail <- getComputeUserGroupEmail(samDAO, createProjectRequest.projectName)
 
       // each service perimeter should have a folder which is used to make an aggregate log sink for flow logs
@@ -576,11 +564,7 @@
         dataAccess.rawlsBillingProjectQuery.create(RawlsBillingProject(createProjectRequest.projectName, CreationStatuses.Ready, Option(createProjectRequest.billingAccount), None, None, createProjectRequest.servicePerimeter))
       }
 
-<<<<<<< HEAD
-      _ <- syncAndGetBillingProjectOwnerGroupEmail(samDAO, createProjectRequest.projectName)
-=======
       _ <- syncBillingProjectOwnerPolicyToGoogleAndGetEmail(samDAO, createProjectRequest.projectName)
->>>>>>> 16e331e4
     } yield {
       RequestComplete(StatusCodes.Created)
     }
