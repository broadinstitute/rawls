--- conflicted
+++ resolved
@@ -76,7 +76,7 @@
   // Copied from https://github.com/broadinstitute/sam/blob/d9b1fda2273ee76de717f8bf932ed8d01b817340/src/main/scala/org/broadinstitute/dsde/workbench/sam/api/StandardSamUserDirectives.scala#L80
   val SAdomain: Regex = "(\\S+@\\S*gserviceaccount\\.com$)".r
 
-  protected val openTelemetryTags: Map[String, String] = Map("service" -> "FastPassService")
+  val openTelemetryTags: Map[String, String] = Map("service" -> "FastPassService")
 
   /**
     * Remove the FastPass grants in a Google Project.
@@ -219,16 +219,23 @@
       return DBIO.successful()
     }
 
-    for {
-      maybeUserStatus <- DBIO.from(samDAO.getUserStatus(ctx))
-      if maybeUserStatus.isDefined
-      samUserInfo = maybeUserStatus.map(SamUserInfo.fromSamUserStatus).orNull
-
-      petEmail <- DBIO.from(samDAO.getUserPetServiceAccount(ctx, childWorkspace.googleProjectId))
-      userType = getUserType(samUserInfo.userEmail)
-      userAndPet = UserAndPetEmails(samUserInfo.userEmail, userType, petEmail)
-      _ <- addFastPassGrantsForRoles(samUserInfo, userAndPet, parentWorkspace, Set(SamWorkspaceRoles.reader))
-    } yield ()
+    try {
+      for {
+        maybeUserStatus <- DBIO.from(samDAO.getUserStatus(ctx))
+        if maybeUserStatus.isDefined
+        samUserInfo = maybeUserStatus.map(SamUserInfo.fromSamUserStatus).orNull
+
+        petEmail <- DBIO.from(samDAO.getUserPetServiceAccount(ctx, childWorkspace.googleProjectId))
+        userType = getUserType(samUserInfo.userEmail)
+        userAndPet = UserAndPetEmails(samUserInfo.userEmail, userType, petEmail)
+        _ <- addFastPassGrantsForRoles(samUserInfo, userAndPet, parentWorkspace, Set(SamWorkspaceRoles.reader))
+      } yield ()
+    } catch {
+      case e: Exception =>
+        logger.error(s"Failed to setup FastPass grants in cloned workspace ${parentWorkspace.toWorkspaceName}", e)
+        openTelemetry.incrementCounter("fastpass-failure").unsafeRunSync()
+        DBIO.successful()
+    }
   }
 
   def syncFastPassesForUserInWorkspace(workspace: Workspace): ReadWriteAction[Unit] =
@@ -239,93 +246,54 @@
       logger.debug(s"FastPass is disabled. Will not grant FastPass access to ${workspace.toWorkspaceName}")
       return DBIO.successful()
     }
-    for {
-      rawlsServiceAccountUserInfo <- DBIO.from(googleServicesDAO.getServiceAccountUserInfo())
-      maybeSamUserStatus <- DBIO.from(
-        samDAO.admin.getUserByEmail(email, RawlsRequestContext(rawlsServiceAccountUserInfo))
-      )
-      if maybeSamUserStatus.isDefined && maybeSamUserStatus.exists(_.getEnabled.getLdap())
-      samUserInfo = SamUserInfo(
-        WorkbenchEmail(maybeSamUserStatus.orNull.getUserInfo.getUserEmail),
-        WorkbenchUserId(maybeSamUserStatus.orNull.getUserInfo.getUserSubjectId)
-      )
-
-      _ = logger.info(s"Syncing FastPass grants for $email in ${workspace.toWorkspaceName}")
-
-      _ <- removeFastPassesForUserInWorkspace(workspace, samUserInfo)
-      petSAJson <- DBIO.from(
-        samDAO.getPetServiceAccountKeyForUser(workspace.googleProjectId, RawlsUserEmail(samUserInfo.userEmail.value))
-      )
-      petUserInfo <- DBIO.from(googleServicesDAO.getUserInfoUsingJson(petSAJson))
-      petCtx = ctx.copy(userInfo = petUserInfo)
-      userType = getUserType(samUserInfo.userEmail)
-
-      userAndPet = UserAndPetEmails(samUserInfo.userEmail, userType, WorkbenchEmail(petUserInfo.userEmail.value))
-
-      roles <- DBIO
-        .from(samDAO.listUserRolesForResource(SamResourceTypeNames.workspace, workspace.workspaceId, petCtx))
-      _ <- addFastPassGrantsForRoles(samUserInfo, userAndPet, workspace, roles)
-    } yield ()
-  }
-
-<<<<<<< HEAD
+    try {
+      for {
+        rawlsServiceAccountUserInfo <- DBIO.from(googleServicesDAO.getServiceAccountUserInfo())
+        maybeSamUserStatus <- DBIO.from(
+          samDAO.admin.getUserByEmail(email, RawlsRequestContext(rawlsServiceAccountUserInfo))
+        )
+        if maybeSamUserStatus.isDefined && maybeSamUserStatus.exists(_.getEnabled.getLdap())
+        samUserInfo = SamUserInfo(
+          WorkbenchEmail(maybeSamUserStatus.orNull.getUserInfo.getUserEmail),
+          WorkbenchUserId(maybeSamUserStatus.orNull.getUserInfo.getUserSubjectId)
+        )
+
+        _ = logger.info(s"Syncing FastPass grants for $email in ${workspace.toWorkspaceName}")
+
+        _ <- removeFastPassesForUserInWorkspace(workspace, samUserInfo)
+        petSAJson <- DBIO.from(
+          samDAO.getPetServiceAccountKeyForUser(workspace.googleProjectId, RawlsUserEmail(samUserInfo.userEmail.value))
+        )
+        petUserInfo <- DBIO.from(googleServicesDAO.getUserInfoUsingJson(petSAJson))
+        petCtx = ctx.copy(userInfo = petUserInfo)
+        userType = getUserType(samUserInfo.userEmail)
+
+        userAndPet = UserAndPetEmails(samUserInfo.userEmail, userType, WorkbenchEmail(petUserInfo.userEmail.value))
+
+        roles <- DBIO
+          .from(samDAO.listUserRolesForResource(SamResourceTypeNames.workspace, workspace.workspaceId, petCtx))
+        _ <- addFastPassGrantsForRoles(samUserInfo, userAndPet, workspace, roles)
+      } yield ()
+    } catch {
+      case e: Exception =>
+        logger.error(s"Failed to sync FastPass grants for $email in ${workspace.toWorkspaceName}", e)
+        openTelemetry.incrementCounter("fastpass-failure").unsafeRunSync()
+        DBIO.successful()
+    }
+  }
+
   private def addFastPassGrantsForRoles(samUserInfo: SamUserInfo,
                                         userAndPet: UserAndPetEmails,
                                         workspace: Workspace,
                                         roles: Set[SamResourceRole]
-  ): ReadWriteAction[Unit] =
-    DBIO.from(quotaAvailableForFastPassGrants(workspace, roles)).flatMap { quotaAvailable =>
-      if (quotaAvailable) {
-        logger
-          .info(s"Adding FastPass access for ${samUserInfo.userEmail.value} in workspace ${workspace.toWorkspaceName}")
-        val expirationDate = DateTime.now(DateTimeZone.UTC).plus(config.grantPeriod.toMillis)
-        for {
-          _ <- setupProjectRoles(workspace, roles, userAndPet, samUserInfo, expirationDate)
-          _ <- setupBucketRoles(workspace, roles, userAndPet, samUserInfo, expirationDate)
-          _ <- DBIO
-            .from(openTelemetry.incrementCounter("fastpass-granted-user", tags = openTelemetryTags).unsafeToFuture())
-        } yield ()
-      } else {
-        logger.info(
-          s"Not enough IAM Policy Role Binding quota available to add FastPass access for ${samUserInfo.userEmail.value} in workspace ${workspace.toWorkspaceName}"
-        )
-        DBIO.successful()
-      }
-    }
-
-  def removeFastPassGrantsForWorkspace(workspace: Workspace): ReadWriteAction[Unit] = {
-    logger.info(
-      s"Removing FastPass grants in workspace ${workspace.toWorkspaceName}"
-    )
-    for {
-      fastPassGrants <- dataAccess.fastPassGrantQuery.findFastPassGrantsForWorkspace(workspace.workspaceIdAsUUID)
-      _ <- removeFastPassGrantsInWorkspaceProject(fastPassGrants,
-                                                  workspace.googleProjectId,
-                                                  dataAccess,
-                                                  googleIamDAO,
-                                                  googleStorageDAO,
-                                                  Some(ctx)
-      )
-    } yield ()
-=======
-    try
-      DBIO.from(quotaAvailableForNewWorkspaceFastPassGrants(workspace)).flatMap { quotaAvailable =>
+  ): ReadWriteAction[Unit] = {
+    try {
+      DBIO.from(quotaAvailableForFastPassGrants(workspace, roles)).flatMap { quotaAvailable =>
         if (quotaAvailable) {
           logger
-            .info(
-              s"Adding FastPass access for ${ctx.userInfo.userEmail.value} in workspace ${workspace.toWorkspaceName}"
-            )
+            .info(s"Adding FastPass access for ${samUserInfo.userEmail.value} in workspace ${workspace.toWorkspaceName}")
           val expirationDate = DateTime.now(DateTimeZone.UTC).plus(config.grantPeriod.toMillis)
           for {
-            maybeUserStatus <- DBIO.from(samDAO.getUserStatus(ctx))
-            if maybeUserStatus.isDefined
-            samUserInfo = maybeUserStatus.map(SamUserInfo.fromSamUserStatus).orNull
-
-            roles <- DBIO
-              .from(samDAO.listUserRolesForResource(SamResourceTypeNames.workspace, workspace.workspaceId, ctx))
-            petEmail <- DBIO.from(samDAO.getUserPetServiceAccount(ctx, workspace.googleProjectId))
-            userType = getUserType(samUserInfo.userEmail)
-            userAndPet = UserAndPetEmails(samUserInfo.userEmail, userType, petEmail)
             _ <- setupProjectRoles(workspace, roles, userAndPet, samUserInfo, expirationDate)
             _ <- setupBucketRoles(workspace, roles, userAndPet, samUserInfo, expirationDate)
             _ <- DBIO
@@ -333,100 +301,41 @@
           } yield ()
         } else {
           logger.info(
-            s"Not enough IAM Policy Role Binding quota available to add FastPass access for ${ctx.userInfo.userEmail.value} in workspace ${workspace.toWorkspaceName}"
+            s"Not enough IAM Policy Role Binding quota available to add FastPass access for ${samUserInfo.userEmail.value} in workspace ${workspace.toWorkspaceName}"
           )
+          openTelemetry.incrementCounter("fastpass-role-binding-quota-exceeded").unsafeRunSync()
           DBIO.successful()
         }
       }
-    catch {
+    } catch {
       case e: Exception =>
-        logger.error(s"Failed to add FastPasses for new user in ${workspace.toWorkspaceName}", e)
+        logger.error(s"Failed to add FastPass grants in ${workspace.toWorkspaceName}", e)
         openTelemetry.incrementCounter("fastpass-failure").unsafeRunSync()
         DBIO.successful()
     }
   }
 
-  def setupFastPassForUserInClonedWorkspace(parentWorkspace: Workspace,
-                                            childWorkspace: Workspace
-  ): ReadWriteAction[Unit] = {
-    if (!config.enabled) {
-      logger.debug(s"FastPass is disabled. Will not grant FastPass access to ${parentWorkspace.toWorkspaceName}")
-      return DBIO.successful()
-    }
-
-    try
-      DBIO.from(quotaAvailableForClonedWorkspaceFastPassGrants(parentWorkspace, childWorkspace)).flatMap {
-        quotaAvailable =>
-          if (quotaAvailable) {
-            logger.info(
-              s"Adding FastPass access for ${ctx.userInfo.userEmail} in workspace being cloned ${parentWorkspace.toWorkspaceName}"
-            )
-            val expirationDate = DateTime.now(DateTimeZone.UTC).plus(config.grantPeriod.toMillis)
-            for {
-              maybeUserStatus <- DBIO.from(samDAO.getUserStatus(ctx))
-              if maybeUserStatus.isDefined
-              samUserInfo = maybeUserStatus.map(SamUserInfo.fromSamUserStatus).orNull
-
-              petEmail <- DBIO.from(samDAO.getUserPetServiceAccount(ctx, childWorkspace.googleProjectId))
-
-              userType = getUserType(samUserInfo.userEmail)
-              userAndPet = UserAndPetEmails(samUserInfo.userEmail, userType, petEmail)
-              _ <- setupBucketRoles(parentWorkspace,
-                                    Set(SamWorkspaceRoles.reader),
-                                    userAndPet,
-                                    samUserInfo,
-                                    expirationDate
-              )
-              _ <- DBIO
-                .from(
-                  openTelemetry.incrementCounter("fastpass-granted-user", tags = openTelemetryTags).unsafeToFuture()
-                )
-            } yield ()
-          } else {
-            logger.info(
-              s"Not enough IAM Policy Role Binding quota available to add FastPass access for ${ctx.userInfo.userEmail.value} in parent workspace ${parentWorkspace.toWorkspaceName}"
-            )
-            openTelemetry.incrementCounter("fastpass-failure").unsafeRunSync()
-            DBIO.successful()
-          }
-      }
-    catch {
+  def removeFastPassGrantsForWorkspace(workspace: Workspace): ReadWriteAction[Unit] = {
+    logger.info(
+      s"Removing FastPass grants in workspace ${workspace.toWorkspaceName}"
+    )
+    try {
+      for {
+        fastPassGrants <- dataAccess.fastPassGrantQuery.findFastPassGrantsForWorkspace(workspace.workspaceIdAsUUID)
+        _ <- removeFastPassGrantsInWorkspaceProject(fastPassGrants,
+          workspace.googleProjectId,
+          dataAccess,
+          googleIamDAO,
+          googleStorageDAO,
+          Some(ctx)
+        )
+      } yield ()
+    } catch {
       case e: Exception =>
-        logger.error(s"Failed to add FastPasses for cloned workspace ${parentWorkspace.toWorkspaceName}", e)
-        DBIO.successful()
-    }
-  }
-
-  def removeFastPassesForUserInWorkspace(workspace: Workspace, email: String): ReadWriteAction[Unit] = {
-    logger.info(s"Syncing FastPass grants for $email in ${workspace.toWorkspaceName} because of policy changes")
-    try
-      for {
-        maybeSamUserInfo <- DBIO.from(samDAO.getUserIdInfo(email, ctx)).map {
-          case User(userIdInfo) => Some(SamUserInfo.fromSamUserIdInfo(userIdInfo))
-          case _                => None
-        }
-        if maybeSamUserInfo.isDefined
-        samUserInfo = maybeSamUserInfo.get
-
-        existingFastPassGrantsForUser <- dataAccess.fastPassGrantQuery.findFastPassGrantsForUserInWorkspace(
-          workspace.workspaceIdAsUUID,
-          samUserInfo.userSubjectId
-        )
-        _ <- removeFastPassGrantsInWorkspaceProject(existingFastPassGrantsForUser,
-                                                    workspace.googleProjectId,
-                                                    dataAccess,
-                                                    googleIamDao,
-                                                    googleStorageDAO,
-                                                    Some(ctx)
-        )
-      } yield ()
-    catch {
-      case e: Exception =>
-        logger.error(s"Failed to remove FastPasses for $email in ${workspace.toWorkspaceName}", e)
+        logger.error(s"Failed to remove FastPass grants in ${workspace.toWorkspaceName}", e)
         openTelemetry.incrementCounter("fastpass-failure").unsafeRunSync()
         DBIO.successful()
     }
->>>>>>> 14542338
   }
 
   private def removeFastPassesForUserInWorkspace(workspace: Workspace,
@@ -435,7 +344,6 @@
     logger.info(
       s"Syncing FastPass grants for ${samUserInfo.userEmail.value} in ${workspace.toWorkspaceName} because of policy changes"
     )
-<<<<<<< HEAD
     for {
       existingFastPassGrantsForUser <- dataAccess.fastPassGrantQuery.findFastPassGrantsForUserInWorkspace(
         workspace.workspaceIdAsUUID,
@@ -449,25 +357,6 @@
                                                   Some(ctx)
       )
     } yield ()
-=======
-    try
-      for {
-        fastPassGrants <- dataAccess.fastPassGrantQuery.findFastPassGrantsForWorkspace(workspace.workspaceIdAsUUID)
-        _ <- removeFastPassGrantsInWorkspaceProject(fastPassGrants,
-                                                    workspace.googleProjectId,
-                                                    dataAccess,
-                                                    googleIamDao,
-                                                    googleStorageDAO,
-                                                    Some(ctx)
-        )
-      } yield ()
-    catch {
-      case e: Exception =>
-        logger.error(s"Failed to delete FastPasses for workspace ${workspace.toWorkspaceName}", e)
-        openTelemetry.incrementCounter("fastpass-failure").unsafeRunSync()
-        DBIO.successful()
-    }
->>>>>>> 14542338
   }
 
   private def setupProjectRoles(workspace: Workspace,
