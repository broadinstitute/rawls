--- conflicted
+++ resolved
@@ -9,7 +9,6 @@
 import org.broadinstitute.dsde.rawls.fastpass.FastPassService.{
   openTelemetryTags,
   policyBindingsQuotaLimit,
-  removeFastPassGrantsInWorkspaceProject,
   SAdomain,
   UserAndPetEmails
 }
@@ -227,6 +226,7 @@
           petEmail <- DBIO.from(samDAO.getUserPetServiceAccount(ctx, childWorkspace.googleProjectId))
           userType = getUserType(samUserInfo.userEmail)
           userAndPet = UserAndPetEmails(samUserInfo.userEmail, userType, petEmail)
+          _ <- removeParentBucketReaderGrant(parentWorkspace, samUserInfo)
           _ <- addFastPassGrantsForRoles(samUserInfo, userAndPet, parentWorkspace, Set(SamWorkspaceRoles.reader))
         } yield ()
       }
@@ -238,7 +238,6 @@
         case Success(_) => Success()
       }
   }
-
   def syncFastPassesForUserInWorkspace(workspace: Workspace): Future[Unit] =
     syncFastPassesForUserInWorkspace(workspace, ctx.userInfo.userEmail.value)
 
@@ -266,46 +265,11 @@
           samUserInfo = maybeSamUserInfo.orNull
           _ = logger.info(s"Syncing FastPass grants for $email in ${workspace.toWorkspaceName}")
 
-<<<<<<< HEAD
           _ <- removeFastPassesForUserInWorkspace(workspace, samUserInfo)
 
           petSAJson <- DBIO.from(
             samDAO.getPetServiceAccountKeyForUser(workspace.googleProjectId,
                                                   RawlsUserEmail(samUserInfo.userEmail.value)
-=======
-    try
-      DBIO.from(quotaAvailableForClonedWorkspaceFastPassGrants(parentWorkspace, childWorkspace)).flatMap {
-        quotaAvailable =>
-          if (quotaAvailable) {
-            logger.info(
-              s"Adding FastPass access for ${ctx.userInfo.userEmail} in workspace being cloned ${parentWorkspace.toWorkspaceName}"
-            )
-            val expirationDate = DateTime.now(DateTimeZone.UTC).plus(config.grantPeriod.toMillis)
-            for {
-              maybeUserStatus <- DBIO.from(samDAO.getUserStatus(ctx))
-              if maybeUserStatus.isDefined
-              samUserInfo = maybeUserStatus.map(SamUserInfo.fromSamUserStatus).orNull
-
-              petEmail <- DBIO.from(samDAO.getUserPetServiceAccount(ctx, childWorkspace.googleProjectId))
-
-              userType = getUserType(samUserInfo.userEmail)
-              userAndPet = UserAndPetEmails(samUserInfo.userEmail, userType, petEmail)
-              _ <- removeParentBucketReaderGrant(parentWorkspace, samUserInfo)
-              _ <- setupBucketRoles(parentWorkspace,
-                                    Set(SamWorkspaceRoles.reader),
-                                    userAndPet,
-                                    samUserInfo,
-                                    expirationDate
-              )
-              _ <- DBIO
-                .from(
-                  openTelemetry.incrementCounter("fastpass-granted-user", tags = openTelemetryTags).unsafeToFuture()
-                )
-            } yield ()
-          } else {
-            logger.info(
-              s"Not enough IAM Policy Role Binding quota available to add FastPass access for ${ctx.userInfo.userEmail.value} in parent workspace ${parentWorkspace.toWorkspaceName}"
->>>>>>> f5d8f6f8
             )
           )
           petUserInfo <- DBIO.from(googleServicesDAO.getUserInfoUsingJson(petSAJson))
@@ -329,7 +293,6 @@
       }
   }
 
-<<<<<<< HEAD
   private def addFastPassGrantsForRoles(samUserInfo: SamUserInfo,
                                         userAndPet: UserAndPetEmails,
                                         workspace: Workspace,
@@ -353,46 +316,6 @@
           s"Not enough IAM Policy Role Binding quota available to add FastPass access for ${samUserInfo.userEmail.value} in workspace ${workspace.toWorkspaceName}"
         )
         openTelemetry.incrementCounter("fastpass-role-binding-quota-exceeded").unsafeRunSync()
-=======
-  private def removeParentBucketReaderGrant(parentWorkspace: Workspace,
-                                            samUserInfo: SamUserInfo
-  ): ReadWriteAction[Unit] = {
-    val predicate = (g: FastPassGrant) =>
-      g.resourceType.equals(IamResourceTypes.Bucket) &&
-        g.resourceName.equals(parentWorkspace.bucketName) &&
-        g.organizationRole.equals(terraBucketReaderRole)
-    for {
-      existingGrants <- dataAccess.fastPassGrantQuery.findFastPassGrantsForUserInWorkspace(
-        parentWorkspace.workspaceIdAsUUID,
-        samUserInfo.userSubjectId
-      )
-      existingBucketReaderGrant = existingGrants.filter(predicate)
-      _ <- removeFastPassGrantsInWorkspaceProject(existingBucketReaderGrant, parentWorkspace.googleProjectId)
-    } yield ()
-  }
-
-  def removeFastPassesForUserInWorkspace(workspace: Workspace, email: String): ReadWriteAction[Unit] = {
-    logger.info(s"Syncing FastPass grants for $email in ${workspace.toWorkspaceName} because of policy changes")
-    try
-      for {
-        maybeSamUserInfo <- DBIO.from(samDAO.getUserIdInfo(email, ctx)).map {
-          case User(userIdInfo) => Some(SamUserInfo.fromSamUserIdInfo(userIdInfo))
-          case _                => None
-        }
-        if maybeSamUserInfo.isDefined
-        samUserInfo = maybeSamUserInfo.get
-
-        existingFastPassGrantsForUser <- dataAccess.fastPassGrantQuery.findFastPassGrantsForUserInWorkspace(
-          workspace.workspaceIdAsUUID,
-          samUserInfo.userSubjectId
-        )
-        _ <- removeFastPassGrantsInWorkspaceProject(existingFastPassGrantsForUser, workspace.googleProjectId)
-      } yield ()
-    catch {
-      case e: Exception =>
-        logger.error(s"Failed to remove FastPasses for $email in ${workspace.toWorkspaceName}", e)
-        openTelemetry.incrementCounter("fastpass-failure").unsafeRunSync()
->>>>>>> f5d8f6f8
         DBIO.successful()
       }
     }
@@ -401,19 +324,12 @@
     logger.info(
       s"Removing FastPass grants in workspace ${workspace.toWorkspaceName}"
     )
-<<<<<<< HEAD
 
     dataSource
       .inTransaction { implicit dataAccess =>
         for {
           fastPassGrants <- dataAccess.fastPassGrantQuery.findFastPassGrantsForWorkspace(workspace.workspaceIdAsUUID)
-          _ <- removeFastPassGrantsInWorkspaceProject(fastPassGrants,
-                                                      workspace.googleProjectId,
-                                                      dataAccess,
-                                                      googleIamDAO,
-                                                      googleStorageDAO,
-                                                      Some(ctx)
-          )
+          _ <- removeFastPassGrantsInWorkspaceProject(fastPassGrants, workspace.googleProjectId)
         } yield ()
       }
       .transform {
@@ -434,36 +350,17 @@
         workspace.workspaceIdAsUUID,
         samUserInfo.userSubjectId
       )
-      _ <- removeFastPassGrantsInWorkspaceProject(existingFastPassGrantsForUser,
-                                                  workspace.googleProjectId,
-                                                  dataAccess,
-                                                  googleIamDAO,
-                                                  googleStorageDAO,
-                                                  Some(ctx)
-      )
+      _ <- removeFastPassGrantsInWorkspaceProject(existingFastPassGrantsForUser, workspace.googleProjectId)
     } yield ()
-=======
-    try
-      for {
-        fastPassGrants <- dataAccess.fastPassGrantQuery.findFastPassGrantsForWorkspace(workspace.workspaceIdAsUUID)
-        _ <- removeFastPassGrantsInWorkspaceProject(fastPassGrants, workspace.googleProjectId)
-      } yield ()
-    catch {
-      case e: Exception =>
-        logger.error(s"Failed to delete FastPasses for workspace ${workspace.toWorkspaceName}", e)
-        openTelemetry.incrementCounter("fastpass-failure").unsafeRunSync()
-        DBIO.successful()
-    }
->>>>>>> f5d8f6f8
   }
 
   private def removeFastPassGrantsInWorkspaceProject(fastPassGrants: Seq[FastPassGrant],
                                                      googleProjectId: GoogleProjectId
-  ): ReadWriteAction[Unit] =
+  )(implicit dataAccess: DataAccess): ReadWriteAction[Unit] =
     FastPassService.removeFastPassGrantsInWorkspaceProject(fastPassGrants,
                                                            googleProjectId,
                                                            dataAccess,
-                                                           googleIamDao,
+                                                           googleIamDAO,
                                                            googleStorageDAO,
                                                            Some(ctx)
     )
@@ -619,6 +516,23 @@
     } yield ()
   }
 
+  private def removeParentBucketReaderGrant(parentWorkspace: Workspace, samUserInfo: SamUserInfo)(implicit
+    dataAccess: DataAccess
+  ): ReadWriteAction[Unit] = {
+    val predicate = (g: FastPassGrant) =>
+      g.resourceType.equals(IamResourceTypes.Bucket) &&
+        g.resourceName.equals(parentWorkspace.bucketName) &&
+        g.organizationRole.equals(terraBucketReaderRole)
+    for {
+      existingGrants <- dataAccess.fastPassGrantQuery.findFastPassGrantsForUserInWorkspace(
+        parentWorkspace.workspaceIdAsUUID,
+        samUserInfo.userSubjectId
+      )
+      existingBucketReaderGrant = existingGrants.filter(predicate)
+      _ <- removeFastPassGrantsInWorkspaceProject(existingBucketReaderGrant, parentWorkspace.googleProjectId)
+    } yield ()
+  }
+
   /*
    * Add the number of policy bindings we are going to with the current number of policy bindings,
    * and make sure the total is below the max allowed policy bindings quota.
