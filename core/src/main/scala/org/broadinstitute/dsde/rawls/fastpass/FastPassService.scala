package org.broadinstitute.dsde.rawls.fastpass

import akka.http.scaladsl.model.StatusCodes
import cats.effect.IO
import cats.effect.unsafe.implicits.global
import com.typesafe.scalalogging.LazyLogging
import org.broadinstitute.dsde.rawls.RawlsExceptionWithErrorReport
import org.broadinstitute.dsde.rawls.config.FastPassConfig
import org.broadinstitute.dsde.rawls.dataaccess.slick.{DataAccess, ReadWriteAction}
import org.broadinstitute.dsde.rawls.dataaccess.{GoogleServicesDAO, SamDAO, SlickDataSource}
import org.broadinstitute.dsde.rawls.fastpass.FastPassService.{RemovalFailure, SAdomain, UserAndPetEmails, policyBindingsQuotaLimit, removeFastPassGrants}
import org.broadinstitute.dsde.rawls.metrics.MetricsHelper
import org.broadinstitute.dsde.rawls.model.{ErrorReport, FastPassGrant, GoogleProjectId, RawlsRequestContext, RawlsUserEmail, SamResourceRole, SamResourceTypeNames, SamUserStatusResponse, SamWorkspaceRoles, UserIdInfo, Workspace}
import org.broadinstitute.dsde.rawls.util.TracingUtils.traceDBIOWithParent
import org.broadinstitute.dsde.workbench.google.HttpGoogleIamDAO.fromProjectPolicy
import org.broadinstitute.dsde.workbench.google.HttpGoogleStorageDAO.fromBucketPolicy
import org.broadinstitute.dsde.workbench.google.{GoogleIamDAO, GoogleStorageDAO}
import org.broadinstitute.dsde.workbench.model.google.iam.IamMemberTypes.IamMemberType
import org.broadinstitute.dsde.workbench.model.google.iam.IamResourceTypes.IamResourceType
import org.broadinstitute.dsde.workbench.model.google.iam.{Expr, IamMemberTypes, IamResourceTypes}
import org.broadinstitute.dsde.workbench.model.google.{GcsBucketName, GoogleProject}
import org.broadinstitute.dsde.workbench.model.{WorkbenchEmail, WorkbenchUserId}
import slick.dbio.DBIO
import spray.json._

import java.time.temporal.ChronoUnit
import java.time.{OffsetDateTime, ZoneOffset}
import scala.concurrent.{ExecutionContext, Future}
import scala.util.matching.Regex
import scala.util.{Failure, Success}

object FastPassService extends LazyLogging {
  def constructor(config: FastPassConfig,
                  googleIamDAO: GoogleIamDAO,
                  googleStorageDAO: GoogleStorageDAO,
                  googleServicesDAO: GoogleServicesDAO,
                  samDAO: SamDAO,
                  terraBillingProjectOwnerRole: String,
                  terraWorkspaceCanComputeRole: String,
                  terraWorkspaceNextflowRole: String,
                  terraBucketReaderRole: String,
                  terraBucketWriterRole: String
  )(ctx: RawlsRequestContext, dataSource: SlickDataSource)(implicit
    executionContext: ExecutionContext
  ): FastPassService =
    new FastPassService(
      ctx,
      dataSource,
      config,
      googleIamDAO,
      googleStorageDAO,
      googleServicesDAO,
      samDAO,
      terraBillingProjectOwnerRole,
      terraWorkspaceCanComputeRole,
      terraWorkspaceNextflowRole,
      terraBucketReaderRole,
      terraBucketWriterRole
    )

  val policyBindingsQuotaLimit = 1500

  // Copied from https://github.com/broadinstitute/sam/blob/d9b1fda2273ee76de717f8bf932ed8d01b817340/src/main/scala/org/broadinstitute/dsde/workbench/sam/api/StandardSamUserDirectives.scala#L80
  val SAdomain: Regex = "(\\S+@\\S*gserviceaccount\\.com$)".r

  type RemovalFailure = (Throwable, Seq[FastPassGrant])

  /**
    * Remove the FastPass grants in a Google Project.
    *
    * This method will remove all FastPass grants that it can, collecting errors as it goes.
    * Once its done processing FastPass grant removals, it will look for any errors that occurred, and if found,
    * return them along with the FastPassGrants that failed removal.
    *
    * This method is set up to only remove FastPass grants from the DB if IAM Policy removals in Google succeed.
    * Any failed IAM Policy removals will remain present in the DB.
    *
    * @param fastPassGrants FastPass grants that all belong to the same Google Project.
    *                       These grants can be project or bucket grants.
    * @param googleProjectId Google Project ID for the FastPass grants. For Project grants, the Google Project ID is
    *                        the Google Project in which those grants exist in.
    *                        For Bucket grants, the Google Project ID is used as the Requester Pays user project.
    * @param dataAccess Database access
    * @param googleIamDAO Google IAM API access
    * @param googleStorageDAO Google Storage API access
    * @param optCtx An optional RawlsRequestContext for tracing
    * @param executionContext An implicit Execution Context for Futures
    * @return
    */
  def removeFastPassGrantsInWorkspaceProject(fastPassGrants: Seq[FastPassGrant],
                                             googleProjectId: GoogleProjectId,
                                             dataAccess: DataAccess,
                                             googleIamDAO: GoogleIamDAO,
                                             googleStorageDAO: GoogleStorageDAO,
                                             optCtx: Option[RawlsRequestContext]
  )(implicit
    executionContext: ExecutionContext
  ): ReadWriteAction[Seq[RemovalFailure]] = {

    type RemovalResult = Either[RemovalFailure, Seq[FastPassGrant]]

    logger.info(
      s"Removing ${fastPassGrants.size} FastPass grants in Google Project: ${googleProjectId.value}"
    )
    val grantsByUserAndResource =
      fastPassGrants.groupBy(g => (g.accountEmail, g.accountType, g.resourceType, g.resourceName))
    val iamUpdates: Seq[() => Future[RemovalResult]] = grantsByUserAndResource.toSeq.map { grouped =>
      val ((accountEmail, accountType, resourceType, resourceName), grants) = grouped
      val organizationRoles = grants.map(_.organizationRole).toSet
      val workbenchEmail = WorkbenchEmail(accountEmail.value)
      val googleProject = GoogleProject(googleProjectId.value)
      () =>
        removeFastPassGrants(resourceType,
                             resourceName,
                             workbenchEmail,
                             accountType,
                             organizationRoles,
                             googleProject,
                             googleIamDAO,
                             googleStorageDAO
        ).transform {
          case Failure(e) =>
            logger.warn(
              s"Encountered an error while removing FastPass grants for ${accountEmail.value} in ${googleProjectId.value}",
              e
            )
            MetricsHelper.incrementFastPassFailureCounter("removeFastPassGrantsInWorkspaceProject").unsafeRunSync()
            Success(Left((e, grants)))
          case Success(_) => Success(Right(grants))
        }
    }
    for {
      // this `flatMap` is necessary to run the IAM Updates in sequence, as to not sent conflicting policy updates to GCP
      iamRemovals <-
        DBIO.from(
          iamUpdates
            .foldLeft(Future.successful[Seq[RemovalResult]](Seq.empty[RemovalResult]))((a, b) =>
              a.flatMap(results => b().map(_ +: results))
            )
        )
      successfulIamRemovals = iamRemovals.collect { case Right(seq) => seq }.flatten
      failedIamRemovals = iamRemovals.collect { case Left(e) => e }
      _ <- removeGrantsFromDb(successfulIamRemovals.map(_.id), dataAccess, optCtx)
    } yield failedIamRemovals
  }

  private def removeFastPassGrants(resourceType: IamResourceType,
                                   resourceName: String,
                                   workbenchEmail: WorkbenchEmail,
                                   memberType: IamMemberType,
                                   organizationRoles: Set[String],
                                   googleProject: GoogleProject,
                                   googleIamDAO: GoogleIamDAO,
                                   googleStorageDAO: GoogleStorageDAO
  )(implicit executionContext: ExecutionContext): Future[Unit] = {
    logger.info(
      s"Removing FastPass IAM bindings for ${workbenchEmail.value} on ${resourceType.value} $resourceName"
    )
    for {
      _ <- resourceType match {
        case IamResourceTypes.Bucket =>
          googleStorageDAO.removeIamRoles(
            GcsBucketName(resourceName),
            workbenchEmail,
            memberType,
            organizationRoles,
            userProject = Some(googleProject)
          )
        case IamResourceTypes.Project =>
          googleIamDAO.removeRoles(
            googleProject,
            workbenchEmail,
            memberType,
            organizationRoles
          )
      }
      _ <- MetricsHelper.incrementFastPassRevokedCounter(memberType).unsafeToFuture()
    } yield ()
  }

  protected def removeGrantsFromDb(ids: Seq[Long], dataAccess: DataAccess, optCtx: Option[RawlsRequestContext] = None)(
    implicit executionContext: ExecutionContext
  ): ReadWriteAction[Boolean] =
    optCtx match {
      case Some(ctx) =>
        traceDBIOWithParent("deleteFastPassGrantsFromDb", ctx)(_ => dataAccess.fastPassGrantQuery.deleteMany(ids))
      case None => dataAccess.fastPassGrantQuery.deleteMany(ids)
    }

  /**
    * org.broadinstitute.dsde.rawls.dataaccess.GoogleServicesDAO#getUserInfoUsingJson(java.lang.String) doesn't actually
    * return the email of the pet account in its UserInfo response, so we need to parse it ourselves.
    *
    * @param petSaKey
    * @return The Pet Account Email
    */
  def getEmailFromPetSaKey(petSaKey: String): WorkbenchEmail =
    WorkbenchEmail(petSaKey.parseJson.asJsObject.fields("client_email").asInstanceOf[JsString].value)

  private case class UserAndPetEmails(userEmail: WorkbenchEmail, userType: IamMemberType, petEmail: WorkbenchEmail) {
    override def toString: String = s"${userType.value}:${userEmail.value} and Pet:${petEmail.value}"
  }
}

class FastPassService(protected val ctx: RawlsRequestContext,
                      protected val dataSource: SlickDataSource,
                      protected val config: FastPassConfig,
                      protected val googleIamDAO: GoogleIamDAO,
                      protected val googleStorageDAO: GoogleStorageDAO,
                      protected val googleServicesDAO: GoogleServicesDAO,
                      protected val samDAO: SamDAO,
                      protected val terraBillingProjectOwnerRole: String,
                      protected val terraWorkspaceCanComputeRole: String,
                      protected val terraWorkspaceNextflowRole: String,
                      protected val terraBucketReaderRole: String,
                      protected val terraBucketWriterRole: String
<<<<<<< HEAD
)(implicit protected val executionContext: ExecutionContext, val openTelemetry: OpenTelemetryMetrics[IO])
    extends LazyLogging
    with FastPass {
=======
)(implicit protected val executionContext: ExecutionContext)
    extends LazyLogging {
>>>>>>> 89c2aded

  private def samWorkspaceRoleToGoogleProjectIamRoles(samResourceRole: SamResourceRole) =
    samResourceRole match {
      case SamWorkspaceRoles.projectOwner =>
        Set(terraBillingProjectOwnerRole, terraWorkspaceCanComputeRole, terraWorkspaceNextflowRole)
      case SamWorkspaceRoles.owner      => Set(terraWorkspaceCanComputeRole, terraWorkspaceNextflowRole)
      case SamWorkspaceRoles.canCompute => Set(terraWorkspaceCanComputeRole, terraWorkspaceNextflowRole)
      case _                            => Set.empty[String]
    }

  private def samWorkspaceRolesToGoogleBucketIamRoles(samResourceRole: SamResourceRole) =
    samResourceRole match {
      case SamWorkspaceRoles.projectOwner                           => Set(terraBucketWriterRole)
      case SamWorkspaceRoles.owner                                  => Set(terraBucketWriterRole)
      case SamWorkspaceRoles.writer | SamWorkspaceRoles.shareWriter => Set(terraBucketWriterRole)
      case SamWorkspaceRoles.reader | SamWorkspaceRoles.shareReader => Set(terraBucketReaderRole)
      case _                                                        => Set.empty[String]
    }

  def setupFastPassForUserInClonedWorkspace(parentWorkspace: Workspace, childWorkspace: Workspace): Future[Unit] = {
    if (!config.enabled) {
      logger.debug(s"FastPass is disabled. Will not grant FastPass access to ${parentWorkspace.toWorkspaceName}")
      return Future.successful()
    }
    dataSource
      .inTransaction { implicit dataAccess =>
        for {
          maybeUserStatus <- DBIO.from(samDAO.getUserStatus(ctx))
          if maybeUserStatus.isDefined
          samUserInfo = maybeUserStatus.map(SamUserInfo.fromSamUserStatus).orNull

          petEmail <- DBIO.from(samDAO.getUserPetServiceAccount(ctx, childWorkspace.googleProjectId))
          userType = getUserType(samUserInfo.userEmail)
          userAndPet = UserAndPetEmails(samUserInfo.userEmail, userType, petEmail)
          _ <- removeParentBucketReaderGrant(parentWorkspace, samUserInfo)
          _ <- addFastPassGrantsForRoles(samUserInfo, userAndPet, parentWorkspace, Set(SamWorkspaceRoles.reader))
        } yield ()
      }
      .transform {
        case Failure(e) =>
          logger.warn(s"Failed to setup FastPass grants in cloned workspace ${parentWorkspace.toWorkspaceName}", e)
          MetricsHelper.incrementFastPassFailureCounter("setupFastPassForUserInClonedWorkspace").unsafeRunSync()
          Success()
        case Success(_) => Success()
      }
  }
  def syncFastPassesForUserInWorkspace(workspace: Workspace): Future[Unit] =
    syncFastPassesForUserInWorkspace(workspace, ctx.userInfo.userEmail.value)

  def syncFastPassesForUserInWorkspace(workspace: Workspace, email: String): Future[Unit] = {
    if (!config.enabled) {
      logger.debug(s"FastPass is disabled. Will not grant FastPass access to ${workspace.toWorkspaceName}")
      return Future.successful()
    }
    dataSource
      .inTransaction { implicit dataAccess =>
        for {
          migrationAttempts <- dataAccess.multiregionalBucketMigrationQuery.getMigrationAttempts(workspace)
          _ = if (migrationAttempts.nonEmpty && !migrationAttempts.exists(_.outcome.exists(_.isSuccess))) {
            throw new RawlsExceptionWithErrorReport(
              ErrorReport(
                StatusCodes.Conflict,
                s"Workspace ${workspace.toWorkspaceName} has been scheduled for bucket migration, but it has not succeeded yet."
              )
            )
          }
          rawlsServiceAccountUserInfo <- DBIO.from(googleServicesDAO.getServiceAccountUserInfo())
          samUserInfo <- DBIO.from(
            samDAO.getUserIdInfo(email, RawlsRequestContext(rawlsServiceAccountUserInfo)).map {
              case SamDAO.NotFound =>
                throw new FastPassUserNotFoundException(email)
              case SamDAO.NotUser =>
                throw new FastPassUserIsNotUserTypeException(email)
              case SamDAO.User(userIdInfo) => SamUserInfo.fromSamUserIdInfo(userIdInfo)
            }
          )
          _ = logger.info(s"Syncing FastPass grants for $email in ${workspace.toWorkspaceName}")

          _ <- removeFastPassesForUserInWorkspace(workspace, samUserInfo)

          petSAJson <- DBIO.from(
            samDAO.getPetServiceAccountKeyForUser(workspace.googleProjectId,
                                                  RawlsUserEmail(samUserInfo.userEmail.value)
            )
          )
          petUserInfo <- DBIO.from(googleServicesDAO.getUserInfoUsingJson(petSAJson))
          petCtx = ctx.copy(userInfo = petUserInfo)
          samPetUserInfo <- DBIO.from(samDAO.getUserStatus(petCtx))
          _ = if (!samPetUserInfo.exists(_.enabled)) throw new FastPassUserNotEnabledException(email)
          userType = getUserType(samUserInfo.userEmail)
          petEmail = FastPassService.getEmailFromPetSaKey(petSAJson)
          userAndPet = UserAndPetEmails(samUserInfo.userEmail, userType, petEmail)
          roles <- DBIO
            .from(samDAO.listUserRolesForResource(SamResourceTypeNames.workspace, workspace.workspaceId, petCtx))

          _ <- addFastPassGrantsForRoles(samUserInfo, userAndPet, workspace, roles)
        } yield ()
      }
      .transform {
        case Failure(e: FastPassError) =>
          logger.warn(e.getMessage)
          MetricsHelper.incrementFastPassFailureCounter("syncFastPassesForUserInWorkspace").unsafeRunSync()
          Success()
        case Failure(e: Throwable) =>
          logger.warn(s"Failed to sync FastPass grants for $email in ${workspace.toWorkspaceName}", e)
          MetricsHelper.incrementFastPassFailureCounter("syncFastPassesForUserInWorkspace").unsafeRunSync()
          Success()
        case Success(_) => Success()
      }
  }

  private def addFastPassGrantsForRoles(samUserInfo: SamUserInfo,
                                        userAndPet: UserAndPetEmails,
                                        workspace: Workspace,
                                        roles: Set[SamResourceRole]
  )(implicit dataAccess: DataAccess): ReadWriteAction[Unit] =
    DBIO.from(quotaAvailableForFastPassGrants(workspace, roles)).flatMap { quotaAvailable =>
      if (quotaAvailable) {
        logger
          .info(
            s"Adding FastPass access for ${samUserInfo.userEmail.value} in workspace ${workspace.toWorkspaceName}"
          )
        val expirationDate = OffsetDateTime.now(ZoneOffset.UTC).plus(config.grantPeriod)
        (for {
          _ <- setupProjectRoles(workspace, roles, userAndPet, samUserInfo, expirationDate)
          _ <- setupBucketRoles(workspace, roles, userAndPet, samUserInfo, expirationDate)
        } yield ()).cleanUp {
          case Some(throwable) =>
            for {
              _ <- DBIO.from(
                removeFastPassProjectGrants(userAndPet,
                                            roles.flatMap(samWorkspaceRoleToGoogleProjectIamRoles),
                                            workspace.googleProjectId
                )
              )
              _ <- DBIO.from(
                removeFastPassBucketGrants(workspace.bucketName,
                                           userAndPet,
                                           roles.flatMap(samWorkspaceRolesToGoogleBucketIamRoles),
                                           workspace.googleProjectId
                )
              )
              fastPassGrants <- dataAccess.fastPassGrantQuery
                .findFastPassGrantsForUserInWorkspace(workspace.workspaceIdAsUUID, samUserInfo.userSubjectId)
              _ <- dataAccess.fastPassGrantQuery.deleteMany(fastPassGrants.map(_.id))
            } yield throw throwable
          case None => DBIO.successful()
        }
      } else {
        logger.info(
          s"Not enough IAM Policy Role Binding quota available to add FastPass access for ${samUserInfo.userEmail.value} in workspace ${workspace.toWorkspaceName}"
        )
        MetricsHelper.incrementFastPassQuotaExceededCounter().unsafeRunSync()
        DBIO.successful()
      }
    }

  def removeFastPassGrantsForWorkspace(workspace: Workspace): Future[Unit] = {
    logger.info(
      s"Removing FastPass grants in workspace ${workspace.toWorkspaceName}"
    )

    dataSource
      .inTransaction { implicit dataAccess =>
        for {
          fastPassGrants <- dataAccess.fastPassGrantQuery.findFastPassGrantsForWorkspace(workspace.workspaceIdAsUUID)
          _ <- removeFastPassGrantsInWorkspaceProject(fastPassGrants, workspace.googleProjectId)
        } yield ()
      }
      .transform {
        case Failure(e) =>
          logger.warn(s"Failed to remove FastPass grants in ${workspace.toWorkspaceName}", e)
          MetricsHelper.incrementFastPassFailureCounter("removeFastPassGrantsForWorkspace").unsafeRunSync()
          Success()
        case Success(_) => Success()
      }
  }

  private def removeFastPassesForUserInWorkspace(workspace: Workspace, samUserInfo: SamUserInfo)(implicit
    dataAccess: DataAccess
  ): ReadWriteAction[Unit] = {
    logger.info(s"Removing FastPass grants for ${samUserInfo.userEmail.value} in ${workspace.toWorkspaceName}")
    for {
      existingFastPassGrantsForUser <- dataAccess.fastPassGrantQuery.findFastPassGrantsForUserInWorkspace(
        workspace.workspaceIdAsUUID,
        samUserInfo.userSubjectId
      )
      _ <- removeFastPassGrantsInWorkspaceProject(existingFastPassGrantsForUser, workspace.googleProjectId)
    } yield ()
  }

  private def removeFastPassGrantsInWorkspaceProject(fastPassGrants: Seq[FastPassGrant],
                                                     googleProjectId: GoogleProjectId
  )(implicit dataAccess: DataAccess): ReadWriteAction[Seq[RemovalFailure]] =
    FastPassService.removeFastPassGrantsInWorkspaceProject(fastPassGrants,
                                                           googleProjectId,
                                                           dataAccess,
                                                           googleIamDAO,
                                                           googleStorageDAO,
                                                           Some(ctx)
    )

  private def setupProjectRoles(workspace: Workspace,
                                samResourceRoles: Set[SamResourceRole],
                                userAndPet: UserAndPetEmails,
                                samUserInfo: SamUserInfo,
                                expirationDate: OffsetDateTime
  )(implicit dataAccess: DataAccess): ReadWriteAction[Unit] = {
    val projectIamRoles = samResourceRoles.flatMap(samWorkspaceRoleToGoogleProjectIamRoles)
    val condition = conditionFromExpirationDate(samUserInfo, expirationDate)

    if (projectIamRoles.nonEmpty) {
      for {
        _ <- writeGrantsToDb(
          workspace.workspaceId,
          userAndPet,
          samUserInfo.userSubjectId,
          gcpResourceType = IamResourceTypes.Project,
          workspace.googleProjectId.value,
          projectIamRoles,
          expirationDate
        )
        _ <- DBIO.from(
          addUserAndPetToProjectIamRoles(workspace.googleProjectId, projectIamRoles, userAndPet, condition)
        )
      } yield ()
    } else {
      DBIO.successful()
    }
  }

  private def setupBucketRoles(workspace: Workspace,
                               samResourceRoles: Set[SamResourceRole],
                               userAndPet: UserAndPetEmails,
                               samUserInfo: SamUserInfo,
                               expirationDate: OffsetDateTime
  )(implicit dataAccess: DataAccess): ReadWriteAction[Unit] = {
    val bucketIamRoles = samResourceRoles.flatMap(samWorkspaceRolesToGoogleBucketIamRoles)
    val condition = conditionFromExpirationDate(samUserInfo, expirationDate)

    if (bucketIamRoles.nonEmpty) {
      for {
        _ <- writeGrantsToDb(
          workspace.workspaceId,
          userAndPet,
          samUserInfo.userSubjectId,
          gcpResourceType = IamResourceTypes.Bucket,
          workspace.bucketName,
          bucketIamRoles,
          expirationDate
        )
        _ <- DBIO.from(
          addUserAndPetToBucketIamRole(GcsBucketName(workspace.bucketName),
                                       bucketIamRoles,
                                       userAndPet,
                                       condition,
                                       workspace.googleProjectId
          )
        )
      } yield ()
    } else {
      DBIO.successful()
    }
  }

  protected def writeGrantsToDb(workspaceId: String,
                                userAndPet: UserAndPetEmails,
                                samUserSubjectId: WorkbenchUserId,
                                gcpResourceType: IamResourceType,
                                resourceName: String,
                                organizationRoles: Set[String],
                                expiration: OffsetDateTime
  )(implicit dataAccess: DataAccess): ReadWriteAction[Unit] = {
    val rolesToWrite =
      Seq((userAndPet.userEmail, userAndPet.userType), (userAndPet.petEmail, IamMemberTypes.ServiceAccount)).flatMap(
        tuple => organizationRoles.map(r => (tuple._1, tuple._2, r))
      )
    DBIO.seq(rolesToWrite.map { tuple =>
      val fastPassGrant = FastPassGrant.newFastPassGrant(
        workspaceId,
        samUserSubjectId,
        WorkbenchEmail(tuple._1.value),
        tuple._2,
        gcpResourceType,
        resourceName,
        tuple._3,
        expiration
      )

      traceDBIOWithParent("insertFastPassGrantToDb", ctx)(_ => dataAccess.fastPassGrantQuery.insert(fastPassGrant))
        .map(_ => ())
    }: _*)
  }

  private def addUserAndPetToProjectIamRoles(googleProjectId: GoogleProjectId,
                                             organizationRoles: Set[String],
                                             userAndPet: UserAndPetEmails,
                                             condition: Expr
  ): Future[Unit] = {
    logger.info(
      s"Adding project-level FastPass access for $userAndPet in ${googleProjectId.value} [${organizationRoles.mkString(" ")}]"
    )
    for {
      _ <- googleIamDAO.addRoles(
        GoogleProject(googleProjectId.value),
        userAndPet.userEmail,
        userAndPet.userType,
        organizationRoles,
        condition = Some(condition)
      )
      _ <- MetricsHelper.incrementFastPassGrantedCounter(userAndPet.userType).unsafeToFuture()
      _ <- googleIamDAO.addRoles(
        GoogleProject(googleProjectId.value),
        userAndPet.petEmail,
        IamMemberTypes.ServiceAccount,
        organizationRoles,
        condition = Some(condition)
      )
      _ <- MetricsHelper.incrementFastPassGrantedCounter(IamMemberTypes.ServiceAccount).unsafeToFuture()
    } yield ()
  }

  private def addUserAndPetToBucketIamRole(gcsBucketName: GcsBucketName,
                                           organizationRoles: Set[String],
                                           userAndPet: UserAndPetEmails,
                                           condition: Expr,
                                           googleProjectId: GoogleProjectId
  ): Future[Unit] = {
    logger.info(
      s"Adding bucket-level FastPass access for $userAndPet in ${gcsBucketName.value} [${organizationRoles.mkString(" ")}]"
    )
    for {
      _ <- googleStorageDAO.addIamRoles(
        gcsBucketName,
        userAndPet.userEmail,
        userAndPet.userType,
        organizationRoles,
        condition = Some(condition),
        userProject = Some(GoogleProject(googleProjectId.value))
      )
      _ <- MetricsHelper.incrementFastPassGrantedCounter(userAndPet.userType).unsafeToFuture()
      _ <- googleStorageDAO.addIamRoles(
        gcsBucketName,
        userAndPet.petEmail,
        IamMemberTypes.ServiceAccount,
        organizationRoles,
        condition = Some(condition),
        userProject = Some(GoogleProject(googleProjectId.value))
      )
      _ <- MetricsHelper.incrementFastPassGrantedCounter(IamMemberTypes.ServiceAccount).unsafeToFuture()
    } yield ()
  }

  private def removeFastPassProjectGrants(userAndPet: UserAndPetEmails,
                                          organizationRoles: Set[String],
                                          googleProjectId: GoogleProjectId
  ): Future[Unit] = {

    val userRemoval = () =>
      removeFastPassGrants(
        IamResourceTypes.Project,
        googleProjectId.value,
        userAndPet.userEmail,
        userAndPet.userType,
        organizationRoles,
        GoogleProject(googleProjectId.value),
        googleIamDAO,
        googleStorageDAO
      )
    val petRemoval = () =>
      removeFastPassGrants(
        IamResourceTypes.Project,
        googleProjectId.value,
        userAndPet.petEmail,
        IamMemberTypes.ServiceAccount,
        organizationRoles,
        GoogleProject(googleProjectId.value),
        googleIamDAO,
        googleStorageDAO
      )

    executeSerially(userRemoval, petRemoval)
  }

  private def removeFastPassBucketGrants(bucketName: String,
                                         userAndPet: UserAndPetEmails,
                                         organizationRoles: Set[String],
                                         googleProjectId: GoogleProjectId
  ): Future[Unit] = {

    val userRemoval = () =>
      removeFastPassGrants(
        IamResourceTypes.Bucket,
        bucketName,
        userAndPet.userEmail,
        userAndPet.userType,
        organizationRoles,
        GoogleProject(googleProjectId.value),
        googleIamDAO,
        googleStorageDAO
      )
    val petRemoval = () =>
      removeFastPassGrants(
        IamResourceTypes.Bucket,
        bucketName,
        userAndPet.petEmail,
        IamMemberTypes.ServiceAccount,
        organizationRoles,
        GoogleProject(googleProjectId.value),
        googleIamDAO,
        googleStorageDAO
      )

    executeSerially(userRemoval, petRemoval)
  }

  private def executeSerially(futures: () => Future[Unit]*)(implicit executionContext: ExecutionContext): Future[Unit] =
    futures.foldLeft(Future.successful[Unit](()))((a, b) => a.flatMap(_ => b()))

  private def removeParentBucketReaderGrant(parentWorkspace: Workspace, samUserInfo: SamUserInfo)(implicit
    dataAccess: DataAccess
  ): ReadWriteAction[Unit] = {
    val predicate = (g: FastPassGrant) =>
      g.resourceType.equals(IamResourceTypes.Bucket) &&
        g.resourceName.equals(parentWorkspace.bucketName) &&
        g.organizationRole.equals(terraBucketReaderRole)
    for {
      existingGrants <- dataAccess.fastPassGrantQuery.findFastPassGrantsForUserInWorkspace(
        parentWorkspace.workspaceIdAsUUID,
        samUserInfo.userSubjectId
      )
      existingBucketReaderGrant = existingGrants.filter(predicate)
      _ <- removeFastPassGrantsInWorkspaceProject(existingBucketReaderGrant, parentWorkspace.googleProjectId)
    } yield ()
  }

  /*
   * Add the number of policy bindings we are going to with the current number of policy bindings,
   * and make sure the total is below the max allowed policy bindings quota.
   */
  /*
   * Add the number of policy bindings we are going to with the current number of policy bindings,
   * and make sure the total is below the max allowed policy bindings quota.
   */
  private def quotaAvailableForFastPassGrants(workspace: Workspace, roles: Set[SamResourceRole]): Future[Boolean] =
    for {
      projectPolicy <- googleIamDAO
        .getProjectPolicy(GoogleProject(workspace.googleProjectId.value))
        .map(fromProjectPolicy)
      bucketPolicy <- googleStorageDAO
        .getBucketPolicy(GcsBucketName(workspace.bucketName), Some(GoogleProject(workspace.googleProjectId.value)))
        .map(fromBucketPolicy)
    } yield {
      // Role binding quotas do not de-duplicate member emails, hence the conversion of Sets to Lists
      // We also have 2 role bindings per role: User and Pet
      val existingProjectRoleBindings = projectPolicy.bindings.toList.flatMap(_.members.toList).size
      val newProjectRoleBindings = roles.flatMap(samWorkspaceRoleToGoogleProjectIamRoles).size * 2
      val totalProjectBindings = existingProjectRoleBindings + newProjectRoleBindings

      val existingBucketRoleBindings = bucketPolicy.bindings.toList.flatMap(_.members.toList).size
      val newBucketRoleBindings = roles.flatMap(samWorkspaceRolesToGoogleBucketIamRoles).size * 2
      val totalBucketBindings = existingBucketRoleBindings + newBucketRoleBindings

      totalProjectBindings < policyBindingsQuotaLimit && totalBucketBindings < policyBindingsQuotaLimit
    }

  private def conditionFromExpirationDate(samUserInfo: SamUserInfo, expirationDate: OffsetDateTime): Expr =
    Expr(
      s"FastPass access for ${samUserInfo.userEmail.value} for while IAM propagates through Google Groups",
      s"""request.time < timestamp("${expirationDate.truncatedTo(ChronoUnit.SECONDS)}")""",
      null,
      s"FastPass access for ${samUserInfo.userEmail.value}"
    )

  private def getUserType(userEmail: WorkbenchEmail): IamMemberType =
    if (SAdomain.matches(userEmail.value)) {
      IamMemberTypes.ServiceAccount
    } else {
      IamMemberTypes.User
    }

  private object SamUserInfo {
    def fromSamUserStatus(samUserStatusResponse: SamUserStatusResponse) =
      SamUserInfo(WorkbenchEmail(samUserStatusResponse.userEmail), WorkbenchUserId(samUserStatusResponse.userSubjectId))

    def fromSamUserIdInfo(userIdInfo: UserIdInfo) =
      SamUserInfo(WorkbenchEmail(userIdInfo.userEmail), WorkbenchUserId(userIdInfo.userSubjectId))
  }
  private case class SamUserInfo(userEmail: WorkbenchEmail, userSubjectId: WorkbenchUserId)

  class FastPassError extends Throwable
  private class FastPassUserNotEnabledException(email: String) extends FastPassError {
    override def getMessage: String =
      s"$email is not enabled or has not accepted the Terra Terms of Service. Skipping FastPass grants."
  }
  private class FastPassUserNotFoundException(email: String) extends FastPassError {
    override def getMessage: String = s"$email not found in Sam. Cannot setup FastPass."
  }
  private class FastPassUserIsNotUserTypeException(email: String) extends FastPassError {
    override def getMessage: String = s"$email is not a user. Might be a group. Cannot setup FastPass."

  }
}<|MERGE_RESOLUTION|>--- conflicted
+++ resolved
@@ -214,14 +214,8 @@
                       protected val terraWorkspaceNextflowRole: String,
                       protected val terraBucketReaderRole: String,
                       protected val terraBucketWriterRole: String
-<<<<<<< HEAD
-)(implicit protected val executionContext: ExecutionContext, val openTelemetry: OpenTelemetryMetrics[IO])
-    extends LazyLogging
-    with FastPass {
-=======
 )(implicit protected val executionContext: ExecutionContext)
     extends LazyLogging {
->>>>>>> 89c2aded
 
   private def samWorkspaceRoleToGoogleProjectIamRoles(samResourceRole: SamResourceRole) =
     samResourceRole match {
