--- conflicted
+++ resolved
@@ -9,12 +9,7 @@
 import org.broadinstitute.dsde.rawls.fastpass.FastPassService.{
   openTelemetryTags,
   policyBindingsQuotaLimit,
-<<<<<<< HEAD
-  possibleBucketRoleBindingsPerUser,
-  possibleProjectRoleBindingsPerUser,
   RemovalFailure,
-=======
->>>>>>> 77a2da06
   SAdomain,
   UserAndPetEmails
 }
@@ -42,7 +37,7 @@
 import org.broadinstitute.dsde.workbench.openTelemetry.OpenTelemetryMetrics
 import slick.dbio.DBIO
 
-import java.time.OffsetDateTime
+import java.time.{OffsetDateTime, ZoneOffset}
 import java.time.temporal.ChronoUnit
 import scala.concurrent.{ExecutionContext, Future}
 import scala.util.{Failure, Success}
@@ -256,38 +251,6 @@
       logger.debug(s"FastPass is disabled. Will not grant FastPass access to ${parentWorkspace.toWorkspaceName}")
       return Future.successful()
     }
-<<<<<<< HEAD
-
-    try
-      DBIO.from(quotaAvailableForNewWorkspaceFastPassGrants(workspace)).flatMap { quotaAvailable =>
-        if (quotaAvailable) {
-          logger
-            .info(
-              s"Adding FastPass access for ${ctx.userInfo.userEmail.value} in workspace ${workspace.toWorkspaceName}"
-            )
-          val expirationDate = OffsetDateTime.now().plus(config.grantPeriod)
-          for {
-            maybeUserStatus <- DBIO.from(samDAO.getUserStatus(ctx))
-            if maybeUserStatus.isDefined
-            samUserInfo = maybeUserStatus.map(SamUserInfo.fromSamUserStatus).orNull
-
-            roles <- DBIO
-              .from(samDAO.listUserRolesForResource(SamResourceTypeNames.workspace, workspace.workspaceId, ctx))
-            petEmail <- DBIO.from(samDAO.getUserPetServiceAccount(ctx, workspace.googleProjectId))
-            userType = getUserType(samUserInfo.userEmail)
-            userAndPet = UserAndPetEmails(samUserInfo.userEmail, userType, petEmail)
-            _ <- setupProjectRoles(workspace, roles, userAndPet, samUserInfo, expirationDate)
-            _ <- setupBucketRoles(workspace, roles, userAndPet, samUserInfo, expirationDate)
-            _ <- DBIO
-              .from(openTelemetry.incrementCounter("fastpass-granted-user", tags = openTelemetryTags).unsafeToFuture())
-          } yield ()
-        } else {
-          logger.info(
-            s"Not enough IAM Policy Role Binding quota available to add FastPass access for ${ctx.userInfo.userEmail.value} in workspace ${workspace.toWorkspaceName}"
-          )
-          DBIO.successful()
-        }
-=======
     dataSource
       .inTransaction { implicit dataAccess =>
         for {
@@ -308,7 +271,6 @@
           openTelemetry.incrementCounter("fastpass-failure").unsafeRunSync()
           Success()
         case Success(_) => Success()
->>>>>>> 77a2da06
       }
   }
   def syncFastPassesForUserInWorkspace(workspace: Workspace): Future[Unit] =
@@ -338,46 +300,11 @@
           samUserInfo = maybeSamUserInfo.orNull
           _ = logger.info(s"Syncing FastPass grants for $email in ${workspace.toWorkspaceName}")
 
-<<<<<<< HEAD
-    try
-      DBIO.from(quotaAvailableForClonedWorkspaceFastPassGrants(parentWorkspace, childWorkspace)).flatMap {
-        quotaAvailable =>
-          if (quotaAvailable) {
-            logger.info(
-              s"Adding FastPass access for ${ctx.userInfo.userEmail} in workspace being cloned ${parentWorkspace.toWorkspaceName}"
-            )
-            val expirationDate = OffsetDateTime.now().plus(config.grantPeriod)
-            for {
-              maybeUserStatus <- DBIO.from(samDAO.getUserStatus(ctx))
-              if maybeUserStatus.isDefined
-              samUserInfo = maybeUserStatus.map(SamUserInfo.fromSamUserStatus).orNull
-
-              petEmail <- DBIO.from(samDAO.getUserPetServiceAccount(ctx, childWorkspace.googleProjectId))
-
-              userType = getUserType(samUserInfo.userEmail)
-              userAndPet = UserAndPetEmails(samUserInfo.userEmail, userType, petEmail)
-              _ <- removeParentBucketReaderGrant(parentWorkspace, samUserInfo)
-              _ <- setupBucketRoles(parentWorkspace,
-                                    Set(SamWorkspaceRoles.reader),
-                                    userAndPet,
-                                    samUserInfo,
-                                    expirationDate
-              )
-              _ <- DBIO
-                .from(
-                  openTelemetry.incrementCounter("fastpass-granted-user", tags = openTelemetryTags).unsafeToFuture()
-                )
-            } yield ()
-          } else {
-            logger.info(
-              s"Not enough IAM Policy Role Binding quota available to add FastPass access for ${ctx.userInfo.userEmail.value} in parent workspace ${parentWorkspace.toWorkspaceName}"
-=======
           _ <- removeFastPassesForUserInWorkspace(workspace, samUserInfo)
 
           petSAJson <- DBIO.from(
             samDAO.getPetServiceAccountKeyForUser(workspace.googleProjectId,
                                                   RawlsUserEmail(samUserInfo.userEmail.value)
->>>>>>> 77a2da06
             )
           )
           petUserInfo <- DBIO.from(googleServicesDAO.getUserInfoUsingJson(petSAJson))
@@ -412,7 +339,7 @@
           .info(
             s"Adding FastPass access for ${samUserInfo.userEmail.value} in workspace ${workspace.toWorkspaceName}"
           )
-        val expirationDate = DateTime.now(DateTimeZone.UTC).plus(config.grantPeriod.toMillis)
+        val expirationDate = OffsetDateTime.now(ZoneOffset.UTC).plus(config.grantPeriod)
         for {
           _ <- setupProjectRoles(workspace, roles, userAndPet, samUserInfo, expirationDate)
           _ <- setupBucketRoles(workspace, roles, userAndPet, samUserInfo, expirationDate)
@@ -464,11 +391,7 @@
 
   private def removeFastPassGrantsInWorkspaceProject(fastPassGrants: Seq[FastPassGrant],
                                                      googleProjectId: GoogleProjectId
-<<<<<<< HEAD
-  ): ReadWriteAction[Seq[RemovalFailure]] =
-=======
-  )(implicit dataAccess: DataAccess): ReadWriteAction[Unit] =
->>>>>>> 77a2da06
+  )(implicit dataAccess: DataAccess): ReadWriteAction[Seq[RemovalFailure]] =
     FastPassService.removeFastPassGrantsInWorkspaceProject(fastPassGrants,
                                                            googleProjectId,
                                                            dataAccess,
@@ -481,13 +404,8 @@
                                 samResourceRoles: Set[SamResourceRole],
                                 userAndPet: UserAndPetEmails,
                                 samUserInfo: SamUserInfo,
-<<<<<<< HEAD
                                 expirationDate: OffsetDateTime
-  ): ReadWriteAction[Unit] = {
-=======
-                                expirationDate: DateTime
   )(implicit dataAccess: DataAccess): ReadWriteAction[Unit] = {
->>>>>>> 77a2da06
     val projectIamRoles = samResourceRoles.flatMap(samWorkspaceRoleToGoogleProjectIamRoles)
     val condition = conditionFromExpirationDate(samUserInfo, expirationDate)
 
@@ -515,13 +433,8 @@
                                samResourceRoles: Set[SamResourceRole],
                                userAndPet: UserAndPetEmails,
                                samUserInfo: SamUserInfo,
-<<<<<<< HEAD
                                expirationDate: OffsetDateTime
-  ): ReadWriteAction[Unit] = {
-=======
-                               expirationDate: DateTime
   )(implicit dataAccess: DataAccess): ReadWriteAction[Unit] = {
->>>>>>> 77a2da06
     val bucketIamRoles = samResourceRoles.flatMap(samWorkspaceRolesToGoogleBucketIamRoles)
     val condition = conditionFromExpirationDate(samUserInfo, expirationDate)
 
@@ -556,13 +469,8 @@
                                 gcpResourceType: IamResourceType,
                                 resourceName: String,
                                 organizationRoles: Set[String],
-<<<<<<< HEAD
                                 expiration: OffsetDateTime
-  ): ReadWriteAction[Unit] = {
-=======
-                                expiration: DateTime
   )(implicit dataAccess: DataAccess): ReadWriteAction[Unit] = {
->>>>>>> 77a2da06
     val rolesToWrite =
       Seq((userAndPet.userEmail, userAndPet.userType), (userAndPet.petEmail, IamMemberTypes.ServiceAccount)).flatMap(
         tuple => organizationRoles.map(r => (tuple._1, tuple._2, r))
@@ -693,7 +601,7 @@
   private def conditionFromExpirationDate(samUserInfo: SamUserInfo, expirationDate: OffsetDateTime): Expr =
     Expr(
       s"FastPass access for ${samUserInfo.userEmail.value} for while IAM propagates through Google Groups",
-      s"""request.time < timestamp("${expirationDate.truncatedTo(ChronoUnit.MILLIS)}")""",
+      s"""request.time < timestamp("${expirationDate.truncatedTo(ChronoUnit.SECONDS)}")""",
       null,
       s"FastPass access for ${samUserInfo.userEmail.value}"
     )
