package org.broadinstitute.dsde.rawls.workspace

import java.util.UUID

import akka.actor.ActorSystem
import akka.http.scaladsl.marshallers.sprayjson.SprayJsonSupport._
import akka.http.scaladsl.model.StatusCodes
import akka.http.scaladsl.model.headers.OAuth2BearerToken
import akka.stream.Materializer
import bio.terra.workspace.client.ApiException
import cats.implicits._
import com.google.api.services.cloudresourcemanager.model.Project
import com.google.api.services.storage.model.StorageObject
import com.typesafe.scalalogging.LazyLogging
import io.opencensus.scala.Tracing._
import io.opencensus.trace.{Span, Status, AttributeValue => OpenCensusAttributeValue}
import org.broadinstitute.dsde.rawls.config.WorkspaceServiceConfig
import org.broadinstitute.dsde.rawls.{RawlsException, RawlsExceptionWithErrorReport}
import slick.jdbc.TransactionIsolation
import org.broadinstitute.dsde.rawls.dataaccess._
import org.broadinstitute.dsde.rawls.dataaccess.datarepo.DataRepoDAO
import org.broadinstitute.dsde.rawls.dataaccess.slick._
import org.broadinstitute.dsde.rawls.dataaccess.workspacemanager.WorkspaceManagerDAO
import org.broadinstitute.dsde.rawls.entities.base.ExpressionEvaluationSupport.LookupExpression
import org.broadinstitute.dsde.rawls.entities.base.{EntityProvider, ExpressionEvaluationContext}
import org.broadinstitute.dsde.rawls.entities.{EntityManager, EntityRequestArguments}
import org.broadinstitute.dsde.rawls.expressions.ExpressionEvaluator
import org.broadinstitute.dsde.rawls.genomics.GenomicsService
import org.broadinstitute.dsde.rawls.jobexec.MethodConfigResolver
import org.broadinstitute.dsde.rawls.jobexec.MethodConfigResolver.GatherInputsResult
import org.broadinstitute.dsde.rawls.metrics.RawlsInstrumented
import org.broadinstitute.dsde.rawls.model.AttributeUpdateOperations._
import org.broadinstitute.dsde.rawls.model.ExecutionJsonSupport.{ActiveSubmissionFormat, SubmissionFormat, SubmissionListResponseFormat, SubmissionReportFormat, SubmissionValidationReportFormat, WorkflowCostFormat, WorkflowOutputsFormat, WorkflowQueueStatusByUserResponseFormat, WorkflowQueueStatusResponseFormat}
import org.broadinstitute.dsde.rawls.model.MethodRepoJsonSupport.AgoraEntityFormat
import org.broadinstitute.dsde.rawls.model.WorkflowFailureModes.WorkflowFailureMode
import org.broadinstitute.dsde.rawls.model.WorkflowStatuses.WorkflowStatus
import org.broadinstitute.dsde.rawls.model.WorkspaceACLJsonSupport.{WorkspaceACLFormat, WorkspaceACLUpdateResponseListFormat, WorkspaceCatalogFormat, WorkspaceCatalogUpdateResponseListFormat}
import org.broadinstitute.dsde.rawls.model.WorkspaceAccessLevels._
import org.broadinstitute.dsde.rawls.model.WorkspaceJsonSupport._
import org.broadinstitute.dsde.rawls.model.WorkspaceVersions.WorkspaceVersion
import org.broadinstitute.dsde.rawls.model._
import org.broadinstitute.dsde.rawls.resourcebuffer.ResourceBufferService
import org.broadinstitute.dsde.rawls.serviceperimeter.ServicePerimeterService
import org.broadinstitute.dsde.rawls.user.UserService
import org.broadinstitute.dsde.rawls.util.OpenCensusDBIOUtils._
import org.broadinstitute.dsde.rawls.util._
import org.broadinstitute.dsde.rawls.webservice.PerRequest
import org.broadinstitute.dsde.rawls.webservice.PerRequest._
import org.broadinstitute.dsde.workbench.google.GoogleIamDAO
import org.broadinstitute.dsde.workbench.google.GoogleIamDAO.MemberType
import org.broadinstitute.dsde.workbench.model.google.GoogleProject
import org.broadinstitute.dsde.workbench.model.{WorkbenchEmail, WorkbenchException, WorkbenchGroupName}
import org.joda.time.DateTime
import spray.json.DefaultJsonProtocol._
import spray.json._

import scala.language.postfixOps
import scala.concurrent.{ExecutionContext, Future}
import scala.jdk.CollectionConverters.{mapAsJavaMapConverter, mapAsScalaMapConverter}
import scala.util.control.NonFatal
import scala.util.{Failure, Success, Try}

/**
 * Created by dvoet on 4/27/15.
 */
//noinspection TypeAnnotation
object WorkspaceService {
  def constructor(dataSource: SlickDataSource, methodRepoDAO: MethodRepoDAO, cromiamDAO: ExecutionServiceDAO,
                  executionServiceCluster: ExecutionServiceCluster, execServiceBatchSize: Int, workspaceManagerDAO: WorkspaceManagerDAO,
                  dataRepoDAO: DataRepoDAO, methodConfigResolver: MethodConfigResolver, gcsDAO: GoogleServicesDAO, samDAO: SamDAO,
                  notificationDAO: NotificationDAO, userServiceConstructor: UserInfo => UserService,
                  genomicsServiceConstructor: UserInfo => GenomicsService, maxActiveWorkflowsTotal: Int,
                  maxActiveWorkflowsPerUser: Int, workbenchMetricBaseName: String, submissionCostService: SubmissionCostService,
                  config: WorkspaceServiceConfig, requesterPaysSetupService: RequesterPaysSetupService,
                  entityManager: EntityManager, resourceBufferService: ResourceBufferService, resourceBufferSaEmail: String,
                  servicePerimeterService: ServicePerimeterService,
                  googleIamDao: GoogleIamDAO, terraBillingProjectOwnerRole: String, terraWorkspaceCanComputeRole: String)
                 (userInfo: UserInfo)
                 (implicit system: ActorSystem, materializer: Materializer, executionContext: ExecutionContext): WorkspaceService = {

    new WorkspaceService(userInfo, dataSource, entityManager, methodRepoDAO, cromiamDAO,
      executionServiceCluster, execServiceBatchSize, workspaceManagerDAO,
      methodConfigResolver, gcsDAO, samDAO,
      notificationDAO, userServiceConstructor,
      genomicsServiceConstructor, maxActiveWorkflowsTotal,
      maxActiveWorkflowsPerUser, workbenchMetricBaseName, submissionCostService,
      config, requesterPaysSetupService, resourceBufferService, resourceBufferSaEmail, servicePerimeterService,
      googleIamDao, terraBillingProjectOwnerRole, terraWorkspaceCanComputeRole)
  }

  val SECURITY_LABEL_KEY = "security"
  val HIGH_SECURITY_LABEL = "high"
  val LOW_SECURITY_LABEL = "low"

  private[workspace] def extractOperationIdsFromCromwellMetadata(metadataJson: JsObject): Iterable[String] = {
    case class Call(jobId: Option[String])
    case class OpMetadata(calls: Option[Map[String, Seq[Call]]])
    implicit val callFormat = jsonFormat1(Call)
    implicit val opMetadataFormat = jsonFormat1(OpMetadata)

    for {
      calls <- metadataJson.convertTo[OpMetadata].calls.toList // toList on the Option makes the compiler like the for comp
      call <- calls.values.flatten
      jobId <- call.jobId
    } yield jobId
  }

  private[workspace] def getTerminalStatusDate(submission: Submission, workflowID: Option[String]): Option[DateTime] = {
    // find all workflows that have finished
    val terminalWorkflows = submission.workflows.filter(workflow => WorkflowStatuses.terminalStatuses.contains(workflow.status))
    // optionally limit the list to a specific workflowID
    val workflows = workflowID match {
      case Some(_) => terminalWorkflows.filter(_.workflowId == workflowID)
      case None => terminalWorkflows
    }
    if (workflows.isEmpty) {
      None
    } else {
      // use the latest date the workflow(s) reached a terminal status
      Option(workflows.map(_.statusLastChangedDate).maxBy(_.getMillis))
    }
  }
}

//noinspection TypeAnnotation,MatchToPartialFunction,SimplifyBooleanMatch,RedundantBlock,NameBooleanParameters,MapGetGet,ScalaDocMissingParameterDescription,AccessorLikeMethodIsEmptyParen,ScalaUnnecessaryParentheses,EmptyParenMethodAccessedAsParameterless,ScalaUnusedSymbol,EmptyCheck,ScalaUnusedSymbol,RedundantDefaultArgument
class WorkspaceService(protected val userInfo: UserInfo, val dataSource: SlickDataSource, val entityManager: EntityManager, val methodRepoDAO: MethodRepoDAO, cromiamDAO: ExecutionServiceDAO, executionServiceCluster: ExecutionServiceCluster, execServiceBatchSize: Int, val workspaceManagerDAO: WorkspaceManagerDAO, val methodConfigResolver: MethodConfigResolver, protected val gcsDAO: GoogleServicesDAO, val samDAO: SamDAO, notificationDAO: NotificationDAO, userServiceConstructor: UserInfo => UserService, genomicsServiceConstructor: UserInfo => GenomicsService, maxActiveWorkflowsTotal: Int, maxActiveWorkflowsPerUser: Int, override val workbenchMetricBaseName: String, submissionCostService: SubmissionCostService, config: WorkspaceServiceConfig, requesterPaysSetupService: RequesterPaysSetupService, resourceBufferService: ResourceBufferService, resourceBufferSaEmail: String, servicePerimeterService: ServicePerimeterService, googleIamDao: GoogleIamDAO, terraBillingProjectOwnerRole: String, terraWorkspaceCanComputeRole: String)(implicit val system: ActorSystem, val materializer: Materializer, protected val executionContext: ExecutionContext)
  extends RoleSupport with LibraryPermissionsSupport with FutureSupport with MethodWiths with UserWiths with LazyLogging with RawlsInstrumented with JsonFilterUtils with WorkspaceSupport with EntitySupport with AttributeSupport with Retry {

  import dataSource.dataAccess.driver.api._

  def CreateWorkspace(workspace: WorkspaceRequest, parentSpan: Span = null) = createWorkspace(workspace, parentSpan)
  def GetWorkspace(workspaceName: WorkspaceName, params: WorkspaceFieldSpecs, parentSpan: Span) = getWorkspace(workspaceName, params, parentSpan)
  def DeleteWorkspace(workspaceName: WorkspaceName) = deleteWorkspace(workspaceName)
  def UpdateWorkspace(workspaceName: WorkspaceName, operations: Seq[AttributeUpdateOperation]) = updateWorkspace(workspaceName, operations)
  def UpdateLibraryAttributes(workspaceName: WorkspaceName, operations: Seq[AttributeUpdateOperation]) = updateLibraryAttributes(workspaceName, operations)
  def ListWorkspaces(params: WorkspaceFieldSpecs, parentSpan: Span) = listWorkspaces(params, parentSpan)
  def ListAllWorkspaces = listAllWorkspaces()
  def GetTags(query: Option[String]) = getTags(query)
  def AdminListWorkspacesWithAttribute(attributeName: AttributeName, attributeValue: AttributeValue) = asFCAdmin { listWorkspacesWithAttribute(attributeName, attributeValue) }
  def CloneWorkspace(sourceWorkspace: WorkspaceName, destWorkspace: WorkspaceRequest, parentSpan: Span = null) = cloneWorkspace(sourceWorkspace, destWorkspace, parentSpan)
  def GetACL(workspaceName: WorkspaceName) = getACL(workspaceName)
  def UpdateACL(workspaceName: WorkspaceName, aclUpdates: Set[WorkspaceACLUpdate], inviteUsersNotFound: Boolean) = updateACL(workspaceName, aclUpdates, inviteUsersNotFound)
  def SendChangeNotifications(workspaceName: WorkspaceName) = sendChangeNotifications(workspaceName)
  def GetCatalog(workspaceName: WorkspaceName) = getCatalog(workspaceName)
  def UpdateCatalog(workspaceName: WorkspaceName, catalogUpdates: Seq[WorkspaceCatalog]) = updateCatalog(workspaceName, catalogUpdates)
  def LockWorkspace(workspaceName: WorkspaceName) = lockWorkspace(workspaceName)
  def UnlockWorkspace(workspaceName: WorkspaceName) = unlockWorkspace(workspaceName)
  def CheckBucketReadAccess(workspaceName: WorkspaceName) = checkBucketReadAccess(workspaceName)
  def CheckSamActionWithLock(workspaceName: WorkspaceName, requiredAction: SamResourceAction) = checkSamActionWithLock(workspaceName, requiredAction)
  def GetBucketUsage(workspaceName: WorkspaceName) = getBucketUsage(workspaceName)
  def GetBucketOptions(workspaceName: WorkspaceName) = getBucketOptions(workspaceName)
  //def UpdateBucketOptions(workspaceName: WorkspaceName, bucketOptions: WorkspaceBucketOptions) = updateBucketOptions(workspaceName, bucketOptions)
  def GetAccessInstructions(workspaceName: WorkspaceName) = getAccessInstructions(workspaceName)
  def EnableRequesterPaysForLinkedSAs(workspaceName: WorkspaceName) = enableRequesterPaysForLinkedSAs(workspaceName)
  def DisableRequesterPaysForLinkedSAs(workspaceName: WorkspaceName) = disableRequesterPaysForLinkedSAs(workspaceName)

  def CreateMethodConfiguration(workspaceName: WorkspaceName, methodConfiguration: MethodConfiguration) = createMethodConfiguration(workspaceName, methodConfiguration)
  def RenameMethodConfiguration(workspaceName: WorkspaceName, methodConfigurationNamespace: String, methodConfigurationName: String, newName: MethodConfigurationName) = renameMethodConfiguration(workspaceName, methodConfigurationNamespace, methodConfigurationName, newName)
  def DeleteMethodConfiguration(workspaceName: WorkspaceName, methodConfigurationNamespace: String, methodConfigurationName: String) = deleteMethodConfiguration(workspaceName, methodConfigurationNamespace, methodConfigurationName)
  def GetMethodConfiguration(workspaceName: WorkspaceName, methodConfigurationNamespace: String, methodConfigurationName: String) = getMethodConfiguration(workspaceName, methodConfigurationNamespace, methodConfigurationName)
  def OverwriteMethodConfiguration(workspaceName: WorkspaceName, methodConfigurationNamespace: String, methodConfigurationName: String, newMethodConfiguration: MethodConfiguration) = overwriteMethodConfiguration(workspaceName, methodConfigurationNamespace, methodConfigurationName, newMethodConfiguration)
  def UpdateMethodConfiguration(workspaceName: WorkspaceName, methodConfigurationNamespace: String, methodConfigurationName: String, newMethodConfiguration: MethodConfiguration) = updateMethodConfiguration(workspaceName, methodConfigurationNamespace, methodConfigurationName, newMethodConfiguration)
  def CopyMethodConfiguration(methodConfigNamePair: MethodConfigurationNamePair) = copyMethodConfiguration(methodConfigNamePair)
  def CopyMethodConfigurationFromMethodRepo(query: MethodRepoConfigurationImport) = copyMethodConfigurationFromMethodRepo(query)
  def CopyMethodConfigurationToMethodRepo(query: MethodRepoConfigurationExport) = copyMethodConfigurationToMethodRepo(query)
  def ListAgoraMethodConfigurations(workspaceName: WorkspaceName) = listAgoraMethodConfigurations(workspaceName)
  def ListMethodConfigurations(workspaceName: WorkspaceName) = listMethodConfigurations(workspaceName)
  def CreateMethodConfigurationTemplate( methodRepoMethod: MethodRepoMethod ) = createMethodConfigurationTemplate(methodRepoMethod)
  def GetMethodInputsOutputs(userInfo: UserInfo, methodRepoMethod: MethodRepoMethod ) = getMethodInputsOutputs(userInfo, methodRepoMethod)
  def GetAndValidateMethodConfiguration(workspaceName: WorkspaceName, methodConfigurationNamespace: String, methodConfigurationName: String) = getAndValidateMethodConfiguration(workspaceName, methodConfigurationNamespace, methodConfigurationName)
  def GetGenomicsOperationV2(workflowId: String, operationId: List[String]) = getGenomicsOperationV2(workflowId, operationId)

  def ListSubmissions(workspaceName: WorkspaceName) = listSubmissions(workspaceName)
  def CountSubmissions(workspaceName: WorkspaceName) = countSubmissions(workspaceName)
  def CreateSubmission(workspaceName: WorkspaceName, submission: SubmissionRequest) = createSubmission(workspaceName, submission)
  def ValidateSubmission(workspaceName: WorkspaceName, submission: SubmissionRequest) = validateSubmission(workspaceName, submission)
  def GetSubmissionStatus(workspaceName: WorkspaceName, submissionId: String) = getSubmissionStatus(workspaceName, submissionId)
  def AbortSubmission(workspaceName: WorkspaceName, submissionId: String) = abortSubmission(workspaceName, submissionId)
  def GetWorkflowOutputs(workspaceName: WorkspaceName, submissionId: String, workflowId: String) = workflowOutputs(workspaceName, submissionId, workflowId)
  def GetWorkflowMetadata(workspaceName: WorkspaceName, submissionId: String, workflowId: String, metadataParams: MetadataParams) = workflowMetadata(workspaceName, submissionId, workflowId, metadataParams)
  def GetWorkflowCost(workspaceName: WorkspaceName, submissionId: String, workflowId: String) = workflowCost(workspaceName, submissionId, workflowId)
  def WorkflowQueueStatus = workflowQueueStatus()

  def AdminListAllActiveSubmissions = asFCAdmin { listAllActiveSubmissions() }
  def AdminAbortSubmission(workspaceName: WorkspaceName, submissionId: String) = adminAbortSubmission(workspaceName,submissionId)
  def AdminWorkflowQueueStatusByUser = adminWorkflowQueueStatusByUser()

  def createWorkspace(workspaceRequest: WorkspaceRequest, parentSpan: Span = null): Future[Workspace] =
    traceWithParent("withAttributeNamespaceCheck", parentSpan)( s1 => withAttributeNamespaceCheck(workspaceRequest) {
      traceWithParent("withWorkspaceBucketRegionCheck", s1)(s2 => withWorkspaceBucketRegionCheck(workspaceRequest.bucketLocation) {
        traceWithParent("withBillingProjectContext", s1)(s2 => withBillingProjectContext(workspaceRequest.namespace, s2) { billingProject =>
          for {
            workspace <- traceWithParent("withNewWorkspaceContext", s2) (s3 => dataSource.inTransaction({ dataAccess =>
              withNewWorkspaceContext(workspaceRequest, billingProject, dataAccess, s3) { workspaceContext =>
                DBIO.successful(workspaceContext)
              }
            }, TransactionIsolation.ReadCommitted)) // read committed to avoid deadlocks on workspace attr scratch table
            // After creating the Workspace, THIS is where we want to add the project to the Service Perimeter.  We need
            // to wait until the Workspace is persisted before adding to the Service Perimeter because the database IS the
            // source of record for which Google Projects need to be in the Service Perimeter because the method to add
            // projects to the Service Perimeter overwrites the entire list projects in the Perimeter
            _ <- maybeUpdateGoogleProjectsInPerimeter(billingProject)
          } yield workspace
        })
      })
    })

  /** Returns the Set of legal field names supplied by the user, trimmed of whitespace.
    * Throws an error if the user supplied an unrecognized field name.
    * Legal field names are any member of `WorkspaceResponse`, `WorkspaceDetails`,
    * or any arbitrary key starting with "workspace.attributes."
    *
    * @param params the raw strings supplied by the user
    * @return the set of field names to be included in the response
    */
  def validateParams(params: WorkspaceFieldSpecs, default: Set[String]): Set[String] = {
    // be lenient to whitespace, e.g. some user included spaces in their delimited string ("one, two, three")
    val args = params.fields.getOrElse(default).map(_.trim)
    // did the user specify any fields that we don't know about?
    // include custom leniency here for attributes: we can't validate attribute names because they are arbitrary,
    // so allow any field that starts with "workspace.attributes."
    val unrecognizedFields: Set[String] = args.diff(default).filter(!_.startsWith("workspace.attributes."))
    if (unrecognizedFields.nonEmpty) {
      throw new RawlsException(s"Unrecognized field names: ${unrecognizedFields.toList.sorted.mkString(", ")}")
    }
    args
  }

  def getWorkspace(workspaceName: WorkspaceName, params: WorkspaceFieldSpecs, parentSpan: Span = null): Future[PerRequestMessage] = {
    val span = startSpanWithParent("optionsProcessing", parentSpan)

    // validate the inbound parameters
    val options = Try(validateParams(params, WorkspaceFieldNames.workspaceResponseFieldNames)) match {
      case Success(opts) => opts
      case Failure(ex) => throw new RawlsExceptionWithErrorReport(ErrorReport(StatusCodes.BadRequest, ex))
    }

    // dummy function that returns a Future(None)
    def noFuture = Future.successful(None)

    // if user requested the entire attributes map, or any individual attributes, retrieve attributes.
    val attrSpecs = WorkspaceAttributeSpecs(
      options.contains("workspace.attributes"),
      options.filter(_.startsWith("workspace.attributes."))
        .map(str => AttributeName.fromDelimitedName(str.replaceFirst("workspace.attributes.",""))).toList
    )
    span.setStatus(Status.OK)
    span.end()

    traceWithParent("getWorkspaceContextAndPermissions", parentSpan)(s1 => getWorkspaceContextAndPermissions(workspaceName, SamWorkspaceActions.read, Option(attrSpecs)) flatMap { workspaceContext =>
      dataSource.inTransaction { dataAccess =>

        // maximum access level is required to calculate canCompute and canShare. Therefore, if any of
        // accessLevel, canCompute, canShare is specified, we have to get it.
        def accessLevelFuture(): Future[WorkspaceAccessLevels.WorkspaceAccessLevel] =
          if (options.contains("accessLevel") || options.contains("canCompute") || options.contains("canShare")) {
            getMaximumAccessLevel(workspaceContext.workspaceIdAsUUID.toString)
          } else {
            Future.successful(WorkspaceAccessLevels.NoAccess)
          }

        // determine whether or not to retrieve attributes
        val useAttributes = options.contains("workspace") || attrSpecs.all || attrSpecs.attrsToSelect.nonEmpty

        traceDBIOWithParent("accessLevelFuture", s1)(s2 => DBIO.from(accessLevelFuture())) flatMap { accessLevel =>
          // we may have calculated accessLevel because canShare/canCompute needs it;
          // but if the user didn't ask for it, don't return it
          val optionalAccessLevelForResponse = if (options.contains("accessLevel")) { Option(accessLevel) } else { None }

          // determine which functions to use for the various part of the response
          def bucketOptionsFuture(): Future[Option[WorkspaceBucketOptions]] = if (options.contains("bucketOptions")) {
            traceWithParent("getBucketDetails",s1)(_ =>  gcsDAO.getBucketDetails(workspaceContext.bucketName, workspaceContext.googleProjectId).map(Option(_)))
          } else {
            noFuture
          }
          def canComputeFuture(): Future[Option[Boolean]] = if (options.contains("canCompute")) {
            traceWithParent("getUserComputePermissions",s1)(_ =>  getUserComputePermissions(workspaceContext.workspaceIdAsUUID.toString, accessLevel).map(Option(_)))
          } else {
            noFuture
          }
          def canShareFuture(): Future[Option[Boolean]] = if (options.contains("canShare")) {
            //convoluted but accessLevel for both params because user could at most share with their own access level
            traceWithParent("getUserSharePermissions",s1)(_ =>  getUserSharePermissions(workspaceContext.workspaceIdAsUUID.toString, accessLevel, accessLevel).map(Option(_)))
          } else {
            noFuture
          }
          def catalogFuture(): Future[Option[Boolean]] = if (options.contains("catalog")) {
            traceWithParent("getUserCatalogPermissions",s1)(_ =>  getUserCatalogPermissions(workspaceContext.workspaceIdAsUUID.toString).map(Option(_)))
          } else {
            noFuture
          }

          def ownersFuture(): Future[Option[Set[String]]] = if (options.contains("owners")) {
            traceWithParent("getWorkspaceOwners",s1)(_ =>  getWorkspaceOwners(workspaceContext.workspaceIdAsUUID.toString).map(_.map(_.value)).map(Option(_)))
          } else {
            noFuture
          }

          def workspaceAuthorizationDomainFuture(): Future[Option[Set[ManagedGroupRef]]] = if (options.contains("workspace.authorizationDomain") || options.contains("workspace")) {
            traceWithParent("loadResourceAuthDomain",s1)(_ =>  loadResourceAuthDomain(SamResourceTypeNames.workspace, workspaceContext.workspaceId, userInfo).map(Option(_)))
          } else {
            noFuture
          }

          def workspaceSubmissionStatsFuture(): slick.ReadAction[Option[WorkspaceSubmissionStats]] = if (options.contains("workspaceSubmissionStats")) {
            getWorkspaceSubmissionStats(workspaceContext, dataAccess).map(Option(_))
          } else {
            DBIO.from(noFuture)
          }

          //run these futures in parallel. this is equivalent to running the for-comp with the futures already defined and running
          val futuresInParallel = (
            catalogFuture(),
            canShareFuture(),
            canComputeFuture(),
            ownersFuture(),
            workspaceAuthorizationDomainFuture(),
            bucketOptionsFuture()
          ).tupled

          for {
            (canCatalog, canShare, canCompute, owners, authDomain, bucketDetails) <- DBIO.from(futuresInParallel)
            stats <- traceDBIOWithParent("workspaceSubmissionStatsFuture", s1)(_ => workspaceSubmissionStatsFuture())
          } yield {
            // post-process JSON to remove calculated-but-undesired keys
            val workspaceResponse = WorkspaceResponse(optionalAccessLevelForResponse, canShare, canCompute, canCatalog, WorkspaceDetails.fromWorkspaceAndOptions(workspaceContext, authDomain, useAttributes), stats, bucketDetails, owners)
            val filteredJson = deepFilterJsObject(workspaceResponse.toJson.asJsObject, options)
            RequestComplete(StatusCodes.OK, filteredJson)
          }
        }
      }
    })
  }

  def getBucketOptions(workspaceName: WorkspaceName): Future[PerRequestMessage] = {
    getWorkspaceContextAndPermissions(workspaceName, SamWorkspaceActions.read) flatMap { workspaceContext =>
      dataSource.inTransaction { dataAccess =>
        DBIO.from(gcsDAO.getBucketDetails(workspaceContext.bucketName, workspaceContext.googleProjectId)) map { details =>
          RequestComplete(StatusCodes.OK, details)
        }
      }
    }
  }

  private def loadResourceAuthDomain(resourceTypeName: SamResourceTypeName, resourceId: String, userInfo: UserInfo): Future[Set[ManagedGroupRef]] = {
    samDAO.getResourceAuthDomain(resourceTypeName, resourceId, userInfo).map(_.map(g => ManagedGroupRef(RawlsGroupName(g))).toSet)
  }

  def getUserComputePermissions(workspaceId: String, userAccessLevel: WorkspaceAccessLevel): Future[Boolean] = {
    if(userAccessLevel >= WorkspaceAccessLevels.Owner) Future.successful(true)
    else samDAO.userHasAction(SamResourceTypeNames.workspace, workspaceId, SamWorkspaceActions.compute, userInfo)
  }

  def getUserSharePermissions(workspaceId: String, userAccessLevel: WorkspaceAccessLevel, accessLevelToShareWith: WorkspaceAccessLevel): Future[Boolean] = {
    if (userAccessLevel < WorkspaceAccessLevels.Read) Future.successful(false)
    else if(userAccessLevel >= WorkspaceAccessLevels.Owner) Future.successful(true)
    else samDAO.userHasAction(SamResourceTypeNames.workspace, workspaceId, SamWorkspaceActions.sharePolicy(accessLevelToShareWith.toString.toLowerCase), userInfo)
  }

  def getUserCatalogPermissions(workspaceId: String): Future[Boolean] = {
    samDAO.userHasAction(SamResourceTypeNames.workspace, workspaceId, SamWorkspaceActions.catalog, userInfo)
  }

  /**
    * Sums up all the user's roles in a workspace to a single access level.
    *
    * USE FOR DISPLAY/USABILITY PURPOSES ONLY, NOT FOR REAL ACCESS DECISIONS
    * for real access decisions check actions in sam
    *
    * @param workspaceId
    * @return
    */
  def getMaximumAccessLevel(workspaceId: String): Future[WorkspaceAccessLevel] = {
    samDAO.listUserRolesForResource(SamResourceTypeNames.workspace, workspaceId, userInfo).map { roles =>
      roles.flatMap(role => WorkspaceAccessLevels.withRoleName(role.value)).fold(WorkspaceAccessLevels.NoAccess)(max)
    }
  }

  def getWorkspaceOwners(workspaceId: String): Future[Set[WorkbenchEmail]] = {
    samDAO.getPolicy(SamResourceTypeNames.workspace, workspaceId, SamWorkspacePolicyNames.owner, userInfo).map(_.memberEmails)
  }

  def deleteWorkspace(workspaceName: WorkspaceName): Future[PerRequestMessage] =  {
     getWorkspaceContextAndPermissions(workspaceName, SamWorkspaceActions.delete) flatMap { ctx =>
       deleteWorkspace(workspaceName, ctx)
    }
  }

  private def deleteWorkspace(workspaceName: WorkspaceName, workspaceContext: Workspace): Future[PerRequestMessage] = {
    //Attempt to abort any running workflows so they don't write any more to the bucket.
    //Notice that we're kicking off Futures to do the aborts concurrently, but we never collect their results!
    //This is because there's nothing we can do if Cromwell fails, so we might as well move on and let the
    //ExecutionContext run the futures whenever
    val deletionFuture: Future[Seq[WorkflowRecord]] =
      requesterPaysSetupService.revokeAllUsersFromWorkspace(workspaceContext).flatMap { _ =>
        dataSource.inTransaction { dataAccess =>
          for {
            // Gather any active workflows with external ids
            workflowsToAbort <- dataAccess.workflowQuery.findActiveWorkflowsWithExternalIds(workspaceContext)

            //If a workflow is not done, automatically change its status to Aborted
            _ <- dataAccess.workflowQuery.findWorkflowsByWorkspace(workspaceContext).result.map { recs =>
              recs.collect {
                case wf if !WorkflowStatuses.withName(wf.status).isDone =>
                  dataAccess.workflowQuery.updateStatus(wf, WorkflowStatuses.Aborted) { status =>
                    if (config.trackDetailedSubmissionMetrics) Option(workflowStatusCounter(workspaceSubmissionMetricBuilder(workspaceName, wf.submissionId))(status))
                    else None
                  }
              }
            }

            // Delete components of the workspace
            _ <- dataAccess.submissionQuery.deleteFromDb(workspaceContext.workspaceIdAsUUID)
            _ <- dataAccess.methodConfigurationQuery.deleteFromDb(workspaceContext.workspaceIdAsUUID)
            _ <- dataAccess.entityQuery.deleteFromDb(workspaceContext.workspaceIdAsUUID)

            // Delete the workspace
            _ <- dataAccess.workspaceQuery.delete(workspaceName)

            // Schedule bucket for deletion
            _ <- dataAccess.pendingBucketDeletionQuery.save(PendingBucketDeletionRecord(workspaceContext.bucketName))

          } yield {
            workflowsToAbort
          }
        }
      }
    for {

      workflowsToAbort <- deletionFuture

      // Abort running workflows
      aborts = Future.traverse(workflowsToAbort) { wf => executionServiceCluster.abort(wf, userInfo) }

      // Delete Google Project
      _ <- maybeDeleteGoogleProject(workspaceContext.googleProjectId, workspaceContext.workspaceVersion, userInfo)

      // Delete resource in sam outside of DB transaction
      _ <- workspaceContext.workflowCollectionName.map( cn => samDAO.deleteResource(SamResourceTypeNames.workflowCollection, cn, userInfo) ).getOrElse(Future.successful(()))
      // Delete workspace manager record (which will only exist if there had ever been a TDR snapshot in the WS)
      _ = Try(workspaceManagerDAO.deleteWorkspace(workspaceContext.workspaceIdAsUUID, userInfo.accessToken)).recoverWith {
        //this will only ever succeed if a TDR snapshot had been created in the WS, so we gracefully handle all exceptions here
        case e: ApiException => {
          if(e.getCode != StatusCodes.NotFound.intValue) {
            logger.warn(s"Unexpected failure deleting workspace in Workspace Manager. Received ${e.getCode}: [${e.getResponseBody}]")
          }
          Success(())
        }
      }
      _ <- samDAO.deleteResource(SamResourceTypeNames.workspace, workspaceContext.workspaceIdAsUUID.toString, userInfo)
    } yield {
      aborts.onComplete {
        case Failure(t) => logger.info(s"failure aborting workflows while deleting workspace ${workspaceName}", t)
        case _ => /* ok */
      }
      RequestComplete(StatusCodes.Accepted, s"Your Google bucket ${workspaceContext.bucketName} will be deleted within 24h.")
    }
  }

  // TODO - once workspace migration is complete and there are no more v1 workspaces or v1 billing projects, we can remove this https://broadworkbench.atlassian.net/browse/CA-1118
  private def maybeDeleteGoogleProject(googleProjectId: GoogleProjectId, workspaceVersion: WorkspaceVersion, userInfoForSam: UserInfo): Future[Unit] = {
    if (workspaceVersion == WorkspaceVersions.V2) {
      deleteGoogleProject(googleProjectId, userInfoForSam)
    } else {
      Future.successful()
    }
  }

  def deleteGoogleProject(googleProjectId: GoogleProjectId, userInfoForSam: UserInfo): Future[Unit] = {
        for {
          _ <- deletePetsInProject(googleProjectId, userInfoForSam)
          _ <- gcsDAO.deleteGoogleProject(googleProjectId)
          _ <- samDAO.deleteResource(SamResourceTypeNames.googleProject, googleProjectId.value, userInfoForSam)
        } yield ()
  }

  private def deletePetsInProject(projectName: GoogleProjectId, userInfo: UserInfo): Future[Unit] = {
    for {
      projectUsers <- samDAO.listAllResourceMemberIds(SamResourceTypeNames.googleProject, projectName.value, userInfo)
      _ <- projectUsers.toList.traverse(destroyPet(_, projectName))
    } yield ()
  }

  private def destroyPet(userIdInfo: UserIdInfo, projectName: GoogleProjectId): Future[Unit] = {
    for {
      petSAJson <- samDAO.getPetServiceAccountKeyForUser(projectName, RawlsUserEmail(userIdInfo.userEmail))
      petUserInfo <- gcsDAO.getUserInfoUsingJson(petSAJson)
      _ <- samDAO.deleteUserPetServiceAccount(projectName, petUserInfo)
    } yield ()
  }

  def updateLibraryAttributes(workspaceName: WorkspaceName, operations: Seq[AttributeUpdateOperation]): Future[PerRequestMessage] = {
    withLibraryAttributeNamespaceCheck(operations.map(_.name)) {
      for {
        isCurator <- tryIsCurator(userInfo.userEmail)
        workspace <- getWorkspaceContext(workspaceName) flatMap { ctx =>
          withLibraryPermissions(ctx, operations, userInfo, isCurator) {
            dataSource.inTransaction ({ dataAccess =>
              updateWorkspace(operations, dataAccess)(ctx.toWorkspaceName)
            }, TransactionIsolation.ReadCommitted) // read committed to avoid deadlocks on workspace attr scratch table
          }
        }
        authDomain <- loadResourceAuthDomain(SamResourceTypeNames.workspace, workspace.workspaceId, userInfo)
      } yield {
        RequestComplete(StatusCodes.OK, WorkspaceDetails(workspace, authDomain))
      }
    }
  }

  def updateWorkspace(workspaceName: WorkspaceName, operations: Seq[AttributeUpdateOperation]): Future[PerRequestMessage] = {
    withAttributeNamespaceCheck(operations.map(_.name)) {
      for {
        ctx <- getWorkspaceContextAndPermissions(workspaceName, SamWorkspaceActions.write)
        workspace <- dataSource.inTransaction({ dataAccess =>
            updateWorkspace(operations, dataAccess)(ctx.toWorkspaceName)
        }, TransactionIsolation.ReadCommitted) // read committed to avoid deadlocks on workspace attr scratch table
        authDomain <- loadResourceAuthDomain(SamResourceTypeNames.workspace, workspace.workspaceId, userInfo)
      } yield {
        RequestComplete(StatusCodes.OK, WorkspaceDetails(workspace, authDomain))
      }
    }
  }

  private def updateWorkspace(operations: Seq[AttributeUpdateOperation], dataAccess: DataAccess)(workspaceName: WorkspaceName): ReadWriteAction[Workspace] = {
    // get the source workspace again, to avoid race conditions where the workspace was updated outside of this transaction
    withWorkspaceContext(workspaceName, dataAccess) { workspaceContext =>
      val workspace = workspaceContext
      Try {
        val updatedWorkspace = applyOperationsToWorkspace(workspace, operations)
        dataAccess.workspaceQuery.createOrUpdate(updatedWorkspace)
      } match {
        case Success(result) => result
        case Failure(e: AttributeUpdateOperationException) =>
          DBIO.failed(new RawlsExceptionWithErrorReport(errorReport = ErrorReport(StatusCodes.BadRequest, s"Unable to update ${workspace.name}", ErrorReport(e))))
        case Failure(regrets) => DBIO.failed(regrets)
      }
    }
  }

  def getTags(query: Option[String]): Future[PerRequestMessage] =
    dataSource.inTransaction { dataAccess =>
      dataAccess.workspaceQuery.getTags(query).map { result =>
        RequestComplete(StatusCodes.OK, result)
      }
    }

  def listWorkspaces(params: WorkspaceFieldSpecs, parentSpan: Span): Future[PerRequestMessage] = {

    val s = startSpanWithParent("optionHandling", parentSpan)

    // validate the inbound parameters
    val options = Try(validateParams(params, WorkspaceFieldNames.workspaceListResponseFieldNames)) match {
      case Success(opts) => opts
      case Failure(ex) =>
        throw new RawlsExceptionWithErrorReport(ErrorReport(StatusCodes.BadRequest, ex))
    }

    // if user requested the entire attributes map, or any individual attributes, retrieve attributes.
    val attributeSpecs = WorkspaceAttributeSpecs(
      options.contains("workspace.attributes"),
      options.filter(_.startsWith("workspace.attributes."))
        .map(str => AttributeName.fromDelimitedName(str.replaceFirst("workspace.attributes.",""))).toList
    )

    // Can this be shared with get-workspace somehow?
    val optionsExist = options.nonEmpty
    val submissionStatsEnabled = options.contains("workspaceSubmissionStats")
    val attributesEnabled = attributeSpecs.all || attributeSpecs.attrsToSelect.nonEmpty

    s.setStatus(Status.OK)
    s.end()

    for {
      workspacePolicies <- traceWithParent("getPolicies", parentSpan)(_ => samDAO.getPoliciesForType(SamResourceTypeNames.workspace, userInfo))
      // filter out the policies that are not related to access levels, if a user has only those ignore the workspace
      // also filter out any policy whose resourceId is not a UUID; these will never match a known workspace
      accessLevelWorkspacePolicies = workspacePolicies.filter(p =>
        WorkspaceAccessLevels.withPolicyName(p.accessPolicyName.value).nonEmpty &&
        Try(UUID.fromString(p.resourceId)).isSuccess
      )
      accessLevelWorkspacePolicyUUIDs = accessLevelWorkspacePolicies.map(p => UUID.fromString(p.resourceId)).toSeq
      result <- dataSource.inTransaction({ dataAccess =>

        def workspaceSubmissionStatsFuture(): slick.ReadAction[Map[UUID, WorkspaceSubmissionStats]] = if (submissionStatsEnabled) {
          dataAccess.workspaceQuery.listSubmissionSummaryStats(accessLevelWorkspacePolicyUUIDs)
        } else {
          DBIO.from(Future(Map()))
        }

        val query = for {
          submissionSummaryStats <- traceDBIOWithParent("submissionStats", parentSpan)(_ => workspaceSubmissionStatsFuture())
          workspaces <- traceDBIOWithParent("listByIds", parentSpan)(_ => dataAccess.workspaceQuery.listByIds(accessLevelWorkspacePolicyUUIDs, Option(attributeSpecs)))
        } yield (submissionSummaryStats, workspaces)

        val results = traceDBIOWithParent("finalResults", parentSpan)(_ => query.map { case (submissionSummaryStats, workspaces) =>
          val policiesByWorkspaceId = accessLevelWorkspacePolicies.groupBy(_.resourceId).map { case (workspaceId, policies) =>
            workspaceId -> policies.reduce { (p1, p2) =>
              val betterAccessPolicyName = (WorkspaceAccessLevels.withPolicyName(p1.accessPolicyName.value), WorkspaceAccessLevels.withPolicyName(p2.accessPolicyName.value)) match {
                case (Some(p1Level), Some(p2Level)) if p1Level > p2Level => p1.accessPolicyName
                case (Some(_), Some(_)) => p2.accessPolicyName
                case _ => throw new RawlsException(s"unexpected state, both $p1 and $p2 should be related to access levels at this point")
              }
              SamResourceIdWithPolicyName(
                p1.resourceId,
                betterAccessPolicyName,
                p1.authDomainGroups ++ p2.authDomainGroups,
                p1.missingAuthDomainGroups ++ p2.missingAuthDomainGroups,
                p1.public || p2.public
              )
            }
          }
          workspaces.map { workspace =>
            val wsId = UUID.fromString(workspace.workspaceId)
            val workspacePolicy = policiesByWorkspaceId(workspace.workspaceId)
            val accessLevel = if (workspacePolicy.missingAuthDomainGroups.nonEmpty) WorkspaceAccessLevels.NoAccess else WorkspaceAccessLevels.withPolicyName(workspacePolicy.accessPolicyName.value).getOrElse(WorkspaceAccessLevels.NoAccess)
            // remove attributes if they were not requested
            val workspaceDetails = WorkspaceDetails.fromWorkspaceAndOptions(workspace, Option(workspacePolicy.authDomainGroups.map(groupName => ManagedGroupRef(RawlsGroupName(groupName.value)))), attributesEnabled)
            // remove submission stats if they were not requested
            val submissionStats: Option[WorkspaceSubmissionStats] = if (submissionStatsEnabled) {
              Option(submissionSummaryStats(wsId))
            } else {
              None
            }

            WorkspaceListResponse(accessLevel, workspaceDetails, submissionStats, workspacePolicy.public)
          }
        })

        results.map { responses =>
          if (!optionsExist) {
            RequestComplete(StatusCodes.OK, responses)
          } else {
            // perform json-filtering of payload
            RequestComplete(StatusCodes.OK, deepFilterJsValue(responses.toJson, options))
          }
        }
      }, TransactionIsolation.ReadCommitted)
    } yield result
  }

  private def getWorkspaceSubmissionStats(workspaceContext: Workspace, dataAccess: DataAccess): ReadAction[WorkspaceSubmissionStats] = {
    // listSubmissionSummaryStats works against a sequence of workspaces; we call it just for this one workspace
    dataAccess.workspaceQuery
      .listSubmissionSummaryStats(Seq(workspaceContext.workspaceIdAsUUID))
      .map {p => p.get(workspaceContext.workspaceIdAsUUID).get}
  }

  // NOTE: Orchestration has its own implementation of cloneWorkspace. When changing something here, you may also need to update orchestration's implementation (maybe helpful search term: `Post(workspacePath + "/clone"`).
  def cloneWorkspace(sourceWorkspaceName: WorkspaceName, destWorkspaceRequest: WorkspaceRequest, parentSpan: Span = null): Future[Workspace] = {
    destWorkspaceRequest.copyFilesWithPrefix.foreach(prefix => validateFileCopyPrefix(prefix))

    val (libraryAttributeNames, workspaceAttributeNames) = destWorkspaceRequest.attributes.keys.partition(name => name.namespace == AttributeName.libraryNamespace)
    withAttributeNamespaceCheck(workspaceAttributeNames) {
      withLibraryAttributeNamespaceCheck(libraryAttributeNames) {
        withBillingProjectContext(destWorkspaceRequest.namespace) { destBillingProject =>
          getWorkspaceContextAndPermissions(sourceWorkspaceName, SamWorkspaceActions.read).flatMap { permCtx =>
            // if the source bucket is a regional bucket, retrieve the region as the destination bucket also needs to be created in the same region
            val bucketLocationFuture: Future[Option[String]] = for {
              sourceWorkspaceContext <- getWorkspaceContext(permCtx.toWorkspaceName)
            bucketLocation <- gcsDAO.getRegionForRegionalBucket(sourceWorkspaceContext.bucketName, Option(GoogleProjectId(destWorkspaceRequest.namespace)))
            } yield bucketLocation

            bucketLocationFuture flatMap { bucketLocationOption =>
              for {
                workspaceTuple <- dataSource.inTransaction({ dataAccess =>
                  // get the source workspace again, to avoid race conditions where the workspace was updated outside of this transaction
                  withWorkspaceContext(permCtx.toWorkspaceName, dataAccess) { sourceWorkspaceContext =>
                    DBIO.from(samDAO.getResourceAuthDomain(SamResourceTypeNames.workspace, sourceWorkspaceContext.workspaceId, userInfo)).flatMap { sourceAuthDomains =>
                      withClonedAuthDomain(sourceAuthDomains.map(n => ManagedGroupRef(RawlsGroupName(n))).toSet, destWorkspaceRequest.authorizationDomain.getOrElse(Set.empty)) { newAuthDomain =>
                        // add to or replace current attributes, on an individual basis
                        val newAttrs = sourceWorkspaceContext.attributes ++ destWorkspaceRequest.attributes
                        traceDBIOWithParent("withNewWorkspaceContext (cloneWorkspace)", parentSpan) { s1 =>
                          withNewWorkspaceContext(destWorkspaceRequest.copy(authorizationDomain = Option(newAuthDomain), attributes = newAttrs, bucketLocation = bucketLocationOption), destBillingProject, dataAccess, s1) { destWorkspaceContext =>
                            dataAccess.entityQuery.copyAllEntities(sourceWorkspaceContext, destWorkspaceContext) andThen
                              dataAccess.methodConfigurationQuery.listActive(sourceWorkspaceContext).flatMap { methodConfigShorts =>
                                val inserts = methodConfigShorts.map { methodConfigShort =>
                                  dataAccess.methodConfigurationQuery.get(sourceWorkspaceContext, methodConfigShort.namespace, methodConfigShort.name).flatMap { methodConfig =>
                                    dataAccess.methodConfigurationQuery.create(destWorkspaceContext, methodConfig.get)
                                  }
                                }
                                DBIO.seq(inserts: _*)
                              } andThen {
                              DBIO.successful((sourceWorkspaceContext, destWorkspaceContext))
                            }
                          }
                        }
                      }
                    }
                  }
                }, TransactionIsolation.ReadCommitted)
                _ <- maybeUpdateGoogleProjectsInPerimeter(destBillingProject)
              } yield workspaceTuple
            }
            // read committed to avoid deadlocks on workspace attr scratch table
          }.map { case (sourceWorkspaceContext, destWorkspaceContext) =>
            //we will fire and forget this. a more involved, but robust, solution involves using the Google Storage Transfer APIs
            //in most of our use cases, these files should copy quickly enough for there to be no noticeable delay to the user
            //we also don't want to block returning a response on this call because it's already a slow endpoint
            destWorkspaceRequest.copyFilesWithPrefix.foreach { prefix =>
              copyBucketFiles(sourceWorkspaceContext, destWorkspaceContext, prefix)
            }

            destWorkspaceContext
          }
        }
      }
    }
  }

  private def validateFileCopyPrefix(copyFilesWithPrefix: String): Unit = {
    if(copyFilesWithPrefix.isEmpty) throw new RawlsExceptionWithErrorReport(ErrorReport(StatusCodes.BadRequest, """You may not specify an empty string for `copyFilesWithPrefix`. Did you mean to specify "/" or leave the field out entirely?"""))
  }

  private def copyBucketFiles(sourceWorkspaceContext: Workspace, destWorkspaceContext: Workspace, copyFilesWithPrefix: String): Future[List[Option[StorageObject]]] = {
    gcsDAO.listObjectsWithPrefix(sourceWorkspaceContext.bucketName, copyFilesWithPrefix, Option(destWorkspaceContext.googleProjectId)).flatMap { objectsToCopy =>
      Future.traverse(objectsToCopy) { objectToCopy =>  gcsDAO.copyFile(sourceWorkspaceContext.bucketName, objectToCopy.getName, destWorkspaceContext.bucketName, objectToCopy.getName, Option(destWorkspaceContext.googleProjectId)) }
    }
  }

  private def withClonedAuthDomain[T](sourceWorkspaceADs: Set[ManagedGroupRef], destWorkspaceADs: Set[ManagedGroupRef])(op: (Set[ManagedGroupRef]) => ReadWriteAction[T]): ReadWriteAction[T] = {
    // if the source has an auth domain, the dest must also have that auth domain as a subset
    // otherwise, the caller may choose to add to the auth domain
    if(sourceWorkspaceADs.subsetOf(destWorkspaceADs)) op(sourceWorkspaceADs ++ destWorkspaceADs)
    else {
      val missingGroups = sourceWorkspaceADs -- destWorkspaceADs
      val errorMsg = s"Source workspace has an Authorization Domain containing the groups ${missingGroups.map(_.membersGroupName.value).mkString(", ")}, which are missing on the destination workspace"
      DBIO.failed(new RawlsExceptionWithErrorReport(ErrorReport(StatusCodes.UnprocessableEntity, errorMsg)))
    }
  }

  private def isUserPending(userEmail: String): Future[Boolean] = {
    samDAO.getUserIdInfo(userEmail, userInfo).map {
      case SamDAO.User(x) => x.googleSubjectId.isEmpty
      case SamDAO.NotUser => false
      case SamDAO.NotFound => true
    }
  }

  //API_CHANGE: project owners no longer returned (because it would just show a policy and not everyone can read the members of that policy)
  private def getACLInternal(workspaceName: WorkspaceName): Future[WorkspaceACL] = {

    def loadPolicy(policyName: SamResourcePolicyName, policyList: Set[SamPolicyWithNameAndEmail]): SamPolicyWithNameAndEmail = {
      policyList.find(_.policyName.value.equalsIgnoreCase(policyName.value)).getOrElse(throw new WorkbenchException(s"Could not load $policyName policy"))
    }

    val policyMembers = for {
      workspaceId <- loadWorkspaceId(workspaceName)
      currentACL <- samDAO.listPoliciesForResource(SamResourceTypeNames.workspace, workspaceId, userInfo)
    } yield {
      val ownerPolicyMembers = loadPolicy(SamWorkspacePolicyNames.owner, currentACL).policy.memberEmails
      val writerPolicyMembers = loadPolicy(SamWorkspacePolicyNames.writer, currentACL).policy.memberEmails
      val readerPolicyMembers = loadPolicy(SamWorkspacePolicyNames.reader, currentACL).policy.memberEmails
      val shareReaderPolicyMembers = loadPolicy(SamWorkspacePolicyNames.shareReader, currentACL).policy.memberEmails
      val shareWriterPolicyMembers = loadPolicy(SamWorkspacePolicyNames.shareWriter, currentACL).policy.memberEmails
      val computePolicyMembers = loadPolicy(SamWorkspacePolicyNames.canCompute, currentACL).policy.memberEmails
      //note: can-catalog is a policy on the side and is not a part of the core workspace ACL so we won't load it

      (ownerPolicyMembers, writerPolicyMembers, readerPolicyMembers, shareReaderPolicyMembers, shareWriterPolicyMembers, computePolicyMembers)
    }

    policyMembers.flatMap { case (ownerPolicyMembers, writerPolicyMembers, readerPolicyMembers, shareReaderPolicyMembers, shareWriterPolicyMembers, computePolicyMembers) =>
      val sharers = shareReaderPolicyMembers ++ shareWriterPolicyMembers

      for {
        ownersPending <- Future.traverse(ownerPolicyMembers) { email => isUserPending(email.value).map(pending => email -> pending) }
        writersPending <- Future.traverse(writerPolicyMembers) { email => isUserPending(email.value).map(pending => email -> pending) }
        readersPending <- Future.traverse(readerPolicyMembers) { email => isUserPending(email.value).map(pending => email -> pending) }
      } yield {
        val owners = ownerPolicyMembers.map(email => email.value -> AccessEntry(WorkspaceAccessLevels.Owner, ownersPending.toMap.getOrElse(email, true), true, true)) //API_CHANGE: pending owners used to show as false for canShare and canCompute. they now show true. this is more accurate anyway
        val writers = writerPolicyMembers.map(email => email.value -> AccessEntry(WorkspaceAccessLevels.Write, writersPending.toMap.getOrElse(email, true), sharers.contains(email), computePolicyMembers.contains(email)))
        val readers = readerPolicyMembers.map(email => email.value -> AccessEntry(WorkspaceAccessLevels.Read, readersPending.toMap.getOrElse(email, true), sharers.contains(email), computePolicyMembers.contains(email)))

        WorkspaceACL((owners ++ writers ++ readers).toMap)
      }
    }
  }

  def getACL(workspaceName: WorkspaceName): Future[PerRequestMessage] = {
    getACLInternal(workspaceName).map { acl => RequestComplete(StatusCodes.OK, acl)}
  }

  def getCatalog(workspaceName: WorkspaceName): Future[PerRequestMessage] = {
    loadWorkspaceId(workspaceName).flatMap { workspaceId =>
      samDAO.getPolicy(SamResourceTypeNames.workspace, workspaceId, SamWorkspacePolicyNames.canCatalog, userInfo).map { members => RequestComplete(StatusCodes.OK, members.memberEmails.map(email => WorkspaceCatalog(email.value, true)))}
    }
  }

  private def loadWorkspaceId(workspaceName: WorkspaceName): Future[String] = {
    dataSource.inTransaction { dataAccess => dataAccess.workspaceQuery.getWorkspaceId(workspaceName) }.map {
      case None => throw new RawlsExceptionWithErrorReport(ErrorReport(StatusCodes.NotFound, "unable to load workspace"))
      case Some(id) => id.toString
    }
  }

  def updateCatalog(workspaceName: WorkspaceName, input: Seq[WorkspaceCatalog]): Future[PerRequestMessage] = {
    for {
      workspaceId <- loadWorkspaceId(workspaceName)
      results <- Future.traverse(input) {
        case WorkspaceCatalog(email, true) =>
          toFutureTry(samDAO.addUserToPolicy(SamResourceTypeNames.workspace, workspaceId, SamWorkspacePolicyNames.canCatalog, email, userInfo)).
            map(_.map(_ => Either.right[String, WorkspaceCatalogResponse](WorkspaceCatalogResponse(email, true))).recover {
              case t: RawlsExceptionWithErrorReport if t.errorReport.statusCode.contains(StatusCodes.BadRequest) => Left(email)
            })

        case WorkspaceCatalog(email, false) =>
          toFutureTry(samDAO.removeUserFromPolicy(SamResourceTypeNames.workspace, workspaceId, SamWorkspacePolicyNames.canCatalog, email, userInfo)).
            map(_.map(_ => Either.right[String, WorkspaceCatalogResponse](WorkspaceCatalogResponse(email, false))).recover {
              case t: RawlsExceptionWithErrorReport if t.errorReport.statusCode.contains(StatusCodes.BadRequest) => Left(email)
            })
      }
    } yield {
      val failures = results.collect {
        case Failure(regrets) => ErrorReport(regrets)
      }
      if (failures.nonEmpty) {
        throw new RawlsExceptionWithErrorReport(ErrorReport("Error setting catalog permissions", failures))
      } else {
        RequestComplete(StatusCodes.OK, WorkspaceCatalogUpdateResponseList(results.collect { case Success(Right(wc)) => wc }, results.collect { case Success(Left(email)) => email }))
      }
    }
  }

  private def getWorkspacePolicies(workspaceName: WorkspaceName): Future[Set[SamPolicyWithNameAndEmail]] = {
    for {
      workspaceId <- loadWorkspaceId(workspaceName)
      policies <- samDAO.listPoliciesForResource(SamResourceTypeNames.workspace, workspaceId, userInfo)
    } yield policies
  }

  def collectMissingUsers(userEmails: Set[String]): Future[Set[String]] = {
    Future.traverse(userEmails) { email =>
      samDAO.getUserIdInfo(email, userInfo).map {
        case SamDAO.NotFound => Option(email)
        case _ => None
      }
    }.map(_.flatten)
  }

  /**
   * updates acls for a workspace
   * @param workspaceName
   * @param aclUpdates changes to make, if an entry already exists it will be changed to the level indicated in this
   *                   Set, use NoAccess to remove an entry, all other preexisting accesses remain unchanged
   * @return
   */
  def updateACL(workspaceName: WorkspaceName, aclUpdates: Set[WorkspaceACLUpdate], inviteUsersNotFound: Boolean): Future[PerRequestMessage] = {
    if (aclUpdates.map(_.email).size < aclUpdates.size) {
      throw new RawlsExceptionWithErrorReport(ErrorReport(StatusCodes.BadRequest, s"Only 1 entry per email allowed."))
    }

    /**
      * convert a set of policy names to the corresponding WorkspaceAclUpdate representation
      * @param userEmail
      * @param samWorkspacePolicyNames
      * @return
      */
    def policiesToAclUpdate(userEmail: String, samWorkspacePolicyNames: Set[SamResourcePolicyName]) = {
      val accessLevel = samWorkspacePolicyNames.flatMap(n => WorkspaceAccessLevels.withPolicyName(n.value)).fold(WorkspaceAccessLevels.NoAccess)(WorkspaceAccessLevels.max)
      val ownerLevel = samWorkspacePolicyNames.contains(SamWorkspacePolicyNames.projectOwner) || samWorkspacePolicyNames.contains(SamWorkspacePolicyNames.owner)
      val canShare = ownerLevel ||
        (samWorkspacePolicyNames.contains(SamWorkspacePolicyNames.reader) && samWorkspacePolicyNames.contains(SamWorkspacePolicyNames.shareReader)) ||
        (samWorkspacePolicyNames.contains(SamWorkspacePolicyNames.writer) && samWorkspacePolicyNames.contains(SamWorkspacePolicyNames.shareWriter))
      val canCompute = ownerLevel || samWorkspacePolicyNames.contains(SamWorkspacePolicyNames.canCompute)
      WorkspaceACLUpdate(userEmail, accessLevel, Option(canShare), Option(canCompute))
    }

    /**
      * convert a WorkspaceAclUpdate to the set of policy names that implement it
      * @param workspaceACLUpdate
      * @return
      */
    def aclUpdateToPolicies(workspaceACLUpdate: WorkspaceACLUpdate)= {
      val sharePolicy = workspaceACLUpdate match {
        case WorkspaceACLUpdate(_, WorkspaceAccessLevels.Read, Some(true), _) => SamWorkspacePolicyNames.shareReader.some
        case WorkspaceACLUpdate(_, WorkspaceAccessLevels.Write, Some(true), _) => SamWorkspacePolicyNames.shareWriter.some
        case _ => None
      }

      // canCompute is only applicable to write access, readers can't have it and owners have it implicitly
      val computePolicy = workspaceACLUpdate.canCompute match {
        case Some(false) => None
        case _ if workspaceACLUpdate.accessLevel == WorkspaceAccessLevels.Write => SamWorkspacePolicyNames.canCompute.some
        case _ => None
      }

      Set(workspaceACLUpdate.accessLevel.toPolicyName.map(SamResourcePolicyName), sharePolicy, computePolicy).flatten
    }

    def normalize(aclUpdates: Set[WorkspaceACLUpdate]) = {
      aclUpdates.map { update =>
        val ownerLevel = update.accessLevel >= WorkspaceAccessLevels.Owner
        val normalizedCanCompute = ownerLevel || update.canCompute.getOrElse(update.accessLevel == WorkspaceAccessLevels.Write)
        update.copy(canShare = Option(ownerLevel || update.canShare.getOrElse(false)), canCompute = Option(normalizedCanCompute)) }
    }

    collectMissingUsers(aclUpdates.map(_.email)).flatMap { userToInvite =>
      if (userToInvite.isEmpty || inviteUsersNotFound) {
        getWorkspacePolicies(workspaceName).flatMap { existingPolicies =>
          // the acl update code does not deal with the can catalog permission, there are separate functions for that.
          // exclude any existing can catalog policies so we don't inadvertently remove them
          val existingPoliciesExcludingCatalog = existingPolicies.filterNot(_.policyName == SamWorkspacePolicyNames.canCatalog)

          // convert all the existing policy memberships into WorkspaceAclUpdate objects
          val existingPoliciesWithMembers = existingPoliciesExcludingCatalog.flatMap(p => p.policy.memberEmails.map(email => email -> p.policyName))
          val existingAcls = existingPoliciesWithMembers.groupBy(_._1).map { case (email, policyNames) =>
            policiesToAclUpdate(email.value, policyNames.map(_._2))
          }.toSet

          // figure out which of the incoming aclUpdates are actually changes by removing all the existingAcls
          val aclChanges = normalize(aclUpdates) -- existingAcls
          validateAclChanges(aclChanges, existingAcls)

          // find users to remove from policies: existing policy members that are not in policies implied by aclChanges
          // note that access level No Access corresponds to 0 desired policies so all existing policies will be removed
          val policyRemovals = aclChanges.flatMap { aclChange =>
            val desiredPolicies = aclUpdateToPolicies(aclChange)
            existingPoliciesWithMembers.collect {
              case (email, policyName) if email.value.equalsIgnoreCase(aclChange.email) && !desiredPolicies.contains(policyName) => (policyName, aclChange.email)
            }
          }

          // find users to add to policies: users that are not existing policy members of policies implied by aclChanges
          val policyAdditions = aclChanges.flatMap { aclChange =>
            val desiredPolicies = aclUpdateToPolicies(aclChange)
            desiredPolicies.collect {
              case policyName if !existingPoliciesWithMembers.exists(x => x._1.value.equalsIgnoreCase(aclChange.email) && x._2 == policyName) => (policyName, aclChange.email)
            }
          }

          // now do all the work: invites, additions, removals, notifications
          for {
            maybeWorkspace <- dataSource.inTransaction { dataAccess => dataAccess.workspaceQuery.findByName(workspaceName) }
            workspace = maybeWorkspace.getOrElse(throw new RawlsException(s"workspace $workspaceName not found"))

            inviteNotifications <- Future.traverse(userToInvite) { invite =>
              samDAO.inviteUser(invite, userInfo).map { _ =>
                Notifications.WorkspaceInvitedNotification(RawlsUserEmail(invite), userInfo.userSubjectId, workspaceName, workspace.bucketName)
              }
            }

            // do additions before removals so users are not left unable to access the workspace in case of errors that
            // lead to incomplete application of these changes, remember: this is not transactional
            _ <- Future.traverse(policyAdditions) { case (policyName, email) =>
                samDAO.addUserToPolicy(SamResourceTypeNames.workspace, workspace.workspaceId, policyName, email, userInfo)
            }

            _ <- Future.traverse(policyRemovals) { case (policyName, email) =>
              samDAO.removeUserFromPolicy(SamResourceTypeNames.workspace, workspace.workspaceId, policyName, email, userInfo)
            }

            _ <- revokeRequesterPaysForLinkedSAs(workspace, policyRemovals, policyAdditions)

            _ <- maybeShareProjectComputePolicy(policyAdditions, workspaceName)

          } yield {
            val (invites, updates) = aclChanges.partition(acl => userToInvite.contains(acl.email))
            sendACLUpdateNotifications(workspaceName, updates) //we can blindly fire off this future because we don't care about the results and it happens async anyway
            notificationDAO.fireAndForgetNotifications(inviteNotifications)
            RequestComplete(StatusCodes.OK, WorkspaceACLUpdateResponseList(updates, invites, Set.empty)) //API_CHANGE: no longer return invitesUpdated because you technically can't do that anymore...
          }
        }
      }
      else Future.successful(RequestComplete(StatusCodes.OK, WorkspaceACLUpdateResponseList(Set.empty, Set.empty, aclUpdates.filter(au => userToInvite.contains(au.email)))))
    }
  }

  /**
    * Revoke any linked SAs for users removed from workspace. This happens during the acl update process. This process
    * can remove a user from one policy and add to another or simply remove a user altogether. Only removals/additions
    * to policies that can spend money count (owner, writer). Removal from applicable policy with a corresponding
    * addition to a different applicable policy should not result in revocation. This is done by first finding all the
    * removals from applicable policies then removing all the additions to applicable policies. Revoke linked SAs for
    * all resulting users.
    *
    * @param workspace
    * @param policyRemovals
    * @param policyAdditions
    * @return
    */
  private def revokeRequesterPaysForLinkedSAs(workspace: Workspace, policyRemovals: Set[(SamResourcePolicyName, String)], policyAdditions: Set[(SamResourcePolicyName, String)]): Future[Unit] = {
    val applicablePolicies = Set(SamWorkspacePolicyNames.owner, SamWorkspacePolicyNames.writer)
    val applicableRemovals = policyRemovals.collect {
      case (policy, email) if applicablePolicies.contains(policy) => RawlsUserEmail(email)
    }
    val applicableAdditions = policyAdditions.collect {
      case (policy, email) if applicablePolicies.contains(policy) => RawlsUserEmail(email)
    }
    Future.traverse(applicableRemovals -- applicableAdditions) { emailToRevoke => requesterPaysSetupService.revokeUserFromWorkspace(emailToRevoke, workspace) }.void
  }

  private def validateAclChanges(aclChanges: Set[WorkspaceACLUpdate], existingAcls: Set[WorkspaceACLUpdate]) = {
    val emailsBeingChanged = aclChanges.map(_.email.toLowerCase)
    if (aclChanges.exists(_.accessLevel == WorkspaceAccessLevels.ProjectOwner) || existingAcls.exists(existingAcl => existingAcl.accessLevel == ProjectOwner && emailsBeingChanged.contains(existingAcl.email.toLowerCase))) {
      throw new RawlsExceptionWithErrorReport(ErrorReport(StatusCodes.BadRequest, "project owner permissions cannot be changed"))
    }
    if (aclChanges.exists(_.email.equalsIgnoreCase(userInfo.userEmail.value))) {
      throw new RawlsExceptionWithErrorReport(ErrorReport(StatusCodes.BadRequest, "you may not change your own permissions"))
    }
    if (aclChanges.exists {
      case WorkspaceACLUpdate(_, WorkspaceAccessLevels.Read, _, Some(true)) => true
      case _ => false
    }) {
      throw new RawlsExceptionWithErrorReport(ErrorReport(StatusCodes.BadRequest, "may not grant readers compute access"))
    }
  }

  // called from test harness
  private[workspace] def maybeShareProjectComputePolicy(policyAdditions: Set[(SamResourcePolicyName, String)], workspaceName: WorkspaceName): Future[Unit] = {
    val newWriterEmails = policyAdditions.collect {
      case (SamWorkspacePolicyNames.canCompute, email)  => email
    }
    Future.traverse(newWriterEmails) { email =>
      samDAO.addUserToPolicy(SamResourceTypeNames.billingProject, workspaceName.namespace, SamBillingProjectPolicyNames.canComputeUser, email, userInfo)
    }.map(_ => ())
  }

  private def sendACLUpdateNotifications(workspaceName: WorkspaceName, usersModified: Set[WorkspaceACLUpdate]): Unit = {
    Future.traverse(usersModified) { accessUpdate =>
      for {
        userIdInfo <- samDAO.getUserIdInfo(accessUpdate.email, userInfo)
      } yield {
        userIdInfo match {
          case SamDAO.User(UserIdInfo(_, _, Some(googleSubjectId))) =>
            if(accessUpdate.accessLevel == WorkspaceAccessLevels.NoAccess)
              notificationDAO.fireAndForgetNotification(Notifications.WorkspaceRemovedNotification(RawlsUserSubjectId(googleSubjectId), NoAccess.toString, workspaceName, userInfo.userSubjectId))
            else
              notificationDAO.fireAndForgetNotification(Notifications.WorkspaceAddedNotification(RawlsUserSubjectId(googleSubjectId), accessUpdate.accessLevel.toString, workspaceName, userInfo.userSubjectId))
          case _ =>
        }
      }
    }
  }

  def sendChangeNotifications(workspaceName: WorkspaceName): Future[PerRequestMessage] = {
    for {
      workspaceContext <- getWorkspaceContextAndPermissions(workspaceName, SamWorkspaceActions.own)

      userIdInfos <- samDAO.listAllResourceMemberIds(SamResourceTypeNames.workspace, workspaceContext.workspaceId, userInfo)

      notificationMessages = userIdInfos.collect {
        case UserIdInfo(_, _, Some(userId)) => Notifications.WorkspaceChangedNotification(RawlsUserSubjectId(userId), workspaceName)
      }
    } yield {
      notificationDAO.fireAndForgetNotifications(notificationMessages)
      RequestComplete(StatusCodes.OK, notificationMessages.size.toString)
    }
  }

  def lockWorkspace(workspaceName: WorkspaceName): Future[PerRequestMessage] = {
    //don't do the sam REST call inside the db transaction.
    getWorkspaceContext(workspaceName) flatMap { workspaceContext =>
      requireAccessIgnoreLockF(workspaceContext, SamWorkspaceActions.own) {
        //if we get here, we passed all the hoops

        dataSource.inTransaction { dataAccess =>
          dataAccess.submissionQuery.list(workspaceContext).flatMap { submissions =>
            if (!submissions.forall(_.status.isTerminated)) {
              DBIO.failed(new RawlsExceptionWithErrorReport(errorReport = ErrorReport(StatusCodes.Conflict, s"There are running submissions in workspace $workspaceName, so it cannot be locked.")))
            } else {
              dataAccess.workspaceQuery.lock(workspaceContext.toWorkspaceName).map(_ => RequestComplete(StatusCodes.NoContent))
            }
          }
        }
      }
    }
  }

  def unlockWorkspace(workspaceName: WorkspaceName): Future[PerRequestMessage] = {
    //don't do the sam REST call inside the db transaction.
    getWorkspaceContext(workspaceName) flatMap { workspaceContext =>
      requireAccessIgnoreLockF(workspaceContext, SamWorkspaceActions.own) {
        //if we get here, we passed all the hoops

        dataSource.inTransaction { dataAccess =>
          dataAccess.workspaceQuery.unlock(workspaceContext.toWorkspaceName).map(_ => RequestComplete(StatusCodes.NoContent))
        }
      }
    }
  }

  /**
   * Applies the sequence of operations in order to the workspace.
   *
   * @param workspace to update
   * @param operations sequence of operations
   * @throws AttributeNotFoundException when removing from a list attribute that does not exist
   * @throws AttributeUpdateOperationException when adding or removing from an attribute that is not a list
   * @return the updated entity
   */
  def applyOperationsToWorkspace(workspace: Workspace, operations: Seq[AttributeUpdateOperation]): Workspace = {
    workspace.copy(attributes = applyAttributeUpdateOperations(workspace, operations))
  }

  //validates the expressions in the method configuration, taking into account optional inputs
  private def validateMethodConfiguration(methodConfiguration: MethodConfiguration, workspaceContext: Workspace): Future[ValidatedMethodConfiguration] = {
    for {
      entityProvider <- getEntityProviderForMethodConfig(workspaceContext, methodConfiguration)
      gatherInputsResult <- gatherMethodConfigInputs(methodConfiguration)
      vmc <- entityProvider.expressionValidator.validateMCExpressions(methodConfiguration, gatherInputsResult)
    } yield vmc
  }

  private def getEntityProviderForMethodConfig(workspaceContext: Workspace, methodConfiguration: MethodConfiguration): Future[EntityProvider] = {
    entityManager.resolveProviderFuture(EntityRequestArguments(workspaceContext, userInfo, methodConfiguration.dataReferenceName, None))
  }

  def getAndValidateMethodConfiguration(workspaceName: WorkspaceName, methodConfigurationNamespace: String, methodConfigurationName: String): Future[PerRequestMessage] = {
    getWorkspaceContextAndPermissions(workspaceName, SamWorkspaceActions.read) flatMap { workspaceContext =>
      for {
        methodConfig <- dataSource.inTransaction { dataAccess =>
          withMethodConfig(workspaceContext, methodConfigurationNamespace, methodConfigurationName, dataAccess) { methodConfig =>
            DBIO.successful(methodConfig)
          }
        }
        vmc <- validateMethodConfiguration(methodConfig, workspaceContext)
      } yield PerRequest.RequestComplete(StatusCodes.OK, vmc)
    }
  }

  def createMethodConfiguration(workspaceName: WorkspaceName, methodConfiguration: MethodConfiguration): Future[ValidatedMethodConfiguration] = {
    withAttributeNamespaceCheck(methodConfiguration) {
      getWorkspaceContextAndPermissions(workspaceName, SamWorkspaceActions.write) flatMap { workspaceContext =>
        dataSource.inTransaction { dataAccess =>
          dataAccess.methodConfigurationQuery.get(workspaceContext, methodConfiguration.namespace, methodConfiguration.name) flatMap {
            case Some(_) => DBIO.failed(new RawlsExceptionWithErrorReport(errorReport = ErrorReport(StatusCodes.Conflict, s"${methodConfiguration.name} already exists in ${workspaceName}")))
            case None => dataAccess.methodConfigurationQuery.create(workspaceContext, methodConfiguration)
          }
        }.flatMap { methodConfig =>
          validateMethodConfiguration(methodConfig, workspaceContext) }
      }
    }
  }

  def deleteMethodConfiguration(workspaceName: WorkspaceName, methodConfigurationNamespace: String, methodConfigurationName: String): Future[PerRequestMessage] =
    getWorkspaceContextAndPermissions(workspaceName, SamWorkspaceActions.write) flatMap { workspaceContext =>
      dataSource.inTransaction { dataAccess =>
        withMethodConfig(workspaceContext, methodConfigurationNamespace, methodConfigurationName, dataAccess) { methodConfig =>
          dataAccess.methodConfigurationQuery.delete(workspaceContext, methodConfigurationNamespace, methodConfigurationName).map(_ => RequestComplete(StatusCodes.NoContent))
        }
      }
    }

  def renameMethodConfiguration(workspaceName: WorkspaceName, methodConfigurationNamespace: String, methodConfigurationName: String, newName: MethodConfigurationName): Future[PerRequestMessage] =
    getWorkspaceContextAndPermissions(workspaceName, SamWorkspaceActions.write) flatMap { workspaceContext =>
      dataSource.inTransaction { dataAccess =>
        //It's terrible that we pass unnecessary junk that we don't read in the payload, but a big refactor of the API is going to have to wait until Some Other Time.
        if(newName.workspaceName != workspaceName) {
          DBIO.failed(new RawlsExceptionWithErrorReport(ErrorReport(StatusCodes.BadRequest, "Workspace name and namespace in payload must match those in the URI")))
        } else {
          withMethodConfig(workspaceContext, methodConfigurationNamespace, methodConfigurationName, dataAccess) { methodConfiguration =>
            //If a different MC exists at the target location, return 409. But it's okay to want to overwrite your own MC.
            dataAccess.methodConfigurationQuery.get(workspaceContext, newName.namespace, newName.name) flatMap {
              case Some(_) if methodConfigurationNamespace != newName.namespace || methodConfigurationName != newName.name =>
                DBIO.failed(new RawlsExceptionWithErrorReport(errorReport =
                  ErrorReport(StatusCodes.Conflict, s"There is already a method configuration at ${methodConfiguration.namespace}/${methodConfiguration.name} in ${workspaceName}.")))
              case Some(_) => DBIO.successful(()) //renaming self to self: no-op
              case None =>
                dataAccess.methodConfigurationQuery.update(workspaceContext, methodConfigurationNamespace, methodConfigurationName, methodConfiguration.copy(name = newName.name, namespace = newName.namespace))
            } map (_ => RequestComplete(StatusCodes.NoContent))
          }
        }
      }
    }

  //Overwrite the method configuration at methodConfiguration[namespace|name] with the new method configuration.
  def overwriteMethodConfiguration(workspaceName: WorkspaceName, methodConfigurationNamespace: String, methodConfigurationName: String, methodConfiguration: MethodConfiguration): Future[ValidatedMethodConfiguration] = {
    withAttributeNamespaceCheck(methodConfiguration) {
      // check permissions
      getWorkspaceContextAndPermissions(workspaceName, SamWorkspaceActions.write) flatMap { workspaceContext =>
        // create transaction
        dataSource.inTransaction { dataAccess =>
          if (methodConfiguration.namespace != methodConfigurationNamespace || methodConfiguration.name != methodConfigurationName) {
            DBIO.failed(new RawlsExceptionWithErrorReport(errorReport = ErrorReport(StatusCodes.BadRequest,
              s"The method configuration name and namespace in the URI should match the method configuration name and namespace in the request body. If you want to move this method configuration, use POST.")))
          } else {
            dataAccess.methodConfigurationQuery.create(workspaceContext, methodConfiguration)
          }
        }.flatMap { methodConfig =>
          validateMethodConfiguration(methodConfig, workspaceContext)
        }
      }
    }
  }

  //Move the method configuration at methodConfiguration[namespace|name] to the location specified in methodConfiguration, _and_ update it.
  //It's like a rename and upsert all rolled into one.
  def updateMethodConfiguration(workspaceName: WorkspaceName, methodConfigurationNamespace: String, methodConfigurationName: String, methodConfiguration: MethodConfiguration): Future[PerRequestMessage] = {
    withAttributeNamespaceCheck(methodConfiguration) {
      // check permissions
      getWorkspaceContextAndPermissions(workspaceName, SamWorkspaceActions.write) flatMap { workspaceContext =>
        // create transaction
        dataSource.inTransaction { dataAccess =>
          withMethodConfig(workspaceContext, methodConfigurationNamespace, methodConfigurationName, dataAccess) { _ =>
              dataAccess.methodConfigurationQuery.get(workspaceContext, methodConfiguration.namespace, methodConfiguration.name) flatMap {
                //If a different MC exists at the target location, return 409. But it's okay to want to overwrite your own MC.
                case Some(_) if methodConfigurationNamespace != methodConfiguration.namespace || methodConfigurationName != methodConfiguration.name =>
                  DBIO.failed(new RawlsExceptionWithErrorReport(errorReport =
                    ErrorReport(StatusCodes.Conflict, s"There is already a method configuration at ${methodConfiguration.namespace}/${methodConfiguration.name} in ${workspaceName}.")))
                case _ =>
                  dataAccess.methodConfigurationQuery.update(workspaceContext, methodConfigurationNamespace, methodConfigurationName, methodConfiguration)
              }
          }
        }.flatMap { updatedMethodConfig =>
          validateMethodConfiguration(updatedMethodConfig, workspaceContext)
        }  map (RequestComplete(StatusCodes.OK, _))
      }
    }
  }

  def getMethodConfiguration(workspaceName: WorkspaceName, methodConfigurationNamespace: String, methodConfigurationName: String): Future[PerRequestMessage] =
    getWorkspaceContextAndPermissions(workspaceName, SamWorkspaceActions.read) flatMap { workspaceContext =>
      dataSource.inTransaction { dataAccess =>
        withMethodConfig(workspaceContext, methodConfigurationNamespace, methodConfigurationName, dataAccess) { methodConfig =>
          DBIO.successful(PerRequest.RequestComplete(StatusCodes.OK, methodConfig))
        }
      }
    }

  def copyMethodConfiguration(mcnp: MethodConfigurationNamePair): Future[ValidatedMethodConfiguration] = {
    // split into two transactions because we need to call out to Google after retrieving the source MC

    val transaction1Result = getWorkspaceContextAndPermissions(mcnp.destination.workspaceName, SamWorkspaceActions.write) flatMap { destContext =>
      getWorkspaceContextAndPermissions(mcnp.source.workspaceName, SamWorkspaceActions.read) flatMap { sourceContext =>
        dataSource.inTransaction { dataAccess =>
          dataAccess.methodConfigurationQuery.get(sourceContext, mcnp.source.namespace, mcnp.source.name) flatMap {
            case None =>
              val err = ErrorReport(StatusCodes.NotFound, s"There is no method configuration named ${mcnp.source.namespace}/${mcnp.source.name} in ${mcnp.source.workspaceName}.")
              DBIO.failed(new RawlsExceptionWithErrorReport(errorReport = err))
            case Some(methodConfig) => DBIO.successful((methodConfig, destContext))
          }
        }
      }
    }

    transaction1Result flatMap { case (methodConfig, destContext) =>
      withAttributeNamespaceCheck(methodConfig) {
        dataSource.inTransaction { dataAccess =>
          saveCopiedMethodConfiguration(methodConfig, mcnp.destination, destContext, dataAccess)
        }.flatMap { methodConfig =>
          validateMethodConfiguration(methodConfig, destContext)
        }
      }
    }
  }

  def copyMethodConfigurationFromMethodRepo(methodRepoQuery: MethodRepoConfigurationImport): Future[ValidatedMethodConfiguration] =
    methodRepoDAO.getMethodConfig(methodRepoQuery.methodRepoNamespace, methodRepoQuery.methodRepoName, methodRepoQuery.methodRepoSnapshotId, userInfo) flatMap {
      case None =>
        val name = s"${methodRepoQuery.methodRepoNamespace}/${methodRepoQuery.methodRepoName}/${methodRepoQuery.methodRepoSnapshotId}"
        val err = ErrorReport(StatusCodes.NotFound, s"There is no method configuration named $name in the repository.")
        Future.failed(new RawlsExceptionWithErrorReport(errorReport = err))
      case Some(agoraEntity) => Future.fromTry(parseAgoraEntity(agoraEntity)) flatMap { targetMethodConfig =>
        withAttributeNamespaceCheck(targetMethodConfig) {
          getWorkspaceContextAndPermissions(methodRepoQuery.destination.workspaceName, SamWorkspaceActions.write) flatMap { destContext =>
            dataSource.inTransaction { dataAccess =>
              saveCopiedMethodConfiguration(targetMethodConfig, methodRepoQuery.destination, destContext, dataAccess)
            }.flatMap { methodConfig =>
              validateMethodConfiguration(methodConfig, destContext)
            }
          }
        }
      }
    }

  private def parseAgoraEntity(agoraEntity: AgoraEntity): Try[MethodConfiguration] = {
    val parsed = Try {
      agoraEntity.payload.map(JsonParser(_).convertTo[AgoraMethodConfiguration])
    } recoverWith {
      case e: Exception =>
        Failure(new RawlsExceptionWithErrorReport(errorReport = ErrorReport(StatusCodes.UnprocessableEntity, "Error parsing Method Repo response message.", ErrorReport(e))))
    }

    parsed flatMap {
      case Some(agoraMC) => Success(convertToMethodConfiguration(agoraMC))
      case None => Failure(new RawlsExceptionWithErrorReport(errorReport = ErrorReport(StatusCodes.UnprocessableEntity, "Method Repo missing configuration payload")))
    }
  }

  private def convertToMethodConfiguration(agoraMethodConfig: AgoraMethodConfiguration): MethodConfiguration = {
    MethodConfiguration(agoraMethodConfig.namespace, agoraMethodConfig.name, Some(agoraMethodConfig.rootEntityType), Some(Map.empty[String, AttributeString]), agoraMethodConfig.inputs, agoraMethodConfig.outputs, agoraMethodConfig.methodRepoMethod)
  }

  def copyMethodConfigurationToMethodRepo(methodRepoQuery: MethodRepoConfigurationExport): Future[PerRequestMessage] = {
    getWorkspaceContextAndPermissions(methodRepoQuery.source.workspaceName, SamWorkspaceActions.read) flatMap { workspaceContext =>
      dataSource.inTransaction { dataAccess =>
        withMethodConfig(workspaceContext, methodRepoQuery.source.namespace, methodRepoQuery.source.name, dataAccess) { methodConfig =>

          DBIO.from(methodRepoDAO.postMethodConfig(
            methodRepoQuery.methodRepoNamespace,
            methodRepoQuery.methodRepoName,
            methodConfig.copy(namespace = methodRepoQuery.methodRepoNamespace, name = methodRepoQuery.methodRepoName),
            userInfo)) map { RequestComplete(StatusCodes.OK, _) }
        }
      }
    }
  }

  private def saveCopiedMethodConfiguration(methodConfig: MethodConfiguration, dest: MethodConfigurationName, destContext: Workspace, dataAccess: DataAccess) = {
    val target = methodConfig.copy(name = dest.name, namespace = dest.namespace)

    dataAccess.methodConfigurationQuery.get(destContext, dest.namespace, dest.name).flatMap {
      case Some(existingMethodConfig) => DBIO.failed(new RawlsExceptionWithErrorReport(errorReport = ErrorReport(StatusCodes.Conflict, s"A method configuration named ${dest.namespace}/${dest.name} already exists in ${dest.workspaceName}")))
      case None => dataAccess.methodConfigurationQuery.create(destContext, target)
    }
  }

  def listAgoraMethodConfigurations(workspaceName: WorkspaceName): Future[PerRequestMessage] =
    getWorkspaceContextAndPermissions(workspaceName, SamWorkspaceActions.read) flatMap { workspaceContext =>
      dataSource.inTransaction { dataAccess =>
        dataAccess.methodConfigurationQuery.listActive(workspaceContext).map { r =>
          RequestComplete(StatusCodes.OK, r.toList.filter(_.methodRepoMethod.repo == Agora))
        }
      }
    }

  def listMethodConfigurations(workspaceName: WorkspaceName): Future[PerRequestMessage] =
    getWorkspaceContextAndPermissions(workspaceName, SamWorkspaceActions.read) flatMap { workspaceContext =>
      dataSource.inTransaction { dataAccess =>
        dataAccess.methodConfigurationQuery.listActive(workspaceContext).map { r =>
          RequestComplete(StatusCodes.OK, r.toList)
        }
      }
    }

  def createMethodConfigurationTemplate(methodRepoMethod: MethodRepoMethod ): Future[PerRequestMessage] = {
    dataSource.inTransaction { _ =>
      withMethod(methodRepoMethod, userInfo) { wdl: WDL =>
        methodConfigResolver.toMethodConfiguration(userInfo, wdl, methodRepoMethod) match {
          case Failure(exception) => DBIO.failed(new RawlsExceptionWithErrorReport(errorReport = ErrorReport(StatusCodes.BadRequest, exception)))
          case Success(methodConfig) => DBIO.successful(RequestComplete(StatusCodes.OK, methodConfig))
        }
      }
    }
  }

  def getMethodInputsOutputs(userInfo: UserInfo, methodRepoMethod: MethodRepoMethod ): Future[PerRequestMessage] = {
    dataSource.inTransaction { _ =>
      withMethod(methodRepoMethod, userInfo) { wdl: WDL =>
        methodConfigResolver.getMethodInputsOutputs(userInfo, wdl) match {
          case Failure(exception) => DBIO.failed(new RawlsExceptionWithErrorReport(errorReport = ErrorReport(StatusCodes.BadRequest, exception)))
          case Success(inputsOutputs) => DBIO.successful(RequestComplete(StatusCodes.OK, inputsOutputs))
        }
      }
    }
  }

  def listSubmissions(workspaceName: WorkspaceName): Future[PerRequestMessage] = {
    val costlessSubmissionsFuture = getWorkspaceContextAndPermissions(workspaceName, SamWorkspaceActions.read) flatMap { workspaceContext =>
      dataSource.inTransaction { dataAccess =>
        dataAccess.submissionQuery.listWithSubmitter(workspaceContext)
      }
    }

    // TODO David An 2018-05-30: temporarily disabling cost calculations for submission list due to potential performance hit
    // val costMapFuture = costlessSubmissionsFuture flatMap { submissions =>
    //   submissionCostService.getWorkflowCosts(submissions.flatMap(_.workflowIds).flatten, workspaceName.namespace)
    // }
    val costMapFuture = Future.successful(Map.empty[String,Float])

    toFutureTry(costMapFuture) flatMap { costMapTry =>
      val costMap: Map[String,Float] = costMapTry match {
        case Failure(ex) =>
          logger.error("Unable to get cost data from BigQuery", ex)
          Map()
        case Success(costs) => costs
      }

      costlessSubmissionsFuture map { costlessSubmissions =>
        val costedSubmissions = costlessSubmissions map { costlessSubmission =>
          // TODO David An 2018-05-30: temporarily disabling cost calculations for submission list due to potential performance hit
          // val summedCost = costlessSubmission.workflowIds.map { workflowIds => workflowIds.flatMap(costMap.get).sum }
          val summedCost = None
          // Clearing workflowIds is a quick fix to prevent SubmissionListResponse from having too much data. Will address in the near future.
          costlessSubmission.copy(cost = summedCost, workflowIds = None)
        }
        RequestComplete(StatusCodes.OK, costedSubmissions)
      }
    }
  }

  def countSubmissions(workspaceName: WorkspaceName): Future[PerRequestMessage] =
    getWorkspaceContextAndPermissions(workspaceName, SamWorkspaceActions.read) flatMap { workspaceContext =>
      dataSource.inTransaction { dataAccess =>
        dataAccess.submissionQuery.countByStatus(workspaceContext).map(RequestComplete(StatusCodes.OK, _))
      }
    }

  def createSubmission(workspaceName: WorkspaceName, submissionRequest: SubmissionRequest): Future[PerRequestMessage] = {
    for {
      (workspaceContext, submissionParameters, workflowFailureMode, header) <- prepareSubmission(workspaceName, submissionRequest)
      submission <- saveSubmission(workspaceContext, submissionRequest, submissionParameters, workflowFailureMode, header)
    } yield {
      RequestComplete(StatusCodes.Created, SubmissionReport(submissionRequest, submission.submissionId, submission.submissionDate, userInfo.userEmail.value, submission.status, header, submissionParameters.filter(_.inputResolutions.forall(_.error.isEmpty))))
    }
  }

  private def prepareSubmission(workspaceName: WorkspaceName, submissionRequest: SubmissionRequest):
  Future[(Workspace, Stream[SubmissionValidationEntityInputs], Option[WorkflowFailureMode], SubmissionValidationHeader)] = {
    for {
      _ <- requireComputePermission(workspaceName)

      // getWorkflowFailureMode early because it does validation and better to error early
      workflowFailureMode <- getWorkflowFailureMode(submissionRequest)

      workspaceContext <- getWorkspaceContextAndPermissions(workspaceName, SamWorkspaceActions.write)
      methodConfigOption <- dataSource.inTransaction { dataAccess =>
        dataAccess.methodConfigurationQuery.get(workspaceContext, submissionRequest.methodConfigurationNamespace, submissionRequest.methodConfigurationName)
      }
      methodConfig = methodConfigOption.getOrElse(
        throw new RawlsExceptionWithErrorReport(errorReport = ErrorReport(StatusCodes.NotFound, s"${submissionRequest.methodConfigurationNamespace}/${submissionRequest.methodConfigurationName} does not exist in ${workspaceContext}"))
      )

      entityProvider <- getEntityProviderForMethodConfig(workspaceContext, methodConfig)

      _ = validateSubmissionRootEntity(submissionRequest, methodConfig)

      gatherInputsResult <- gatherMethodConfigInputs(methodConfig)

      validationResult <- entityProvider.expressionValidator.validateExpressionsForSubmission(methodConfig, gatherInputsResult)

      // calling .get on the Try will throw the validation error
      _ = validationResult.get

      methodConfigInputs = gatherInputsResult.processableInputs.map { methodInput => SubmissionValidationInput(methodInput.workflowInput.getName, methodInput.expression) }
      header = SubmissionValidationHeader(methodConfig.rootEntityType, methodConfigInputs, entityProvider.entityStoreId)

      workspaceExpressionResults <- evaluateWorkspaceExpressions(workspaceContext, gatherInputsResult)
      submissionParameters <- entityProvider.evaluateExpressions(ExpressionEvaluationContext(submissionRequest.entityType, submissionRequest.entityName, submissionRequest.expression, methodConfig.rootEntityType), gatherInputsResult, workspaceExpressionResults)
    } yield {
      (workspaceContext, submissionParameters, workflowFailureMode, header)
    }
  }

  private def evaluateWorkspaceExpressions(workspace: Workspace, gatherInputResults: GatherInputsResult): Future[Map[LookupExpression, Try[Iterable[AttributeValue]]]] = {
    dataSource.inTransaction { dataAccess =>
      ExpressionEvaluator.withNewExpressionEvaluator(dataAccess, None) { expressionEvaluator =>
        val expressionQueries = gatherInputResults.processableInputs.map { input =>
          expressionEvaluator.evalWorkspaceExpressionsOnly(workspace, input.expression)
        }

        // reduce(_ ++ _) collapses the series of maps into a single map
        // duplicate map keys are dropped but that is ok as the values should be duplicate
        DBIO.sequence(expressionQueries.toSeq).map {
          case Seq() => Map.empty[LookupExpression, Try[Iterable[AttributeValue]]]
          case results => results.reduce(_ ++ _)
        }
      }
    }
  }

  private def gatherMethodConfigInputs(methodConfig: MethodConfiguration): Future[MethodConfigResolver.GatherInputsResult] = {
    toFutureTry(methodRepoDAO.getMethod(methodConfig.methodRepoMethod, userInfo)).map {
      case Success(None) => throw new RawlsExceptionWithErrorReport(errorReport = ErrorReport(StatusCodes.NotFound, s"Cannot get ${methodConfig.methodRepoMethod.methodUri} from method repo."))
      case Success(Some(wdl)) => methodConfigResolver.gatherInputs(userInfo, methodConfig, wdl).recoverWith { case regrets =>
        Failure(new RawlsExceptionWithErrorReport(errorReport = ErrorReport(StatusCodes.BadRequest, regrets)))
      }.get
      case Failure(throwable) => throw new RawlsExceptionWithErrorReport(errorReport = ErrorReport(StatusCodes.BadGateway, s"Unable to query the method repo.", methodRepoDAO.toErrorReport(throwable)))
    }
  }

  def saveSubmission(workspaceContext: Workspace, submissionRequest: SubmissionRequest, submissionParameters: Seq[SubmissionValidationEntityInputs], workflowFailureMode: Option[WorkflowFailureMode], header: SubmissionValidationHeader): Future[Submission] = {
    dataSource.inTransaction { dataAccess =>
      val submissionId: UUID = UUID.randomUUID()
      val (successes, failures) = submissionParameters.partition({ entityInputs => entityInputs.inputResolutions.forall(_.error.isEmpty) })
      val workflows = successes map { entityInputs =>
        val workflowEntityOpt = header.entityType.map(_ => AttributeEntityReference(entityType = header.entityType.get, entityName = entityInputs.entityName))
        Workflow(workflowId = None,
          status = WorkflowStatuses.Queued,
          statusLastChangedDate = DateTime.now,
          workflowEntity = workflowEntityOpt,
          inputResolutions = entityInputs.inputResolutions.toSeq
        )
      }

      val workflowFailures = failures map { entityInputs =>
        val workflowEntityOpt = header.entityType.map(_ => AttributeEntityReference(entityType = header.entityType.get, entityName = entityInputs.entityName))
        Workflow(workflowId = None,
          status = WorkflowStatuses.Failed,
          statusLastChangedDate = DateTime.now,
          workflowEntity = workflowEntityOpt,
          inputResolutions = entityInputs.inputResolutions.toSeq,
          messages = (for (entityValue <- entityInputs.inputResolutions if entityValue.error.isDefined) yield AttributeString(entityValue.inputName + " - " + entityValue.error.get)).toSeq
        )
      }

      val submissionEntityOpt = if (header.entityType.isEmpty || submissionRequest.entityName.isEmpty) {
        None
      } else {
        Some(AttributeEntityReference(entityType = submissionRequest.entityType.get, entityName = submissionRequest.entityName.get))
      }

      val submission = Submission(submissionId = submissionId.toString,
        submissionDate = DateTime.now(),
        submitter = WorkbenchEmail(userInfo.userEmail.value),
        methodConfigurationNamespace = submissionRequest.methodConfigurationNamespace,
        methodConfigurationName = submissionRequest.methodConfigurationName,
        submissionEntity = submissionEntityOpt,
        workflows = workflows ++ workflowFailures,
        status = SubmissionStatuses.Submitted,
        useCallCache = submissionRequest.useCallCache,
        deleteIntermediateOutputFiles = submissionRequest.deleteIntermediateOutputFiles,
        useReferenceDisks = submissionRequest.useReferenceDisks,
        workflowFailureMode = workflowFailureMode,
        externalEntityInfo = for {
          entityType <- header.entityType
          dataStoreId <- header.entityStoreId
        } yield ExternalEntityInfo(dataStoreId, entityType)
      )

      // implicitly passed to SubmissionComponent.create
      implicit val subStatusCounter = submissionStatusCounter(workspaceMetricBuilder(workspaceContext.toWorkspaceName))
      implicit val wfStatusCounter = (status: WorkflowStatus) =>
        if (config.trackDetailedSubmissionMetrics) Option(workflowStatusCounter(workspaceSubmissionMetricBuilder(workspaceContext.toWorkspaceName, submissionId))(status))
        else None

      dataAccess.submissionQuery.create(workspaceContext, submission)
    }
  }

  def validateSubmission(workspaceName: WorkspaceName, submissionRequest: SubmissionRequest): Future[PerRequestMessage] = {
    for {
      (_, submissionParameters, _, header) <- prepareSubmission(workspaceName, submissionRequest)
    } yield {
      val (failed, succeeded) = submissionParameters.partition(_.inputResolutions.exists(_.error.isDefined))
      RequestComplete(StatusCodes.OK, SubmissionValidationReport(submissionRequest, header, succeeded, failed))
    }
  }

  def getSubmissionStatus(workspaceName: WorkspaceName, submissionId: String): Future[PerRequestMessage] = {
    val submissionWithoutCostsAndWorkspace = getWorkspaceContextAndPermissions(workspaceName, SamWorkspaceActions.read) flatMap { workspaceContext =>
      dataSource.inTransaction { dataAccess =>
        withSubmission(workspaceContext, submissionId, dataAccess) { submission =>
            DBIO.successful((submission, workspaceContext))
        }
      }
    }

    submissionWithoutCostsAndWorkspace flatMap {
      case (submission, workspace) => {
        val allWorkflowIds: Seq[String] = submission.workflows.flatMap(_.workflowId)
        val submissionDoneDate: Option[DateTime] = WorkspaceService.getTerminalStatusDate(submission, None)
        toFutureTry(submissionCostService.getSubmissionCosts(submissionId, allWorkflowIds, workspace.googleProjectId, submission.submissionDate, submissionDoneDate)) map {
          case Failure(ex) =>
            logger.error(s"Unable to get workflow costs for submission $submissionId", ex)
            RequestComplete((StatusCodes.OK, submission))
          case Success(costMap) =>
            val costedWorkflows = submission.workflows.map { workflow =>
              workflow.workflowId match {
                case Some(wfId) => workflow.copy(cost = costMap.get(wfId))
                case None => workflow
              }
            }
            val costedSubmission = submission.copy(cost = Some(costMap.values.sum), workflows = costedWorkflows)
            RequestComplete((StatusCodes.OK, costedSubmission))
        }
      }
    }
  }

  def abortSubmission(workspaceName: WorkspaceName, submissionId: String): Future[PerRequestMessage] = {
    getWorkspaceContextAndPermissions(workspaceName, SamWorkspaceActions.write) flatMap { workspaceContext =>
      dataSource.inTransaction { dataAccess =>
        abortSubmission(workspaceContext, submissionId, dataAccess)
      }
    }
  }

  private def abortSubmission(workspaceContext: Workspace, submissionId: String, dataAccess: DataAccess): ReadWriteAction[PerRequestMessage] = {
    withSubmissionId(workspaceContext, submissionId, dataAccess) { submissionId =>
      // implicitly passed to SubmissionComponent.updateStatus
      implicit val subStatusCounter = submissionStatusCounter(workspaceMetricBuilder(workspaceContext.toWorkspaceName))
      dataAccess.submissionQuery.updateStatus(submissionId, SubmissionStatuses.Aborting) map { rows =>
        if(rows == 1)
          RequestComplete(StatusCodes.NoContent)
        else
          RequestComplete(ErrorReport(StatusCodes.NotFound, s"Unable to abort submission. Submission ${submissionId} could not be found."))
      }
    }
  }

  /**
   * Munges together the output of Cromwell's /outputs and /logs endpoints, grouping them by task name */
  private def mergeWorkflowOutputs(execOuts: ExecutionServiceOutputs, execLogs: ExecutionServiceLogs, workflowId: String): PerRequestMessage = {
    val outs = execOuts.outputs
    val logs = execLogs.calls getOrElse Map()

    //Cromwell workflow outputs look like workflow_name.task_name.output_name.
    //Under perverse conditions it might just be workflow_name.output_name.
    //Group outputs by everything left of the rightmost dot.
    val outsByTask = outs groupBy { case (k,_) => k.split('.').dropRight(1).mkString(".") }

    val taskMap = (outsByTask.keySet ++ logs.keySet).map( key => key -> TaskOutput( logs.get(key), outsByTask.get(key)) ).toMap
    RequestComplete(StatusCodes.OK, WorkflowOutputs(workflowId, taskMap))
  }

  /**
   * Get the list of outputs for a given workflow in this submission */
  def workflowOutputs(workspaceName: WorkspaceName, submissionId: String, workflowId: String) = {
    getWorkspaceContextAndPermissions(workspaceName, SamWorkspaceActions.read) flatMap { workspaceContext =>
      dataSource.inTransaction { dataAccess =>
        withWorkflowRecord(workspaceName, submissionId, workflowId, dataAccess) { wr =>
          val outputFTs = toFutureTry(executionServiceCluster.outputs(wr, userInfo))
          val logFTs = toFutureTry(executionServiceCluster.logs(wr, userInfo))
          DBIO.from(outputFTs zip logFTs map {
            case (Success(outputs), Success(logs)) =>
              mergeWorkflowOutputs(outputs, logs, workflowId)
            case (Failure(outputsFailure), Success(logs)) =>
              throw new RawlsExceptionWithErrorReport(errorReport = ErrorReport(StatusCodes.BadGateway, s"Unable to get outputs for ${submissionId}.", executionServiceCluster.toErrorReport(outputsFailure)))
            case (Success(outputs), Failure(logsFailure)) =>
              throw new RawlsExceptionWithErrorReport(errorReport = ErrorReport(StatusCodes.BadGateway, s"Unable to get logs for ${submissionId}.", executionServiceCluster.toErrorReport(logsFailure)))
            case (Failure(outputsFailure), Failure(logsFailure)) =>
              throw new RawlsExceptionWithErrorReport(errorReport = ErrorReport(StatusCodes.BadGateway, s"Unable to get outputs and unable to get logs for ${submissionId}.",
                Seq(executionServiceCluster.toErrorReport(outputsFailure),executionServiceCluster.toErrorReport(logsFailure))))
          })
        }
      }
    }
  }

  // retrieve the cost of this Workflow from BigQuery, if available
  def workflowCost(workspaceName: WorkspaceName, submissionId: String, workflowId: String) = {

    // confirm: the user can Read this Workspace, the Submission is in this Workspace,
    // and the Workflow is in the Submission

    val execIdFutOpt = getWorkspaceContextAndPermissions(workspaceName, SamWorkspaceActions.read) flatMap { workspaceContext =>
      dataSource.inTransaction { dataAccess =>
        withSubmissionAndWorkflowExecutionServiceKey(workspaceContext, submissionId, workflowId, dataAccess) { optExecKey =>
          withSubmission(workspaceContext, submissionId, dataAccess) { submission =>
            DBIO.successful((optExecKey, submission, workspaceContext))
          }
        }
      }
    }

    for {
      (optExecId, submission, workspace) <- execIdFutOpt
      // we don't need the Execution Service ID, but we do need to confirm the Workflow is in one for this Submission
      // if we weren't able to do so above
      _ <- executionServiceCluster.findExecService(submissionId, workflowId, userInfo, optExecId)
      submissionDoneDate = WorkspaceService.getTerminalStatusDate(submission, Option(workflowId))
      costs <- submissionCostService.getWorkflowCost(workflowId, workspace.googleProjectId, submission.submissionDate, submissionDoneDate)
    } yield RequestComplete(StatusCodes.OK, WorkflowCost(workflowId, costs.get(workflowId)))
  }

  def workflowMetadata(workspaceName: WorkspaceName, submissionId: String, workflowId: String, metadataParams: MetadataParams): Future[PerRequestMessage] = {

    // two possibilities here:
    //
    // (classic case) if the workflow is a top-level workflow of a submission, it has a row in the DB and an
    // association with a specific execution service shard.  Use the DB to verify the submission association and retrieve
    // the execution service identifier.
    //
    // if it's a subworkflow (or sub-sub-workflow, etc) it's not present in the Rawls DB and we don't know which
    // execution service shard has processed it.  Query all* execution service shards for the workflow to learn its
    // submission association and which shard processed it.
    //
    // * in practice, one shard does everything except for some older workflows on shard 2.  Revisit this if that changes!

    // determine which case this is, and close the DB transaction
    val execIdFutOpt: Future[Option[ExecutionServiceId]] = getWorkspaceContextAndPermissions(workspaceName, SamWorkspaceActions.read) flatMap { workspaceContext =>
      dataSource.inTransaction { dataAccess =>
        withSubmissionAndWorkflowExecutionServiceKey(workspaceContext, submissionId, workflowId, dataAccess) { optExecKey =>
          DBIO.successful(optExecKey)
        }
      }
    }

    // query the execution service(s) for the metadata
    execIdFutOpt flatMap {
      executionServiceCluster.callLevelMetadata(submissionId, workflowId, metadataParams, _, userInfo)
    } map {
      metadata =>
        RequestComplete(StatusCodes.OK, metadata)
    }
  }

  def workflowQueueStatus() = {
    dataSource.inTransaction { dataAccess =>
      dataAccess.workflowQuery.countWorkflowsByQueueStatus.flatMap { statusMap =>
        // determine the current size of the workflow queue
        statusMap.get(WorkflowStatuses.Queued.toString) match {
          case Some(x) if x > 0 =>
            for {
              timeEstimate <- dataAccess.workflowAuditStatusQuery.queueTimeMostRecentSubmittedWorkflow
              workflowsAhead <- dataAccess.workflowQuery.countWorkflowsAheadOfUserInQueue(userInfo)
            } yield {
              RequestComplete(StatusCodes.OK, WorkflowQueueStatusResponse(timeEstimate, workflowsAhead, statusMap))
            }
          case _ => DBIO.successful(RequestComplete(StatusCodes.OK, WorkflowQueueStatusResponse(0, 0, statusMap)))
        }
      }
    }
  }

  def adminWorkflowQueueStatusByUser() = {
    asFCAdmin {
      dataSource.inTransaction ({ dataAccess =>
        for {
          global <- dataAccess.workflowQuery.countWorkflowsByQueueStatus
          perUser <- dataAccess.workflowQuery.countWorkflowsByQueueStatusByUser
        } yield RequestComplete(StatusCodes.OK, WorkflowQueueStatusByUserResponse(global, perUser, maxActiveWorkflowsTotal, maxActiveWorkflowsPerUser))
      }, TransactionIsolation.ReadUncommitted)
    }
  }

  /*
   If the user only has read access, check the bucket using the default pet.
   If the user has a higher level of access, check the bucket using the pet for this workspace's project.

   We use the default pet when possible because the default pet is created in a per-user shell project, i.e. not in
     this workspace's project. This prevents proliferation of service accounts within this workspace's project. For
     FireCloud's common read-only public workspaces, this is an important safeguard; else those common projects
     would constantly hit limits on the number of allowed service accounts.

   If the user has write access, we need to use the pet for this workspace's project in order to get accurate results.
 */
  def checkBucketReadAccess(workspaceName: WorkspaceName) = {
    for {
      (workspace, maxAccessLevel) <- getWorkspaceContextAndPermissions(workspaceName, SamWorkspaceActions.read) flatMap { workspaceContext =>
        dataSource.inTransaction { dataAccess =>
          DBIO.from(getMaximumAccessLevel(workspaceContext.workspaceIdAsUUID.toString)).map { accessLevel =>
            (workspaceContext, accessLevel)
          }
        }
      }

      petKey <- if (maxAccessLevel >= WorkspaceAccessLevels.Write)
        samDAO.getPetServiceAccountKeyForUser(workspace.googleProjectId, userInfo.userEmail)
      else
        samDAO.getDefaultPetServiceAccountKeyForUser(userInfo)

      accessToken <- gcsDAO.getAccessTokenUsingJson(petKey)

      (petEmail, petSubjectId) = petKey.parseJson match {
        case JsObject(fields) => (RawlsUserEmail(fields("client_email").toString), RawlsUserSubjectId(fields("client_id").toString))
        case _ => throw new RawlsException("pet service account key was not a json object")
      }

      resultsForPet <- gcsDAO.diagnosticBucketRead(UserInfo(petEmail, OAuth2BearerToken(accessToken), 60, petSubjectId), workspace.bucketName)
    } yield {
      resultsForPet match {
        case None => RequestComplete(StatusCodes.OK)
        case Some(report) => RequestComplete(report)
      }
    }
  }

  def checkSamActionWithLock(workspaceName: WorkspaceName, samAction: SamResourceAction): Future[PerRequestMessage] = {
    val wsCtxFuture = dataSource.inTransaction { dataAccess =>
      withWorkspaceContext(workspaceName, dataAccess, Some(WorkspaceAttributeSpecs(all = false))) { workspaceContext =>
        DBIO.successful(workspaceContext)
      }
    }

    //don't do the sam REST call inside the db transaction.
    val access: Future[PerRequestMessage] = wsCtxFuture flatMap { workspaceContext =>
      requireAccessF(workspaceContext, samAction) {
        Future.successful(RequestComplete(StatusCodes.NoContent)) //if we get here, we passed all the hoops
      }
    }

    //if we failed for any reason, the user can't do that thing on the workspace
    access.recover { case _ =>
      RequestComplete(StatusCodes.Forbidden) }
  }

  def listAllActiveSubmissions() = {
    dataSource.inTransaction { dataAccess =>
      dataAccess.submissionQuery.listAllActiveSubmissions().map(RequestComplete(StatusCodes.OK, _))
    }
  }

  def adminAbortSubmission(workspaceName: WorkspaceName, submissionId: String) = {
    asFCAdmin {
      dataSource.inTransaction { dataAccess =>
        withWorkspaceContext(workspaceName, dataAccess) { workspaceContext =>
          abortSubmission(workspaceContext, submissionId, dataAccess)
        }
      }
    }
  }

  def listAllWorkspaces() = {
    asFCAdmin {
      dataSource.inTransaction { dataAccess =>
        dataAccess.workspaceQuery.listAll.map(workspaces => RequestComplete(StatusCodes.OK, workspaces.map(w => WorkspaceDetails(w, Set.empty))))
      }
    }
  }

  def listWorkspacesWithAttribute(attributeName: AttributeName, attributeValue: AttributeValue): Future[PerRequestMessage] = {
    for {
      workspaces <- dataSource.inTransaction { dataAccess =>
        dataAccess.workspaceQuery.listWithAttribute(attributeName, attributeValue)
      }
      results <- Future.traverse(workspaces) { workspace =>
        loadResourceAuthDomain(SamResourceTypeNames.workspace, workspace.workspaceId, userInfo).map(WorkspaceDetails(workspace, _))
      }
    } yield {
      RequestComplete(StatusCodes.OK, results)
    }

  }

  def getBucketUsage(workspaceName: WorkspaceName): Future[PerRequestMessage] = {
    //don't do the sam REST call inside the db transaction.
    getWorkspaceContext(workspaceName) flatMap { workspaceContext =>
      requireAccessIgnoreLockF(workspaceContext, SamWorkspaceActions.write) {
        //if we get here, we passed all the hoops, otherwise an exception would have been thrown

        gcsDAO.getBucketUsage(workspaceContext.googleProjectId, workspaceContext.bucketName).map { usage =>
          RequestComplete(BucketUsageResponse(usage))
        }
      }
    }
  }

  def getAccessInstructions(workspaceName: WorkspaceName): Future[PerRequestMessage] = {
    for {
      workspaceId <- loadWorkspaceId(workspaceName)
      authDomains <- samDAO.getResourceAuthDomain(SamResourceTypeNames.workspace, workspaceId, userInfo)
      instructions <- Future.traverse(authDomains) { adGroup =>
        samDAO.getAccessInstructions(WorkbenchGroupName(adGroup), userInfo).map { maybeInstruction =>
          maybeInstruction.map(i => ManagedGroupAccessInstructions(adGroup, i))
        }
      }
    } yield RequestComplete(StatusCodes.OK, instructions.flatten)
  }

  def getGenomicsOperationV2(workflowId: String, operationId: List[String]): Future[PerRequestMessage] = {
    // note that cromiam should only give back metadata if the user is authorized to see it
    cromiamDAO.callLevelMetadata(workflowId, MetadataParams(includeKeys = Set("jobId")), userInfo).flatMap { metadataJson =>
      val operationIds: Iterable[String] = WorkspaceService.extractOperationIdsFromCromwellMetadata(metadataJson)

      val operationIdString = operationId.mkString("/")
      // check that the requested operation id actually exists in the workflow
      if (operationIds.toList.contains(operationIdString)) {
        val genomicsServiceRef = genomicsServiceConstructor(userInfo)
        genomicsServiceRef.GetOperation(operationIdString)
      } else {
        Future.failed(new RawlsExceptionWithErrorReport(ErrorReport(StatusCodes.NotFound, s"operation id ${operationIdString} not found in workflow $workflowId")))
      }
    }
  }

  def enableRequesterPaysForLinkedSAs(workspaceName: WorkspaceName): Future[PerRequestMessage] = {
    for {
      maybeWorkspace <- dataSource.inTransaction { dataAccess => dataAccess.workspaceQuery.findByName(workspaceName) }
      workspace <- maybeWorkspace match {
        case None => Future.failed(new RawlsExceptionWithErrorReport(errorReport = ErrorReport(StatusCodes.NotFound, noSuchWorkspaceMessage(workspaceName))))
        case Some(workspace) => Future.successful(workspace)
      }
      _ <- accessCheck(workspace, SamWorkspaceActions.compute, ignoreLock = false)
      _ <- requesterPaysSetupService.grantRequesterPaysToLinkedSAs(userInfo, workspace)
    } yield {
      RequestComplete(StatusCodes.NoContent)
    }
  }

  def disableRequesterPaysForLinkedSAs(workspaceName: WorkspaceName): Future[PerRequestMessage] = {
    // note that this does not throw an error if the workspace does not exist
    // the user may no longer have access to the workspace so we can't confirm it exists
    // but the user does have the right to remove their linked SAs
    for {
      maybeWorkspace <- dataSource.inTransaction { dataaccess =>
        dataaccess.workspaceQuery.findByName(workspaceName)
      }
      _ <- Future.traverse(maybeWorkspace.toList) { workspace =>
        requesterPaysSetupService.revokeUserFromWorkspace(userInfo.userEmail, workspace)
      }
    } yield {
      RequestComplete(StatusCodes.NoContent)
    }
  }

  // helper methods

  private def createWorkflowCollectionForWorkspace(workspaceId: String, policyEmailsByName: Map[SamResourcePolicyName, WorkbenchEmail], parentSpan: Span = null) = {
    for {
      _ <- traceWithParent("createResourceFull",parentSpan)( _ => samDAO.createResourceFull(
              SamResourceTypeNames.workflowCollection,
              workspaceId,
              Map(
                SamWorkflowCollectionPolicyNames.workflowCollectionOwnerPolicyName ->
                  SamPolicy(Set(policyEmailsByName(SamWorkspacePolicyNames.projectOwner), policyEmailsByName(SamWorkspacePolicyNames.owner)), Set.empty, Set(SamWorkflowCollectionRoles.owner)),
                SamWorkflowCollectionPolicyNames.workflowCollectionWriterPolicyName ->
                  SamPolicy(Set(policyEmailsByName(SamWorkspacePolicyNames.canCompute)), Set.empty, Set(SamWorkflowCollectionRoles.writer)),
                SamWorkflowCollectionPolicyNames.workflowCollectionReaderPolicyName ->
                  SamPolicy(Set(policyEmailsByName(SamWorkspacePolicyNames.reader), policyEmailsByName(SamWorkspacePolicyNames.writer)), Set.empty, Set(SamWorkflowCollectionRoles.reader))
              ),
              Set.empty,
              userInfo,
              None
            ))
    } yield {
    }
  }

  /**
    * Gets a Google Project from the Resource Buffering Service (RBS) and sets it up to be usable by Rawls as the backing
    * Google Project for a Workspace.  The specific entities in the Google Project (like Buckets or compute nodes or
    * whatever) that are used by the Workspace will all get set up later after the Workspace is created in Rawls.  The
    * project should NOT be added to any Service Perimeters yet, that needs to happen AFTER we persist the Workspace
    * record.
    * 1. Claim Project from RBS
    * 2. Update Billing Account information on Google Project
    *
    * @param billingProject
    * @param billingAccount
    * @param workspaceId
    * @param policyEmailsByName Map[SamResourcePolicyName, WorkbenchEmail]
    * @param billingProjectOwnerPolicyEmail
    * @param span
    * @return Future[(GoogleProjectId, GoogleProjectNumber)] of the project that we claimed from RBS
    */
  private def setupGoogleProject(
                                  billingProject: RawlsBillingProject,
                                  billingAccount: RawlsBillingAccountName,
                                  workspaceId: String,
                                  workspaceName: WorkspaceName,
                                  policyEmailsByName: Map[SamResourcePolicyName, WorkbenchEmail],
                                  billingProjectOwnerPolicyEmail: WorkbenchEmail,
                                  span: Span = null) = {
    val projectPoolType = billingProject.servicePerimeter match {
      case Some(_) => ProjectPoolType.ExfiltrationControlled
      case _ => ProjectPoolType.Regular
    }

    for {
      googleProjectId <- traceWithParent("getGoogleProjectFromBuffer", span)(_ => resourceBufferService.getGoogleProjectFromBuffer(projectPoolType, workspaceId))
      _ <- traceWithParent("updateGoogleProjectBillingAccount", span)(_ => gcsDAO.updateGoogleProjectBillingAccount(googleProjectId, Option(billingAccount)))
      googleProjectLabels = gcsDAO.labelSafeMap(Map("workspaceNamespace" -> workspaceName.namespace, "workspaceName" -> workspaceName.name, "workspaceId" -> workspaceId), "")
      googleProjectName = gcsDAO.googleProjectNameSafeString(s"${workspaceName.namespace}--${workspaceName.name}")
      googleProject <- traceWithParent("setUpProjectInCloudResourceManager", span)(_ => setUpProjectInCloudResourceManager(googleProjectId, googleProjectLabels, googleProjectName))
      googleProjectNumber = gcsDAO.getGoogleProjectNumber(googleProject)
      _ <- traceWithParent("remove RBS SA from owner policy", span)(_ => gcsDAO.removePolicyBindings(googleProjectId, Map("roles/owner" -> Set("serviceAccount:" + resourceBufferSaEmail))))
      _ <- traceWithParent("updateGoogleProjectIam", span)(_ => updateGoogleProjectIam(googleProjectId, policyEmailsByName, terraBillingProjectOwnerRole, terraWorkspaceCanComputeRole, billingProjectOwnerPolicyEmail))
    } yield (googleProjectId, googleProjectNumber)
  }

  private def updateGoogleProjectIam(googleProject: GoogleProjectId, policyEmailsByName: Map[SamResourcePolicyName, WorkbenchEmail], terraBillingProjectOwnerRole: String, terraWorkspaceCanComputeRole: String, billingProjectOwnerPolicyEmail: WorkbenchEmail): Future[List[Boolean]] = {
    // organizations/$ORG_ID/roles/terra-billing-project-owner AND organizations/$ORG_ID/roles/terra-workspace-can-compute
      // billing project owner
    // organizations/$ORG_ID/roles/terra-workspace-can-compute
      // workspace owner
      // workspace can-compute


    val policyGroupsToRoles = Map(
      billingProjectOwnerPolicyEmail -> Set(terraBillingProjectOwnerRole, terraWorkspaceCanComputeRole),
      policyEmailsByName(SamWorkspacePolicyNames.owner) -> Set(terraWorkspaceCanComputeRole),
      policyEmailsByName(SamWorkspacePolicyNames.canCompute) -> Set(terraWorkspaceCanComputeRole)
    )

    // todo: update this line as part of https://broadworkbench.atlassian.net/browse/CA-1220
    policyGroupsToRoles.toList.traverse {case (email, roles) =>
      googleIamDao.addIamRoles(GoogleProject(googleProject.value), email, MemberType.Group, roles)} // addIamRoles logic includes retries
  }

  /**
    * Update google project with the labels and google project name to reduce the number of calls made to google so we can avoid quota issues
    * @param googleProjectId
    * @param newLabels Make sure labels are google-safe by running gcsDAO.labelSafeMap()
    * @param googleProjectName Make sure the project name is google-safe by running gcsDAO.googleProjectNameSafeString()
    * @return
    */
  private def setUpProjectInCloudResourceManager(googleProjectId: GoogleProjectId, newLabels: Map[String, String], googleProjectName: String): Future[Project] = {
    for {
      googleProject <- gcsDAO.getGoogleProject(googleProjectId)

      // RBS projects already come with some labels. In order to not lose those, we need to combine those existing labels with the new labels
      existingLabels = googleProject.getLabels match {
        case null => Map.empty
        case map => map.asScala
      }
      combinedLabels = existingLabels ++ newLabels

      updatedProject <- gcsDAO.updateGoogleProject(googleProjectId, googleProject.setName(googleProjectName).setLabels(combinedLabels.asJava))
    } yield (updatedProject)
  }

  /**
    * If a ServicePerimeter is specified on the BillingProject, then we should update the list of Google Projects in the
    * Service Perimeter.  All newly created Workspaces (and their newly claimed Google Projects) should already be
    * persisted in the Rawls database prior to calling this method.  If no ServicePerimeter is specified on the Billing
    * Project, do nothing
    *
    * @param billingProject
    * @param span
    * @return Future[Unit]
    */
  private def maybeUpdateGoogleProjectsInPerimeter(billingProject: RawlsBillingProject, span: Span = null): Future[Unit] = {
    billingProject.servicePerimeter match {
      case Some(servicePerimeterName) => servicePerimeterService.overwriteGoogleProjectsInPerimeter(servicePerimeterName)
      case None => Future.successful()
    }
  }

  /**
    * takes a RawlsBillingProject and checks that Rawls has the appropriate permissions on the underlying Billing
    * Account on Google.  Does NOT check if Terra _User_ has necessary permissions on the Billing Account.  Updates
    * BillingProject to persist latest 'invalidBillingAccount' info.  Returns TRUE if user has right IAM access, else
    * FALSE
    */
  def updateAndGetBillingAccountAccess(billingProject: RawlsBillingProject, parentSpan: Span = null): Future[Boolean] = {
    val billingAccountName: RawlsBillingAccountName = billingProject.billingAccount.getOrElse(throw new RawlsExceptionWithErrorReport(errorReport = ErrorReport(StatusCodes.InternalServerError, s"Billing Project ${billingProject.projectName.value} has no Billing Account associated with it")))
    for {
      hasAccess <- traceWithParent("checkBillingAccountIAM", parentSpan)(_ => gcsDAO.testDMBillingAccountAccess(billingAccountName))
      _ <- maybeUpdateInvalidBillingAccountField(billingProject, !hasAccess, parentSpan)
    } yield hasAccess
  }

  private def maybeUpdateInvalidBillingAccountField(billingProject: RawlsBillingProject, invalidBillingAccount: Boolean, span: Span = null): Future[Seq[Int]] = {
    // Only update the Billing Project record if the invalidBillingAccount field has changed
    if (billingProject.invalidBillingAccount != invalidBillingAccount) {
      val updatedBillingProject = billingProject.copy(invalidBillingAccount = invalidBillingAccount)
      dataSource.inTransaction { dataAccess =>
        traceDBIOWithParent("updateInvalidBillingAccountField", span)(_ => dataAccess.rawlsBillingProjectQuery.updateBillingProjects(Seq(updatedBillingProject)))
      }
    } else {
      Future.successful(Seq[Int]())
    }
  }

  /**
    * Checks that Rawls has the right permissions on the BillingProject's Billing Account, and then passes along the
    * BillingProject to op to be used by code in this context
    *
    * @param billingProjectName
    * @param parentSpan
    * @param op
    * @tparam T
    * @return
    */
  private def withBillingProjectContext[T](billingProjectName: String, parentSpan: Span = null)(op: (RawlsBillingProject) => Future[T]): Future[T] = {
    for {
      maybeBillingProject <- dataSource.inTransaction { dataAccess =>
        traceDBIOWithParent("loadBillingProject", parentSpan)(_ => dataAccess.rawlsBillingProjectQuery.load(RawlsBillingProjectName(billingProjectName)))
      }
      billingProject = maybeBillingProject.getOrElse(throw new RawlsExceptionWithErrorReport(errorReport = ErrorReport(StatusCodes.BadRequest, s"Billing Project ${billingProjectName} does not exist")))
      _ <- updateAndGetBillingAccountAccess(billingProject, parentSpan).map { hasAccess =>
        if (!hasAccess) {
          throw new RawlsExceptionWithErrorReport(errorReport = ErrorReport(StatusCodes.Forbidden, s"Terra does not have required permissions on Billing Account: ${billingProject.billingAccount}.  Please ensure that 'terra-billing@terra.bio' is a member of your Billing Account with the 'Billing Account User' role"))
        }
      }
      result <- op(billingProject)
    } yield result
  }

  private def createWorkspaceResourceInSam(workspaceId: String, billingProjectOwnerPolicyEmail: WorkbenchEmail, workspaceRequest: WorkspaceRequest, parentSpan: Span): ReadWriteAction[SamCreateResourceResponse] = {

    val projectOwnerPolicy = SamWorkspacePolicyNames.projectOwner -> SamPolicy(Set(billingProjectOwnerPolicyEmail), Set.empty, Set(SamWorkspaceRoles.owner, SamWorkspaceRoles.projectOwner))
    val ownerPolicyMembership: Set[WorkbenchEmail] = if (workspaceRequest.noWorkspaceOwner.getOrElse(false)) {
      Set.empty
    } else {
      Set(WorkbenchEmail(userInfo.userEmail.value))
    }
    val ownerPolicy = SamWorkspacePolicyNames.owner -> SamPolicy(ownerPolicyMembership, Set.empty, Set(SamWorkspaceRoles.owner))
    val writerPolicy = SamWorkspacePolicyNames.writer -> SamPolicy(Set.empty, Set.empty, Set(SamWorkspaceRoles.writer))
    val readerPolicy = SamWorkspacePolicyNames.reader -> SamPolicy(Set.empty, Set.empty, Set(SamWorkspaceRoles.reader))
    val shareReaderPolicy = SamWorkspacePolicyNames.shareReader -> SamPolicy(Set.empty, Set.empty, Set(SamWorkspaceRoles.shareReader))
    val shareWriterPolicy = SamWorkspacePolicyNames.shareWriter -> SamPolicy(Set.empty, Set.empty, Set(SamWorkspaceRoles.shareWriter))
    val canComputePolicy = SamWorkspacePolicyNames.canCompute -> SamPolicy(Set.empty, Set.empty, Set(SamWorkspaceRoles.canCompute))
    val canCatalogPolicy = SamWorkspacePolicyNames.canCatalog -> SamPolicy(Set.empty, Set.empty, Set(SamWorkspaceRoles.canCatalog))

    val allPolicies = Map(projectOwnerPolicy, ownerPolicy, writerPolicy, readerPolicy, shareReaderPolicy, shareWriterPolicy, canComputePolicy, canCatalogPolicy)

    DBIO.from(
      traceWithParent("createResourceFull (workspace)", parentSpan)(_ =>
        samDAO.createResourceFull(SamResourceTypeNames.workspace, workspaceId, allPolicies, workspaceRequest.authorizationDomain.getOrElse(Set.empty).map(_.membersGroupName.value), userInfo, None))
    )
  }

  private def syncPolicies(workspaceId: String, policyEmailsByName: Map[SamResourcePolicyName, WorkbenchEmail], workspaceRequest: WorkspaceRequest, parentSpan: Span) = {
    traceWithParent("traversePolicies", parentSpan) (s1 =>
      Future.traverse(policyEmailsByName.keys) { policyName =>
        if (policyName == SamWorkspacePolicyNames.projectOwner && workspaceRequest.authorizationDomain.getOrElse(Set.empty).isEmpty) {
          // when there isn't an auth domain, we will use the billing project admin policy email directly on workspace
          // resources instead of synching an extra group. This helps to keep the number of google groups a user is in below
          // the limit of 2000
          Future.successful(())
        } else if (WorkspaceAccessLevels.withPolicyName(policyName.value).isDefined || policyName == SamWorkspacePolicyNames.canCompute) {
          // only sync policies that have corresponding WorkspaceAccessLevels to google because only those are
          // granted bucket access (and thus need a google group)
          traceWithParent(s"syncPolicy-${policyName}", s1)(_ => samDAO.syncPolicyToGoogle(SamResourceTypeNames.workspace, workspaceId, policyName))
        } else {
          Future.successful(())
        }
      }
    )
  }

  private def createWorkspaceInDatabase(
                                         workspaceId: String,
                                         workspaceRequest: WorkspaceRequest,
                                         bucketName: String,
                                         billingProjectOwnerPolicyEmail: WorkbenchEmail,
                                         googleProjectId: GoogleProjectId,
                                         googleProjectNumber: Option[GoogleProjectNumber],
                                         currentBillingAccountOnWorkspace: Option[RawlsBillingAccountName],
                                         dataAccess: DataAccess,
                                         parentSpan: Span = null): ReadWriteAction[Workspace] = {
    val currentDate = DateTime.now

    val workspace = Workspace(
      namespace = workspaceRequest.namespace,
      name = workspaceRequest.name,
      workspaceId = workspaceId,
      bucketName = bucketName,
      workflowCollectionName = Some(workspaceId),
      createdDate = currentDate,
      lastModified = currentDate,
      createdBy = userInfo.userEmail.value,
      attributes = workspaceRequest.attributes,
      isLocked = false,
      workspaceVersion = WorkspaceVersions.V2,
      googleProjectId = googleProjectId,
      googleProjectNumber = googleProjectNumber,
      currentBillingAccountOnWorkspace
    )
    traceDBIOWithParent("save", parentSpan)(_ => dataAccess.workspaceQuery.createOrUpdate(workspace))
      .map(_ => workspace)
  }

  // TODO: find and assess all usages. This is written to reside inside a DB transaction, but it makes external REST calls.
  private def withNewWorkspaceContext[T](workspaceRequest: WorkspaceRequest, billingProject: RawlsBillingProject, dataAccess: DataAccess, parentSpan: Span)
                                     (op: (Workspace) => ReadWriteAction[T]): ReadWriteAction[T] = {

    def getBucketName(workspaceId: String, secure: Boolean) = s"${config.workspaceBucketNamePrefix}-${if(secure) "secure-" else ""}${workspaceId}"
    def getLabels(authDomain: List[ManagedGroupRef]) = authDomain match {
      case Nil => Map(WorkspaceService.SECURITY_LABEL_KEY -> WorkspaceService.LOW_SECURITY_LABEL)
      case ads => Map(WorkspaceService.SECURITY_LABEL_KEY -> WorkspaceService.HIGH_SECURITY_LABEL) ++ ads.map(ad => gcsDAO.labelSafeString(ad.membersGroupName.value, "ad-") -> "")
    }

    traceDBIOWithParent("requireCreateWorkspaceAccess", parentSpan)(span => requireCreateWorkspaceAccess(workspaceRequest, dataAccess, span) {
      traceDBIOWithParent("maybeRequireBillingProjectOwnerAccess", parentSpan) (_ => maybeRequireBillingProjectOwnerAccess(workspaceRequest) {
        traceDBIOWithParent("findByName", parentSpan)(_ => dataAccess.workspaceQuery.findByName(workspaceRequest.toWorkspaceName, Option(WorkspaceAttributeSpecs(all = false, List.empty[AttributeName])))) flatMap {
          case Some(_) => DBIO.failed(new RawlsExceptionWithErrorReport(errorReport = ErrorReport(StatusCodes.Conflict, s"Workspace ${workspaceRequest.namespace}/${workspaceRequest.name} already exists")))
          case None =>
            val workspaceId = UUID.randomUUID.toString
            val bucketName = getBucketName(workspaceId, workspaceRequest.authorizationDomain.exists(_.nonEmpty))
            // We should never get here with a missing or invalid Billing Account, but we still need to get the value out of the
            // Option, so we are being thorough
            val billingAccount = billingProject.billingAccount match {
              case Some(ba) if !billingProject.invalidBillingAccount => ba
              case _ => throw new RawlsExceptionWithErrorReport(ErrorReport(StatusCodes.BadRequest, s"Billing Account is missing or invalid for Billing Project: ${billingProject}"))
            }
            val workspaceName = WorkspaceName(workspaceRequest.namespace, workspaceRequest.name)
            // add the workspace id to the span so we can find and correlate it later with other services
            parentSpan.putAttribute("workspaceId", OpenCensusAttributeValue.stringAttributeValue(workspaceId))

            for {
              billingProjectOwnerPolicyEmail <- traceDBIOWithParent("getPolicySyncStatus", parentSpan)(_ => DBIO.from(
                  samDAO.getPolicySyncStatus(SamResourceTypeNames.billingProject, workspaceRequest.namespace, SamBillingProjectPolicyNames.owner, userInfo).map(_.email)))
              resource <- createWorkspaceResourceInSam(workspaceId, billingProjectOwnerPolicyEmail, workspaceRequest, parentSpan)
              policyEmailsByName: Map[SamResourcePolicyName, WorkbenchEmail] = resource.accessPolicies.map(x => SamResourcePolicyName(x.id.accessPolicyName) -> WorkbenchEmail(x.email)).toMap
<<<<<<< HEAD
=======
              (googleProjectId, googleProjectNumber) <- traceDBIOWithParent("setupGoogleProject", parentSpan)(_ => DBIO.from(
                  setupGoogleProject(billingProject, billingAccount, workspaceId, workspaceName, policyEmailsByName, billingProjectOwnerPolicyEmail, parentSpan)))
              savedWorkspace <- traceDBIOWithParent("saveNewWorkspace", parentSpan)(span =>
                  createWorkspaceInDatabase(workspaceId, workspaceRequest, bucketName, billingProjectOwnerPolicyEmail, googleProjectId, Option(googleProjectNumber), Option(billingAccount), dataAccess, span))
>>>>>>> 7b5cabc0
              _ <- DBIO.from({
                // declare these next two Futures so they start in parallel
                val createWorkflowCollectionFuture = traceWithParent("createWorkflowCollectionForWorkspace", parentSpan)(span => (createWorkflowCollectionForWorkspace(workspaceId, policyEmailsByName, span)))
                val syncPoliciesFuture = syncPolicies(workspaceId, policyEmailsByName, workspaceRequest, parentSpan)
                for {
                  _ <- createWorkflowCollectionFuture
                  _ <- syncPoliciesFuture
                } yield()})
              (googleProjectId, googleProjectNumber) <- traceDBIOWithParent("setupGoogleProject", parentSpan)(_ => DBIO.from(
                  setupGoogleProject(billingProject, billingAccount, workspaceId, policyEmailsByName, billingProjectOwnerPolicyEmail, parentSpan)))
              savedWorkspace <- traceDBIOWithParent("saveNewWorkspace", parentSpan)(span =>
                  createWorkspaceInDatabase(workspaceId, workspaceRequest, bucketName, billingProjectOwnerPolicyEmail, googleProjectId, Option(googleProjectNumber), Option(billingAccount), dataAccess, span))
              // After the workspace has been created, create the google-project resource in Sam with the workspace as the resource parent
              _ <- traceDBIOWithParent("createResourceFull (google project)", parentSpan)(_ => DBIO.from(
                  samDAO.createResourceFull(SamResourceTypeNames.googleProject, googleProjectId.value, Map.empty, workspaceRequest.authorizationDomain.getOrElse(Set.empty).map(_.membersGroupName.value), userInfo, Option(SamFullyQualifiedResourceId(workspaceId, SamResourceTypeNames.workspace.value)))))

              //there's potential for another perf improvement here for workspaces with auth domains. if a workspace is in an auth domain, we'll already have
              //the projectOwnerEmail, so we don't need to get it from sam. in a pinch, we could also store the project owner email in the rawls DB since it
              //will never change, which would eliminate the call to sam entirely
              policyEmails <- DBIO.successful(policyEmailsByName.map { case (policyName, policyEmail) =>
                if (policyName == SamWorkspacePolicyNames.projectOwner && workspaceRequest.authorizationDomain.getOrElse(Set.empty).isEmpty) {
                  // when there isn't an auth domain, we will use the billing project admin policy email directly on workspace
                  // resources instead of synching an extra group. This helps to keep the number of google groups a user is in below
                  // the limit of 2000
                  Option(WorkspaceAccessLevels.ProjectOwner -> billingProjectOwnerPolicyEmail)
                } else {
                  WorkspaceAccessLevels.withPolicyName(policyName.value).map(_ -> policyEmail)
                }
              }.flatten.toMap)

              _ <- traceDBIOWithParent("gcsDAO.setupWorkspace", parentSpan)(span => DBIO.from(
                  gcsDAO.setupWorkspace(userInfo, savedWorkspace.googleProjectId, policyEmails, bucketName, getLabels(workspaceRequest.authorizationDomain.getOrElse(Set.empty).toList), span, workspaceRequest.bucketLocation)))
              _ = workspaceRequest.bucketLocation.foreach(location => logger.info(s"Internal bucket for workspace `${workspaceRequest.name}` in namespace `${workspaceRequest.namespace}` was created in region `$location`."))
              response <- traceDBIOWithParent("doOp", parentSpan)(_ => op(savedWorkspace))
            } yield (response)
        }
      })
    })
  }

  private def withSubmission[T](workspaceContext: Workspace, submissionId: String, dataAccess: DataAccess)(op: (Submission) => ReadWriteAction[T]): ReadWriteAction[T] = {
    Try {
      UUID.fromString(submissionId)
    } match {
      case Failure(_) =>
        DBIO.failed(new RawlsExceptionWithErrorReport(errorReport = ErrorReport(StatusCodes.NotFound, s"Submission id ${submissionId} is not a valid submission id")))
      case _ =>
        dataAccess.submissionQuery.get(workspaceContext, submissionId) flatMap {
          case None => DBIO.failed(new RawlsExceptionWithErrorReport(errorReport = ErrorReport(StatusCodes.NotFound, s"Submission with id ${submissionId} not found in workspace ${workspaceContext.toWorkspaceName}")))
          case Some(submission) => op(submission)
        }
    }
  }

  // confirm that the Submission is a member of this workspace, but don't unmarshal it from the DB
  private def withSubmissionId[T](workspaceContext: Workspace, submissionId: String, dataAccess: DataAccess)(op: UUID => ReadWriteAction[T]): ReadWriteAction[T] = {
    Try {
      UUID.fromString(submissionId)
    } match {
      case Failure(_) =>
        DBIO.failed(new RawlsExceptionWithErrorReport(errorReport = ErrorReport(StatusCodes.NotFound, s"Submission id ${submissionId} is not a valid submission id")))
      case Success(uuid) =>
        dataAccess.submissionQuery.confirmInWorkspace(workspaceContext.workspaceIdAsUUID, uuid) flatMap {
          case None =>
            val report = ErrorReport(StatusCodes.NotFound, s"Submission with id ${submissionId} not found in workspace ${workspaceContext.toWorkspaceName}")
            DBIO.failed(new RawlsExceptionWithErrorReport(errorReport = report))
          case Some(_) => op(uuid)
        }
    }
  }

  private def withWorkflowRecord(workspaceName: WorkspaceName, submissionId: String, workflowId: String, dataAccess: DataAccess)(op: (WorkflowRecord) => ReadWriteAction[PerRequestMessage]): ReadWriteAction[PerRequestMessage] = {
    dataAccess.workflowQuery.findWorkflowByExternalIdAndSubmissionId(workflowId, UUID.fromString(submissionId)).result flatMap {
      case Seq() => DBIO.failed(new RawlsExceptionWithErrorReport(errorReport = ErrorReport(StatusCodes.NotFound, s"WorkflowRecord with id ${workflowId} not found in submission ${submissionId} in workspace ${workspaceName}")))
      case Seq(one) => op(one)
      case tooMany => DBIO.failed(new RawlsExceptionWithErrorReport(errorReport = ErrorReport(StatusCodes.InternalServerError, s"found multiple WorkflowRecords with id ${workflowId} in submission ${submissionId} in workspace ${workspaceName}")))
    }
  }

  // used as part of the workflow metadata permission check - more detail at workflowMetadata()

  // require submission to be present, but don't require the workflow to reference it
  // if the workflow does reference the submission, return its executionServiceKey

  private def withSubmissionAndWorkflowExecutionServiceKey[T](workspaceContext: Workspace, submissionId: String, workflowId: String, dataAccess: DataAccess)(op: Option[ExecutionServiceId] => ReadWriteAction[T]): ReadWriteAction[T] = {
    withSubmissionId(workspaceContext, submissionId, dataAccess) { _ =>
      dataAccess.workflowQuery.getExecutionServiceIdByExternalId(workflowId, submissionId) flatMap {
        case Some(id) => op(Option(ExecutionServiceId(id)))
        case _ => op(None)
      }
    }
  }


  /** Validates the workflow failure mode in the submission request. */
  private def getWorkflowFailureMode(submissionRequest: SubmissionRequest): Future[Option[WorkflowFailureMode]] = {
    Try(submissionRequest.workflowFailureMode.map(WorkflowFailureModes.withName)) match {
      case Success(failureMode) => Future.successful(failureMode)
      case Failure(NonFatal(e)) => Future.failed(new RawlsExceptionWithErrorReport(errorReport = ErrorReport(StatusCodes.BadRequest, e.getMessage)))
    }
  }

  private def validateSubmissionRootEntity(submissionRequest: SubmissionRequest, methodConfig: MethodConfiguration): Unit = {
    if (submissionRequest.entityName.isDefined != submissionRequest.entityType.isDefined) {
      throw new RawlsExceptionWithErrorReport(errorReport = ErrorReport(StatusCodes.BadRequest, s"You must set both entityType and entityName to run on an entity, or neither (to run with literal or workspace inputs)."))
    }
    if (methodConfig.dataReferenceName.isEmpty && methodConfig.rootEntityType.isDefined != submissionRequest.entityName.isDefined) {
      if (methodConfig.rootEntityType.isDefined) {
        throw new RawlsExceptionWithErrorReport(errorReport = ErrorReport(StatusCodes.BadRequest, s"Your method config defines a root entity but you haven't passed one to the submission."))
      } else {
        //This isn't _strictly_ necessary, since a single submission entity will create one workflow.
        //However, passing in a submission entity + an expression doesn't make sense for two reasons:
        // 1. you'd have to write an expression from your submission entity to an entity of "no entity necessary" type
        // 2. even if you _could_ do this, you'd kick off a bunch of identical workflows.
        //More likely than not, an MC with no root entity + a submission entity = you're doing something wrong. So we'll just say no here.
        throw new RawlsExceptionWithErrorReport(errorReport = ErrorReport(StatusCodes.BadRequest, s"Your method config uses no root entity, but you passed one to the submission."))
      }
    }
    if (methodConfig.dataReferenceName.isDefined && submissionRequest.entityName.isDefined) {
      throw new RawlsExceptionWithErrorReport(errorReport = ErrorReport(StatusCodes.BadRequest, "Your method config defines a data reference and an entity name. Running on a submission on a single entity in a data reference is not yet supported."))
    }
  }
}

class AttributeUpdateOperationException(message: String) extends RawlsException(message)
class AttributeNotFoundException(message: String) extends AttributeUpdateOperationException(message)<|MERGE_RESOLUTION|>--- conflicted
+++ resolved
@@ -2155,13 +2155,10 @@
                   samDAO.getPolicySyncStatus(SamResourceTypeNames.billingProject, workspaceRequest.namespace, SamBillingProjectPolicyNames.owner, userInfo).map(_.email)))
               resource <- createWorkspaceResourceInSam(workspaceId, billingProjectOwnerPolicyEmail, workspaceRequest, parentSpan)
               policyEmailsByName: Map[SamResourcePolicyName, WorkbenchEmail] = resource.accessPolicies.map(x => SamResourcePolicyName(x.id.accessPolicyName) -> WorkbenchEmail(x.email)).toMap
-<<<<<<< HEAD
-=======
               (googleProjectId, googleProjectNumber) <- traceDBIOWithParent("setupGoogleProject", parentSpan)(_ => DBIO.from(
-                  setupGoogleProject(billingProject, billingAccount, workspaceId, workspaceName, policyEmailsByName, billingProjectOwnerPolicyEmail, parentSpan)))
+                  setupGoogleProject(billingProject, billingAccount, workspaceId, policyEmailsByName, billingProjectOwnerPolicyEmail, parentSpan)))
               savedWorkspace <- traceDBIOWithParent("saveNewWorkspace", parentSpan)(span =>
                   createWorkspaceInDatabase(workspaceId, workspaceRequest, bucketName, billingProjectOwnerPolicyEmail, googleProjectId, Option(googleProjectNumber), Option(billingAccount), dataAccess, span))
->>>>>>> 7b5cabc0
               _ <- DBIO.from({
                 // declare these next two Futures so they start in parallel
                 val createWorkflowCollectionFuture = traceWithParent("createWorkflowCollectionForWorkspace", parentSpan)(span => (createWorkflowCollectionForWorkspace(workspaceId, policyEmailsByName, span)))
@@ -2171,9 +2168,9 @@
                   _ <- syncPoliciesFuture
                 } yield()})
               (googleProjectId, googleProjectNumber) <- traceDBIOWithParent("setupGoogleProject", parentSpan)(_ => DBIO.from(
-                  setupGoogleProject(billingProject, billingAccount, workspaceId, policyEmailsByName, billingProjectOwnerPolicyEmail, parentSpan)))
+                setupGoogleProject(billingProject, billingAccount, workspaceId, workspaceName, policyEmailsByName, billingProjectOwnerPolicyEmail, parentSpan)))
               savedWorkspace <- traceDBIOWithParent("saveNewWorkspace", parentSpan)(span =>
-                  createWorkspaceInDatabase(workspaceId, workspaceRequest, bucketName, billingProjectOwnerPolicyEmail, googleProjectId, Option(googleProjectNumber), Option(billingAccount), dataAccess, span))
+                createWorkspaceInDatabase(workspaceId, workspaceRequest, bucketName, billingProjectOwnerPolicyEmail, googleProjectId, Option(googleProjectNumber), Option(billingAccount), dataAccess, span))
               // After the workspace has been created, create the google-project resource in Sam with the workspace as the resource parent
               _ <- traceDBIOWithParent("createResourceFull (google project)", parentSpan)(_ => DBIO.from(
                   samDAO.createResourceFull(SamResourceTypeNames.googleProject, googleProjectId.value, Map.empty, workspaceRequest.authorizationDomain.getOrElse(Set.empty).map(_.membersGroupName.value), userInfo, Option(SamFullyQualifiedResourceId(workspaceId, SamResourceTypeNames.workspace.value)))))
