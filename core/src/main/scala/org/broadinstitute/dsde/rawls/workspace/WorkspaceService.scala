--- conflicted
+++ resolved
@@ -2201,8 +2201,6 @@
       case (None, None) => Future(Some(config.defaultLocation))
     }
 
-<<<<<<< HEAD
-=======
   private def withLibraryAttributeNamespaceCheck[T](attributeNames: Iterable[AttributeName])(op: => T): T = {
     val namespaces = attributeNames.map(_.namespace).toSet
 
@@ -2215,8 +2213,6 @@
       throw new RawlsExceptionWithErrorReport(errorReport = err)
     }
   }
-
->>>>>>> 5043a458
 }
 
 class AttributeUpdateOperationException(message: String) extends RawlsException(message)
