package org.broadinstitute.dsde.rawls.workspace

import java.util.UUID

import akka.actor._
import akka.pattern._
import akka.util.Timeout
import com.typesafe.scalalogging.LazyLogging
import org.broadinstitute.dsde.rawls.dataaccess._
import org.broadinstitute.dsde.rawls.dataaccess.slick._
import org.broadinstitute.dsde.rawls.expressions._
import org.broadinstitute.dsde.rawls.jobexec.MethodConfigResolver
import org.broadinstitute.dsde.rawls.jobexec.SubmissionSupervisor.SubmissionStarted
import org.broadinstitute.dsde.rawls.model.Attributable.AttributeMap
import org.broadinstitute.dsde.rawls.model.AttributeUpdateOperations._
import org.broadinstitute.dsde.rawls.model.ExecutionJsonSupport._
import org.broadinstitute.dsde.rawls.model.WorkspaceAccessLevels.{ProjectOwner, WorkspaceAccessLevel}
import org.broadinstitute.dsde.rawls.model.WorkspaceJsonSupport._
import org.broadinstitute.dsde.rawls.model._
import org.broadinstitute.dsde.rawls.monitor.BucketDeletionMonitor
import org.broadinstitute.dsde.rawls.user.UserService
import org.broadinstitute.dsde.rawls.user.UserService.OverwriteGroupMembers
import org.broadinstitute.dsde.rawls.util._
import org.broadinstitute.dsde.rawls.webservice.PerRequest
import org.broadinstitute.dsde.rawls.webservice.PerRequest._
import org.broadinstitute.dsde.rawls.workspace.WorkspaceService._
import org.broadinstitute.dsde.rawls.{RawlsException, RawlsExceptionWithErrorReport}
import org.joda.time.DateTime
import spray.http.{StatusCodes, Uri}
import spray.httpx.SprayJsonSupport._
import spray.json._

import scala.concurrent.duration._
import scala.concurrent.{Await, ExecutionContext, Future}
import scala.util.{Failure, Success, Try}

/**
 * Created by dvoet on 4/27/15.
 */

object WorkspaceService {
  sealed trait WorkspaceServiceMessage
  case class CreateWorkspace(workspace: WorkspaceRequest) extends WorkspaceServiceMessage
  case class GetWorkspace(workspaceName: WorkspaceName) extends WorkspaceServiceMessage
  case class DeleteWorkspace(workspaceName: WorkspaceName) extends WorkspaceServiceMessage
  case class UpdateWorkspace(workspaceName: WorkspaceName, operations: Seq[AttributeUpdateOperation]) extends WorkspaceServiceMessage
  case object ListWorkspaces extends WorkspaceServiceMessage
  case object ListAllWorkspaces extends WorkspaceServiceMessage
  case class AdminListWorkspacesWithAttribute(attributeName: AttributeName, attributeValue: AttributeValue) extends WorkspaceServiceMessage
  case class CloneWorkspace(sourceWorkspace: WorkspaceName, destWorkspace: WorkspaceRequest) extends WorkspaceServiceMessage
  case class GetACL(workspaceName: WorkspaceName) extends WorkspaceServiceMessage
  case class UpdateACL(workspaceName: WorkspaceName, aclUpdates: Seq[WorkspaceACLUpdate], inviteUsersNotFound: Boolean) extends WorkspaceServiceMessage
  case class LockWorkspace(workspaceName: WorkspaceName) extends WorkspaceServiceMessage
  case class UnlockWorkspace(workspaceName: WorkspaceName) extends WorkspaceServiceMessage
  case class CheckBucketReadAccess(workspaceName: WorkspaceName) extends WorkspaceServiceMessage
  case class GetWorkspaceStatus(workspaceName: WorkspaceName, userSubjectId: Option[String]) extends WorkspaceServiceMessage
  case class GetBucketUsage(workspaceName: WorkspaceName) extends WorkspaceServiceMessage

  case class CreateEntity(workspaceName: WorkspaceName, entity: Entity) extends WorkspaceServiceMessage
  case class GetEntity(workspaceName: WorkspaceName, entityType: String, entityName: String) extends WorkspaceServiceMessage
  case class UpdateEntity(workspaceName: WorkspaceName, entityType: String, entityName: String, operations: Seq[AttributeUpdateOperation]) extends WorkspaceServiceMessage
  case class DeleteEntity(workspaceName: WorkspaceName, entityType: String, entityName: String) extends WorkspaceServiceMessage
  case class RenameEntity(workspaceName: WorkspaceName, entityType: String, entityName: String, newName: String) extends WorkspaceServiceMessage
  case class EvaluateExpression(workspaceName: WorkspaceName, entityType: String, entityName: String, expression: String) extends WorkspaceServiceMessage
  case class GetEntityTypeMetadata(workspaceName: WorkspaceName) extends WorkspaceServiceMessage
  case class QueryEntities(workspaceName: WorkspaceName, entityType: String, query: EntityQuery) extends WorkspaceServiceMessage
  case class ListEntities(workspaceName: WorkspaceName, entityType: String) extends WorkspaceServiceMessage
  case class CopyEntities(entityCopyDefinition: EntityCopyDefinition, uri:Uri) extends WorkspaceServiceMessage
  case class BatchUpsertEntities(workspaceName: WorkspaceName, entityUpdates: Seq[EntityUpdateDefinition]) extends WorkspaceServiceMessage
  case class BatchUpdateEntities(workspaceName: WorkspaceName, entityUpdates: Seq[EntityUpdateDefinition]) extends WorkspaceServiceMessage

  case class CreateMethodConfiguration(workspaceName: WorkspaceName, methodConfiguration: MethodConfiguration) extends WorkspaceServiceMessage
  case class GetMethodConfiguration(workspaceName: WorkspaceName, methodConfigurationNamespace: String, methodConfigurationName: String) extends WorkspaceServiceMessage
  case class UpdateMethodConfiguration(workspaceName: WorkspaceName, methodConfiguration: MethodConfiguration) extends WorkspaceServiceMessage
  case class DeleteMethodConfiguration(workspaceName: WorkspaceName, methodConfigurationNamespace: String, methodConfigurationName: String) extends WorkspaceServiceMessage
  case class RenameMethodConfiguration(workspaceName: WorkspaceName, methodConfigurationNamespace: String, methodConfigurationName: String, newName: String) extends WorkspaceServiceMessage
  case class CopyMethodConfiguration(methodConfigNamePair: MethodConfigurationNamePair) extends WorkspaceServiceMessage
  case class CopyMethodConfigurationFromMethodRepo(query: MethodRepoConfigurationImport) extends WorkspaceServiceMessage
  case class CopyMethodConfigurationToMethodRepo(query: MethodRepoConfigurationExport) extends WorkspaceServiceMessage
  case class ListMethodConfigurations(workspaceName: WorkspaceName) extends WorkspaceServiceMessage
  case class CreateMethodConfigurationTemplate( methodRepoMethod: MethodRepoMethod ) extends WorkspaceServiceMessage
  case class GetMethodInputsOutputs( methodRepoMethod: MethodRepoMethod ) extends WorkspaceServiceMessage
  case class GetAndValidateMethodConfiguration(workspaceName: WorkspaceName, methodConfigurationNamespace: String, methodConfigurationName: String) extends WorkspaceServiceMessage

  case class ListSubmissions(workspaceName: WorkspaceName) extends WorkspaceServiceMessage
  case class CountSubmissions(workspaceName: WorkspaceName) extends WorkspaceServiceMessage
  case class CreateSubmission(workspaceName: WorkspaceName, submission: SubmissionRequest) extends WorkspaceServiceMessage
  case class ValidateSubmission(workspaceName: WorkspaceName, submission: SubmissionRequest) extends WorkspaceServiceMessage
  case class GetSubmissionStatus(workspaceName: WorkspaceName, submissionId: String) extends WorkspaceServiceMessage
  case class AbortSubmission(workspaceName: WorkspaceName, submissionId: String) extends WorkspaceServiceMessage
  case class GetWorkflowOutputs(workspaceName: WorkspaceName, submissionId: String, workflowId: String) extends WorkspaceServiceMessage
  case class GetWorkflowMetadata(workspaceName: WorkspaceName, submissionId: String, workflowId: String) extends WorkspaceServiceMessage
  case object WorkflowQueueStatus extends WorkspaceServiceMessage

  case object AdminListAllActiveSubmissions extends WorkspaceServiceMessage
  case class AdminAbortSubmission(workspaceName: WorkspaceName, submissionId: String) extends WorkspaceServiceMessage
  case class AdminDeleteWorkspace(workspaceName: WorkspaceName) extends WorkspaceServiceMessage

  case class HasAllUserReadAccess(workspaceName: WorkspaceName) extends WorkspaceServiceMessage
  case class GrantAllUserReadAccess(workspaceName: WorkspaceName) extends WorkspaceServiceMessage
  case class RevokeAllUserReadAccess(workspaceName: WorkspaceName) extends WorkspaceServiceMessage

  def props(workspaceServiceConstructor: UserInfo => WorkspaceService, userInfo: UserInfo): Props = {
    Props(workspaceServiceConstructor(userInfo))
  }

  def constructor(dataSource: SlickDataSource, methodRepoDAO: MethodRepoDAO, executionServiceCluster: ExecutionServiceCluster, execServiceBatchSize: Int, gcsDAO: GoogleServicesDAO, submissionSupervisor: ActorRef, bucketDeletionMonitor: ActorRef, userServiceConstructor: UserInfo => UserService)(userInfo: UserInfo)(implicit executionContext: ExecutionContext) =
    new WorkspaceService(userInfo, dataSource, methodRepoDAO, executionServiceCluster, execServiceBatchSize, gcsDAO, submissionSupervisor, bucketDeletionMonitor, userServiceConstructor)
}

class WorkspaceService(protected val userInfo: UserInfo, val dataSource: SlickDataSource, val methodRepoDAO: MethodRepoDAO, executionServiceCluster: ExecutionServiceCluster, execServiceBatchSize: Int, protected val gcsDAO: GoogleServicesDAO, submissionSupervisor: ActorRef, bucketDeletionMonitor: ActorRef, userServiceConstructor: UserInfo => UserService)(implicit protected val executionContext: ExecutionContext) extends Actor with RoleSupport with FutureSupport with MethodWiths with UserWiths with LazyLogging {
  import dataSource.dataAccess.driver.api._
  import spray.json.DefaultJsonProtocol._
  implicit val timeout = Timeout(5 minutes)

  override def receive = {
    case CreateWorkspace(workspace) => pipe(createWorkspace(workspace)) to sender
    case GetWorkspace(workspaceName) => pipe(getWorkspace(workspaceName)) to sender
    case DeleteWorkspace(workspaceName) => pipe(deleteWorkspace(workspaceName)) to sender
    case UpdateWorkspace(workspaceName, operations) => pipe(updateWorkspace(workspaceName, operations)) to sender
    case ListWorkspaces => pipe(listWorkspaces()) to sender
    case ListAllWorkspaces => pipe(listAllWorkspaces()) to sender
    case AdminListWorkspacesWithAttribute(attributeName, attributeValue) => asFCAdmin { listWorkspacesWithAttribute(attributeName, attributeValue) } pipeTo sender
    case CloneWorkspace(sourceWorkspace, destWorkspaceRequest) => pipe(cloneWorkspace(sourceWorkspace, destWorkspaceRequest)) to sender
    case GetACL(workspaceName) => pipe(getACL(workspaceName)) to sender
    case UpdateACL(workspaceName, aclUpdates, inviteUsersNotFound) => pipe(updateACL(workspaceName, aclUpdates, inviteUsersNotFound)) to sender
    case LockWorkspace(workspaceName: WorkspaceName) => pipe(lockWorkspace(workspaceName)) to sender
    case UnlockWorkspace(workspaceName: WorkspaceName) => pipe(unlockWorkspace(workspaceName)) to sender
    case CheckBucketReadAccess(workspaceName: WorkspaceName) => pipe(checkBucketReadAccess(workspaceName)) to sender
    case GetWorkspaceStatus(workspaceName, userSubjectId) => pipe(getWorkspaceStatus(workspaceName, userSubjectId)) to sender
    case GetBucketUsage(workspaceName) => pipe(getBucketUsage(workspaceName)) to sender

    case CreateEntity(workspaceName, entity) => pipe(createEntity(workspaceName, entity)) to sender
    case GetEntity(workspaceName, entityType, entityName) => pipe(getEntity(workspaceName, entityType, entityName)) to sender
    case UpdateEntity(workspaceName, entityType, entityName, operations) => pipe(updateEntity(workspaceName, entityType, entityName, operations)) to sender
    case DeleteEntity(workspaceName, entityType, entityName) => pipe(deleteEntity(workspaceName, entityType, entityName)) to sender
    case RenameEntity(workspaceName, entityType, entityName, newName) => pipe(renameEntity(workspaceName, entityType, entityName, newName)) to sender
    case EvaluateExpression(workspaceName, entityType, entityName, expression) => pipe(evaluateExpression(workspaceName, entityType, entityName, expression)) to sender
    case GetEntityTypeMetadata(workspaceName) => pipe(entityTypeMetadata(workspaceName)) to sender
    case ListEntities(workspaceName, entityType) => pipe(listEntities(workspaceName, entityType)) to sender
    case QueryEntities(workspaceName, entityType, query) => pipe(queryEntities(workspaceName, entityType, query)) to sender
    case CopyEntities(entityCopyDefinition, uri: Uri) => pipe(copyEntities(entityCopyDefinition, uri)) to sender
    case BatchUpsertEntities(workspaceName, entityUpdates) => pipe(batchUpdateEntities(workspaceName, entityUpdates, true)) to sender
    case BatchUpdateEntities(workspaceName, entityUpdates) => pipe(batchUpdateEntities(workspaceName, entityUpdates, false)) to sender

    case CreateMethodConfiguration(workspaceName, methodConfiguration) => pipe(createMethodConfiguration(workspaceName, methodConfiguration)) to sender
    case RenameMethodConfiguration(workspaceName, methodConfigurationNamespace, methodConfigurationName, newName) => pipe(renameMethodConfiguration(workspaceName, methodConfigurationNamespace, methodConfigurationName, newName)) to sender
    case DeleteMethodConfiguration(workspaceName, methodConfigurationNamespace, methodConfigurationName) => pipe(deleteMethodConfiguration(workspaceName, methodConfigurationNamespace, methodConfigurationName)) to sender
    case GetMethodConfiguration(workspaceName, methodConfigurationNamespace, methodConfigurationName) => pipe(getMethodConfiguration(workspaceName, methodConfigurationNamespace, methodConfigurationName)) to sender
    case UpdateMethodConfiguration(workspaceName, methodConfiguration) => pipe(updateMethodConfiguration(workspaceName, methodConfiguration)) to sender
    case CopyMethodConfiguration(methodConfigNamePair) => pipe(copyMethodConfiguration(methodConfigNamePair)) to sender
    case CopyMethodConfigurationFromMethodRepo(query) => pipe(copyMethodConfigurationFromMethodRepo(query)) to sender
    case CopyMethodConfigurationToMethodRepo(query) => pipe(copyMethodConfigurationToMethodRepo(query)) to sender
    case ListMethodConfigurations(workspaceName) => pipe(listMethodConfigurations(workspaceName)) to sender
    case CreateMethodConfigurationTemplate( methodRepoMethod: MethodRepoMethod ) => pipe(createMethodConfigurationTemplate(methodRepoMethod)) to sender
    case GetMethodInputsOutputs( methodRepoMethod: MethodRepoMethod ) => pipe(getMethodInputsOutputs(methodRepoMethod)) to sender
    case GetAndValidateMethodConfiguration(workspaceName, methodConfigurationNamespace, methodConfigurationName) => pipe(getAndValidateMethodConfiguration(workspaceName, methodConfigurationNamespace, methodConfigurationName)) to sender

    case ListSubmissions(workspaceName) => pipe(listSubmissions(workspaceName)) to sender
    case CountSubmissions(workspaceName) => pipe(countSubmissions(workspaceName)) to sender
    case CreateSubmission(workspaceName, submission) => pipe(createSubmission(workspaceName, submission)) to sender
    case ValidateSubmission(workspaceName, submission) => pipe(validateSubmission(workspaceName, submission)) to sender
    case GetSubmissionStatus(workspaceName, submissionId) => pipe(getSubmissionStatus(workspaceName, submissionId)) to sender
    case AbortSubmission(workspaceName, submissionId) => pipe(abortSubmission(workspaceName, submissionId)) to sender
    case GetWorkflowOutputs(workspaceName, submissionId, workflowId) => pipe(workflowOutputs(workspaceName, submissionId, workflowId)) to sender
    case GetWorkflowMetadata(workspaceName, submissionId, workflowId) => pipe(workflowMetadata(workspaceName, submissionId, workflowId)) to sender
    case WorkflowQueueStatus => pipe(workflowQueueStatus()) to sender

    case AdminListAllActiveSubmissions => asFCAdmin { listAllActiveSubmissions() } pipeTo sender
    case AdminAbortSubmission(workspaceName,submissionId) => pipe(adminAbortSubmission(workspaceName,submissionId)) to sender
    case AdminDeleteWorkspace(workspaceName) => pipe(adminDeleteWorkspace(workspaceName)) to sender

    case HasAllUserReadAccess(workspaceName) => pipe(hasAllUserReadAccess(workspaceName)) to sender
    case GrantAllUserReadAccess(workspaceName) => pipe(grantAllUserReadAccess(workspaceName)) to sender
    case RevokeAllUserReadAccess(workspaceName) => pipe(revokeAllUserReadAccess(workspaceName)) to sender
  }

  def createWorkspace(workspaceRequest: WorkspaceRequest): Future[PerRequestMessage] =
    withAttributeNamespaceCheck(userInfo, workspaceRequest) {
      dataSource.inTransaction { dataAccess =>
        withNewWorkspaceContext(workspaceRequest, dataAccess) { workspaceContext =>
          DBIO.successful(RequestCompleteWithLocation((StatusCodes.Created, workspaceContext.workspace), workspaceRequest.toWorkspaceName.path))
        }
      }
    }

  def getWorkspace(workspaceName: WorkspaceName): Future[PerRequestMessage] =
    dataSource.inTransaction { dataAccess =>
      withWorkspaceContext(workspaceName, dataAccess) { workspaceContext =>
        getMaximumAccessLevel(RawlsUser(userInfo), workspaceContext, dataAccess) flatMap { accessLevel =>
          getUserSharePermissions(workspaceContext, accessLevel, dataAccess) flatMap { canShare =>
            if (accessLevel < WorkspaceAccessLevels.Read)
              DBIO.failed(new RawlsExceptionWithErrorReport(errorReport = ErrorReport(StatusCodes.NotFound, noSuchWorkspaceMessage(workspaceName))))
            else {
              for {
                stats <- getWorkspaceSubmissionStats(workspaceContext, dataAccess)
                owners <- getWorkspaceOwners(workspaceContext.workspace, dataAccess)
              } yield {
                RequestComplete(StatusCodes.OK, WorkspaceResponse(accessLevel, canShare, workspaceContext.workspace, stats, owners))
              }
            }
          }
        }
      }
    }

  def getMaximumAccessLevel(user: RawlsUser, workspaceContext: SlickWorkspaceContext, dataAccess: DataAccess): ReadAction[WorkspaceAccessLevel] = {
    val accessLevels = DBIO.sequence(workspaceContext.workspace.realmACLs.map { case (accessLevel, groupRef) =>
      dataAccess.rawlsGroupQuery.loadGroupIfMember(groupRef, user).map {
        case Some(_) => accessLevel
        case None => WorkspaceAccessLevels.NoAccess
      }
    })
    
    accessLevels.map { als =>
      if (als.isEmpty) WorkspaceAccessLevels.NoAccess
      else als.reduce(WorkspaceAccessLevels.max)
    }
  }
  
  def getWorkspaceOwners(workspace: Workspace, dataAccess: DataAccess): ReadAction[Seq[String]] = {
    dataAccess.rawlsGroupQuery.load(workspace.accessLevels(WorkspaceAccessLevels.Owner)).flatMap {
      case None => DBIO.failed(new RawlsException(s"Unable to load owners for workspace ${workspace.toWorkspaceName}"))
      case Some(ownerGroup) =>
        val usersAction = DBIO.sequence(ownerGroup.users.map(dataAccess.rawlsUserQuery.load(_).map(_.get.userEmail.value)).toSeq)
        val subGroupsAction = DBIO.sequence(ownerGroup.subGroups.map(dataAccess.rawlsGroupQuery.load(_).map(_.get.groupEmail.value)).toSeq)
        
        for {
          users <- usersAction
          subGroups <- subGroupsAction
        } yield users ++ subGroups
    }
  }

  def getWorkspaceContext(workspaceName: WorkspaceName): Future[SlickWorkspaceContext] = {
    dataSource.inTransaction { dataAccess =>
      withWorkspaceContext(workspaceName, dataAccess) { workspaceContext =>
        DBIO.successful(workspaceContext)
      }
    }
  }

  def getWorkspaceContextAndPermissions(workspaceName: WorkspaceName, accessLevel: WorkspaceAccessLevel): Future[SlickWorkspaceContext] = {
    dataSource.inTransaction { dataAccess =>
      withWorkspaceContextAndPermissions(workspaceName, accessLevel, dataAccess) { workspaceContext =>
        DBIO.successful(workspaceContext)
      }
    }
  }

  def adminDeleteWorkspace(workspaceName: WorkspaceName): Future[PerRequestMessage] = asFCAdmin {
    getWorkspaceContext(workspaceName) flatMap { ctx =>
      deleteWorkspace(workspaceName, ctx)
    }
  }

  def deleteWorkspace(workspaceName: WorkspaceName): Future[PerRequestMessage] =  {
     getWorkspaceContextAndPermissions(workspaceName, WorkspaceAccessLevels.Owner) flatMap { ctx =>
       deleteWorkspace(workspaceName, ctx)
    }
  }

  private def deleteWorkspace(workspaceName: WorkspaceName, workspaceContext: SlickWorkspaceContext): Future[PerRequestMessage] = {
    //Attempt to abort any running workflows so they don't write any more to the bucket.
    //Notice that we're kicking off Futures to do the aborts concurrently, but we never collect their results!
    //This is because there's nothing we can do if Cromwell fails, so we might as well move on and let the
    //ExecutionContext run the futures whenever
    val deletionFuture: Future[(Seq[WorkflowRecord], String, Seq[Option[RawlsGroup]])] = dataSource.inTransaction { dataAccess =>
      for {
        // Gather any active workflows with external ids
        workflowsToAbort <- dataAccess.workflowQuery.findActiveWorkflowsWithExternalIds(workspaceContext)

        //If a workflow is not done, automatically change its status to Aborted
        _ <- dataAccess.workflowQuery.findWorkflowsByWorkspace(workspaceContext).result.map { recs => recs.collect {
          case wf if !WorkflowStatuses.withName(wf.status).isDone => dataAccess.workflowQuery.updateStatus(wf, WorkflowStatuses.Aborted)
        }}

        //Gather the Google groups to remove, but don't remove project owners group which is used by other workspaces
        groupRefsToRemove: Set[RawlsGroupRef] = workspaceContext.workspace.accessLevels.filterKeys(_ != ProjectOwner).values.toSet ++ workspaceContext.workspace.realm.map(_ => workspaceContext.workspace.realmACLs.values).getOrElse(Seq.empty)
        groupsToRemove <- DBIO.sequence(groupRefsToRemove.toSeq.map(groupRef => dataAccess.rawlsGroupQuery.load(groupRef)))

        // Delete components of the workspace
        _ <- DBIO.seq(dataAccess.workspaceQuery.deleteWorkspaceAccessReferences(workspaceContext.workspaceId))
        _ <- DBIO.seq(dataAccess.workspaceQuery.deleteWorkspaceSubmissions(workspaceContext.workspaceId))
        _ <- DBIO.seq(dataAccess.workspaceQuery.deleteWorkspaceMethodConfigs(workspaceContext.workspaceId))
        _ <- dataAccess.workspaceQuery.deleteWorkspaceEntitiesAndAttributes(workspaceContext.workspaceId)
        _ <- dataAccess.workspaceQuery.deleteWorkspaceInvites(workspaceContext.workspaceId)
        _ <- dataAccess.workspaceQuery.deleteWorkspaceSharePermissions(workspaceContext.workspaceId)

        // Delete groups
        _ <- DBIO.seq(groupRefsToRemove.map { group => dataAccess.rawlsGroupQuery.delete(group) }.toSeq: _*)

        // Delete the workspace
        _ <- dataAccess.workspaceQuery.delete(workspaceName)

      } yield {
        (workflowsToAbort, workspaceContext.workspace.bucketName, groupsToRemove)
      }
    }
    for {
      (workflowsToAbort, bucketName, groupsToRemove) <- deletionFuture

      // Abort running workflows
      aborts = Future.traverse(workflowsToAbort) { wf => executionServiceCluster.abort(wf, userInfo) }

      // Send message to delete bucket to BucketDeletionMonitor
      _ <- Future.successful(bucketDeletionMonitor ! BucketDeletionMonitor.DeleteBucket(workspaceContext.workspace.bucketName))

      // Remove Google Groups
      _ <- Future.traverse(groupsToRemove) {
        case Some(group) => gcsDAO.deleteGoogleGroup(group)
        case None => Future.successful(())
      }
    } yield {
      aborts.onFailure {
        case t: Throwable => logger.info(s"failure aborting workflows while deleting workspace ${workspaceName}", t)
      }
      RequestComplete(StatusCodes.Accepted, s"Your Google bucket ${bucketName} will be deleted within 24h.")
    }
  }

  def updateWorkspace(workspaceName: WorkspaceName, operations: Seq[AttributeUpdateOperation]): Future[PerRequestMessage] =
    withAttributeNamespaceCheck(userInfo, operations.map(_.name)) {
      dataSource.inTransaction { dataAccess =>
        withWorkspaceContextAndPermissions(workspaceName, WorkspaceAccessLevels.Write, dataAccess) { workspaceContext =>
          val updateAction = Try {
            val updatedWorkspace = applyOperationsToWorkspace(workspaceContext.workspace, operations)
            dataAccess.workspaceQuery.save(updatedWorkspace)
          } match {
            case Success(result) => result
            case Failure(e: AttributeUpdateOperationException) =>
              DBIO.failed(new RawlsExceptionWithErrorReport(errorReport = ErrorReport(StatusCodes.BadRequest, s"Unable to update ${workspaceName}", ErrorReport(e))))
            case Failure(regrets) => DBIO.failed(regrets)
          }
          updateAction.map { savedWorkspace =>
            RequestComplete(StatusCodes.OK, savedWorkspace)
          }
        }
      }
    }

  def listWorkspaces(): Future[PerRequestMessage] =
    dataSource.inTransaction { dataAccess =>

      val query = for {
        permissionsPairs <- listWorkspaces(RawlsUser(userInfo), dataAccess)
        realmsForUser <- dataAccess.workspaceQuery.getAuthorizedRealms(permissionsPairs.map(_.workspaceId), RawlsUser(userInfo))
        ownerEmails <- dataAccess.workspaceQuery.listAccessGroupMemberEmails(permissionsPairs.map(p => UUID.fromString(p.workspaceId)), WorkspaceAccessLevels.Owner)
        submissionSummaryStats <- dataAccess.workspaceQuery.listSubmissionSummaryStats(permissionsPairs.map(p => UUID.fromString(p.workspaceId)))
        workspaces <- dataAccess.workspaceQuery.listByIds(permissionsPairs.map(p => UUID.fromString(p.workspaceId)))
      } yield (permissionsPairs, realmsForUser, ownerEmails, submissionSummaryStats, workspaces)

      val results = query.map { case (permissionsPairs, realmsForUser, ownerEmails, submissionSummaryStats, workspaces) =>
        val workspacesById = workspaces.groupBy(_.workspaceId).mapValues(_.head)
        permissionsPairs.map { permissionsPair =>
          workspacesById.get(permissionsPair.workspaceId).map { workspace =>
            def trueAccessLevel = workspace.realm match {
              case None => permissionsPair.accessLevel
              case Some(realm) =>
                if (realmsForUser.flatten.contains(realm)) permissionsPair.accessLevel
                else WorkspaceAccessLevels.NoAccess
            }
            val wsId = UUID.fromString(workspace.workspaceId)
            WorkspaceListResponse(trueAccessLevel, workspace, submissionSummaryStats(wsId), ownerEmails.getOrElse(wsId, Seq.empty))
          }
        }
      }

      results.map { responses => RequestComplete(StatusCodes.OK, responses) }
    }

  def listWorkspaces(user: RawlsUser, dataAccess: DataAccess): ReadAction[Seq[WorkspacePermissionsPair]] = {
    val rawPairs = for {
      groups <- dataAccess.rawlsGroupQuery.listGroupsForUser(user)
      pairs <- dataAccess.workspaceQuery.listPermissionPairsForGroups(groups)
    } yield pairs

    rawPairs.map { pairs =>
      pairs.groupBy(_.workspaceId).map { case (workspaceId, pairs) =>
        pairs.reduce((a, b) => WorkspacePermissionsPair(workspaceId, WorkspaceAccessLevels.max(a.accessLevel, b.accessLevel)))
      }.toSeq
    }
  }

  private def getWorkspaceSubmissionStats(workspaceContext: SlickWorkspaceContext, dataAccess: DataAccess): ReadAction[WorkspaceSubmissionStats] = {
    // listSubmissionSummaryStats works against a sequence of workspaces; we call it just for this one workspace
    dataAccess.workspaceQuery
      .listSubmissionSummaryStats(Seq(workspaceContext.workspaceId))
      .map {p => p.get(workspaceContext.workspaceId).get}
  }

  def cloneWorkspace(sourceWorkspaceName: WorkspaceName, destWorkspaceRequest: WorkspaceRequest): Future[PerRequestMessage] =
    withAttributeNamespaceCheck(userInfo, destWorkspaceRequest) {
      dataSource.inTransaction { dataAccess =>
        withWorkspaceContextAndPermissions(sourceWorkspaceName, WorkspaceAccessLevels.Read, dataAccess) { sourceWorkspaceContext =>
          withClonedRealm(sourceWorkspaceContext, destWorkspaceRequest) { newRealm =>

            // add to or replace current attributes, on an individual basis
            val newAttrs = sourceWorkspaceContext.workspace.attributes ++ destWorkspaceRequest.attributes

            withNewWorkspaceContext(destWorkspaceRequest.copy(realm = newRealm, attributes = newAttrs), dataAccess) { destWorkspaceContext =>
              dataAccess.entityQuery.cloneAllEntities(sourceWorkspaceContext, destWorkspaceContext) andThen
                dataAccess.methodConfigurationQuery.list(sourceWorkspaceContext).flatMap { methodConfigShorts =>
                  val inserts = methodConfigShorts.map { methodConfigShort =>
                    dataAccess.methodConfigurationQuery.get(sourceWorkspaceContext, methodConfigShort.namespace, methodConfigShort.name).flatMap { methodConfig =>
                      dataAccess.methodConfigurationQuery.save(destWorkspaceContext, methodConfig.get)
                    }
                  }
                  DBIO.seq(inserts: _*)
                } andThen {
                DBIO.successful(RequestCompleteWithLocation((StatusCodes.Created, destWorkspaceContext.workspace), destWorkspaceRequest.toWorkspaceName.path))
              }
            }
          }
        }
      }
    }

  private def withClonedRealm(sourceWorkspaceContext: SlickWorkspaceContext, destWorkspaceRequest: WorkspaceRequest)(op: (Option[RawlsGroupRef]) => ReadWriteAction[PerRequestMessage]): ReadWriteAction[PerRequestMessage] = {
    // if the source has a realm, the dest must also have that realm or no realm, and the source realm is applied to the destination
    // otherwise, the caller may choose to apply a realm
    (sourceWorkspaceContext.workspace.realm, destWorkspaceRequest.realm) match {
      case (Some(sourceRealm), Some(destRealm)) if sourceRealm != destRealm =>
        val errorMsg = s"Source workspace ${sourceWorkspaceContext.workspace.briefName} has realm $sourceRealm; cannot change it to $destRealm when cloning"
        DBIO.failed(new RawlsExceptionWithErrorReport(ErrorReport(StatusCodes.UnprocessableEntity, errorMsg)))
      case (Some(sourceRealm), _) => op(Option(sourceRealm))
      case (None, destOpt) => op(destOpt)
    }
  }

  def getACL(workspaceName: WorkspaceName): Future[PerRequestMessage] = {
    import org.broadinstitute.dsde.rawls.model.WorkspaceACLJsonSupport._
    dataSource.inTransaction { dataAccess =>
      withWorkspaceContext(workspaceName, dataAccess) { workspaceContext =>
        requireSharePermission(workspaceContext.workspace, dataAccess) { _ =>
          dataAccess.workspaceQuery.listEmailsAndAccessLevel(workspaceContext).flatMap { emailsAndAccess =>
            dataAccess.workspaceQuery.getInvites(workspaceContext.workspaceId).map { invites =>
              // toMap below will drop duplicate keys, keeping the last entry only
              // sort by access level to make sure higher access levels remain in the resulting map
<<<<<<< HEAD
              val granted = emailsAndAccess.sortBy { case (_, accessLevel) => accessLevel }.map { case (email, accessLevel) => email -> AccessEntry(accessLevel, false) }
              val pending = invites.sortBy { case (_, accessLevel) => accessLevel }.map { case (email, accessLevel) => email -> AccessEntry(accessLevel, true) }
=======

              // Note: we only store share permissions in the database if a user explicitly sets them. Since owners and project owners
              // have implicit sharing permissions, we rectify that with ((accessLevel >= WorkspaceAccessLevels.Owner) || hasSharePermission) so
              // the response from getACL returns canShare = true for owners and project owners
              val granted = emailsAndAccess.sortBy { case (_, accessLevel, _) => accessLevel }.map { case (email, accessLevel, hasSharePermission) => email -> AccessEntry(accessLevel, false, ((accessLevel >= WorkspaceAccessLevels.Owner) || hasSharePermission)) }
              val pending = invites.sortBy { case (_, accessLevel) => accessLevel }.map { case (email, accessLevel) => email -> AccessEntry(accessLevel, true, false) }
>>>>>>> b9142a4c

              RequestComplete(StatusCodes.OK, WorkspaceACL((granted ++ pending).toMap))
            }
          }
        }
      }
    }
  }

  /**
   * updates acls for a workspace
   * @param workspaceName
   * @param aclUpdates changes to make, if an entry already exists it will be changed to the level indicated in this
   *                   Seq, use NoAccess to remove an entry, all other preexisting accesses remain unchanged
   * @return
   */
  def updateACL(workspaceName: WorkspaceName, aclUpdates: Seq[WorkspaceACLUpdate], inviteUsersNotFound: Boolean): Future[PerRequestMessage] = {

    import org.broadinstitute.dsde.rawls.model.WorkspaceACLJsonSupport._

    val overwriteGroupMessagesFuture = dataSource.inTransaction { dataAccess =>
      withWorkspaceContext(workspaceName, dataAccess) { workspaceContext =>
        requireSharePermission(workspaceContext.workspace, dataAccess) { accessLevel =>
          determineCompleteNewAcls(aclUpdates, accessLevel, dataAccess, workspaceContext)
        }
      }
    }

    def getExistingWorkspaceInvites(workspaceName: WorkspaceName) = {
      dataSource.inTransaction { dataAccess =>
        withWorkspaceContext(workspaceName, dataAccess) { workspaceContext =>
          dataAccess.workspaceQuery.getInvites(workspaceContext.workspaceId).map { pairs =>
            pairs.map(pair => WorkspaceACLUpdate(pair._1, pair._2))
          }
        }
      }
    }

    def deleteWorkspaceInvites(invites: Seq[WorkspaceACLUpdate], existingInvites: Seq[WorkspaceACLUpdate], workspaceName: WorkspaceName) = {
      dataSource.inTransaction { dataAccess =>
        withWorkspaceContext(workspaceName, dataAccess) { workspaceContext =>
          val removals = invites.filter(_.accessLevel == WorkspaceAccessLevels.NoAccess)
          val dedupedRemovals = removals.filter(update => existingInvites.map(_.email).contains(update.email))
          DBIO.sequence(dedupedRemovals.map(removal => dataAccess.workspaceQuery.removeInvite(workspaceContext.workspaceId, removal.email))) map { _ =>
            dedupedRemovals
          }
        }
      }
    }

    def saveWorkspaceInvites(invites: Seq[WorkspaceACLUpdate], existingInvites: Seq[WorkspaceACLUpdate], workspaceName: WorkspaceName) = {
      dataSource.inTransaction { dataAccess =>
        withWorkspaceContext(workspaceName, dataAccess) { workspaceContext =>
          val dedupedInvites = invites.filterNot(update => existingInvites.contains(WorkspaceACLUpdate(update.email, update.accessLevel, None)))
          DBIO.sequence(dedupedInvites.map(invite => dataAccess.workspaceQuery.saveInvite(workspaceContext.workspaceId, userInfo.userSubjectId, invite)))
        }
      }
    }

    def getUsersUpdatedResponse(actualChangesToMake: Map[Either[RawlsUserRef, RawlsGroupRef], WorkspaceAccessLevel], invitesUpdated: Seq[WorkspaceACLUpdate], emailsNotFound: Seq[WorkspaceACLUpdate], existingInvites: Seq[WorkspaceACLUpdate]): WorkspaceACLUpdateResponseList = {
      val usersUpdated = actualChangesToMake.map {
        case (Left(userRef), accessLevel) => WorkspaceACLUpdateResponse(userRef.userSubjectId.value, accessLevel)
        case (Right(groupRef), accessLevel) => WorkspaceACLUpdateResponse(groupRef.groupName.value, accessLevel)
      }.toSeq

      val usersNotFound = emailsNotFound.filterNot(aclUpdate => invitesUpdated.map(_.email).contains(aclUpdate.email)).filterNot(aclUpdate => existingInvites.map(_.email).contains(aclUpdate.email))
      val invitesSent = invitesUpdated.filterNot(aclUpdate => existingInvites.map(_.email).contains(aclUpdate.email))

      WorkspaceACLUpdateResponseList(usersUpdated, invitesSent, invitesUpdated.diff(invitesSent), usersNotFound)
    }

    def updateWorkspaceSharePermissions(actualChangesToMake: Map[Either[RawlsUserRef, RawlsGroupRef], Option[Boolean]]) = {
      val (usersToAdd, usersToRemove) = actualChangesToMake.collect{ case (Left(userRef), Some(canShare)) => userRef -> canShare }.toSeq
        .partition { case (_, canShare) => canShare }
      val (groupsToAdd, groupsToRemove) = actualChangesToMake.collect{ case (Right(groupRef), Some(canShare)) => groupRef -> canShare }.toSeq
        .partition { case (_, canShare) => canShare }

      dataSource.inTransaction { dataAccess =>
        withWorkspaceContext(workspaceName, dataAccess) { workspaceContext =>
          dataAccess.workspaceQuery.insertUserSharePermissions(workspaceContext.workspaceId, usersToAdd.map { case (userRef, _) => userRef } ) andThen
            dataAccess.workspaceQuery.deleteUserSharePermissions(workspaceContext.workspaceId, usersToRemove.map { case (userRef, _) => userRef } ) andThen
              dataAccess.workspaceQuery.insertGroupSharePermissions(workspaceContext.workspaceId, groupsToAdd.map { case (groupRef, _) => groupRef } ) andThen
                dataAccess.workspaceQuery.deleteGroupSharePermissions(workspaceContext.workspaceId, groupsToRemove.map { case (groupRef, _) => groupRef } )
        }
      }
    }

    val userServiceRef = context.actorOf(UserService.props(userServiceConstructor, userInfo))
    for {
      (overwriteGroupMessages, emailsNotFound, actualChangesToMake, actualShareChangesToMake) <- overwriteGroupMessagesFuture
      overwriteGroupResults <- Future.traverse(overwriteGroupMessages) { message => (userServiceRef ? message).asInstanceOf[Future[PerRequestMessage]] }
      existingInvites <- getExistingWorkspaceInvites(workspaceName)
      savedPermissions <- updateWorkspaceSharePermissions(actualShareChangesToMake)
      deletedInvites <- deleteWorkspaceInvites(emailsNotFound, existingInvites, workspaceName)
      savedInvites <- if(inviteUsersNotFound) saveWorkspaceInvites((emailsNotFound diff deletedInvites), existingInvites, workspaceName) else {
        val invitesToUpdate = emailsNotFound.filter(rec => existingInvites.map(_.email).contains(rec.email)) diff deletedInvites
        saveWorkspaceInvites(invitesToUpdate, existingInvites, workspaceName)
      }
    } yield {
      overwriteGroupResults.map {
        case RequestComplete(StatusCodes.NoContent) =>
          RequestComplete(StatusCodes.OK, getUsersUpdatedResponse(actualChangesToMake, (deletedInvites ++ savedInvites), (emailsNotFound diff savedInvites), existingInvites))
        case otherwise => otherwise
      }.reduce { (prior, next) =>
        // this reduce will propagate the first non-NoContent (i.e. error) response
        prior match {
          case RequestComplete(StatusCodes.NoContent) => next
          case otherwise => prior
        }
      }
    }
  }

  /**
   * Determine what the access groups for a workspace should look like after the requested updates are applied
   *
   * @param aclUpdates requested updates
   * @param dataAccess
   * @param workspaceContext
   * @return tuple: messages to send to UserService to overwrite acl groups, email that were not found in the process
   */
  private def determineCompleteNewAcls(aclUpdates: Seq[WorkspaceACLUpdate], userAccessLevel: WorkspaceAccessLevel, dataAccess: DataAccess, workspaceContext: SlickWorkspaceContext): ReadAction[(Iterable[OverwriteGroupMembers], Seq[WorkspaceACLUpdate], Map[Either[RawlsUserRef,RawlsGroupRef], WorkspaceAccessLevels.WorkspaceAccessLevel], Map[Either[RawlsUserRef,RawlsGroupRef], Option[Boolean]])] = {
    for {
      refsToUpdateByEmail <- dataAccess.rawlsGroupQuery.loadRefsFromEmails(aclUpdates.map(_.email))
      existingRefsAndLevels <- dataAccess.workspaceQuery.findWorkspaceUsersAndAccessLevel(workspaceContext.workspaceId)
    } yield {
      val emailsNotFound = aclUpdates.filterNot(aclChange => refsToUpdateByEmail.keySet.contains(aclChange.email))

      // match up elements of aclUpdates and refsToUpdateByEmail ignoring unfound emails
      val refsToUpdate = aclUpdates.map { aclUpdate => (refsToUpdateByEmail.get(aclUpdate.email), aclUpdate.accessLevel, aclUpdate.canShare) }.collect {
        case (Some(ref), WorkspaceAccessLevels.NoAccess, _) => ref -> (WorkspaceAccessLevels.NoAccess, Option(false))
        case (Some(ref), accessLevel, canShare) => ref -> (accessLevel, canShare)
      }.toSet

      val refsToUpdateAndSharePermission = refsToUpdate.map { case (ref, (_, canShare)) => ref -> canShare }
      val refsToUpdateAndAccessLevel = refsToUpdate.map { case (ref, (accessLevel, _)) => ref -> accessLevel }

      val existingRefsAndSharePermission = existingRefsAndLevels.map { case (ref, (_, canShare))  => ref -> canShare }
      val existingRefsAndAccessLevel = existingRefsAndLevels.map { case (ref, (accessLevel, _)) => ref -> accessLevel }

      // remove everything that is not changing
      val actualAccessChangesToMake = refsToUpdateAndAccessLevel.diff(existingRefsAndAccessLevel)
      val actualShareChangesToMake = refsToUpdateAndSharePermission.filter{ case (_, canShare) => canShare.isDefined }
        .diff(existingRefsAndSharePermission.map { case (ref, canShare) => ref -> Option(canShare)})

      val membersWithTooManyEntries = actualAccessChangesToMake.groupBy {
        case (member, _) => member
      }.collect {
        case (member, entries) if entries.size > 1 => refsToUpdateByEmail.collect {
          case (email, member2) if member == member2 => email
        }
      }.flatten

      if (membersWithTooManyEntries.nonEmpty) {
        throw new RawlsExceptionWithErrorReport(ErrorReport(StatusCodes.BadRequest, s"Only 1 entry per email allowed. Emails with more than one entry: $membersWithTooManyEntries"))
      }

      val membersWithHigherExistingAccessLevelThanGranter = existingRefsAndLevels.filterNot { case (_, (accessLevel, _)) => accessLevel == WorkspaceAccessLevels.ProjectOwner }
        .filter { case (member, _) => actualAccessChangesToMake.map { case(ref, _) => ref }.contains(member) }.filter { case (_, (accessLevel, _)) => accessLevel > userAccessLevel }

      if (membersWithHigherExistingAccessLevelThanGranter.nonEmpty) {
        throw new RawlsExceptionWithErrorReport(ErrorReport(StatusCodes.BadRequest, s"You may not alter the access level of users with higher access than yourself. Please correct these entries: $membersWithHigherExistingAccessLevelThanGranter"))
      }

      val membersWithHigherAccessLevelThanGranter = actualAccessChangesToMake.filter { case (_, accessLevel) => accessLevel > userAccessLevel }

      if (membersWithHigherAccessLevelThanGranter.nonEmpty) {
        throw new RawlsExceptionWithErrorReport(ErrorReport(StatusCodes.BadRequest, s"You may not grant higher access than your own access level. Please correct these entries: $membersWithHigherAccessLevelThanGranter"))
      }

      val membersWithSharePermission = actualShareChangesToMake.filter { case (_, canShare) => canShare.isDefined }

      if(membersWithSharePermission.nonEmpty && userAccessLevel < WorkspaceAccessLevels.Owner) {
        throw new RawlsExceptionWithErrorReport(ErrorReport(StatusCodes.BadRequest, s"You may not alter the share permissions of users unless you are a workspace owner. Please correct these entries: $membersWithHigherAccessLevelThanGranter"))
      }

      val actualChangesToMakeByMember = actualAccessChangesToMake.toMap
      val actualShareChangesToMakeByMember = actualShareChangesToMake.toMap

      // some security checks
      if (actualChangesToMakeByMember.contains(Right(UserService.allUsersGroupRef))) {
        // UserService.allUsersGroupRef cannot be updated in this code path, there is an admin end point for that
        throw new RawlsExceptionWithErrorReport(ErrorReport(StatusCodes.BadRequest, s"Please contact an administrator to alter access to ${UserService.allUsersGroupRef.groupName}"))
      }
      if (actualChangesToMakeByMember.contains(Left(RawlsUser(userInfo)))) {
        throw new RawlsExceptionWithErrorReport(ErrorReport(StatusCodes.BadRequest, "You may not change your own permissions"))
      }
      if (actualChangesToMakeByMember.exists { case (_, level) => level == ProjectOwner }) {
        throw new RawlsExceptionWithErrorReport(ErrorReport(StatusCodes.BadRequest, "Project owners can only be added in the billing area of the application."))
      }
      val existingProjectOwners = existingRefsAndLevels.collect { case (member, (ProjectOwner, _)) => member }
      if ((actualChangesToMakeByMember.keySet intersect existingProjectOwners).nonEmpty) {
        throw new RawlsExceptionWithErrorReport(ErrorReport(StatusCodes.BadRequest, "Project owners can only be removed in the billing area of the application."))
      }

      // we are not updating ProjectOwner acls here, if any are added we threw an exception above
      // any user/group that is already a project owner and is added to another level should end up in both levels
      // so lets ignore all the existing project owners, we should not update by mistake
      val existingRefsAndLevelsExcludingPO = existingRefsAndAccessLevel.filterNot { case (_, level) => level == ProjectOwner }

      // update levels for all existing refs, add refs that don't exist, remove all no access levels
      val updatedRefsAndLevels =
        (existingRefsAndLevelsExcludingPO.map { case (ref, level) => ref -> actualChangesToMakeByMember.getOrElse(ref, level) } ++
          actualChangesToMakeByMember).filterNot { case (_, level) => level == WorkspaceAccessLevels.NoAccess }

      // formulate the UserService.OverwriteGroupMembers messages to send - 1 per level with users and groups separated
      val updatedRefsByLevel: Map[WorkspaceAccessLevel, Set[(Either[RawlsUserRef, RawlsGroupRef], WorkspaceAccessLevel)]] =
        updatedRefsAndLevels.toSet.groupBy { case (_, level) => level }

      // the above transformations drop empty groups so add those back in
      val emptyLevels = Seq(WorkspaceAccessLevels.Owner, WorkspaceAccessLevels.Write, WorkspaceAccessLevels.Read).map(_ -> Set.empty[(Either[RawlsUserRef, RawlsGroupRef], WorkspaceAccessLevel)]).toMap
      val updatedRefsByLevelWithEmpties = emptyLevels ++ updatedRefsByLevel

      val overwriteGroupMessages = updatedRefsByLevelWithEmpties.map { case (level, refs) =>
        val userSubjectIds = refs.collect { case (Left(userRef), _) => userRef.userSubjectId.value }.toSeq
        val subGroupNames = refs.collect { case (Right(groupRef), _) => groupRef.groupName.value }.toSeq
        UserService.OverwriteGroupMembers(workspaceContext.workspace.accessLevels(level), RawlsGroupMemberList(userSubjectIds = Option(userSubjectIds), subGroupNames = Option(subGroupNames)))
      }

      // voila
      (overwriteGroupMessages, emailsNotFound, actualChangesToMakeByMember, actualShareChangesToMakeByMember)
    }
  }

  def lockWorkspace(workspaceName: WorkspaceName): Future[PerRequestMessage] =
    dataSource.inTransaction { dataAccess =>
      withWorkspaceContext(workspaceName, dataAccess) { workspaceContext =>
        requireAccessIgnoreLock(workspaceContext.workspace, WorkspaceAccessLevels.Owner, dataAccess) {
          dataAccess.submissionQuery.list(workspaceContext).flatMap { submissions =>
            if (!submissions.forall(_.status.isTerminated)) {
              DBIO.failed(new RawlsExceptionWithErrorReport(errorReport = ErrorReport(StatusCodes.Conflict, s"There are running submissions in workspace $workspaceName, so it cannot be locked.")))
            } else {
              dataAccess.workspaceQuery.lock(workspaceContext.workspace.toWorkspaceName).map(_ => RequestComplete(StatusCodes.NoContent))
            }
          }
        }
      }
    }

  def unlockWorkspace(workspaceName: WorkspaceName): Future[PerRequestMessage] =
    dataSource.inTransaction { dataAccess =>
      withWorkspaceContext(workspaceName, dataAccess) { workspaceContext =>
        requireAccessIgnoreLock(workspaceContext.workspace, WorkspaceAccessLevels.Owner, dataAccess) {
          dataAccess.workspaceQuery.unlock(workspaceContext.workspace.toWorkspaceName).map(_ => RequestComplete(StatusCodes.NoContent))
        }
      }
    }

  def copyEntities(entityCopyDef: EntityCopyDefinition, uri: Uri): Future[PerRequestMessage] =
    dataSource.inTransaction { dataAccess =>
      withWorkspaceContextAndPermissions(entityCopyDef.destinationWorkspace, WorkspaceAccessLevels.Write, dataAccess) { destWorkspaceContext =>
        withWorkspaceContextAndPermissions(entityCopyDef.sourceWorkspace, WorkspaceAccessLevels.Read, dataAccess) { sourceWorkspaceContext =>
          realmCheck(sourceWorkspaceContext, destWorkspaceContext) flatMap { _ =>
            val entityNames = entityCopyDef.entityNames
            val entityType = entityCopyDef.entityType
            val copyResults = dataAccess.entityQuery.copyEntities(sourceWorkspaceContext, destWorkspaceContext, entityType, entityNames)
            copyResults.flatMap(conflicts => conflicts.size match {
              case 0 => {
                // get the entities that were copied into the destination workspace
                dataAccess.entityQuery.list(destWorkspaceContext, entityType).map { allEntities =>
                  val entityCopies = allEntities.filter((e: Entity) => entityNames.contains(e.name)).toList
                  RequestComplete(StatusCodes.Created, entityCopies)
                }
              }
              case _ => {
                val basePath = s"/${destWorkspaceContext.workspace.namespace}/${destWorkspaceContext.workspace.name}/entities/"
                val conflictingUris = conflicts.map(conflict => ErrorReport(uri.copy(path = Uri.Path(basePath + s"${conflict.entityType}/${conflict.name}")).toString(), Seq.empty))
                DBIO.failed(new RawlsExceptionWithErrorReport(errorReport = ErrorReport(StatusCodes.Conflict, "Unable to copy entities. Some entities already exist.", conflictingUris.toSeq)))
              }
            })
          }
        }
      }
    }

  // can't use withClonedRealm because the Realm -> no Realm logic is different
  private def realmCheck(sourceWorkspaceContext: SlickWorkspaceContext, destWorkspaceContext: SlickWorkspaceContext): ReadWriteAction[Boolean] = {
    // if the source has a realm, the dest must also have that realm
    (sourceWorkspaceContext.workspace.realm, destWorkspaceContext.workspace.realm) match {
      case (Some(sourceRealm), Some(destRealm)) if sourceRealm != destRealm =>
        val errorMsg = s"Source workspace ${sourceWorkspaceContext.workspace.briefName} has realm $sourceRealm; cannot copy entities to realm $destRealm"
        DBIO.failed(new RawlsExceptionWithErrorReport(ErrorReport(StatusCodes.UnprocessableEntity, errorMsg)))
      case (Some(sourceRealm), None) =>
        val errorMsg = s"Source workspace ${sourceWorkspaceContext.workspace.briefName} has realm $sourceRealm; cannot copy entities outside of a realm"
        DBIO.failed(new RawlsExceptionWithErrorReport(ErrorReport(StatusCodes.UnprocessableEntity, errorMsg)))
      case _ => DBIO.successful(true)
    }
  }

  def createEntity(workspaceName: WorkspaceName, entity: Entity): Future[PerRequestMessage] =
    withAttributeNamespaceCheck(userInfo, entity) {
      dataSource.inTransaction { dataAccess =>
        withWorkspaceContextAndPermissions(workspaceName, WorkspaceAccessLevels.Write, dataAccess) { workspaceContext =>
          dataAccess.entityQuery.get(workspaceContext, entity.entityType, entity.name) flatMap {
            case Some(_) => DBIO.failed(new RawlsExceptionWithErrorReport(errorReport = ErrorReport(StatusCodes.Conflict, s"${entity.entityType} ${entity.name} already exists in ${workspaceName}")))
            case None => dataAccess.entityQuery.save(workspaceContext, entity).map(e => RequestCompleteWithLocation((StatusCodes.Created, e), entity.path(workspaceName)))
          }
        }
      }
    }

  def batchUpdateEntities(workspaceName: WorkspaceName, entityUpdates: Seq[EntityUpdateDefinition], upsert: Boolean = false): Future[PerRequestMessage] = {
    val namesToCheck = for {
      update <- entityUpdates
      operation <- update.operations
    } yield operation.name

    withAttributeNamespaceCheck(userInfo, namesToCheck) {
      dataSource.inTransaction { dataAccess =>
        withWorkspaceContextAndPermissions(workspaceName, WorkspaceAccessLevels.Write, dataAccess) { workspaceContext =>
          val updateTrialsAction = dataAccess.entityQuery.list(workspaceContext, entityUpdates.map(eu => AttributeEntityReference(eu.entityType, eu.name))) map { entities =>
            val entitiesByName = entities.map(e => (e.entityType, e.name) -> e).toMap
            entityUpdates.map { entityUpdate =>
              entityUpdate -> (entitiesByName.get((entityUpdate.entityType, entityUpdate.name)) match {
                case Some(e) =>
                  Try(applyOperationsToEntity(e, entityUpdate.operations))
                case None =>
                  if (upsert) {
                    Try(applyOperationsToEntity(Entity(entityUpdate.name, entityUpdate.entityType, Map.empty), entityUpdate.operations))
                  } else {
                    Failure(new RuntimeException("Entity does not exist"))
                  }
              })
            }
          }

          val saveAction = updateTrialsAction flatMap { updateTrials =>
            val errorReports = updateTrials.collect { case (entityUpdate, Failure(regrets)) =>
              ErrorReport(s"Could not update ${entityUpdate.entityType} ${entityUpdate.name}", ErrorReport(regrets))
            }
            if (!errorReports.isEmpty) {
              DBIO.failed(new RawlsExceptionWithErrorReport(ErrorReport(StatusCodes.BadRequest, "Some entities could not be updated.", errorReports)))
            } else {
              val t = updateTrials.collect { case (entityUpdate, Success(entity)) => entity }

              dataAccess.entityQuery.save(workspaceContext, t)
            }
          }

          saveAction.map(_ => RequestComplete(StatusCodes.NoContent))
        }
      }
    }
  }

  def entityTypeMetadata(workspaceName: WorkspaceName): Future[PerRequestMessage] =
    dataSource.inTransaction { dataAccess =>
      withWorkspaceContextAndPermissions(workspaceName, WorkspaceAccessLevels.Read, dataAccess) { workspaceContext =>
        dataAccess.entityQuery.getEntityTypeMetadata(workspaceContext).map(r => RequestComplete(StatusCodes.OK, r))
      }
    }

  def listEntities(workspaceName: WorkspaceName, entityType: String): Future[PerRequestMessage] =
    dataSource.inTransaction { dataAccess =>
      withWorkspaceContextAndPermissions(workspaceName, WorkspaceAccessLevels.Read, dataAccess) { workspaceContext =>
        dataAccess.entityQuery.list(workspaceContext, entityType).map(r => RequestComplete(StatusCodes.OK, r.toSeq))
      }
    }

  def queryEntities(workspaceName: WorkspaceName, entityType: String, query: EntityQuery): Future[PerRequestMessage] = {
    dataSource.inTransaction { dataAccess =>
      withWorkspaceContextAndPermissions(workspaceName, WorkspaceAccessLevels.Read, dataAccess) { workspaceContext =>
        dataAccess.entityQuery.loadEntityPage(workspaceContext, entityType, query) map { case (unfilteredCount, filteredCount, entities) =>
          createEntityQueryResponse(query, unfilteredCount, filteredCount, entities.toSeq).get
        }
      }
    }
  }

  def createEntityQueryResponse(query: EntityQuery, unfilteredCount: Int, filteredCount: Int, page: Seq[Entity]): Try[RequestComplete[(StatusCodes.Success, EntityQueryResponse)]] = {
    val pageCount = Math.ceil(filteredCount.toFloat / query.pageSize).toInt
    if (filteredCount > 0 && query.page > pageCount) {
      Failure(new RawlsExceptionWithErrorReport(ErrorReport(StatusCodes.BadRequest, s"requested page ${query.page} is greater than the number of pages $pageCount")))

    } else {
      val response = EntityQueryResponse(query, EntityQueryResultMetadata(unfilteredCount, filteredCount, pageCount), page)

      Success(RequestComplete(StatusCodes.OK, response))
    }
  }

  def getEntity(workspaceName: WorkspaceName, entityType: String, entityName: String): Future[PerRequestMessage] =
    dataSource.inTransaction { dataAccess =>
      withWorkspaceContextAndPermissions(workspaceName, WorkspaceAccessLevels.Read, dataAccess) { workspaceContext =>
        withEntity(workspaceContext, entityType, entityName, dataAccess) { entity =>
          DBIO.successful(PerRequest.RequestComplete(StatusCodes.OK, entity))
        }
      }
    }

  def updateEntity(workspaceName: WorkspaceName, entityType: String, entityName: String, operations: Seq[AttributeUpdateOperation]): Future[PerRequestMessage] =
    withAttributeNamespaceCheck(userInfo, operations.map(_.name)) {
      dataSource.inTransaction { dataAccess =>
        withWorkspaceContextAndPermissions(workspaceName, WorkspaceAccessLevels.Write, dataAccess) { workspaceContext =>
          withEntity(workspaceContext, entityType, entityName, dataAccess) { entity =>
            val updateAction = Try {
              val updatedEntity = applyOperationsToEntity(entity, operations)
              dataAccess.entityQuery.save(workspaceContext, updatedEntity)
            } match {
              case Success(result) => result
              case Failure(e: AttributeUpdateOperationException) =>
                DBIO.failed(new RawlsExceptionWithErrorReport(errorReport = ErrorReport(StatusCodes.BadRequest, s"Unable to update entity ${entityType}/${entityName} in ${workspaceName}", ErrorReport(e))))
              case Failure(regrets) => DBIO.failed(regrets)
            }
            updateAction.map(RequestComplete(StatusCodes.OK, _))
          }
        }
      }
    }

  def deleteEntity(workspaceName: WorkspaceName, entityType: String, entityName: String): Future[PerRequestMessage] =
    dataSource.inTransaction { dataAccess =>
      withWorkspaceContextAndPermissions(workspaceName, WorkspaceAccessLevels.Write, dataAccess) { workspaceContext =>
        withEntity(workspaceContext, entityType, entityName, dataAccess) { entity =>
          dataAccess.entityQuery.delete(workspaceContext, entity.entityType, entity.name).map(_ => RequestComplete(StatusCodes.NoContent))
        }
      }
    }

  def renameEntity(workspaceName: WorkspaceName, entityType: String, entityName: String, newName: String): Future[PerRequestMessage] =
    dataSource.inTransaction { dataAccess =>
      withWorkspaceContextAndPermissions(workspaceName, WorkspaceAccessLevels.Write, dataAccess) { workspaceContext =>
        withEntity(workspaceContext, entityType, entityName, dataAccess) { entity =>
          dataAccess.entityQuery.get(workspaceContext, entity.entityType, newName) flatMap {
            case None => dataAccess.entityQuery.rename(workspaceContext, entity.entityType, entity.name, newName)
            case Some(_) => throw new RawlsExceptionWithErrorReport(errorReport = ErrorReport(StatusCodes.Conflict, s"Destination ${entity.entityType} ${newName} already exists"))
          } map(_ => RequestComplete(StatusCodes.NoContent))
        }
      }
    }

  def evaluateExpression(workspaceName: WorkspaceName, entityType: String, entityName: String, expression: String): Future[PerRequestMessage] = {
    import org.broadinstitute.dsde.rawls.model.ExecutionJsonSupport._
    dataSource.inTransaction { dataAccess =>
      withWorkspaceContextAndPermissions(workspaceName, WorkspaceAccessLevels.Read, dataAccess) { workspaceContext =>
        withSingleEntityRec(entityType, entityName, workspaceContext, dataAccess) { entities =>
          ExpressionEvaluator.withNewExpressionEvaluator(dataAccess, entities) { evaluator =>
            evaluator.evalFinalAttribute(workspaceContext, expression).asTry map { tryValuesByEntity =>
              tryValuesByEntity match {
                //parsing failure
                case Failure(regret) => throw new RawlsExceptionWithErrorReport(errorReport = ErrorReport(regret, StatusCodes.BadRequest))
                case Success(valuesByEntity) =>
                  if (valuesByEntity.size != 1) {
                    //wrong number of entities?!
                    throw new RawlsException(s"Expression parsing should have returned a single entity for ${entityType}/$entityName $expression, but returned ${valuesByEntity.size} entities instead")
                  } else {
                    assert(valuesByEntity.head._1 == entityName)
                    valuesByEntity.head match {
                      case (_, Success(result)) => RequestComplete(StatusCodes.OK, result.toSeq)
                      case (_, Failure(regret)) =>
                        throw new RawlsExceptionWithErrorReport(errorReport = ErrorReport(StatusCodes.BadRequest, "Unable to evaluate expression '${expression}' on ${entityType}/${entityName} in ${workspaceName}", ErrorReport(regret)))
                    }
                  }
              }
            }
          }
        }
      }
    }
  }

  /**
   * Applies the sequence of operations in order to the entity.
   *
   * @param entity to update
   * @param operations sequence of operations
   * @throws AttributeNotFoundException when removing from a list attribute that does not exist
   * @throws AttributeUpdateOperationException when adding or removing from an attribute that is not a list
   * @return the updated entity
   */
  def applyOperationsToEntity(entity: Entity, operations: Seq[AttributeUpdateOperation]): Entity = {
    entity.copy(attributes = applyAttributeUpdateOperations(entity, operations))
  }

  /**
   * Applies the sequence of operations in order to the workspace.
   *
   * @param workspace to update
   * @param operations sequence of operations
   * @throws AttributeNotFoundException when removing from a list attribute that does not exist
   * @throws AttributeUpdateOperationException when adding or removing from an attribute that is not a list
   * @return the updated entity
   */
  def applyOperationsToWorkspace(workspace: Workspace, operations: Seq[AttributeUpdateOperation]): Workspace = {
    workspace.copy(attributes = applyAttributeUpdateOperations(workspace, operations))
  }

  private def applyAttributeUpdateOperations(attributable: Attributable, operations: Seq[AttributeUpdateOperation]): AttributeMap = {
    operations.foldLeft(attributable.attributes) { (startingAttributes, operation) =>

      operation match {
        case AddUpdateAttribute(attributeName, attribute) => startingAttributes + (attributeName -> attribute)

        case RemoveAttribute(attributeName) => startingAttributes - attributeName

        case CreateAttributeEntityReferenceList(attributeName) =>
          if( startingAttributes.contains(attributeName) ) { //non-destructive
            startingAttributes
          } else {
            startingAttributes + (attributeName -> AttributeEntityReferenceEmptyList)
          }

        case CreateAttributeValueList(attributeName) =>
          if( startingAttributes.contains(attributeName) ) { //non-destructive
            startingAttributes
          } else {
            startingAttributes + (attributeName -> AttributeValueEmptyList)
          }

        case AddListMember(attributeListName, newMember) =>
          startingAttributes.get(attributeListName) match {
            case Some(AttributeValueEmptyList) =>
              newMember match {
                case AttributeNull =>
                  startingAttributes
                case newMember: AttributeValue =>
                  startingAttributes + (attributeListName -> AttributeValueList(Seq(newMember)))
                case newMember: AttributeEntityReference =>
                  throw new AttributeUpdateOperationException("Cannot add non-value to list of values.")
                case _ => throw new AttributeUpdateOperationException("Cannot create list with that type.")
              }

            case Some(AttributeEntityReferenceEmptyList) =>
              newMember match {
                case AttributeNull =>
                  startingAttributes
                case newMember: AttributeEntityReference =>
                  startingAttributes + (attributeListName -> AttributeEntityReferenceList(Seq(newMember)))
                case newMember: AttributeValue =>
                  throw new AttributeUpdateOperationException("Cannot add non-reference to list of references.")
                case _ => throw new AttributeUpdateOperationException("Cannot create list with that type.")
              }

            case Some(l: AttributeValueList) =>
              newMember match {
                case AttributeNull =>
                  startingAttributes
                case newMember: AttributeValue =>
                  startingAttributes + (attributeListName -> AttributeValueList(l.list :+ newMember))
                case _ => throw new AttributeUpdateOperationException("Cannot add non-value to list of values.")
              }

            case Some(l: AttributeEntityReferenceList) =>
              newMember match {
                case AttributeNull =>
                  startingAttributes
                case newMember: AttributeEntityReference =>
                  startingAttributes + (attributeListName -> AttributeEntityReferenceList(l.list :+ newMember))
                case _ => throw new AttributeUpdateOperationException("Cannot add non-reference to list of references.")
              }

            case None =>
              newMember match {
                case AttributeNull =>
                  throw new AttributeUpdateOperationException("Cannot use AttributeNull to create empty list. Use CreateEmpty[Ref|Val]List instead.")
                case newMember: AttributeValue =>
                  startingAttributes + (attributeListName -> AttributeValueList(Seq(newMember)))
                case newMember: AttributeEntityReference =>
                  startingAttributes + (attributeListName -> AttributeEntityReferenceList(Seq(newMember)))
                case _ => throw new AttributeUpdateOperationException("Cannot create list with that type.")
              }

            case Some(_) => throw new AttributeUpdateOperationException(s"$attributeListName of ${attributable.briefName} is not a list")
          }

        case RemoveListMember(attributeListName, removeMember) =>
          startingAttributes.get(attributeListName) match {
            case Some(l: AttributeValueList) =>
              startingAttributes + (attributeListName -> AttributeValueList(l.list.filterNot(_ == removeMember)))
            case Some(l: AttributeEntityReferenceList) =>
              startingAttributes + (attributeListName -> AttributeEntityReferenceList(l.list.filterNot(_ == removeMember)))
            case None => throw new AttributeNotFoundException(s"$attributeListName of ${attributable.briefName} does not exist")
            case Some(_) => throw new AttributeUpdateOperationException(s"$attributeListName of ${attributable.briefName} is not a list")
          }
      }
    }
  }

  def saveAndValidateMCExpressions(workspaceContext: SlickWorkspaceContext, methodConfiguration: MethodConfiguration, dataAccess: DataAccess): ReadWriteAction[ValidatedMethodConfiguration] = {
    dataAccess.methodConfigurationQuery.save(workspaceContext, methodConfiguration) map { _ =>
      validateMCExpressions(methodConfiguration, dataAccess)
    }
  }

  def validateMCExpressions(methodConfiguration: MethodConfiguration, dataAccess: DataAccess): ValidatedMethodConfiguration = {
    val parser = dataAccess  // this makes it compile for some reason (as opposed to inlining parser)
    def parseAndPartition(m: Map[String, AttributeString], parseFunc:String => Try[Boolean] ) = {
      val parsed = m map { case (key, attr) => (key, parseFunc(attr.value)) }
      ( parsed collect { case (key, Success(_)) => key } toSeq,
        parsed collect { case (key, Failure(regret)) => (key, regret.getMessage) } )
    }
    val (successInputs, failedInputs)   = parseAndPartition(methodConfiguration.inputs, ExpressionEvaluator.validateAttributeExpr(parser) )
    val (successOutputs, failedOutputs) = parseAndPartition(methodConfiguration.outputs, ExpressionEvaluator.validateOutputExpr(parser) )

    ValidatedMethodConfiguration(methodConfiguration, successInputs, failedInputs, successOutputs, failedOutputs)
  }

  def getAndValidateMethodConfiguration(workspaceName: WorkspaceName, methodConfigurationNamespace: String, methodConfigurationName: String): Future[PerRequestMessage] = {
    dataSource.inTransaction { dataAccess =>
      withWorkspaceContextAndPermissions(workspaceName, WorkspaceAccessLevels.Read, dataAccess) { workspaceContext =>
        withMethodConfig(workspaceContext, methodConfigurationNamespace, methodConfigurationName, dataAccess) { methodConfig =>
          DBIO.successful(PerRequest.RequestComplete(StatusCodes.OK, validateMCExpressions(methodConfig, dataAccess)))
        }
      }
    }
  }

  def createMethodConfiguration(workspaceName: WorkspaceName, methodConfiguration: MethodConfiguration): Future[PerRequestMessage] = {
    withAttributeNamespaceCheck(userInfo, methodConfiguration) {
      dataSource.inTransaction { dataAccess =>
        withWorkspaceContextAndPermissions(workspaceName, WorkspaceAccessLevels.Write, dataAccess) { workspaceContext =>
          dataAccess.methodConfigurationQuery.get(workspaceContext, methodConfiguration.namespace, methodConfiguration.name) flatMap {
            case Some(_) => DBIO.failed(new RawlsExceptionWithErrorReport(errorReport = ErrorReport(StatusCodes.Conflict, s"${methodConfiguration.name} already exists in ${workspaceName}")))
            case None => saveAndValidateMCExpressions(workspaceContext, methodConfiguration, dataAccess)
          } map { validatedMethodConfiguration =>
            RequestCompleteWithLocation((StatusCodes.Created, validatedMethodConfiguration), methodConfiguration.path(workspaceName))
          }
        }
      }
    }
  }

  def deleteMethodConfiguration(workspaceName: WorkspaceName, methodConfigurationNamespace: String, methodConfigurationName: String): Future[PerRequestMessage] =
    dataSource.inTransaction { dataAccess =>
      withWorkspaceContextAndPermissions(workspaceName, WorkspaceAccessLevels.Write, dataAccess) { workspaceContext =>
        withMethodConfig(workspaceContext, methodConfigurationNamespace, methodConfigurationName, dataAccess) { methodConfig =>
          dataAccess.methodConfigurationQuery.delete(workspaceContext, methodConfigurationNamespace, methodConfigurationName).map(_ => RequestComplete(StatusCodes.NoContent))
        }
      }
    }

  def renameMethodConfiguration(workspaceName: WorkspaceName, methodConfigurationNamespace: String, methodConfigurationName: String, newName: String): Future[PerRequestMessage] =
    dataSource.inTransaction { dataAccess =>
      withWorkspaceContextAndPermissions(workspaceName, WorkspaceAccessLevels.Write, dataAccess) { workspaceContext =>
        withMethodConfig(workspaceContext, methodConfigurationNamespace, methodConfigurationName, dataAccess) { methodConfiguration =>
          dataAccess.methodConfigurationQuery.get(workspaceContext, methodConfigurationNamespace, newName) flatMap {
            case None =>
              dataAccess.methodConfigurationQuery.rename(workspaceContext, methodConfigurationNamespace, methodConfigurationName, newName)
            case Some(_) => DBIO.failed(new RawlsExceptionWithErrorReport(errorReport = ErrorReport(StatusCodes.Conflict, s"Destination ${newName} already exists")))
          } map(_ => RequestComplete(StatusCodes.NoContent))
        }
      }
    }

  def updateMethodConfiguration(workspaceName: WorkspaceName, methodConfiguration: MethodConfiguration): Future[PerRequestMessage] =
    withAttributeNamespaceCheck(userInfo, methodConfiguration) {
      dataSource.inTransaction { dataAccess =>
        withWorkspaceContextAndPermissions(workspaceName, WorkspaceAccessLevels.Write, dataAccess) { workspaceContext =>
          dataAccess.methodConfigurationQuery.get(workspaceContext, methodConfiguration.namespace, methodConfiguration.name) flatMap {
            case Some(_) => saveAndValidateMCExpressions(workspaceContext, methodConfiguration, dataAccess)
            case None => DBIO.failed(new RawlsExceptionWithErrorReport(errorReport = ErrorReport(StatusCodes.NotFound, s"There is no method configuration named ${methodConfiguration.namespace}/${methodConfiguration.name} in ${workspaceName}.")))
          } map (RequestComplete(StatusCodes.OK, _))
        }
      }
    }


  def getMethodConfiguration(workspaceName: WorkspaceName, methodConfigurationNamespace: String, methodConfigurationName: String): Future[PerRequestMessage] =
    dataSource.inTransaction { dataAccess =>
      withWorkspaceContextAndPermissions(workspaceName, WorkspaceAccessLevels.Read, dataAccess) { workspaceContext =>
        withMethodConfig(workspaceContext, methodConfigurationNamespace, methodConfigurationName, dataAccess) { methodConfig =>
          DBIO.successful(PerRequest.RequestComplete(StatusCodes.OK, methodConfig))
        }
      }
    }

  def copyMethodConfiguration(mcnp: MethodConfigurationNamePair): Future[PerRequestMessage] = {
    // split into two transactions because we need to call out to Google after retrieving the source MC

    val transaction1Result = dataSource.inTransaction { dataAccess =>
      withWorkspaceContextAndPermissions(mcnp.destination.workspaceName, WorkspaceAccessLevels.Write, dataAccess) { destContext =>
        withWorkspaceContextAndPermissions(mcnp.source.workspaceName, WorkspaceAccessLevels.Read, dataAccess) { sourceContext =>
          dataAccess.methodConfigurationQuery.get(sourceContext, mcnp.source.namespace, mcnp.source.name) flatMap {
            case None =>
              val err = ErrorReport(StatusCodes.NotFound, s"There is no method configuration named ${mcnp.source.namespace}/${mcnp.source.name} in ${mcnp.source.workspaceName}.")
              DBIO.failed(new RawlsExceptionWithErrorReport(errorReport = err))
            case Some(methodConfig) => DBIO.successful((methodConfig, destContext))
          }
        }
      }
    }

    transaction1Result flatMap { case (methodConfig, destContext) =>
      withAttributeNamespaceCheck(userInfo, methodConfig) {
        dataSource.inTransaction { dataAccess =>
          saveCopiedMethodConfiguration(methodConfig, mcnp.destination, destContext, dataAccess)
        }
      }
    }
  }

  def copyMethodConfigurationFromMethodRepo(methodRepoQuery: MethodRepoConfigurationImport): Future[PerRequestMessage] =
    methodRepoDAO.getMethodConfig(methodRepoQuery.methodRepoNamespace, methodRepoQuery.methodRepoName, methodRepoQuery.methodRepoSnapshotId, userInfo) flatMap {
      case None =>
        val name = s"${methodRepoQuery.methodRepoNamespace}/${methodRepoQuery.methodRepoName}/${methodRepoQuery.methodRepoSnapshotId}"
        val err = ErrorReport(StatusCodes.NotFound, s"There is no method configuration named $name in the repository.")
        Future.failed(new RawlsExceptionWithErrorReport(errorReport = err))
      case Some(agoraEntity) => Future.fromTry(parseAgoraEntity(agoraEntity)) flatMap { targetMethodConfig =>
        withAttributeNamespaceCheck(userInfo, targetMethodConfig) {
          dataSource.inTransaction { dataAccess =>
            withWorkspaceContextAndPermissions(methodRepoQuery.destination.workspaceName, WorkspaceAccessLevels.Write, dataAccess) { destContext =>
              saveCopiedMethodConfiguration(targetMethodConfig, methodRepoQuery.destination, destContext, dataAccess)
            }
          }
        }
      }
    }

  private def parseAgoraEntity(agoraEntity: AgoraEntity): Try[MethodConfiguration] = {
    val parsed = Try {
      agoraEntity.payload.map(JsonParser(_).convertTo[AgoraMethodConfiguration])
    } recoverWith {
      case e: Exception =>
        Failure(new RawlsExceptionWithErrorReport(errorReport = ErrorReport(StatusCodes.UnprocessableEntity, "Error parsing Method Repo response message.", ErrorReport(e))))
    }

    parsed flatMap {
      case Some(agoraMC) => Success(convertToMethodConfiguration(agoraMC))
      case None => Failure(new RawlsExceptionWithErrorReport(errorReport = ErrorReport(StatusCodes.UnprocessableEntity, "Method Repo missing configuration payload")))
    }
  }

  private def convertToMethodConfiguration(agoraMethodConfig: AgoraMethodConfiguration): MethodConfiguration = {
    MethodConfiguration(agoraMethodConfig.namespace, agoraMethodConfig.name, agoraMethodConfig.rootEntityType, agoraMethodConfig.prerequisites, agoraMethodConfig.inputs, agoraMethodConfig.outputs, agoraMethodConfig.methodRepoMethod)
  }

  def copyMethodConfigurationToMethodRepo(methodRepoQuery: MethodRepoConfigurationExport): Future[PerRequestMessage] = {
    import org.broadinstitute.dsde.rawls.model.MethodRepoJsonSupport._
    dataSource.inTransaction { dataAccess =>
      withWorkspaceContextAndPermissions(methodRepoQuery.source.workspaceName, WorkspaceAccessLevels.Read, dataAccess) { workspaceContext =>
        withMethodConfig(workspaceContext, methodRepoQuery.source.namespace, methodRepoQuery.source.name, dataAccess) { methodConfig =>

          DBIO.from(methodRepoDAO.postMethodConfig(
            methodRepoQuery.methodRepoNamespace,
            methodRepoQuery.methodRepoName,
            methodConfig.copy(namespace = methodRepoQuery.methodRepoNamespace, name = methodRepoQuery.methodRepoName),
            userInfo)) map { RequestComplete(StatusCodes.OK, _) }
        }
      }
    }
  }

  private def saveCopiedMethodConfiguration(methodConfig: MethodConfiguration, dest: MethodConfigurationName, destContext: SlickWorkspaceContext, dataAccess: DataAccess) = {
    val target = methodConfig.copy(name = dest.name, namespace = dest.namespace)

    dataAccess.methodConfigurationQuery.get(destContext, dest.namespace, dest.name).flatMap {
      case Some(existingMethodConfig) => DBIO.failed(new RawlsExceptionWithErrorReport(errorReport = ErrorReport(StatusCodes.Conflict, s"A method configuration named ${dest.namespace}/${dest.name} already exists in ${dest.workspaceName}")))
      case None => saveAndValidateMCExpressions(destContext, target, dataAccess)
    }.map(validatedTarget => RequestCompleteWithLocation((StatusCodes.Created, validatedTarget), target.path(dest.workspaceName)))
  }

  def listMethodConfigurations(workspaceName: WorkspaceName): Future[PerRequestMessage] =
    dataSource.inTransaction { dataAccess =>
      withWorkspaceContextAndPermissions(workspaceName, WorkspaceAccessLevels.Read, dataAccess) { workspaceContext =>
        dataAccess.methodConfigurationQuery.listActive(workspaceContext).map(r => RequestComplete(StatusCodes.OK, r.toList))
      }
    }

  def createMethodConfigurationTemplate( methodRepoMethod: MethodRepoMethod ): Future[PerRequestMessage] = {
    dataSource.inTransaction { dataAccess =>
      withMethod(methodRepoMethod.methodNamespace,methodRepoMethod.methodName,methodRepoMethod.methodVersion,userInfo) { method =>
        withWdl(method) { wdl =>
          DBIO.successful(RequestComplete(StatusCodes.OK, MethodConfigResolver.toMethodConfiguration(wdl, methodRepoMethod)))
        }
      }
    }
  }

  def getMethodInputsOutputs( methodRepoMethod: MethodRepoMethod ): Future[PerRequestMessage] = {
    dataSource.inTransaction { dataAccess =>
      withMethod(methodRepoMethod.methodNamespace,methodRepoMethod.methodName,methodRepoMethod.methodVersion,userInfo) { method =>
        withWdl(method) { wdl =>
          DBIO.successful(RequestComplete(StatusCodes.OK, MethodConfigResolver.getMethodInputsOutputs(wdl)))
        }
      }
    }
  }

  def listSubmissions(workspaceName: WorkspaceName): Future[PerRequestMessage] =
    dataSource.inTransaction { dataAccess =>
      withWorkspaceContextAndPermissions(workspaceName, WorkspaceAccessLevels.Read, dataAccess) { workspaceContext =>
        dataAccess.submissionQuery.listWithSubmitter(workspaceContext)
          .map(RequestComplete(StatusCodes.OK, _))
      }
    }

  def countSubmissions(workspaceName: WorkspaceName): Future[PerRequestMessage] =
    dataSource.inTransaction { dataAccess =>
      withWorkspaceContextAndPermissions(workspaceName, WorkspaceAccessLevels.Read, dataAccess) { workspaceContext =>
        dataAccess.submissionQuery.countByStatus(workspaceContext).map(RequestComplete(StatusCodes.OK, _))
      }
    }

  def createSubmission(workspaceName: WorkspaceName, submissionRequest: SubmissionRequest): Future[PerRequestMessage] = {
    val submissionFuture: Future[PerRequestMessage] = withSubmissionParameters(workspaceName, submissionRequest) {
      (dataAccess: DataAccess, workspaceContext: SlickWorkspaceContext, wdl: String, header: SubmissionValidationHeader, successes: Seq[SubmissionValidationEntityInputs], failures: Seq[SubmissionValidationEntityInputs]) =>

        val submissionId: String = UUID.randomUUID().toString

        val workflows = successes map { entityInputs =>
          Workflow(workflowId = None,
            status = WorkflowStatuses.Queued,
            statusLastChangedDate = DateTime.now,
            workflowEntity = AttributeEntityReference(entityType = header.entityType, entityName = entityInputs.entityName),
            inputResolutions = entityInputs.inputResolutions
          )
        }

        val workflowFailures = failures map { entityInputs =>
          Workflow(workflowId = None,
            status = WorkflowStatuses.Failed,
            statusLastChangedDate = DateTime.now,
            workflowEntity = AttributeEntityReference(entityType = header.entityType, entityName = entityInputs.entityName),
            inputResolutions = entityInputs.inputResolutions,
            messages = for (entityValue <- entityInputs.inputResolutions if entityValue.error.isDefined) yield (AttributeString(entityValue.inputName + " - " + entityValue.error.get))
           )
        }

        val submission = Submission(submissionId = submissionId,
          submissionDate = DateTime.now(),
          submitter = RawlsUser(userInfo),
          methodConfigurationNamespace = submissionRequest.methodConfigurationNamespace,
          methodConfigurationName = submissionRequest.methodConfigurationName,
          submissionEntity = AttributeEntityReference(entityType = submissionRequest.entityType, entityName = submissionRequest.entityName),
          workflows = workflows ++ workflowFailures,
          status = SubmissionStatuses.Submitted,
          readFromCache = submissionRequest.readFromCache
        )

        dataAccess.submissionQuery.create(workspaceContext, submission) map { _ =>
          RequestComplete(StatusCodes.Created, SubmissionReport(submissionRequest, submission.submissionId, submission.submissionDate, userInfo.userEmail, submission.status, header, successes))
        }
    }

    submissionFuture map {
      case RequestComplete((StatusCodes.Created, submissionReport: SubmissionReport)) =>
        if (submissionReport.status == SubmissionStatuses.Submitted) {
          submissionSupervisor ! SubmissionStarted(workspaceName, UUID.fromString(submissionReport.submissionId), gcsDAO.getBucketServiceAccountCredential)
        }
        RequestComplete(StatusCodes.Created, submissionReport)

      case somethingWrong => somethingWrong // this is the case where something was not found in withSubmissionParameters
    }
  }

  def validateSubmission(workspaceName: WorkspaceName, submissionRequest: SubmissionRequest): Future[PerRequestMessage] =
    withSubmissionParameters(workspaceName,submissionRequest) {
      (dataAccess: DataAccess, workspaceContext: SlickWorkspaceContext, wdl: String, header: SubmissionValidationHeader, succeeded: Seq[SubmissionValidationEntityInputs], failed: Seq[SubmissionValidationEntityInputs]) =>
        DBIO.successful(RequestComplete(StatusCodes.OK, SubmissionValidationReport(submissionRequest, header, succeeded, failed)))
    }

  def getSubmissionStatus(workspaceName: WorkspaceName, submissionId: String) = {
    dataSource.inTransaction { dataAccess =>
      withWorkspaceContextAndPermissions(workspaceName, WorkspaceAccessLevels.Read, dataAccess) { workspaceContext =>
        withSubmission(workspaceContext, submissionId, dataAccess) { submission =>
          withUser(submission.submitter, dataAccess) { user =>
            DBIO.successful(RequestComplete(StatusCodes.OK, new SubmissionStatusResponse(submission, user)))
          }
        }
      }
    }
  }

  def abortSubmission(workspaceName: WorkspaceName, submissionId: String): Future[PerRequestMessage] = {
    dataSource.inTransaction { dataAccess =>
      withWorkspaceContextAndPermissions(workspaceName, WorkspaceAccessLevels.Write, dataAccess) { workspaceContext =>
        abortSubmission(workspaceContext, submissionId, dataAccess)
      }
    }
  }

  private def abortSubmission(workspaceContext: SlickWorkspaceContext, submissionId: String, dataAccess: DataAccess): ReadWriteAction[PerRequestMessage] = {
    withSubmission(workspaceContext, submissionId, dataAccess) { submission =>
      dataAccess.submissionQuery.updateStatus(UUID.fromString(submission.submissionId), SubmissionStatuses.Aborting) map { rows =>
        if(rows == 1)
          RequestComplete(StatusCodes.NoContent)
        else
          RequestComplete(ErrorReport(StatusCodes.NotFound, s"Unable to abort submission. Submission ${submissionId} could not be found."))
      }
    }
  }

  /**
   * Munges together the output of Cromwell's /outputs and /logs endpoints, grouping them by task name */
  private def mergeWorkflowOutputs(execOuts: ExecutionServiceOutputs, execLogs: ExecutionServiceLogs, workflowId: String): PerRequestMessage = {
    val outs = execOuts.outputs
    val logs = execLogs.logs

    //Cromwell workflow outputs look like workflow_name.task_name.output_name.
    //Under perverse conditions it might just be workflow_name.output_name.
    //Group outputs by everything left of the rightmost dot.
    val outsByTask = outs groupBy { case (k,_) => k.split('.').dropRight(1).mkString(".") }

    val taskMap = (outsByTask.keySet ++ logs.keySet).map( key => key -> TaskOutput( logs.get(key), outsByTask.get(key)) ).toMap
    RequestComplete(StatusCodes.OK, WorkflowOutputs(workflowId, taskMap))
  }

  /**
   * Get the list of outputs for a given workflow in this submission */
  def workflowOutputs(workspaceName: WorkspaceName, submissionId: String, workflowId: String) = {
    dataSource.inTransaction { dataAccess =>
      withWorkspaceContextAndPermissions(workspaceName, WorkspaceAccessLevels.Read, dataAccess) { workspaceContext =>
        withWorkflowRecord(workspaceName, submissionId, workflowId, dataAccess) { wr =>
          val outputFTs = toFutureTry(executionServiceCluster.outputs(wr, userInfo))
          val logFTs = toFutureTry(executionServiceCluster.logs(wr, userInfo))
          DBIO.from(outputFTs zip logFTs map {
            case (Success(outputs), Success(logs)) =>
              mergeWorkflowOutputs(outputs, logs, workflowId)
            case (Failure(outputsFailure), Success(logs)) =>
              throw new RawlsExceptionWithErrorReport(errorReport = ErrorReport(StatusCodes.BadGateway, s"Unable to get outputs for ${submissionId}.", executionServiceCluster.toErrorReport(outputsFailure)))
            case (Success(outputs), Failure(logsFailure)) =>
              throw new RawlsExceptionWithErrorReport(errorReport = ErrorReport(StatusCodes.BadGateway, s"Unable to get logs for ${submissionId}.", executionServiceCluster.toErrorReport(logsFailure)))
            case (Failure(outputsFailure), Failure(logsFailure)) =>
              throw new RawlsExceptionWithErrorReport(errorReport = ErrorReport(StatusCodes.BadGateway, s"Unable to get outputs and unable to get logs for ${submissionId}.",
                Seq(executionServiceCluster.toErrorReport(outputsFailure),executionServiceCluster.toErrorReport(logsFailure))))
          })
        }
      }
    }
  }

  def workflowMetadata(workspaceName: WorkspaceName, submissionId: String, workflowId: String) = {
    dataSource.inTransaction { dataAccess =>
      withWorkspaceContextAndPermissions(workspaceName, WorkspaceAccessLevels.Read, dataAccess) { workspaceContext =>
        withWorkflowRecord(workspaceName, submissionId, workflowId, dataAccess) { wr =>
          DBIO.from(executionServiceCluster.callLevelMetadata(wr, userInfo).map(em => RequestComplete(StatusCodes.OK, em)))
        }
      }
    }
  }

  def workflowQueueStatus() = {
    dataSource.inTransaction { dataAccess =>
      dataAccess.workflowQuery.countWorkflowsByQueueStatus.flatMap { statusMap =>
        // determine the current size of the workflow queue
        statusMap.get(WorkflowStatuses.Queued.toString) match {
          case Some(x) if x > 0 =>
            for {
              timeEstimate <- dataAccess.workflowAuditStatusQuery.queueTimeMostRecentSubmittedWorkflow
              workflowsAhead <- dataAccess.workflowQuery.countWorkflowsAheadOfUserInQueue(userInfo)
            } yield {
              RequestComplete(StatusCodes.OK, WorkflowQueueStatusResponse(timeEstimate, workflowsAhead, statusMap))
            }
          case _ => DBIO.successful(RequestComplete(StatusCodes.OK, WorkflowQueueStatusResponse(0, 0, statusMap)))
        }
      }
    }
  }

  def checkBucketReadAccess(workspaceName: WorkspaceName) = {
    dataSource.inTransaction { dataAccess =>
      withWorkspaceContextAndPermissions(workspaceName, WorkspaceAccessLevels.Read, dataAccess) { workspaceContext =>
        DBIO.from(gcsDAO.diagnosticBucketRead(userInfo, workspaceContext.workspace.bucketName)).map {
          case Some(report) => RequestComplete(report)
          case None => RequestComplete(StatusCodes.OK)
        }
      }
    }
  }

  def listAllActiveSubmissions() = {
    dataSource.inTransaction { dataAccess =>
      dataAccess.submissionQuery.listAllActiveSubmissions().map(RequestComplete(StatusCodes.OK, _))
    }
  }

  def adminAbortSubmission(workspaceName: WorkspaceName, submissionId: String) = {
    asFCAdmin {
      dataSource.inTransaction { dataAccess =>
         withWorkspaceContext(workspaceName, dataAccess) { workspaceContext =>
          abortSubmission(workspaceContext, submissionId, dataAccess)
        }
      }
    }
  }

  def hasAllUserReadAccess(workspaceName: WorkspaceName): Future[PerRequestMessage] = {
    asFCAdmin {
      dataSource.inTransaction { dataAccess =>
        withWorkspaceContext(workspaceName, dataAccess) { workspaceContext =>
          dataAccess.rawlsGroupQuery.load(workspaceContext.workspace.accessLevels(WorkspaceAccessLevels.Read)) map { readerGroup =>
            readerGroup match {
              case Some(group) =>
                if (group.subGroups.contains(UserService.allUsersGroupRef)) {
                  RequestComplete(StatusCodes.NoContent)
                } else {
                  RequestComplete(StatusCodes.NotFound)
                }
              case None =>
                throw new RawlsExceptionWithErrorReport(errorReport = ErrorReport(StatusCodes.InternalServerError, "allUsersGroup not found"))
            }
          }
        }
      }
    }
  }

  def grantAllUserReadAccess(workspaceName: WorkspaceName): Future[PerRequestMessage] = {
    asFCAdmin {
      dataSource.inTransaction { dataAccess =>
        withWorkspaceContext(workspaceName, dataAccess) { workspaceContext =>
          val userServiceRef = context.actorOf(UserService.props(userServiceConstructor, userInfo))
          DBIO.from((userServiceRef ? UserService.AddGroupMembers(
            workspaceContext.workspace.accessLevels(WorkspaceAccessLevels.Read),
            RawlsGroupMemberList(subGroupNames = Option(Seq(UserService.allUsersGroupRef.groupName.value))))).asInstanceOf[Future[PerRequestMessage]])
        } map {
          case RequestComplete(StatusCodes.OK) => RequestComplete(StatusCodes.Created)
          case otherwise => otherwise
        }
      }
    }
  }

  def revokeAllUserReadAccess(workspaceName: WorkspaceName): Future[PerRequestMessage] = {
    asFCAdmin {
      dataSource.inTransaction { dataAccess =>
        withWorkspaceContext(workspaceName, dataAccess) { workspaceContext =>
          val userServiceRef = context.actorOf(UserService.props(userServiceConstructor, userInfo))
          DBIO.from((userServiceRef ? UserService.RemoveGroupMembers(
            workspaceContext.workspace.accessLevels(WorkspaceAccessLevels.Read),
            RawlsGroupMemberList(subGroupNames = Option(Seq(UserService.allUsersGroupRef.groupName.value))))).asInstanceOf[Future[PerRequestMessage]])
        }
      }
    }
  }

  def listAllWorkspaces() = {
    asFCAdmin {
      dataSource.inTransaction { dataAccess =>
        dataAccess.workspaceQuery.listAll.map(RequestComplete(StatusCodes.OK, _))
      }
    }
  }

  def listWorkspacesWithAttribute(attributeName: AttributeName, attributeValue: AttributeValue): Future[PerRequestMessage] = {
    dataSource.inTransaction { dataAccess =>
      dataAccess.workspaceQuery.listWithAttribute(attributeName, attributeValue).map(RequestComplete(StatusCodes.OK, _))
    }
  }

  // this function is a bit naughty because it waits for database results
  // this is acceptable because it is a seldom used admin functions, not part of the mainstream
  // refactoring it to do the propper database action chaining is too much work at this time
  def getWorkspaceStatus(workspaceName: WorkspaceName, userSubjectId: Option[String]): Future[PerRequestMessage] = {
    def run[T](action: DataAccess => ReadWriteAction[T]): T = {
      Await.result(dataSource.inTransaction { dataAccess => action(dataAccess) }, 10 seconds)
    }

    asFCAdmin {
      val workspace = run { _.workspaceQuery.findByName(workspaceName) }.get
      val STATUS_FOUND = "FOUND"
      val STATUS_NOT_FOUND = "NOT_FOUND"
      val STATUS_CAN_WRITE = "USER_CAN_WRITE"
      val STATUS_CANNOT_WRITE = "USER_CANNOT_WRITE"
      val STATUS_NA = "NOT_AVAILABLE"

      val bucketName = workspace.bucketName
      val rawlsAccessGroupRefs = workspace.accessLevels
      val googleAccessGroupRefs = rawlsAccessGroupRefs map { case (accessLevel, groupRef) =>
        accessLevel -> run {
          _.rawlsGroupQuery.load(groupRef)
        }
      }
      val rawlsIntersectionGroupRefs = workspace.realmACLs
      val googleIntersectionGroupRefs = rawlsIntersectionGroupRefs map { case (accessLevel, groupRef) =>
        accessLevel -> run {
          _.rawlsGroupQuery.load(groupRef)
        }
      }

      val userRef = userSubjectId.flatMap(id => run {
        _.rawlsUserQuery.load(RawlsUserRef(RawlsUserSubjectId(id)))
      })

      val userStatus = userRef match {
        case Some(user) => "FIRECLOUD_USER: " + user.userSubjectId.value -> STATUS_FOUND
        case None => userSubjectId match {
          case Some(id) => "FIRECLOUD_USER: " + id -> STATUS_NOT_FOUND
          case None => "FIRECLOUD_USER: None Supplied" -> STATUS_NA
        }
      }

      val rawlsAccessGroupStatuses = rawlsAccessGroupRefs map { case (_, groupRef) =>
        run {
          _.rawlsGroupQuery.load(groupRef)
        } match {
          case Some(group) => "WORKSPACE_ACCESS_GROUP: " + group.groupName.value -> STATUS_FOUND
          case None => "WORKSPACE_ACCESS_GROUP: " + groupRef.groupName.value -> STATUS_NOT_FOUND
        }
      }

      val googleAccessGroupStatuses = googleAccessGroupRefs map { case (_, groupRef) =>
        val groupEmail = groupRef.get.groupEmail.value
        toFutureTry(gcsDAO.getGoogleGroup(groupEmail).map(_ match {
          case Some(_) => "GOOGLE_ACCESS_GROUP: " + groupEmail -> STATUS_FOUND
          case None => "GOOGLE_ACCESS_GROUP: " + groupEmail -> STATUS_NOT_FOUND
        }))
      }

      val rawlsIntersectionGroupStatuses = rawlsIntersectionGroupRefs map { case (_, groupRef) =>
        run {
          _.rawlsGroupQuery.load(groupRef)
        } match {
          case Some(group) => "WORKSPACE_INTERSECTION_GROUP: " + group.groupName.value -> STATUS_FOUND
          case None => "WORKSPACE_INTERSECTION_GROUP: " + groupRef.groupName.value -> STATUS_NOT_FOUND
        }
      }

      val googleIntersectionGroupStatuses = googleIntersectionGroupRefs map { case (_, groupRef) =>
        val groupEmail = groupRef.get.groupEmail.value
        toFutureTry(gcsDAO.getGoogleGroup(groupEmail).map(_ match {
          case Some(_) => "GOOGLE_INTERSECTION_GROUP: " + groupEmail -> STATUS_FOUND
          case None => "GOOGLE_INTERSECTION_GROUP: " + groupEmail -> STATUS_NOT_FOUND
        }))
      }

      val bucketStatus = toFutureTry(gcsDAO.getBucket(bucketName).map(_ match {
        case Some(_) => "GOOGLE_BUCKET: " + bucketName -> STATUS_FOUND
        case None => "GOOGLE_BUCKET: " + bucketName -> STATUS_NOT_FOUND
      }))

      val bucketWriteStatus = userStatus match {
        case (_, STATUS_FOUND) => {
          toFutureTry(gcsDAO.diagnosticBucketWrite(userRef.get, bucketName).map(_ match {
            case None => "GOOGLE_BUCKET_WRITE: " + bucketName -> STATUS_CAN_WRITE
            case Some(error) => "GOOGLE_BUCKET_WRITE: " + bucketName -> error.message
          }))
        }
        case (_, _) => Future(Try("GOOGLE_BUCKET_WRITE: " + bucketName -> STATUS_NA))
      }

      val userProxyStatus = userStatus match {
        case (_, STATUS_FOUND) => {
          toFutureTry(gcsDAO.isUserInProxyGroup(userRef.get).map { status =>
            if (status) "FIRECLOUD_USER_PROXY: " + bucketName -> STATUS_FOUND
            else "FIRECLOUD_USER_PROXY: " + bucketName -> STATUS_NOT_FOUND
          })
        }
        case (_, _) => Future(Try("FIRECLOUD_USER_PROXY: " + bucketName -> STATUS_NA))
      }

      val userAccessLevel = userStatus match {
        case (_, STATUS_FOUND) =>
          "WORKSPACE_USER_ACCESS_LEVEL" -> run {
            getMaximumAccessLevel(userRef.get, SlickWorkspaceContext(workspace), _)
          }.toString()
        case (_, _) => "WORKSPACE_USER_ACCESS_LEVEL" -> STATUS_NA
      }

      val googleAccessLevel = userStatus match {
        case (_, STATUS_FOUND) => {
          val accessLevel = run {
            getMaximumAccessLevel(userRef.get, SlickWorkspaceContext(workspace), _)
          }
          if (accessLevel >= WorkspaceAccessLevels.Read) {
            val groupEmail = run {
              _.rawlsGroupQuery.load(workspace.accessLevels.get(accessLevel).get)
            }.get.groupEmail.value
            toFutureTry(gcsDAO.isEmailInGoogleGroup(gcsDAO.toProxyFromUser(userRef.get.userSubjectId), groupEmail).map { status =>
              if (status) "GOOGLE_USER_ACCESS_LEVEL: " + groupEmail -> STATUS_FOUND
              else "GOOGLE_USER_ACCESS_LEVEL: " + groupEmail -> STATUS_NOT_FOUND
            })
          }
          else Future(Try("GOOGLE_USER_ACCESS_LEVEL" -> WorkspaceAccessLevels.NoAccess.toString))
        }
        case (_, _) => Future(Try("GOOGLE_USER_ACCESS_LEVEL" -> STATUS_NA))
      }

      Future.sequence(googleAccessGroupStatuses ++ googleIntersectionGroupStatuses ++ Seq(bucketStatus, bucketWriteStatus, userProxyStatus, googleAccessLevel)).map { tries =>
        val statuses = tries.collect { case Success(s) => s }.toSeq
        RequestComplete(WorkspaceStatus(workspaceName, (rawlsAccessGroupStatuses ++ rawlsIntersectionGroupStatuses ++ statuses ++ Seq(userStatus, userAccessLevel)).toMap))
      }
    }
  }

  def getBucketUsage(workspaceName: WorkspaceName): Future[PerRequestMessage] = {
    for {
      bucketName <- dataSource.inTransaction { dataAccess =>
        withWorkspaceContext(workspaceName, dataAccess) { workspaceContext =>
          requireAccessIgnoreLock(workspaceContext.workspace, WorkspaceAccessLevels.Write, dataAccess) {
            DBIO.successful(workspaceContext.workspace.bucketName)
          }
        }
      }
      usage <- gcsDAO.getBucketUsage(RawlsBillingProjectName(workspaceName.namespace), bucketName)
    } yield {
      RequestComplete(BucketUsageResponse(usage))
    }
  }

  // helper methods

  // note: success is indicated by a Future.successful(Map.empty)
  private def attributeNamespaceCheck(userInfo: UserInfo, attributeNames: Iterable[AttributeName]): Future[Map[String, String]] = {
    val namespaces = attributeNames.map(_.namespace).toSet

    // anyone can modify attributes in the default namespace
    if (namespaces == Set(AttributeName.defaultNamespace)) Future.successful(Map.empty)
    else {
      // only curators can modify attributes in the library namespace
      val libraryErrors = if (namespaces.contains(AttributeName.libraryNamespace)) {
        tryIsCurator(userInfo.userEmail) flatMap { isCurator =>
          if (isCurator) Future.successful(Map.empty)
          else Future.successful(Map(AttributeName.libraryNamespace -> "Must be library curator"))
        }
      }
      else Future.successful(Map.empty)

      // no one can modify attributes with invalid namespaces
      val invalidNamespaces = namespaces -- AttributeName.validNamespaces
      val invalidErrors = invalidNamespaces.map { ns => ns -> s"Invalid attribute namespace $ns" }.toMap

      // add the invalid errors to the Future
      libraryErrors map { _ ++ invalidErrors }
    }
  }

  private def withAttributeNamespaceCheck[T](userInfo: UserInfo, attributeNames: Iterable[AttributeName])(op: => Future[T]): Future[T] =
    attributeNamespaceCheck(userInfo, attributeNames) flatMap { errors =>
      if (errors.isEmpty) op
      else {
        val reasons = errors.values.mkString(", ")
        val err = ErrorReport(statusCode = StatusCodes.Forbidden, message = s"Attribute namespace validation failed: [$reasons]")
        Future.failed(new RawlsExceptionWithErrorReport(errorReport = err))
      }
    }

  private def withAttributeNamespaceCheck[T](userInfo: UserInfo, hasAttributes: Attributable)(op: => Future[T]): Future[T] =
    withAttributeNamespaceCheck(userInfo, hasAttributes.attributes.keys)(op)

  private def withAttributeNamespaceCheck[T](userInfo: UserInfo, methodConfiguration: MethodConfiguration)(op: => Future[T]): Future[T] = {
    // TODO: this duplicates expression parsing, the canonical way to do this.  Use that instead?
    // valid method configuration outputs are either in the format this.attrname or workspace.attrname
    // invalid (unparseable) will be caught by expression parsing instead
    val attrNames = methodConfiguration.outputs map { case (_, attr) => AttributeName.fromDelimitedName(attr.value.split('.').last) }
    withAttributeNamespaceCheck(userInfo, attrNames)(op)
  }

  private def withNewWorkspaceContext(workspaceRequest: WorkspaceRequest, dataAccess: DataAccess)
                                     (op: (SlickWorkspaceContext) => ReadWriteAction[PerRequestMessage]): ReadWriteAction[PerRequestMessage] = {

    def saveNewWorkspace(workspaceId: String, googleWorkspaceInfo: GoogleWorkspaceInfo, workspaceRequest: WorkspaceRequest, dataAccess: DataAccess): ReadWriteAction[Workspace] = {
      val currentDate = DateTime.now

      val accessGroups = googleWorkspaceInfo.accessGroupsByLevel.map { case (a, g) => (a -> RawlsGroup.toRef(g)) }
      val intersectionGroups = googleWorkspaceInfo.intersectionGroupsByLevel map {
        _.map { case (a, g) => (a -> RawlsGroup.toRef(g)) }
      }

      val workspace = Workspace(
        namespace = workspaceRequest.namespace,
        name = workspaceRequest.name,
        realm = workspaceRequest.realm,
        workspaceId = workspaceId,
        bucketName = googleWorkspaceInfo.bucketName,
        createdDate = currentDate,
        lastModified = currentDate,
        createdBy = userInfo.userEmail,
        attributes = workspaceRequest.attributes,
        accessLevels = accessGroups,
        realmACLs = intersectionGroups getOrElse accessGroups
      )

      val groupInserts =
        // project owner group should already exsist, don't save it again
        googleWorkspaceInfo.accessGroupsByLevel.filterKeys(_ != ProjectOwner).values.map(dataAccess.rawlsGroupQuery.save) ++
          googleWorkspaceInfo.intersectionGroupsByLevel.map(_.values.map(dataAccess.rawlsGroupQuery.save)).getOrElse(Seq.empty)

      DBIO.seq(groupInserts.toSeq: _*) andThen
        dataAccess.workspaceQuery.save(workspace)
    }


    requireCreateWorkspaceAccess(workspaceRequest, dataAccess) {
      dataAccess.workspaceQuery.findByName(workspaceRequest.toWorkspaceName) flatMap {
        case Some(_) => DBIO.failed(new RawlsExceptionWithErrorReport(errorReport = ErrorReport(StatusCodes.Conflict, s"Workspace ${workspaceRequest.namespace}/${workspaceRequest.name} already exists")))
        case None =>
          val workspaceId = UUID.randomUUID.toString
          for {
            project <- dataAccess.rawlsBillingProjectQuery.load(RawlsBillingProjectName(workspaceRequest.namespace))

            // we have already verified that the user is in the realm but the project owners might not be
            // so if there is a realm we have to do the intersection. There should not be any readers or writers
            // at this point (brand new workspace) so we don't need to do intersections for those
            realmProjectOwnerIntersection <- DBIOUtils.maybeDbAction(workspaceRequest.realm) {
              realm => dataAccess.rawlsGroupQuery.intersectGroupMembership(project.get.groups(ProjectRoles.Owner), realm)
            }

            googleWorkspaceInfo <- DBIO.from(gcsDAO.setupWorkspace(userInfo, project.get, workspaceId, workspaceRequest.toWorkspaceName, workspaceRequest.realm, realmProjectOwnerIntersection))

            savedWorkspace <- saveNewWorkspace(workspaceId, googleWorkspaceInfo, workspaceRequest, dataAccess)
            response <- op(SlickWorkspaceContext(savedWorkspace))
          } yield response
      }
    }
  }

  private def noSuchWorkspaceMessage(workspaceName: WorkspaceName) = s"${workspaceName} does not exist"
  private def accessDeniedMessage(workspaceName: WorkspaceName) = s"insufficient permissions to perform operation on ${workspaceName}"

  private def requireCreateWorkspaceAccess(workspaceRequest: WorkspaceRequest, dataAccess: DataAccess)(op: => ReadWriteAction[PerRequestMessage]): ReadWriteAction[PerRequestMessage] = {
    dataAccess.rawlsBillingProjectQuery.hasOneOfProjectRole(RawlsBillingProjectName(workspaceRequest.namespace), RawlsUser(userInfo), ProjectRoles.all) flatMap {
      case true =>
        workspaceRequest.realm match {
          case Some(realm) => dataAccess.rawlsGroupQuery.loadGroupIfMember(realm, RawlsUser(userInfo)) flatMap {
            case None => DBIO.failed(new RawlsExceptionWithErrorReport(errorReport = ErrorReport(StatusCodes.Forbidden, s"You cannot create a workspace in realm [${realm.groupName.value}] as you do not have access to it.")))
            case Some(_) => op
          }
          case None => op
        }
      case false =>
        DBIO.failed(new RawlsExceptionWithErrorReport(errorReport = ErrorReport(StatusCodes.Forbidden, s"You are not authorized to create a workspace in billing project ${workspaceRequest.toWorkspaceName.namespace}")))
    }
  }

  private def withWorkspaceContextAndPermissions[T](workspaceName: WorkspaceName, accessLevel: WorkspaceAccessLevel, dataAccess: DataAccess)(op: (SlickWorkspaceContext) => ReadWriteAction[T]): ReadWriteAction[T] = {
    withWorkspaceContext(workspaceName, dataAccess) { workspaceContext =>
      requireAccess(workspaceContext.workspace, accessLevel, dataAccess) { op(workspaceContext) }
    }
  }

  private def withWorkspaceContext[T](workspaceName: WorkspaceName, dataAccess: DataAccess)(op: (SlickWorkspaceContext) => ReadWriteAction[T]) = {
    dataAccess.workspaceQuery.findByName(workspaceName) flatMap {
      case None => DBIO.failed(new RawlsExceptionWithErrorReport(errorReport = ErrorReport(StatusCodes.NotFound, noSuchWorkspaceMessage(workspaceName))))
      case Some(workspace) => op(SlickWorkspaceContext(workspace))
    }
  }

  private def requireAccess[T](workspace: Workspace, requiredLevel: WorkspaceAccessLevel, dataAccess: DataAccess)(codeBlock: => ReadWriteAction[T]): ReadWriteAction[T] = {
    getMaximumAccessLevel(RawlsUser(userInfo), SlickWorkspaceContext(workspace), dataAccess) flatMap { userLevel =>
      if (userLevel >= requiredLevel) {
        if ( (requiredLevel > WorkspaceAccessLevels.Read) && workspace.isLocked )
          DBIO.failed(new RawlsExceptionWithErrorReport(errorReport = ErrorReport(StatusCodes.Forbidden, s"The workspace ${workspace.toWorkspaceName} is locked.")))
        else codeBlock
      }
      else if (userLevel >= WorkspaceAccessLevels.Read) DBIO.failed(new RawlsExceptionWithErrorReport(errorReport = ErrorReport(StatusCodes.Forbidden, accessDeniedMessage(workspace.toWorkspaceName))))
      else DBIO.failed(new RawlsExceptionWithErrorReport(errorReport = ErrorReport(StatusCodes.NotFound, noSuchWorkspaceMessage(workspace.toWorkspaceName))))
    }
  }

  private def requireAccessIgnoreLock[T](workspace: Workspace, requiredLevel: WorkspaceAccessLevel, dataAccess: DataAccess)(op: => ReadWriteAction[T]): ReadWriteAction[T] = {
    requireAccess(workspace.copy(isLocked = false), requiredLevel, dataAccess)(op)
  }

  private def requireSharePermission[T](workspace: Workspace, dataAccess: DataAccess)(codeBlock: (WorkspaceAccessLevel) => ReadWriteAction[T]): ReadWriteAction[T] = {
    getMaximumAccessLevel(RawlsUser(userInfo), SlickWorkspaceContext(workspace), dataAccess) flatMap { userLevel =>
      if (userLevel >= WorkspaceAccessLevels.Owner) codeBlock(userLevel)
      else dataAccess.workspaceQuery.getUserSharePermissions(RawlsUserSubjectId(userInfo.userSubjectId), SlickWorkspaceContext(workspace)) flatMap { canShare =>
        if (canShare) codeBlock(userLevel)
        else if (userLevel >= WorkspaceAccessLevels.Read) DBIO.failed(new RawlsExceptionWithErrorReport(errorReport = ErrorReport(StatusCodes.Forbidden, accessDeniedMessage(workspace.toWorkspaceName))))
        else DBIO.failed(new RawlsExceptionWithErrorReport(errorReport = ErrorReport(StatusCodes.NotFound, noSuchWorkspaceMessage(workspace.toWorkspaceName))))
      }
    }
  }

  def getUserSharePermissions(workspaceContext: SlickWorkspaceContext, userAccessLevel: WorkspaceAccessLevel, dataAccess: DataAccess): ReadAction[Boolean] = {
    if (userAccessLevel >= WorkspaceAccessLevels.Owner) DBIO.successful(true)
    else dataAccess.workspaceQuery.getUserSharePermissions(RawlsUserSubjectId(userInfo.userSubjectId), workspaceContext)
  }

  private def withEntity(workspaceContext: SlickWorkspaceContext, entityType: String, entityName: String, dataAccess: DataAccess)(op: (Entity) => ReadWriteAction[PerRequestMessage]): ReadWriteAction[PerRequestMessage] = {
    dataAccess.entityQuery.get(workspaceContext, entityType, entityName) flatMap {
      case None => DBIO.failed(new RawlsExceptionWithErrorReport(errorReport = ErrorReport(StatusCodes.NotFound, s"${entityType} ${entityName} does not exist in ${workspaceContext.workspace.toWorkspaceName}")))
      case Some(entity) => op(entity)
    }
  }

  private def withSubmission(workspaceContext: SlickWorkspaceContext, submissionId: String, dataAccess: DataAccess)(op: (Submission) => ReadWriteAction[PerRequestMessage]): ReadWriteAction[PerRequestMessage] = {
    Try {
      UUID.fromString(submissionId)
    } match {
      case Failure(t: IllegalArgumentException) =>
        DBIO.failed(new RawlsExceptionWithErrorReport(errorReport = ErrorReport(StatusCodes.NotFound, s"Submission id ${submissionId} is not a valid submission id")))
      case _ =>
        dataAccess.submissionQuery.get(workspaceContext, submissionId) flatMap {
          case None => DBIO.failed(new RawlsExceptionWithErrorReport(errorReport = ErrorReport(StatusCodes.NotFound, s"Submission with id ${submissionId} not found in workspace ${workspaceContext.workspace.toWorkspaceName}")))
          case Some(submission) => op(submission)
        }
    }
  }

  private def withWorkflow(workspaceName: WorkspaceName, submissionId: String, workflowId: String, dataAccess: DataAccess)(op: (Workflow) => ReadWriteAction[PerRequestMessage]): ReadWriteAction[PerRequestMessage] = {
    dataAccess.workflowQuery.getByExternalId(workflowId, submissionId) flatMap {
      case None => DBIO.failed(new RawlsExceptionWithErrorReport(errorReport = ErrorReport(StatusCodes.NotFound, s"Workflow with id ${workflowId} not found in submission ${submissionId} in workspace ${workspaceName}")))
      case Some(workflow) => op(workflow)
    }
  }

  private def withWorkflowRecord(workspaceName: WorkspaceName, submissionId: String, workflowId: String, dataAccess: DataAccess)(op: (WorkflowRecord) => ReadWriteAction[PerRequestMessage]): ReadWriteAction[PerRequestMessage] = {
    dataAccess.workflowQuery.findWorkflowByExternalIdAndSubmissionId(workflowId, UUID.fromString(submissionId)).result flatMap {
      case Seq() => DBIO.failed(new RawlsExceptionWithErrorReport(errorReport = ErrorReport(StatusCodes.NotFound, s"WorkflowRecord with id ${workflowId} not found in submission ${submissionId} in workspace ${workspaceName}")))
      case Seq(one) => op(one)
      case tooMany => DBIO.failed(new RawlsExceptionWithErrorReport(errorReport = ErrorReport(StatusCodes.InternalServerError, s"found multiple WorkflowRecords with id ${workflowId} in submission ${submissionId} in workspace ${workspaceName}")))
    }
  }

  //Finds a single entity record in the db.
  private def withSingleEntityRec(entityType: String, entityName: String, workspaceContext: SlickWorkspaceContext, dataAccess: DataAccess)(op: (Seq[EntityRecord]) => ReadWriteAction[PerRequestMessage]): ReadWriteAction[PerRequestMessage] = {
    val entityRec = dataAccess.entityQuery.findEntityByName(workspaceContext.workspaceId, entityType, entityName).result
    entityRec flatMap { entities =>
      if (entities.isEmpty) {
        DBIO.failed(new RawlsExceptionWithErrorReport(errorReport = ErrorReport(StatusCodes.NotFound, s"No entity of type ${entityType} named ${entityName} exists in this workspace.")))
      } else if (entities.size == 1) {
        op(entities)
      } else {
        DBIO.failed(new RawlsExceptionWithErrorReport(errorReport = ErrorReport(StatusCodes.NotFound, s"More than one entity of type ${entityType} named ${entityName} exists in this workspace?!")))
      }
    }
  }

  def withSubmissionEntityRecs(submissionRequest: SubmissionRequest, workspaceContext: SlickWorkspaceContext, rootEntityType: String, dataAccess: DataAccess)(op: (Seq[EntityRecord]) => ReadWriteAction[PerRequestMessage]): ReadWriteAction[PerRequestMessage] = {
    //If there's an expression, evaluate it to get the list of entities to run this job on.
    //Otherwise, use the entity given in the submission.
    submissionRequest.expression match {
      case None =>
        if ( submissionRequest.entityType != rootEntityType )
          DBIO.failed(new RawlsExceptionWithErrorReport(errorReport = ErrorReport(StatusCodes.BadRequest, s"Method configuration expects an entity of type ${rootEntityType}, but you gave us an entity of type ${submissionRequest.entityType}.")))
        else {
          withSingleEntityRec(submissionRequest.entityType, submissionRequest.entityName, workspaceContext, dataAccess)(op)
        }
      case Some(expression) =>
        ExpressionEvaluator.withNewExpressionEvaluator(dataAccess, workspaceContext, submissionRequest.entityType, submissionRequest.entityName) { evaluator =>
          evaluator.evalFinalEntity(workspaceContext, expression).asTry
        } flatMap { //gotta close out the expression evaluator to wipe the EXPREVAL_TEMP table
          case Failure(regret) => DBIO.failed(new RawlsExceptionWithErrorReport(errorReport = ErrorReport(regret, StatusCodes.BadRequest)))
          case Success(entityRecords) =>
            if (entityRecords.isEmpty) {
              DBIO.failed(new RawlsExceptionWithErrorReport(errorReport = ErrorReport(StatusCodes.BadRequest, "No entities eligible for submission were found.")))
            } else {
              val eligibleEntities = entityRecords.filter(_.entityType == rootEntityType).toSeq
              if (eligibleEntities.isEmpty)
                DBIO.failed(new RawlsExceptionWithErrorReport(errorReport = ErrorReport(StatusCodes.BadRequest, s"The expression in your SubmissionRequest matched only entities of the wrong type. (Expected type ${rootEntityType}.)")))
              else
                op(eligibleEntities)
            }
        }
    }
  }

  private def withSubmissionParameters(workspaceName: WorkspaceName, submissionRequest: SubmissionRequest)
   ( op: (DataAccess, SlickWorkspaceContext, String, SubmissionValidationHeader, Seq[SubmissionValidationEntityInputs], Seq[SubmissionValidationEntityInputs]) => ReadWriteAction[PerRequestMessage]): Future[PerRequestMessage] = {
    dataSource.inTransaction { dataAccess =>
      withWorkspaceContextAndPermissions(workspaceName, WorkspaceAccessLevels.Write, dataAccess) { workspaceContext =>
        withMethodConfig(workspaceContext, submissionRequest.methodConfigurationNamespace, submissionRequest.methodConfigurationName, dataAccess) { methodConfig =>
          withMethodInputs(methodConfig, userInfo) { (wdl,methodInputs) =>
            withSubmissionEntityRecs(submissionRequest, workspaceContext, methodConfig.rootEntityType, dataAccess) { jobEntityRecs =>

              //Parse out the entity -> results map to a tuple of (successful, failed) SubmissionValidationEntityInputs
              MethodConfigResolver.resolveInputsForEntities(workspaceContext, methodInputs, jobEntityRecs, dataAccess) flatMap { valuesByEntity =>
                valuesByEntity
                  .map({ case (entityName, values) => SubmissionValidationEntityInputs(entityName, values) })
                  .partition({ entityInputs => entityInputs.inputResolutions.forall(_.error.isEmpty) }) match {
                    case(succeeded, failed) =>
                      val methodConfigInputs = methodInputs.map { methodInput => SubmissionValidationInput(methodInput.workflowInput.fqn, methodInput.expression) }
                      val header = SubmissionValidationHeader(methodConfig.rootEntityType, methodConfigInputs)
                      op(dataAccess, workspaceContext, wdl, header, succeeded.toSeq, failed.toSeq)
                }
              }
            }
          }
        }
      }
    }
  }
}


class AttributeUpdateOperationException(message: String) extends RawlsException(message)
class AttributeNotFoundException(message: String) extends AttributeUpdateOperationException(message)<|MERGE_RESOLUTION|>--- conflicted
+++ resolved
@@ -5,7 +5,9 @@
 import akka.actor._
 import akka.pattern._
 import akka.util.Timeout
+import org.broadinstitute.dsde.rawls.dataaccess.slick._
 import com.typesafe.scalalogging.LazyLogging
+import org.broadinstitute.dsde.rawls.RawlsException
 import org.broadinstitute.dsde.rawls.dataaccess._
 import org.broadinstitute.dsde.rawls.dataaccess.slick._
 import org.broadinstitute.dsde.rawls.expressions._
@@ -19,14 +21,20 @@
 import org.broadinstitute.dsde.rawls.model._
 import org.broadinstitute.dsde.rawls.monitor.BucketDeletionMonitor
 import org.broadinstitute.dsde.rawls.user.UserService
+import org.broadinstitute.dsde.rawls.util._
 import org.broadinstitute.dsde.rawls.user.UserService.OverwriteGroupMembers
 import org.broadinstitute.dsde.rawls.util._
 import org.broadinstitute.dsde.rawls.webservice.PerRequest
 import org.broadinstitute.dsde.rawls.webservice.PerRequest._
+import AttributeUpdateOperations._
 import org.broadinstitute.dsde.rawls.workspace.WorkspaceService._
 import org.broadinstitute.dsde.rawls.{RawlsException, RawlsExceptionWithErrorReport}
 import org.joda.time.DateTime
 import spray.http.{StatusCodes, Uri}
+
+import scala.concurrent.{ExecutionContext, Future}
+import scala.util.{Failure, Success, Try}
+import spray.json._
 import spray.httpx.SprayJsonSupport._
 import spray.json._
 
@@ -437,17 +445,12 @@
             dataAccess.workspaceQuery.getInvites(workspaceContext.workspaceId).map { invites =>
               // toMap below will drop duplicate keys, keeping the last entry only
               // sort by access level to make sure higher access levels remain in the resulting map
-<<<<<<< HEAD
-              val granted = emailsAndAccess.sortBy { case (_, accessLevel) => accessLevel }.map { case (email, accessLevel) => email -> AccessEntry(accessLevel, false) }
-              val pending = invites.sortBy { case (_, accessLevel) => accessLevel }.map { case (email, accessLevel) => email -> AccessEntry(accessLevel, true) }
-=======
 
               // Note: we only store share permissions in the database if a user explicitly sets them. Since owners and project owners
               // have implicit sharing permissions, we rectify that with ((accessLevel >= WorkspaceAccessLevels.Owner) || hasSharePermission) so
               // the response from getACL returns canShare = true for owners and project owners
               val granted = emailsAndAccess.sortBy { case (_, accessLevel, _) => accessLevel }.map { case (email, accessLevel, hasSharePermission) => email -> AccessEntry(accessLevel, false, ((accessLevel >= WorkspaceAccessLevels.Owner) || hasSharePermission)) }
               val pending = invites.sortBy { case (_, accessLevel) => accessLevel }.map { case (email, accessLevel) => email -> AccessEntry(accessLevel, true, false) }
->>>>>>> b9142a4c
 
               RequestComplete(StatusCodes.OK, WorkspaceACL((granted ++ pending).toMap))
             }
@@ -1175,11 +1178,10 @@
   }
 
   def copyMethodConfigurationToMethodRepo(methodRepoQuery: MethodRepoConfigurationExport): Future[PerRequestMessage] = {
-    import org.broadinstitute.dsde.rawls.model.MethodRepoJsonSupport._
     dataSource.inTransaction { dataAccess =>
       withWorkspaceContextAndPermissions(methodRepoQuery.source.workspaceName, WorkspaceAccessLevels.Read, dataAccess) { workspaceContext =>
         withMethodConfig(workspaceContext, methodRepoQuery.source.namespace, methodRepoQuery.source.name, dataAccess) { methodConfig =>
-
+          import org.broadinstitute.dsde.rawls.model.MethodRepoJsonSupport._
           DBIO.from(methodRepoDAO.postMethodConfig(
             methodRepoQuery.methodRepoNamespace,
             methodRepoQuery.methodRepoName,
@@ -1273,8 +1275,7 @@
           methodConfigurationName = submissionRequest.methodConfigurationName,
           submissionEntity = AttributeEntityReference(entityType = submissionRequest.entityType, entityName = submissionRequest.entityName),
           workflows = workflows ++ workflowFailures,
-          status = SubmissionStatuses.Submitted,
-          readFromCache = submissionRequest.readFromCache
+          status = SubmissionStatuses.Submitted
         )
 
         dataAccess.submissionQuery.create(workspaceContext, submission) map { _ =>
@@ -1417,7 +1418,7 @@
   def adminAbortSubmission(workspaceName: WorkspaceName, submissionId: String) = {
     asFCAdmin {
       dataSource.inTransaction { dataAccess =>
-         withWorkspaceContext(workspaceName, dataAccess) { workspaceContext =>
+        withWorkspaceContext(workspaceName, dataAccess) { workspaceContext =>
           abortSubmission(workspaceContext, submissionId, dataAccess)
         }
       }
