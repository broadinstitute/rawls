package org.broadinstitute.dsde.rawls.workspace

import akka.http.scaladsl.model.StatusCodes
import akka.http.scaladsl.model.headers.OAuth2BearerToken
import akka.stream.Materializer
import bio.terra.workspace.client.ApiException
import bio.terra.workspace.model.WorkspaceDescription
import cats.MonadThrow
import cats.implicits._
import com.typesafe.scalalogging.LazyLogging
import io.opencensus.scala.Tracing._
import com.google.api.services.cloudbilling.model.ProjectBillingInfo
import io.opencensus.trace.{Span, Status, AttributeValue => OpenCensusAttributeValue}
import org.broadinstitute.dsde.rawls.config.WorkspaceServiceConfig
import org.broadinstitute.dsde.rawls._
import slick.jdbc.TransactionIsolation
import org.broadinstitute.dsde.rawls.dataaccess._
import org.broadinstitute.dsde.rawls.dataaccess.slick._
import org.broadinstitute.dsde.rawls.dataaccess.workspacemanager.WorkspaceManagerDAO
import org.broadinstitute.dsde.rawls.entities.base.ExpressionEvaluationSupport.LookupExpression
import org.broadinstitute.dsde.rawls.entities.base.{EntityProvider, ExpressionEvaluationContext}
import org.broadinstitute.dsde.rawls.entities.{EntityManager, EntityRequestArguments}
import org.broadinstitute.dsde.rawls.expressions.ExpressionEvaluator
import org.broadinstitute.dsde.rawls.genomics.GenomicsService
import org.broadinstitute.dsde.rawls.jobexec.MethodConfigResolver
import org.broadinstitute.dsde.rawls.jobexec.MethodConfigResolver.GatherInputsResult
import org.broadinstitute.dsde.rawls.metrics.RawlsInstrumented
import org.broadinstitute.dsde.rawls.model.AttributeUpdateOperations._
import org.broadinstitute.dsde.rawls.model.WorkflowFailureModes.WorkflowFailureMode
import org.broadinstitute.dsde.rawls.model.WorkflowStatuses.WorkflowStatus
import org.broadinstitute.dsde.rawls.model.WorkspaceAccessLevels._
import org.broadinstitute.dsde.rawls.model.WorkspaceJsonSupport._
import org.broadinstitute.dsde.rawls.model.WorkspaceType.WorkspaceType
import org.broadinstitute.dsde.rawls.model.WorkspaceVersions.WorkspaceVersion
import org.broadinstitute.dsde.rawls.model._
import org.broadinstitute.dsde.rawls.monitor.migration.MigrationUtils.Implicits.monadThrowDBIOAction
import org.broadinstitute.dsde.rawls.monitor.migration.WorkspaceMigrationMetadata
import org.broadinstitute.dsde.rawls.resourcebuffer.ResourceBufferService
import org.broadinstitute.dsde.rawls.serviceperimeter.ServicePerimeterService
import org.broadinstitute.dsde.rawls.user.UserService
import org.broadinstitute.dsde.rawls.util.OpenCensusDBIOUtils._
import org.broadinstitute.dsde.rawls.util._
import org.broadinstitute.dsde.workbench.google.GoogleIamDAO
import org.broadinstitute.dsde.workbench.google.GoogleIamDAO.MemberType
import org.broadinstitute.dsde.workbench.model.google.{GcsBucketName, GoogleProject}
<<<<<<< HEAD
import org.broadinstitute.dsde.workbench.model.{WorkbenchEmail, WorkbenchException, WorkbenchGroupName}
import org.http4s.syntax.header
=======
import org.broadinstitute.dsde.workbench.dataaccess.NotificationDAO
import org.broadinstitute.dsde.workbench.model.{Notifications, WorkbenchEmail, WorkbenchException, WorkbenchGroupName, WorkbenchUserId}
import org.broadinstitute.dsde.workbench.model.Notifications.{WorkspaceName => NotificationWorkspaceName}
>>>>>>> 356355c0
import org.joda.time.DateTime
import spray.json.DefaultJsonProtocol._
import spray.json._

import java.util.UUID
import scala.concurrent.{ExecutionContext, Future}
import scala.jdk.CollectionConverters._
import scala.language.postfixOps
import scala.util.control.NonFatal
import scala.util.{Failure, Success, Try}

/**
 * Created by dvoet on 4/27/15.
 */
//noinspection TypeAnnotation
object WorkspaceService {
  def constructor(dataSource: SlickDataSource, methodRepoDAO: MethodRepoDAO, cromiamDAO: ExecutionServiceDAO,
                  executionServiceCluster: ExecutionServiceCluster, execServiceBatchSize: Int, workspaceManagerDAO: WorkspaceManagerDAO,
                  methodConfigResolver: MethodConfigResolver, gcsDAO: GoogleServicesDAO, samDAO: SamDAO,
                  notificationDAO: NotificationDAO, userServiceConstructor: UserInfo => UserService,
                  genomicsServiceConstructor: UserInfo => GenomicsService, maxActiveWorkflowsTotal: Int,
                  maxActiveWorkflowsPerUser: Int, workbenchMetricBaseName: String, submissionCostService: SubmissionCostService,
                  config: WorkspaceServiceConfig, requesterPaysSetupService: RequesterPaysSetupService,
                  entityManager: EntityManager, resourceBufferService: ResourceBufferService, resourceBufferSaEmail: String,
                  servicePerimeterService: ServicePerimeterService,
                  googleIamDao: GoogleIamDAO, terraBillingProjectOwnerRole: String, terraWorkspaceCanComputeRole: String, terraWorkspaceNextflowRole: String)
                 (userInfo: UserInfo)
                 (implicit materializer: Materializer, executionContext: ExecutionContext): WorkspaceService = {

    new WorkspaceService(userInfo, dataSource, entityManager, methodRepoDAO, cromiamDAO,
      executionServiceCluster, execServiceBatchSize, workspaceManagerDAO,
      methodConfigResolver, gcsDAO, samDAO,
      notificationDAO, userServiceConstructor,
      genomicsServiceConstructor, maxActiveWorkflowsTotal,
      maxActiveWorkflowsPerUser, workbenchMetricBaseName, submissionCostService,
      config, requesterPaysSetupService, resourceBufferService, resourceBufferSaEmail, servicePerimeterService,
      googleIamDao, terraBillingProjectOwnerRole, terraWorkspaceCanComputeRole, terraWorkspaceNextflowRole)
  }

  val SECURITY_LABEL_KEY = "security"
  val HIGH_SECURITY_LABEL = "high"
  val LOW_SECURITY_LABEL = "low"

  private[workspace] def extractOperationIdsFromCromwellMetadata(metadataJson: JsObject): Iterable[String] = {
    case class Call(jobId: Option[String])
    case class OpMetadata(calls: Option[Map[String, Seq[Call]]])
    implicit val callFormat = jsonFormat1(Call)
    implicit val opMetadataFormat = jsonFormat1(OpMetadata)

    for {
      calls <- metadataJson.convertTo[OpMetadata].calls.toList // toList on the Option makes the compiler like the for comp
      call <- calls.values.flatten
      jobId <- call.jobId
    } yield jobId
  }

  private[workspace] def getTerminalStatusDate(submission: Submission, workflowID: Option[String]): Option[DateTime] = {
    // find all workflows that have finished
    val terminalWorkflows = submission.workflows.filter(workflow => WorkflowStatuses.terminalStatuses.contains(workflow.status))
    // optionally limit the list to a specific workflowID
    val workflows = workflowID match {
      case Some(_) => terminalWorkflows.filter(_.workflowId == workflowID)
      case None => terminalWorkflows
    }
    if (workflows.isEmpty) {
      None
    } else {
      // use the latest date the workflow(s) reached a terminal status
      Option(workflows.map(_.statusLastChangedDate).maxBy(_.getMillis))
    }
  }
}

//noinspection TypeAnnotation,MatchToPartialFunction,SimplifyBooleanMatch,RedundantBlock,NameBooleanParameters,MapGetGet,ScalaDocMissingParameterDescription,AccessorLikeMethodIsEmptyParen,ScalaUnnecessaryParentheses,EmptyParenMethodAccessedAsParameterless,ScalaUnusedSymbol,EmptyCheck,ScalaUnusedSymbol,RedundantDefaultArgument
class WorkspaceService(protected val userInfo: UserInfo,
                       val dataSource: SlickDataSource,
                       val entityManager: EntityManager,
                       val methodRepoDAO: MethodRepoDAO,
                       cromiamDAO: ExecutionServiceDAO,
                       executionServiceCluster: ExecutionServiceCluster,
                       execServiceBatchSize: Int,
                       val workspaceManagerDAO: WorkspaceManagerDAO,
                       val methodConfigResolver: MethodConfigResolver,
                       protected val gcsDAO: GoogleServicesDAO,
                       val samDAO: SamDAO, notificationDAO: NotificationDAO,
                       userServiceConstructor: UserInfo => UserService,
                       genomicsServiceConstructor: UserInfo => GenomicsService,
                       maxActiveWorkflowsTotal: Int,
                       maxActiveWorkflowsPerUser: Int,
                       override val workbenchMetricBaseName: String,
                       submissionCostService: SubmissionCostService,
                       config: WorkspaceServiceConfig,
                       requesterPaysSetupService: RequesterPaysSetupService,
                       resourceBufferService: ResourceBufferService,
                       resourceBufferSaEmail: String,
                       servicePerimeterService: ServicePerimeterService,
                       googleIamDao: GoogleIamDAO,
                       terraBillingProjectOwnerRole: String,
                       terraWorkspaceCanComputeRole: String,
                       terraWorkspaceNextflowRole: String)
                      (implicit protected val executionContext: ExecutionContext) extends RoleSupport
  with LibraryPermissionsSupport
  with FutureSupport
  with MethodWiths
  with UserWiths
  with LazyLogging
  with RawlsInstrumented
  with JsonFilterUtils
  with WorkspaceSupport
  with EntitySupport
  with AttributeSupport
  with StringValidationUtils {

  import dataSource.dataAccess.driver.api._

  implicit val errorReportSource = ErrorReportSource("rawls")

  // Note: this limit is also hard-coded in the terra-ui code to allow client-side validation.
  // If it is changed, it must also be updated in that repository.
  private val UserCommentMaxLength: Int = 1000

  def createWorkspace(workspaceRequest: WorkspaceRequest, parentSpan: Span = null): Future[Workspace] = {
    traceWithParent("withAttributeNamespaceCheck", parentSpan)(s1 => withAttributeNamespaceCheck(workspaceRequest) {
      traceWithParent("withWorkspaceBucketRegionCheck", s1)(s2 => withWorkspaceBucketRegionCheck(workspaceRequest.bucketLocation) {
        traceWithParent("withBillingProjectContext", s1)(s2 => withBillingProjectContext(workspaceRequest.namespace, s2) { billingProject =>
          for {
            workspace <- traceWithParent("withNewWorkspaceContext", s2)(s3 => dataSource.inTransactionWithAttrTempTable(Set(AttributeTempTableType.Workspace))({ dataAccess =>
              withNewWorkspaceContext(workspaceRequest, billingProject, sourceBucketName = None, dataAccess, s3) { workspaceContext =>
                createdWorkspaceCounter.inc()
                DBIO.successful(workspaceContext)
              }
            }, TransactionIsolation.ReadCommitted)) // read committed to avoid deadlocks on workspace attr scratch table
          } yield workspace
        })
      })
    })
  }

  /** Returns the Set of legal field names supplied by the user, trimmed of whitespace.
    * Throws an error if the user supplied an unrecognized field name.
    * Legal field names are any member of `WorkspaceResponse`, `WorkspaceDetails`,
    * or any arbitrary key starting with "workspace.attributes."
    *
    * @param params the raw strings supplied by the user
    * @return the set of field names to be included in the response
    */
  def validateParams(params: WorkspaceFieldSpecs, default: Set[String]): Set[String] = {
    // be lenient to whitespace, e.g. some user included spaces in their delimited string ("one, two, three")
    val args = params.fields.getOrElse(default).map(_.trim)
    // did the user specify any fields that we don't know about?
    // include custom leniency here for attributes: we can't validate attribute names because they are arbitrary,
    // so allow any field that starts with "workspace.attributes."
    val unrecognizedFields: Set[String] = args.diff(default).filter(!_.startsWith("workspace.attributes."))
    if (unrecognizedFields.nonEmpty) {
      throw new RawlsException(s"Unrecognized field names: ${unrecognizedFields.toList.sorted.mkString(", ")}")
    }
    args
  }

  def getWorkspace(workspaceName: WorkspaceName, params: WorkspaceFieldSpecs, parentSpan: Span = null): Future[JsObject] = {
    val span = startSpanWithParent("optionsProcessing", parentSpan)

    // validate the inbound parameters
    val options = Try(validateParams(params, WorkspaceFieldNames.workspaceResponseFieldNames)) match {
      case Success(opts) => opts
      case Failure(ex) => throw new RawlsExceptionWithErrorReport(ErrorReport(StatusCodes.BadRequest, ex))
    }

    // dummy function that returns a Future(None)
    def noFuture = Future.successful(None)

    // if user requested the entire attributes map, or any individual attributes, retrieve attributes.
    val attrSpecs = WorkspaceAttributeSpecs(
      options.contains("workspace.attributes"),
      options.filter(_.startsWith("workspace.attributes."))
        .map(str => AttributeName.fromDelimitedName(str.replaceFirst("workspace.attributes.",""))).toList
    )
    span.setStatus(Status.OK)
    span.end()

    traceWithParent("getWorkspaceContextAndPermissions", parentSpan)(s1 => getWorkspaceContextAndPermissions(workspaceName, SamWorkspaceActions.read, Option(attrSpecs)) flatMap { workspaceContext =>
      dataSource.inTransaction { dataAccess =>
        val azureInfo: Option[AzureManagedAppCoordinates] = getAzureCloudContextFromWorkspaceManager(workspaceContext, s1)

        // maximum access level is required to calculate canCompute and canShare. Therefore, if any of
        // accessLevel, canCompute, canShare is specified, we have to get it.
        def accessLevelFuture(): Future[WorkspaceAccessLevels.WorkspaceAccessLevel] =
          if (options.contains("accessLevel") || options.contains("canCompute") || options.contains("canShare")) {
            getMaximumAccessLevel(workspaceContext.workspaceIdAsUUID.toString)
          } else {
            Future.successful(WorkspaceAccessLevels.NoAccess)
          }

        // determine whether or not to retrieve attributes
        val useAttributes = options.contains("workspace") || attrSpecs.all || attrSpecs.attrsToSelect.nonEmpty

        traceDBIOWithParent("accessLevelFuture", s1)(s2 => DBIO.from(accessLevelFuture())) flatMap { accessLevel =>
          // we may have calculated accessLevel because canShare/canCompute needs it;
          // but if the user didn't ask for it, don't return it
          val optionalAccessLevelForResponse = if (options.contains("accessLevel")) { Option(accessLevel) } else { None }

          // determine which functions to use for the various part of the response
          def bucketOptionsFuture(): Future[Option[WorkspaceBucketOptions]] = if (options.contains("bucketOptions")) {
            azureInfo match {
              case None => traceWithParent("getBucketDetails", s1)(_ => gcsDAO.getBucketDetails(workspaceContext.bucketName, workspaceContext.googleProjectId).map(Option(_)))
              case _ => noFuture
            }
          } else {
            noFuture
          }
          def canComputeFuture(): Future[Option[Boolean]] = if (options.contains("canCompute")) {
            traceWithParent("getUserComputePermissions",s1)(_ =>  getUserComputePermissions(workspaceContext.workspaceIdAsUUID.toString, accessLevel).map(Option(_)))
          } else {
            noFuture
          }
          def canShareFuture(): Future[Option[Boolean]] = if (options.contains("canShare")) {
            //convoluted but accessLevel for both params because user could at most share with their own access level
            traceWithParent("getUserSharePermissions",s1)(_ =>  getUserSharePermissions(workspaceContext.workspaceIdAsUUID.toString, accessLevel, accessLevel).map(Option(_)))
          } else {
            noFuture
          }
          def catalogFuture(): Future[Option[Boolean]] = if (options.contains("catalog")) {
            traceWithParent("getUserCatalogPermissions",s1)(_ =>  getUserCatalogPermissions(workspaceContext.workspaceIdAsUUID.toString).map(Option(_)))
          } else {
            noFuture
          }

          def ownersFuture(): Future[Option[Set[String]]] = if (options.contains("owners")) {
            traceWithParent("getWorkspaceOwners",s1)(_ =>  getWorkspaceOwners(workspaceContext.workspaceIdAsUUID.toString).map(_.map(_.value)).map(Option(_)))
          } else {
            noFuture
          }

          def workspaceAuthorizationDomainFuture(): Future[Option[Set[ManagedGroupRef]]] = if (options.contains("workspace.authorizationDomain") || options.contains("workspace")) {
            traceWithParent("loadResourceAuthDomain",s1)(_ =>  loadResourceAuthDomain(SamResourceTypeNames.workspace, workspaceContext.workspaceId, userInfo).map(Option(_)))
          } else {
            noFuture
          }

          def workspaceSubmissionStatsFuture(): slick.ReadAction[Option[WorkspaceSubmissionStats]] = if (options.contains("workspaceSubmissionStats")) {
            getWorkspaceSubmissionStats(workspaceContext, dataAccess).map(Option(_))
          } else {
            DBIO.from(noFuture)
          }

          //run these futures in parallel. this is equivalent to running the for-comp with the futures already defined and running
          val futuresInParallel = (
            catalogFuture(),
            canShareFuture(),
            canComputeFuture(),
            ownersFuture(),
            workspaceAuthorizationDomainFuture(),
            bucketOptionsFuture()
          ).tupled

          for {
            (canCatalog, canShare, canCompute, owners, authDomain, bucketDetails) <- DBIO.from(futuresInParallel)
            stats <- traceDBIOWithParent("workspaceSubmissionStatsFuture", s1)(_ => workspaceSubmissionStatsFuture())
          } yield {
            // post-process JSON to remove calculated-but-undesired keys
            val workspaceResponse = WorkspaceResponse(
              optionalAccessLevelForResponse,
              canShare,
              canCompute,
              canCatalog,
              WorkspaceDetails.fromWorkspaceAndOptions(workspaceContext, authDomain, useAttributes),
              stats,
              bucketDetails,
              owners,
              azureInfo)
            val filteredJson = deepFilterJsObject(workspaceResponse.toJson.asJsObject, options)
            filteredJson
          }
        }
      }
    })
  }

  private def getAzureCloudContextFromWorkspaceManager(workspaceContext: Workspace, parentSpan: Span = null) = {
    workspaceContext.workspaceType match {
      case WorkspaceType.McWorkspace => {
        val span = startSpanWithParent("getWorkspaceFromWorkspaceManager", parentSpan)

        try {
          val wsmInfo = workspaceManagerDAO.getWorkspace(workspaceContext.workspaceIdAsUUID, userInfo.accessToken)

          Option(wsmInfo.getAzureContext) match {
            case Some(azureContext) => Some(AzureManagedAppCoordinates(
              UUID.fromString(azureContext.getTenantId),
              UUID.fromString(azureContext.getSubscriptionId),
              azureContext.getResourceGroupId)
            )
            case None => {
                throw new RawlsExceptionWithErrorReport(errorReport = ErrorReport(
                  StatusCodes.NotImplemented, s"Non-azure MC workspaces not supported [id=${workspaceContext.workspaceId}]"
              ))
            }
          }
        } catch {
          case e: ApiException =>
            logger.warn(s"Error retrieving MC workspace from workspace manager [id=${workspaceContext.workspaceId}, code=${e.getCode}]")

            if (e.getCode == StatusCodes.NotFound.intValue) {
              span.setStatus(Status.NOT_FOUND)
              throw new RawlsExceptionWithErrorReport(errorReport = ErrorReport(StatusCodes.NotFound, e))
            } else {
              span.setStatus(Status.INTERNAL)
              throw new RawlsExceptionWithErrorReport(errorReport = ErrorReport(e.getCode, e))
            }
        } finally {
          span.end()
        }
      }
      case _ => None
    }
  }

  def getWorkspaceById(workspaceId: String, params: WorkspaceFieldSpecs, parentSpan: Span = null): Future[JsObject] = {
    val workspaceUuid = Try(UUID.fromString(workspaceId)) match {
      case Success(uid) => uid
      case Failure(_) => throw new RawlsExceptionWithErrorReport(errorReport = ErrorReport(StatusCodes.BadRequest, "invalid UUID"))
    }
    // retrieve the namespace/name for this workspace and then delegate to getWorkspace(WorkspaceName).
    // note that this id -> namespace/name lookup does not enforce security; that's enforced in getWorkspace(WorkspaceName).
    val workspaceRecords = dataSource.inTransaction { dataAccess =>
      dataAccess.workspaceQuery.findByIdQuery(workspaceUuid).map(r => (r.namespace, r.name)).take(1).result
    }
    workspaceRecords.flatMap { recsFound: Seq[(String, String)] =>
      recsFound.headOption match {
        case Some(ws) => {
          // if the call to getWorkspace(WorkspaceName) fails with an exception
          // map exceptions containing the workspace name to an exception that uses the workspace id instead
          getWorkspace(WorkspaceName(ws._1, ws._2), params, parentSpan).recover { e =>
            throw e match {
              case workspaceException: WorkspaceException => workspaceException.usingId(workspaceId)
              case _ => e
            }
          }
        }
        case None =>
          throw NoSuchWorkspaceException(workspaceId)
      }
    }
  }

  def getBucketOptions(workspaceName: WorkspaceName): Future[WorkspaceBucketOptions] = {
    getWorkspaceContextAndPermissions(workspaceName, SamWorkspaceActions.read) flatMap { workspaceContext =>
      dataSource.inTransaction { dataAccess =>
        DBIO.from(gcsDAO.getBucketDetails(workspaceContext.bucketName, workspaceContext.googleProjectId)) map { details =>
          details
        }
      }
    }
  }

  private def loadResourceAuthDomain(resourceTypeName: SamResourceTypeName, resourceId: String, userInfo: UserInfo): Future[Set[ManagedGroupRef]] = {
    samDAO.getResourceAuthDomain(resourceTypeName, resourceId, userInfo).map(_.map(g => ManagedGroupRef(RawlsGroupName(g))).toSet)
  }

  def getUserComputePermissions(workspaceId: String, userAccessLevel: WorkspaceAccessLevel): Future[Boolean] = {
    if(userAccessLevel >= WorkspaceAccessLevels.Owner) Future.successful(true)
    else samDAO.userHasAction(SamResourceTypeNames.workspace, workspaceId, SamWorkspaceActions.compute, userInfo)
  }

  def getUserSharePermissions(workspaceId: String, userAccessLevel: WorkspaceAccessLevel, accessLevelToShareWith: WorkspaceAccessLevel): Future[Boolean] = {
    if (userAccessLevel < WorkspaceAccessLevels.Read) Future.successful(false)
    else if(userAccessLevel >= WorkspaceAccessLevels.Owner) Future.successful(true)
    else samDAO.userHasAction(SamResourceTypeNames.workspace, workspaceId, SamWorkspaceActions.sharePolicy(accessLevelToShareWith.toString.toLowerCase), userInfo)
  }

  def getUserCatalogPermissions(workspaceId: String): Future[Boolean] = {
    samDAO.userHasAction(SamResourceTypeNames.workspace, workspaceId, SamWorkspaceActions.catalog, userInfo)
  }

  /**
    * Sums up all the user's roles in a workspace to a single access level.
    *
    * USE FOR DISPLAY/USABILITY PURPOSES ONLY, NOT FOR REAL ACCESS DECISIONS
    * for real access decisions check actions in sam
    *
    * @param workspaceId
    * @return
    */
  def getMaximumAccessLevel(workspaceId: String): Future[WorkspaceAccessLevel] = {
    samDAO.listUserRolesForResource(SamResourceTypeNames.workspace, workspaceId, userInfo).map { roles =>
      roles.flatMap(role => WorkspaceAccessLevels.withRoleName(role.value)).fold(WorkspaceAccessLevels.NoAccess)(max)
    }
  }

  def getWorkspaceOwners(workspaceId: String): Future[Set[WorkbenchEmail]] = {
    samDAO.getPolicy(SamResourceTypeNames.workspace, workspaceId, SamWorkspacePolicyNames.owner, userInfo).map(_.memberEmails)
  }

  def deleteWorkspace(workspaceName: WorkspaceName, parentSpan: Span = null): Future[Option[String]] =  {
    traceWithParent("getWorkspaceContextAndPermissions", parentSpan)(_ => getWorkspaceContextAndPermissions(workspaceName, SamWorkspaceActions.delete) flatMap { ctx =>
      traceWithParent("maybeLoadMCWorkspace", parentSpan)(_ => maybeLoadMcWorkspace(ctx)) flatMap { maybeMcWorkspace =>
        traceWithParent("deleteWorkspaceInternal", parentSpan)(s1 => deleteWorkspaceInternal(workspaceName, ctx, maybeMcWorkspace, s1))
      }
    })
  }

  def maybeLoadMcWorkspace(workspaceContext: Workspace): Future[Option[WorkspaceDescription]] = {
    workspaceContext.workspaceType match {
      case WorkspaceType.McWorkspace => Future(Option(workspaceManagerDAO.getWorkspace(workspaceContext.workspaceIdAsUUID, userInfo.accessToken)))
      case WorkspaceType.RawlsWorkspace => Future(None)
    }
  }

  private def gatherWorkflowsToAbortAndSetStatusToAborted(workspaceName: WorkspaceName, workspaceContext: Workspace) = {
    dataSource.inTransaction { dataAccess =>
      for {
        // Gather any active workflows with external ids
        workflowsToAbort <- dataAccess.workflowQuery.findActiveWorkflowsWithExternalIds(workspaceContext)

        //If a workflow is not done, automatically change its status to Aborted
        _ <- dataAccess.workflowQuery.findWorkflowsByWorkspace(workspaceContext).result.map { workflowRecords =>
          workflowRecords.filter(workflowRecord => !WorkflowStatuses.withName(workflowRecord.status).isDone)
          .foreach { workflowRecord =>
            dataAccess.workflowQuery.updateStatus(workflowRecord, WorkflowStatuses.Aborted) { status =>
              if (config.trackDetailedSubmissionMetrics) Option(workflowStatusCounter(workspaceSubmissionMetricBuilder(workspaceName, workflowRecord.submissionId))(status))
              else None
            }
          }
        }
      } yield {
        workflowsToAbort
      }
    }
  }

  private def deleteWorkspaceTransaction(workspaceName: WorkspaceName, workspaceContext: Workspace) = {
    dataSource.inTransaction { dataAccess =>
      for {
        // Delete components of the workspace
        _ <- dataAccess.submissionQuery.deleteFromDb(workspaceContext.workspaceIdAsUUID)
        _ <- dataAccess.methodConfigurationQuery.deleteFromDb(workspaceContext.workspaceIdAsUUID)
        _ <- dataAccess.entityQuery.deleteFromDb(workspaceContext)

        // Schedule bucket for deletion
        _ <- dataAccess.pendingBucketDeletionQuery.save(PendingBucketDeletionRecord(workspaceContext.bucketName))

        // Delete the workspace
        _ <- dataAccess.workspaceQuery.delete(workspaceName)
      } yield ()
    }
  }

  private def deleteWorkspaceInternal(workspaceName: WorkspaceName, workspaceContext: Workspace, maybeMcWorkspace: Option[WorkspaceDescription], parentSpan: Span = null): Future[Option[String]] = {
    for {
      _ <- traceWithParent("requesterPaysSetupService.revokeAllUsersFromWorkspace", parentSpan)(_ =>
        requesterPaysSetupService.revokeAllUsersFromWorkspace(workspaceContext) recoverWith {
          case t:Throwable => {
            logger.warn(s"Unexpected failure deleting workspace (while revoking 'requester pays' users) for workspace `${workspaceName}`", t)
            Future.failed(t)
          }
        }
      )

      workflowsToAbort <- traceWithParent("gatherWorkflowsToAbortAndSetStatusToAborted", parentSpan)(_ =>
        gatherWorkflowsToAbortAndSetStatusToAborted(workspaceName, workspaceContext) recoverWith {
          case t:Throwable => {
            logger.warn(s"Unexpected failure deleting workspace (while gathering workflows that need to be aborted) for workspace `${workspaceName}`", t)
            Future.failed(t)
          }
        }
      )

      //Attempt to abort any running workflows so they don't write any more to the bucket.
      //Notice that we're kicking off Futures to do the aborts concurrently, but we never collect their results!
      //This is because there's nothing we can do if Cromwell fails, so we might as well move on and let the
      //ExecutionContext run the futures whenever
      aborts = traceWithParent("abortRunningWorkflows", parentSpan)(_ =>
        Future.traverse(workflowsToAbort) { wf => executionServiceCluster.abort(wf, userInfo) } recoverWith {
          case t:Throwable => {
            logger.warn(s"Unexpected failure deleting workspace (while aborting workflows) for workspace `${workspaceName}`", t)
            Future.failed(t)
          }
        }
      )

      // Delete Google Project
      _ <- traceWithParent("maybeDeleteGoogleProject", parentSpan)(_ =>
        if (!isAzureMcWorkspace(maybeMcWorkspace)) {
          maybeDeleteGoogleProject(workspaceContext.googleProjectId, workspaceContext.workspaceVersion, userInfo) recoverWith {
            case t: Throwable => {
              logger.error(s"Unexpected failure deleting workspace (while deleting google project) for workspace `${workspaceName}`", t)
              Future.failed(t)
            }
          }
        } else Future.successful()
      )

      // Delete the workspace records in Rawls. Do this after deleting the google project to prevent service perimeter leaks.
      _ <- traceWithParent("deleteWorkspaceTransaction", parentSpan)(_ =>
        deleteWorkspaceTransaction(workspaceName, workspaceContext) recoverWith {
          case t:Throwable => {
            logger.error(s"Unexpected failure deleting workspace (while deleting workspace in Rawls DB) for workspace `${workspaceName}`", t)
            Future.failed(t)
          }
        }
      )

      // Delete workflowCollection resource in sam outside of DB transaction
      _ <- traceWithParent("deleteWorkflowCollectionSamResource", parentSpan)(_ =>
        workspaceContext.workflowCollectionName.map( cn => samDAO.deleteResource(SamResourceTypeNames.workflowCollection, cn, userInfo) ).getOrElse(Future.successful(())) recoverWith {
          case t: RawlsExceptionWithErrorReport if t.errorReport.statusCode.contains(StatusCodes.NotFound) =>
            logger.warn(s"Received 404 from delete workflowCollection resource in Sam (while deleting workspace) for workspace `${workspaceName}`: [${t.errorReport.message}]")
            Future.successful()
          case t: RawlsExceptionWithErrorReport =>
            logger.error(s"Unexpected failure deleting workspace (while deleting workflowCollection in Sam) for workspace `${workspaceName}`.", t)
            Future.failed(t)
        }
      )

      // Delete workspace manager record (which will only exist if there had ever been a TDR snapshot in the WS)
      _ <- traceWithParent("deleteWorkspaceInWSM", parentSpan)(_ =>
        Future(workspaceManagerDAO.deleteWorkspace(workspaceContext.workspaceIdAsUUID, userInfo.accessToken)).recoverWith {
          //this will only ever succeed if a TDR snapshot had been created in the WS, so we gracefully handle all exceptions here
          case e: ApiException => {
            if(e.getCode != StatusCodes.NotFound.intValue) {
              logger.warn(s"Unexpected failure deleting workspace (while deleting in Workspace Manager) for workspace `${workspaceName}. Received ${e.getCode}: [${e.getResponseBody}]")
            }
            Future.successful()
          }
        }
      )

      _ <- traceWithParent("deleteWorkspaceSamResource", parentSpan)(_ =>
        if (workspaceContext.workspaceType != WorkspaceType.McWorkspace) { // WSM will delete Sam resources for McWorkspaces
          samDAO.deleteResource(SamResourceTypeNames.workspace, workspaceContext.workspaceIdAsUUID.toString, userInfo) recoverWith {
            case t: RawlsExceptionWithErrorReport if t.errorReport.statusCode.contains(StatusCodes.NotFound) =>
              logger.warn(s"Received 404 from delete workspace resource in Sam (while deleting workspace) for workspace `${workspaceName}`: [${t.errorReport.message}]")
              Future.successful()
            case t: RawlsExceptionWithErrorReport =>
              logger.error(s"Unexpected failure deleting workspace (while deleting workspace in Sam) for workspace `${workspaceName}`.", t)
              Future.failed(t)
          }
        } else { Future.successful() }
      )
    } yield {
      aborts.onComplete {
        case Failure(t) => logger.info(s"failure aborting workflows while deleting workspace ${workspaceName}", t)
        case _ => /* ok */
      }

      if (!isAzureMcWorkspace(maybeMcWorkspace)) {
        Option(workspaceContext.bucketName)
      } else None
    }
  }

  private def isAzureMcWorkspace(maybeMcWorkspace: Option[WorkspaceDescription]): Boolean = {
    maybeMcWorkspace.flatMap(mcWorkspace => Option(mcWorkspace.getAzureContext)).isDefined
  }

  // TODO - once workspace migration is complete and there are no more v1 workspaces or v1 billing projects, we can remove this https://broadworkbench.atlassian.net/browse/CA-1118
  private def maybeDeleteGoogleProject(googleProjectId: GoogleProjectId, workspaceVersion: WorkspaceVersion, userInfoForSam: UserInfo): Future[Unit] = {
    if (workspaceVersion == WorkspaceVersions.V2) {
      deleteGoogleProject(googleProjectId, userInfoForSam)
    } else {
      Future.successful()
    }
  }

  def deleteGoogleProject(googleProjectId: GoogleProjectId, userInfoForSam: UserInfo): Future[Unit] = {
        for {
          _ <- deletePetsInProject(googleProjectId, userInfoForSam)
          _ <- gcsDAO.deleteGoogleProject(googleProjectId)
          _ <- samDAO.deleteResource(SamResourceTypeNames.googleProject, googleProjectId.value, userInfoForSam).recover {
            case regrets: RawlsExceptionWithErrorReport if regrets.errorReport.statusCode == Option(StatusCodes.NotFound) =>
              logger.info(s"google-project resource ${googleProjectId.value} not found in Sam. Continuing with workspace deletion")
          }
        } yield ()
  }

  private def deletePetsInProject(projectName: GoogleProjectId, userInfo: UserInfo): Future[Unit] = {
    for {
      projectUsers <- samDAO.listAllResourceMemberIds(SamResourceTypeNames.googleProject, projectName.value, userInfo).recover {
        case regrets: RawlsExceptionWithErrorReport if regrets.errorReport.statusCode == Option(StatusCodes.NotFound) =>
          logger.info(s"google-project resource ${projectName.value} not found in Sam. Continuing with workspace deletion")
          Set[UserIdInfo]()
      }
      _ <- projectUsers.toList.traverse(destroyPet(_, projectName))
    } yield ()
  }

  private def destroyPet(userIdInfo: UserIdInfo, projectName: GoogleProjectId): Future[Unit] = {
    for {
      petSAJson <- samDAO.getPetServiceAccountKeyForUser(projectName, RawlsUserEmail(userIdInfo.userEmail))
      petUserInfo <- gcsDAO.getUserInfoUsingJson(petSAJson)
      _ <- samDAO.deleteUserPetServiceAccount(projectName, petUserInfo)
    } yield ()
  }

  def updateLibraryAttributes(workspaceName: WorkspaceName, operations: Seq[AttributeUpdateOperation]): Future[WorkspaceDetails] = {
    withLibraryAttributeNamespaceCheck(operations.map(_.name)) {
      for {
        isCurator <- tryIsCurator(userInfo.userEmail)
        workspace <- getWorkspaceContext(workspaceName) flatMap { ctx =>
          withLibraryPermissions(ctx, operations, userInfo, isCurator) {
            dataSource.inTransactionWithAttrTempTable(Set(AttributeTempTableType.Workspace))({ dataAccess =>
              updateWorkspace(operations, dataAccess)(ctx.toWorkspaceName)
            }, TransactionIsolation.ReadCommitted) // read committed to avoid deadlocks on workspace attr scratch table
          }
        }
        authDomain <- loadResourceAuthDomain(SamResourceTypeNames.workspace, workspace.workspaceId, userInfo)
      } yield {
        WorkspaceDetails(workspace, authDomain)
      }
    }
  }

  def updateWorkspace(workspaceName: WorkspaceName, operations: Seq[AttributeUpdateOperation]): Future[WorkspaceDetails] = {
    withAttributeNamespaceCheck(operations.map(_.name)) {
      for {
        ctx <- getWorkspaceContextAndPermissions(workspaceName, SamWorkspaceActions.write)
        workspace <- dataSource.inTransactionWithAttrTempTable(Set(AttributeTempTableType.Workspace))({ dataAccess =>
            updateWorkspace(operations, dataAccess)(ctx.toWorkspaceName)
        }, TransactionIsolation.ReadCommitted) // read committed to avoid deadlocks on workspace attr scratch table
        authDomain <- loadResourceAuthDomain(SamResourceTypeNames.workspace, workspace.workspaceId, userInfo)
      } yield {
        WorkspaceDetails(workspace, authDomain)
      }
    }
  }

  private def updateWorkspace(operations: Seq[AttributeUpdateOperation], dataAccess: DataAccess)(workspaceName: WorkspaceName): ReadWriteAction[Workspace] = {
    // get the source workspace again, to avoid race conditions where the workspace was updated outside of this transaction
    withWorkspaceContext(workspaceName, dataAccess) { workspaceContext =>
      val workspace = workspaceContext
      Try {
        val updatedWorkspace = applyOperationsToWorkspace(workspace, operations)
        dataAccess.workspaceQuery.createOrUpdate(updatedWorkspace)
      } match {
        case Success(result) => result
        case Failure(e: AttributeUpdateOperationException) =>
          DBIO.failed(new RawlsExceptionWithErrorReport(errorReport = ErrorReport(StatusCodes.BadRequest, s"Unable to update ${workspace.name}", ErrorReport(e))))
        case Failure(regrets) => DBIO.failed(regrets)
      }
    }
  }

  def getTags(query: Option[String], limit: Option[Int] = None): Future[Seq[WorkspaceTag]] = {
    for {
      workspacesForUser <- samDAO.getPoliciesForType(SamResourceTypeNames.workspace, userInfo)
      //Filter out non-UUID workspaceIds, which are possible in Sam but not valid in Rawls
      workspaceIdsForUser = workspacesForUser.map(resource => Try(UUID.fromString(resource.resourceId))).collect {
        case Success(workspaceId) => workspaceId
      }.toSeq
      result <- dataSource.inTransaction { dataAccess =>
        dataAccess.workspaceQuery.getTags(query, limit, Some(workspaceIdsForUser))
      }
    } yield result
  }

  def listWorkspaces(params: WorkspaceFieldSpecs, parentSpan: Span): Future[JsValue] = {

    val s = startSpanWithParent("optionHandling", parentSpan)

    // validate the inbound parameters
    val options = Try(validateParams(params, WorkspaceFieldNames.workspaceListResponseFieldNames)) match {
      case Success(opts) => opts
      case Failure(ex) =>
        throw new RawlsExceptionWithErrorReport(ErrorReport(StatusCodes.BadRequest, ex))
    }

    // if user requested the entire attributes map, or any individual attributes, retrieve attributes.
    val attributeSpecs = WorkspaceAttributeSpecs(
      options.contains("workspace.attributes"),
      options.filter(_.startsWith("workspace.attributes."))
        .map(str => AttributeName.fromDelimitedName(str.replaceFirst("workspace.attributes.", ""))).toList
    )

    // Can this be shared with get-workspace somehow?
    val optionsExist = options.nonEmpty
    val submissionStatsEnabled = options.contains("workspaceSubmissionStats")
    val attributesEnabled = attributeSpecs.all || attributeSpecs.attrsToSelect.nonEmpty

    s.setStatus(Status.OK)
    s.end()

    for {
      workspacePolicies <- traceWithParent("getPolicies", parentSpan)(_ => samDAO.getPoliciesForType(SamResourceTypeNames.workspace, userInfo))
      // filter out the policies that are not related to access levels, if a user has only those ignore the workspace
      // also filter out any policy whose resourceId is not a UUID; these will never match a known workspace
      accessLevelWorkspacePolicies = workspacePolicies.filter(p =>
        WorkspaceAccessLevels.withPolicyName(p.accessPolicyName.value).nonEmpty &&
          Try(UUID.fromString(p.resourceId)).isSuccess
      )
      accessLevelWorkspacePolicyUUIDs = accessLevelWorkspacePolicies.map(p => UUID.fromString(p.resourceId)).toSeq
      result <- dataSource.inTransaction({ dataAccess =>

        def workspaceSubmissionStatsFuture(): slick.ReadAction[Map[UUID, WorkspaceSubmissionStats]] = if (submissionStatsEnabled) {
          dataAccess.workspaceQuery.listSubmissionSummaryStats(accessLevelWorkspacePolicyUUIDs)
        } else {
          DBIO.from(Future(Map()))
        }

        val query: ReadAction[(Map[UUID, WorkspaceSubmissionStats], Seq[Workspace])] = for {
          submissionSummaryStats <- traceReadOnlyDBIOWithParent("submissionStats", parentSpan)(_ => workspaceSubmissionStatsFuture())
          workspaces <- traceReadOnlyDBIOWithParent("listByIds", parentSpan)(_ => dataAccess.workspaceQuery.listByIds(accessLevelWorkspacePolicyUUIDs, Option(attributeSpecs)))
        } yield (submissionSummaryStats, workspaces)

        val results = traceDBIOWithParent("finalResults", parentSpan)(_ => query.map { case (submissionSummaryStats, workspaces) =>
          val policiesByWorkspaceId = accessLevelWorkspacePolicies.groupBy(_.resourceId).map { case (workspaceId, policies) =>
            workspaceId -> policies.reduce { (p1, p2) =>
              val betterAccessPolicyName = (WorkspaceAccessLevels.withPolicyName(p1.accessPolicyName.value), WorkspaceAccessLevels.withPolicyName(p2.accessPolicyName.value)) match {
                case (Some(p1Level), Some(p2Level)) if p1Level > p2Level => p1.accessPolicyName
                case (Some(_), Some(_)) => p2.accessPolicyName
                case _ => throw new RawlsException(s"unexpected state, both $p1 and $p2 should be related to access levels at this point")
              }
              SamResourceIdWithPolicyName(
                p1.resourceId,
                betterAccessPolicyName,
                p1.authDomainGroups ++ p2.authDomainGroups,
                p1.missingAuthDomainGroups ++ p2.missingAuthDomainGroups,
                p1.public || p2.public
              )
            }
          }
          workspaces.mapFilter { workspace =>
            try {
              val cloudPlatform = workspace.workspaceType match {
                case WorkspaceType.McWorkspace => Option(workspaceManagerDAO.getWorkspace(workspace.workspaceIdAsUUID, userInfo.accessToken)) match {
                  case Some(mcWorkspace) if (mcWorkspace.getAzureContext != null) => Option(WorkspaceCloudPlatform.Azure)
                  case Some(mcWorkspace) if (mcWorkspace.getGcpContext != null) => Option(WorkspaceCloudPlatform.Gcp)
                  case _ => throw new RawlsException(s"unexpected state, no cloud context found for workspace ${workspace.workspaceId}")
                }
                case WorkspaceType.RawlsWorkspace => Option(WorkspaceCloudPlatform.Gcp)
              }
              val wsId = UUID.fromString(workspace.workspaceId)
              val workspacePolicy = policiesByWorkspaceId(workspace.workspaceId)
              val accessLevel = if (workspacePolicy.missingAuthDomainGroups.nonEmpty) WorkspaceAccessLevels.NoAccess else WorkspaceAccessLevels.withPolicyName(workspacePolicy.accessPolicyName.value).getOrElse(WorkspaceAccessLevels.NoAccess)
              // remove attributes if they were not requested
              val workspaceDetails = WorkspaceDetails.fromWorkspaceAndOptions(workspace, Option(workspacePolicy.authDomainGroups.map(groupName => ManagedGroupRef(RawlsGroupName(groupName.value)))), attributesEnabled, cloudPlatform)
              // remove submission stats if they were not requested
              val submissionStats: Option[WorkspaceSubmissionStats] = if (submissionStatsEnabled) {
                Option(submissionSummaryStats(wsId))
              } else {
                None
              }
              Option(WorkspaceListResponse(accessLevel, workspaceDetails, submissionStats, workspacePolicy.public))
            } catch {
              // Internal folks may create MCWorkspaces in local WorkspaceManager instances, and those will not
              // be reachable when running against the dev environment.
              case ex: ApiException if (WorkspaceType.McWorkspace == workspace.workspaceType) && (ex.getCode == StatusCodes.NotFound.intValue) => {
                logger.warn(s"MC Workspace ${workspace.name} (${workspace.workspaceIdAsUUID}) does not exist in the current WSM instance. ")
                None
              }
            }
          }
        })

        results.map { responses =>
          if (!optionsExist) {
            responses.toJson
          } else {
            // perform json-filtering of payload
            deepFilterJsValue(responses.toJson, options)
          }
        }
      }, TransactionIsolation.ReadCommitted)
    } yield result
  }

  private def getWorkspaceSubmissionStats(workspaceContext: Workspace, dataAccess: DataAccess): ReadAction[WorkspaceSubmissionStats] = {
    // listSubmissionSummaryStats works against a sequence of workspaces; we call it just for this one workspace
    dataAccess.workspaceQuery
      .listSubmissionSummaryStats(Seq(workspaceContext.workspaceIdAsUUID))
      .map {p => p.get(workspaceContext.workspaceIdAsUUID).get}
  }

  // NOTE: Orchestration has its own implementation of cloneWorkspace. When changing something here, you may also need to update orchestration's implementation (maybe helpful search term: `Post(workspacePath + "/clone"`).
  def cloneWorkspace(sourceWorkspaceName: WorkspaceName, destWorkspaceRequest: WorkspaceRequest, parentSpan: Span = null): Future[Workspace] = {
    destWorkspaceRequest.copyFilesWithPrefix.foreach(prefix => validateFileCopyPrefix(prefix))

    val (libraryAttributeNames, workspaceAttributeNames) = destWorkspaceRequest.attributes.keys.partition(name => name.namespace == AttributeName.libraryNamespace)
    withAttributeNamespaceCheck(workspaceAttributeNames) {
      withLibraryAttributeNamespaceCheck(libraryAttributeNames) {
        withBillingProjectContext(destWorkspaceRequest.namespace) { destBillingProject =>
          getWorkspaceContextAndPermissions(sourceWorkspaceName, SamWorkspaceActions.read).flatMap { permCtx =>
            withWorkspaceBucketRegionCheck(destWorkspaceRequest.bucketLocation) {
              // if bucket location is specified, then we just use that for the destination workspace's bucket location.
              // if bucket location is NOT specified then we want to use the same location as the source workspace.
              // Since the destination workspace's Google project has not been claimed at this point, we cannot charge
              // the Google request that checks the source workspace bucket's location to the destination workspace's
              // Google project. To get around this, we pass in the source workspace bucket's name to
              // withNewWorkspaceContext and get the source workspace bucket's location after we've claimed a Google
              // project and before we create the destination workspace's bucket.
              val sourceBucketNameOption: Option[String] = destWorkspaceRequest.bucketLocation match {
                case Some(_) => None
                case None => Option(permCtx.bucketName)
              }

              for {
                workspaceTuple <- dataSource.inTransactionWithAttrTempTable(Set(AttributeTempTableType.Workspace))({ dataAccess =>
                  // get the source workspace again, to avoid race conditions where the workspace was updated outside of this transaction
                  withWorkspaceContext(permCtx.toWorkspaceName, dataAccess) { sourceWorkspaceContext =>
                    DBIO.from(samDAO.getResourceAuthDomain(SamResourceTypeNames.workspace, sourceWorkspaceContext.workspaceId, userInfo)).flatMap { sourceAuthDomains =>
                      withClonedAuthDomain(sourceAuthDomains.map(n => ManagedGroupRef(RawlsGroupName(n))).toSet, destWorkspaceRequest.authorizationDomain.getOrElse(Set.empty)) { newAuthDomain =>
                        // add to or replace current attributes, on an individual basis
                        val newAttrs = sourceWorkspaceContext.attributes ++ destWorkspaceRequest.attributes
                        traceDBIOWithParent("withNewWorkspaceContext (cloneWorkspace)", parentSpan) { s1 =>
                          withNewWorkspaceContext(destWorkspaceRequest.copy(authorizationDomain = Option(newAuthDomain), attributes = newAttrs), destBillingProject, sourceBucketNameOption, dataAccess, s1) { destWorkspaceContext =>
                            dataAccess.entityQuery.copyEntitiesToNewWorkspace(sourceWorkspaceContext.workspaceIdAsUUID, destWorkspaceContext.workspaceIdAsUUID).map { counts: (Int, Int) =>
                              clonedWorkspaceEntityHistogram += counts._1
                              clonedWorkspaceAttributeHistogram += counts._2
                            } andThen {
                              dataAccess.methodConfigurationQuery.listActive(sourceWorkspaceContext).flatMap { methodConfigShorts =>
                                val inserts = methodConfigShorts.map { methodConfigShort =>
                                  dataAccess.methodConfigurationQuery.get(sourceWorkspaceContext, methodConfigShort.namespace, methodConfigShort.name).flatMap { methodConfig =>
                                    dataAccess.methodConfigurationQuery.create(destWorkspaceContext, methodConfig.get)
                                  }
                                }
                                DBIO.seq(inserts: _*)
                              } andThen {
                                clonedWorkspaceCounter.inc()
                                DBIO.successful((sourceWorkspaceContext, destWorkspaceContext))
                              }
                            }
                          }
                        }
                      }
                    }
                  }
                }, TransactionIsolation.ReadCommitted)
                // read committed to avoid deadlocks on workspace attr scratch table
              } yield workspaceTuple
            }
          }.map { case (sourceWorkspaceContext, destWorkspaceContext) =>
            //we will fire and forget this. a more involved, but robust, solution involves using the Google Storage Transfer APIs
            //in most of our use cases, these files should copy quickly enough for there to be no noticeable delay to the user
            //we also don't want to block returning a response on this call because it's already a slow endpoint
            destWorkspaceRequest.copyFilesWithPrefix.foreach { prefix =>
              dataSource.inTransaction { dataAccess =>
                dataAccess.cloneWorkspaceFileTransferQuery.save(destWorkspaceContext.workspaceIdAsUUID, sourceWorkspaceContext.workspaceIdAsUUID, prefix)
              }
            }

            destWorkspaceContext
          }
        }
      }
    }
  }

  private def validateFileCopyPrefix(copyFilesWithPrefix: String): Unit = {
    if(copyFilesWithPrefix.isEmpty) throw new RawlsExceptionWithErrorReport(ErrorReport(StatusCodes.BadRequest, """You may not specify an empty string for `copyFilesWithPrefix`. Did you mean to specify "/" or leave the field out entirely?"""))
  }

  def listPendingFileTransfersForWorkspace(workspaceName: WorkspaceName): Future[Seq[PendingCloneWorkspaceFileTransfer]] = {
    getWorkspaceContextAndPermissions(workspaceName, SamWorkspaceActions.read) flatMap { workspaceContext =>
      dataSource.inTransaction { dataAccess =>
        dataAccess.cloneWorkspaceFileTransferQuery.listPendingTransfers(Option(workspaceContext.workspaceIdAsUUID))
      }
    }
  }

  private def withClonedAuthDomain[T](sourceWorkspaceADs: Set[ManagedGroupRef], destWorkspaceADs: Set[ManagedGroupRef])(op: (Set[ManagedGroupRef]) => ReadWriteAction[T]): ReadWriteAction[T] = {
    // if the source has an auth domain, the dest must also have that auth domain as a subset
    // otherwise, the caller may choose to add to the auth domain
    if(sourceWorkspaceADs.subsetOf(destWorkspaceADs)) op(sourceWorkspaceADs ++ destWorkspaceADs)
    else {
      val missingGroups = sourceWorkspaceADs -- destWorkspaceADs
      val errorMsg = s"Source workspace has an Authorization Domain containing the groups ${missingGroups.map(_.membersGroupName.value).mkString(", ")}, which are missing on the destination workspace"
      DBIO.failed(new RawlsExceptionWithErrorReport(ErrorReport(StatusCodes.UnprocessableEntity, errorMsg)))
    }
  }

  private def isUserPending(userEmail: String): Future[Boolean] = {
    samDAO.getUserIdInfo(userEmail, userInfo).map {
      case SamDAO.User(x) => x.googleSubjectId.isEmpty
      case SamDAO.NotUser => false
      case SamDAO.NotFound => true
    }
  }

  //API_CHANGE: project owners no longer returned (because it would just show a policy and not everyone can read the members of that policy)
  private def getACLInternal(workspaceName: WorkspaceName): Future[WorkspaceACL] = {

    def loadPolicy(policyName: SamResourcePolicyName, policyList: Set[SamPolicyWithNameAndEmail]): SamPolicyWithNameAndEmail = {
      policyList.find(_.policyName.value.equalsIgnoreCase(policyName.value)).getOrElse(throw new WorkbenchException(s"Could not load $policyName policy"))
    }

    val policyMembers = for {
      workspaceId <- loadWorkspaceId(workspaceName)
      currentACL <- samDAO.listPoliciesForResource(SamResourceTypeNames.workspace, workspaceId, userInfo)
    } yield {
      val ownerPolicyMembers = loadPolicy(SamWorkspacePolicyNames.owner, currentACL).policy.memberEmails
      val writerPolicyMembers = loadPolicy(SamWorkspacePolicyNames.writer, currentACL).policy.memberEmails
      val readerPolicyMembers = loadPolicy(SamWorkspacePolicyNames.reader, currentACL).policy.memberEmails
      val shareReaderPolicyMembers = loadPolicy(SamWorkspacePolicyNames.shareReader, currentACL).policy.memberEmails
      val shareWriterPolicyMembers = loadPolicy(SamWorkspacePolicyNames.shareWriter, currentACL).policy.memberEmails
      val computePolicyMembers = loadPolicy(SamWorkspacePolicyNames.canCompute, currentACL).policy.memberEmails
      //note: can-catalog is a policy on the side and is not a part of the core workspace ACL so we won't load it

      (ownerPolicyMembers, writerPolicyMembers, readerPolicyMembers, shareReaderPolicyMembers, shareWriterPolicyMembers, computePolicyMembers)
    }

    policyMembers.flatMap { case (ownerPolicyMembers, writerPolicyMembers, readerPolicyMembers, shareReaderPolicyMembers, shareWriterPolicyMembers, computePolicyMembers) =>
      val sharers = shareReaderPolicyMembers ++ shareWriterPolicyMembers

      for {
        ownersPending <- Future.traverse(ownerPolicyMembers) { email => isUserPending(email.value).map(pending => email -> pending) }
        writersPending <- Future.traverse(writerPolicyMembers) { email => isUserPending(email.value).map(pending => email -> pending) }
        readersPending <- Future.traverse(readerPolicyMembers) { email => isUserPending(email.value).map(pending => email -> pending) }
      } yield {
        val owners = ownerPolicyMembers.map(email => email.value -> AccessEntry(WorkspaceAccessLevels.Owner, ownersPending.toMap.getOrElse(email, true), true, true)) //API_CHANGE: pending owners used to show as false for canShare and canCompute. they now show true. this is more accurate anyway
        val writers = writerPolicyMembers.map(email => email.value -> AccessEntry(WorkspaceAccessLevels.Write, writersPending.toMap.getOrElse(email, true), sharers.contains(email), computePolicyMembers.contains(email)))
        val readers = readerPolicyMembers.map(email => email.value -> AccessEntry(WorkspaceAccessLevels.Read, readersPending.toMap.getOrElse(email, true), sharers.contains(email), computePolicyMembers.contains(email)))

        WorkspaceACL((owners ++ writers ++ readers).toMap)
      }
    }
  }

  def getACL(workspaceName: WorkspaceName): Future[WorkspaceACL] = {
    getACLInternal(workspaceName)
  }

  def getCatalog(workspaceName: WorkspaceName): Future[Set[WorkspaceCatalog]] = {
    loadWorkspaceId(workspaceName).flatMap { workspaceId =>
      samDAO.getPolicy(SamResourceTypeNames.workspace, workspaceId, SamWorkspacePolicyNames.canCatalog, userInfo).map { members => members.memberEmails.map(email => WorkspaceCatalog(email.value, true))}
    }
  }

  private def loadWorkspaceId(workspaceName: WorkspaceName): Future[String] = {
    dataSource.inTransaction { dataAccess => dataAccess.workspaceQuery.getWorkspaceId(workspaceName) }.map {
      case None => throw new RawlsExceptionWithErrorReport(ErrorReport(StatusCodes.NotFound, "unable to load workspace"))
      case Some(id) => id.toString
    }
  }

  def updateCatalog(workspaceName: WorkspaceName, input: Seq[WorkspaceCatalog]): Future[WorkspaceCatalogUpdateResponseList] = {
    for {
      workspaceId <- loadWorkspaceId(workspaceName)
      results <- Future.traverse(input) {
        case WorkspaceCatalog(email, true) =>
          toFutureTry(samDAO.addUserToPolicy(SamResourceTypeNames.workspace, workspaceId, SamWorkspacePolicyNames.canCatalog, email, userInfo)).
            map(_.map(_ => Either.right[String, WorkspaceCatalogResponse](WorkspaceCatalogResponse(email, true))).recover {
              case t: RawlsExceptionWithErrorReport if t.errorReport.statusCode.contains(StatusCodes.BadRequest) => Left(email)
            })

        case WorkspaceCatalog(email, false) =>
          toFutureTry(samDAO.removeUserFromPolicy(SamResourceTypeNames.workspace, workspaceId, SamWorkspacePolicyNames.canCatalog, email, userInfo)).
            map(_.map(_ => Either.right[String, WorkspaceCatalogResponse](WorkspaceCatalogResponse(email, false))).recover {
              case t: RawlsExceptionWithErrorReport if t.errorReport.statusCode.contains(StatusCodes.BadRequest) => Left(email)
            })
      }
    } yield {
      val failures = results.collect {
        case Failure(regrets) => ErrorReport(regrets)
      }
      if (failures.nonEmpty) {
        throw new RawlsExceptionWithErrorReport(ErrorReport("Error setting catalog permissions", failures))
      } else {
        WorkspaceCatalogUpdateResponseList(results.collect { case Success(Right(wc)) => wc }, results.collect { case Success(Left(email)) => email })
      }
    }
  }

  private def getWorkspacePolicies(workspaceName: WorkspaceName): Future[Set[SamPolicyWithNameAndEmail]] = {
    for {
      workspaceId <- loadWorkspaceId(workspaceName)
      policies <- samDAO.listPoliciesForResource(SamResourceTypeNames.workspace, workspaceId, userInfo)
    } yield policies
  }

  def collectMissingUsers(userEmails: Set[String]): Future[Set[String]] = {
    Future.traverse(userEmails) { email =>
      samDAO.getUserIdInfo(email, userInfo).map {
        case SamDAO.NotFound => Option(email)
        case _ => None
      }
    }.map(_.flatten)
  }

  /**
   * updates acls for a workspace
   * @param workspaceName
   * @param aclUpdates changes to make, if an entry already exists it will be changed to the level indicated in this
   *                   Set, use NoAccess to remove an entry, all other preexisting accesses remain unchanged
   * @return
   */
  def updateACL(workspaceName: WorkspaceName, aclUpdates: Set[WorkspaceACLUpdate], inviteUsersNotFound: Boolean): Future[WorkspaceACLUpdateResponseList] = {
    if (aclUpdates.map(_.email).size < aclUpdates.size) {
      throw new RawlsExceptionWithErrorReport(ErrorReport(StatusCodes.BadRequest, s"Only 1 entry per email allowed."))
    }

    /**
      * convert a set of policy names to the corresponding WorkspaceAclUpdate representation
      * @param userEmail
      * @param samWorkspacePolicyNames
      * @return
      */
    def policiesToAclUpdate(userEmail: String, samWorkspacePolicyNames: Set[SamResourcePolicyName]) = {
      val accessLevel = samWorkspacePolicyNames.flatMap(n => WorkspaceAccessLevels.withPolicyName(n.value)).fold(WorkspaceAccessLevels.NoAccess)(WorkspaceAccessLevels.max)
      val ownerLevel = samWorkspacePolicyNames.contains(SamWorkspacePolicyNames.projectOwner) || samWorkspacePolicyNames.contains(SamWorkspacePolicyNames.owner)
      val canShare = ownerLevel ||
        (samWorkspacePolicyNames.contains(SamWorkspacePolicyNames.reader) && samWorkspacePolicyNames.contains(SamWorkspacePolicyNames.shareReader)) ||
        (samWorkspacePolicyNames.contains(SamWorkspacePolicyNames.writer) && samWorkspacePolicyNames.contains(SamWorkspacePolicyNames.shareWriter))
      val canCompute = ownerLevel || samWorkspacePolicyNames.contains(SamWorkspacePolicyNames.canCompute)
      WorkspaceACLUpdate(userEmail, accessLevel, Option(canShare), Option(canCompute))
    }

    /**
      * convert a WorkspaceAclUpdate to the set of policy names that implement it
      * @param workspaceACLUpdate
      * @return
      */
    def aclUpdateToPolicies(workspaceACLUpdate: WorkspaceACLUpdate)= {
      val sharePolicy = workspaceACLUpdate match {
        case WorkspaceACLUpdate(_, WorkspaceAccessLevels.Read, Some(true), _) => SamWorkspacePolicyNames.shareReader.some
        case WorkspaceACLUpdate(_, WorkspaceAccessLevels.Write, Some(true), _) => SamWorkspacePolicyNames.shareWriter.some
        case _ => None
      }

      // canCompute is only applicable to write access, readers can't have it and owners have it implicitly
      val computePolicy = workspaceACLUpdate.canCompute match {
        case Some(false) => None
        case _ if workspaceACLUpdate.accessLevel == WorkspaceAccessLevels.Write => SamWorkspacePolicyNames.canCompute.some
        case _ => None
      }

      Set(workspaceACLUpdate.accessLevel.toPolicyName.map(SamResourcePolicyName), sharePolicy, computePolicy).flatten
    }

    def normalize(aclUpdates: Set[WorkspaceACLUpdate]) = {
      aclUpdates.map { update =>
        val ownerLevel = update.accessLevel >= WorkspaceAccessLevels.Owner
        val normalizedCanCompute = ownerLevel || update.canCompute.getOrElse(update.accessLevel == WorkspaceAccessLevels.Write)
        update.copy(canShare = Option(ownerLevel || update.canShare.getOrElse(false)), canCompute = Option(normalizedCanCompute)) }
    }

    collectMissingUsers(aclUpdates.map(_.email)).flatMap { userToInvite =>
      if (userToInvite.isEmpty || inviteUsersNotFound) {
        getWorkspacePolicies(workspaceName).flatMap { existingPolicies =>
          // the acl update code does not deal with the can catalog permission, there are separate functions for that.
          // exclude any existing can catalog policies so we don't inadvertently remove them
          val existingPoliciesExcludingCatalog = existingPolicies.filterNot(_.policyName == SamWorkspacePolicyNames.canCatalog)

          // convert all the existing policy memberships into WorkspaceAclUpdate objects
          val existingPoliciesWithMembers = existingPoliciesExcludingCatalog.flatMap(p => p.policy.memberEmails.map(email => email -> p.policyName))
          val existingAcls = existingPoliciesWithMembers.groupBy(_._1).map { case (email, policyNames) =>
            policiesToAclUpdate(email.value, policyNames.map(_._2))
          }.toSet

          // figure out which of the incoming aclUpdates are actually changes by removing all the existingAcls
          val aclChanges = normalize(aclUpdates) -- existingAcls
          validateAclChanges(aclChanges, existingAcls)

          // find users to remove from policies: existing policy members that are not in policies implied by aclChanges
          // note that access level No Access corresponds to 0 desired policies so all existing policies will be removed
          val policyRemovals = aclChanges.flatMap { aclChange =>
            val desiredPolicies = aclUpdateToPolicies(aclChange)
            existingPoliciesWithMembers.collect {
              case (email, policyName) if email.value.equalsIgnoreCase(aclChange.email) && !desiredPolicies.contains(policyName) => (policyName, aclChange.email)
            }
          }

          // find users to add to policies: users that are not existing policy members of policies implied by aclChanges
          val policyAdditions = aclChanges.flatMap { aclChange =>
            val desiredPolicies = aclUpdateToPolicies(aclChange)
            desiredPolicies.collect {
              case policyName if !existingPoliciesWithMembers.exists(x => x._1.value.equalsIgnoreCase(aclChange.email) && x._2 == policyName) => (policyName, aclChange.email)
            }
          }

          // now do all the work: invites, additions, removals, notifications
          for {
            maybeWorkspace <- dataSource.inTransaction { dataAccess => dataAccess.workspaceQuery.findByName(workspaceName) }
            workspace = maybeWorkspace.getOrElse(throw new RawlsException(s"workspace $workspaceName not found"))

            inviteNotifications <- Future.traverse(userToInvite) { invite =>
              samDAO.inviteUser(invite, userInfo).map { _ =>
                Notifications.WorkspaceInvitedNotification(WorkbenchEmail(invite), WorkbenchUserId(userInfo.userSubjectId.value), NotificationWorkspaceName(workspaceName.namespace, workspaceName.name), workspace.bucketName)
              }
            }

            // do additions before removals so users are not left unable to access the workspace in case of errors that
            // lead to incomplete application of these changes, remember: this is not transactional
            _ <- Future.traverse(policyAdditions) { case (policyName, email) =>
                samDAO.addUserToPolicy(SamResourceTypeNames.workspace, workspace.workspaceId, policyName, email, userInfo)
            }

            _ <- Future.traverse(policyRemovals) { case (policyName, email) =>
              samDAO.removeUserFromPolicy(SamResourceTypeNames.workspace, workspace.workspaceId, policyName, email, userInfo)
            }

            _ <- revokeRequesterPaysForLinkedSAs(workspace, policyRemovals, policyAdditions)

            _ <- maybeShareProjectComputePolicy(policyAdditions, workspaceName)

          } yield {
            val (invites, updates) = aclChanges.partition(acl => userToInvite.contains(acl.email))
            sendACLUpdateNotifications(workspaceName, updates) //we can blindly fire off this future because we don't care about the results and it happens async anyway
            notificationDAO.fireAndForgetNotifications(inviteNotifications)
            WorkspaceACLUpdateResponseList(updates, invites, Set.empty) //API_CHANGE: no longer return invitesUpdated because you technically can't do that anymore...
          }
        }
      }
      else Future.successful(WorkspaceACLUpdateResponseList(Set.empty, Set.empty, aclUpdates.filter(au => userToInvite.contains(au.email))))
    }
  }

  /**
    * Revoke any linked SAs for users removed from workspace. This happens during the acl update process. This process
    * can remove a user from one policy and add to another or simply remove a user altogether. Only removals/additions
    * to policies that can spend money count (owner, writer). Removal from applicable policy with a corresponding
    * addition to a different applicable policy should not result in revocation. This is done by first finding all the
    * removals from applicable policies then removing all the additions to applicable policies. Revoke linked SAs for
    * all resulting users.
    *
    * @param workspace
    * @param policyRemovals
    * @param policyAdditions
    * @return
    */
  private def revokeRequesterPaysForLinkedSAs(workspace: Workspace, policyRemovals: Set[(SamResourcePolicyName, String)], policyAdditions: Set[(SamResourcePolicyName, String)]): Future[Unit] = {
    val applicablePolicies = Set(SamWorkspacePolicyNames.owner, SamWorkspacePolicyNames.writer)
    val applicableRemovals = policyRemovals.collect {
      case (policy, email) if applicablePolicies.contains(policy) => RawlsUserEmail(email)
    }
    val applicableAdditions = policyAdditions.collect {
      case (policy, email) if applicablePolicies.contains(policy) => RawlsUserEmail(email)
    }
    Future.traverse(applicableRemovals -- applicableAdditions) { emailToRevoke => requesterPaysSetupService.revokeUserFromWorkspace(emailToRevoke, workspace) }.void
  }

  private def validateAclChanges(aclChanges: Set[WorkspaceACLUpdate], existingAcls: Set[WorkspaceACLUpdate]) = {
    val emailsBeingChanged = aclChanges.map(_.email.toLowerCase)
    if (aclChanges.exists(_.accessLevel == WorkspaceAccessLevels.ProjectOwner) || existingAcls.exists(existingAcl => existingAcl.accessLevel == ProjectOwner && emailsBeingChanged.contains(existingAcl.email.toLowerCase))) {
      throw new RawlsExceptionWithErrorReport(ErrorReport(StatusCodes.BadRequest, "project owner permissions cannot be changed"))
    }
    if (aclChanges.exists(_.email.equalsIgnoreCase(userInfo.userEmail.value))) {
      throw new RawlsExceptionWithErrorReport(ErrorReport(StatusCodes.BadRequest, "you may not change your own permissions"))
    }
    if (aclChanges.exists {
      case WorkspaceACLUpdate(_, WorkspaceAccessLevels.Read, _, Some(true)) => true
      case _ => false
    }) {
      throw new RawlsExceptionWithErrorReport(ErrorReport(StatusCodes.BadRequest, "may not grant readers compute access"))
    }
  }

  // called from test harness
  private[workspace] def maybeShareProjectComputePolicy(policyAdditions: Set[(SamResourcePolicyName, String)], workspaceName: WorkspaceName): Future[Unit] = {
    val newWriterEmails = policyAdditions.collect {
      case (SamWorkspacePolicyNames.canCompute, email)  => email
    }
    Future.traverse(newWriterEmails) { email =>
      samDAO.addUserToPolicy(SamResourceTypeNames.billingProject, workspaceName.namespace, SamBillingProjectPolicyNames.canComputeUser, email, userInfo).recoverWith {
        case regrets: Throwable =>
          logger.info(s"error adding user to canComputeUser policy of Terra billing project while updating ${workspaceName.toString} likely because it is a v2 billing project which does not have a canComputeUser policy. regrets: ${regrets.getMessage}")
          Future.successful(())
      }
    }.map(_ => ())
  }

  private def sendACLUpdateNotifications(workspaceName: WorkspaceName, usersModified: Set[WorkspaceACLUpdate]): Unit = {
    Future.traverse(usersModified) { accessUpdate =>
      for {
        userIdInfo <- samDAO.getUserIdInfo(accessUpdate.email, userInfo)
      } yield {
        userIdInfo match {
          case SamDAO.User(UserIdInfo(_, _, Some(googleSubjectId))) =>
            if(accessUpdate.accessLevel == WorkspaceAccessLevels.NoAccess)
              notificationDAO.fireAndForgetNotification(Notifications.WorkspaceRemovedNotification(WorkbenchUserId(googleSubjectId), NoAccess.toString, NotificationWorkspaceName(workspaceName.namespace, workspaceName.name), WorkbenchUserId(userInfo.userSubjectId.value)))
            else
              notificationDAO.fireAndForgetNotification(Notifications.WorkspaceAddedNotification(WorkbenchUserId(googleSubjectId), accessUpdate.accessLevel.toString, NotificationWorkspaceName(workspaceName.namespace, workspaceName.name), WorkbenchUserId(userInfo.userSubjectId.value)))
          case _ =>
        }
      }
    }
  }

  def sendChangeNotifications(workspaceName: WorkspaceName): Future[String] = {
    for {
      workspaceContext <- getWorkspaceContextAndPermissions(workspaceName, SamWorkspaceActions.own)

      userIdInfos <- samDAO.listAllResourceMemberIds(SamResourceTypeNames.workspace, workspaceContext.workspaceId, userInfo)

      notificationMessages = userIdInfos.collect {
        case UserIdInfo(_, _, Some(userId)) => Notifications.WorkspaceChangedNotification(WorkbenchUserId(userId), NotificationWorkspaceName(workspaceName.namespace, workspaceName.name))
      }
    } yield {
      notificationDAO.fireAndForgetNotifications(notificationMessages)
      notificationMessages.size.toString
    }
  }

  def lockWorkspace(workspaceName: WorkspaceName): Future[Boolean] = {
    //don't do the sam REST call inside the db transaction.
    getWorkspaceContext(workspaceName) flatMap { workspaceContext =>
      requireAccessIgnoreLockF(workspaceContext, SamWorkspaceActions.own) {
        //if we get here, we passed all the hoops

        dataSource.inTransaction { dataAccess =>
          lockWorkspaceInternal(workspaceContext, dataAccess)
        }
      }
    }
  }

  private def lockWorkspaceInternal(workspaceContext: Workspace, dataAccess: DataAccess) = {
    dataAccess.submissionQuery.list(workspaceContext).flatMap { submissions =>
      if (!submissions.forall(_.status.isTerminated)) {
        DBIO.failed(new RawlsExceptionWithErrorReport(errorReport = ErrorReport(StatusCodes.Conflict, s"There are running submissions in workspace ${workspaceContext.toWorkspaceName}, so it cannot be locked.")))
      } else {
        import dataAccess.WorkspaceExtensions
        dataAccess.workspaceQuery.withWorkspaceId(workspaceContext.workspaceIdAsUUID).lock
      }
    }
  }

  def unlockWorkspace(workspaceName: WorkspaceName): Future[Boolean] =
    //don't do the sam REST call inside the db transaction.
    getWorkspaceContext(workspaceName) flatMap { workspaceContext =>
      requireAccessIgnoreLockF(workspaceContext, SamWorkspaceActions.own) {
        //if we get here, we passed all the hoops

        dataSource.inTransaction { dataAccess =>
          import dataAccess.WorkspaceExtensions
          dataAccess.workspaceMigrationQuery.isMigrating(workspaceContext).flatMap {
            case true => DBIO.failed(new RawlsExceptionWithErrorReport(ErrorReport(StatusCodes.BadRequest, "cannot unlock migrating workspace")))
            case false => dataAccess.workspaceQuery.withWorkspaceId(workspaceContext.workspaceIdAsUUID).unlock
          }
        }
      }
    }

  /**
   * Applies the sequence of operations in order to the workspace.
   *
   * @param workspace to update
   * @param operations sequence of operations
   * @throws AttributeNotFoundException when removing from a list attribute that does not exist
   * @throws AttributeUpdateOperationException when adding or removing from an attribute that is not a list
   * @return the updated entity
   */
  def applyOperationsToWorkspace(workspace: Workspace, operations: Seq[AttributeUpdateOperation]): Workspace = {
    workspace.copy(attributes = applyAttributeUpdateOperations(workspace, operations))
  }

  //validates the expressions in the method configuration, taking into account optional inputs
  private def validateMethodConfiguration(methodConfiguration: MethodConfiguration, workspaceContext: Workspace): Future[ValidatedMethodConfiguration] = {
    for {
      entityProvider <- getEntityProviderForMethodConfig(workspaceContext, methodConfiguration)
      gatherInputsResult <- gatherMethodConfigInputs(methodConfiguration)
      vmc <- entityProvider.expressionValidator.validateMCExpressions(methodConfiguration, gatherInputsResult)
    } yield vmc
  }

  private def getEntityProviderForMethodConfig(workspaceContext: Workspace, methodConfiguration: MethodConfiguration): Future[EntityProvider] = {
    entityManager.resolveProviderFuture(EntityRequestArguments(workspaceContext, userInfo, methodConfiguration.dataReferenceName, None))
  }

  def getAndValidateMethodConfiguration(workspaceName: WorkspaceName, methodConfigurationNamespace: String, methodConfigurationName: String): Future[ValidatedMethodConfiguration] = {
    getWorkspaceContextAndPermissions(workspaceName, SamWorkspaceActions.read) flatMap { workspaceContext =>
      for {
        methodConfig <- dataSource.inTransaction { dataAccess =>
          withMethodConfig(workspaceContext, methodConfigurationNamespace, methodConfigurationName, dataAccess) { methodConfig =>
            DBIO.successful(methodConfig)
          }
        }
        vmc <- validateMethodConfiguration(methodConfig, workspaceContext)
      } yield vmc
    }
  }

  def createMethodConfiguration(workspaceName: WorkspaceName, methodConfiguration: MethodConfiguration): Future[ValidatedMethodConfiguration] = {
    withAttributeNamespaceCheck(methodConfiguration) {
      getWorkspaceContextAndPermissions(workspaceName, SamWorkspaceActions.write) flatMap { workspaceContext =>
        dataSource.inTransaction { dataAccess =>
          dataAccess.methodConfigurationQuery.get(workspaceContext, methodConfiguration.namespace, methodConfiguration.name) flatMap {
            case Some(_) => DBIO.failed(new RawlsExceptionWithErrorReport(errorReport = ErrorReport(StatusCodes.Conflict, s"${methodConfiguration.name} already exists in ${workspaceName}")))
            case None => dataAccess.methodConfigurationQuery.create(workspaceContext, methodConfiguration)
          }
        }.flatMap { methodConfig =>
          validateMethodConfiguration(methodConfig, workspaceContext) }
      }
    }
  }

  def deleteMethodConfiguration(workspaceName: WorkspaceName, methodConfigurationNamespace: String, methodConfigurationName: String): Future[Boolean] =
    getWorkspaceContextAndPermissions(workspaceName, SamWorkspaceActions.write) flatMap { workspaceContext =>
      dataSource.inTransaction { dataAccess =>
        withMethodConfig(workspaceContext, methodConfigurationNamespace, methodConfigurationName, dataAccess) { methodConfig =>
          dataAccess.methodConfigurationQuery.delete(workspaceContext, methodConfigurationNamespace, methodConfigurationName)
        }
      }
    }

  def renameMethodConfiguration(workspaceName: WorkspaceName, methodConfigurationNamespace: String, methodConfigurationName: String, newName: MethodConfigurationName): Future[MethodConfiguration] =
    getWorkspaceContextAndPermissions(workspaceName, SamWorkspaceActions.write) flatMap { workspaceContext =>
      dataSource.inTransaction { dataAccess =>
        //It's terrible that we pass unnecessary junk that we don't read in the payload, but a big refactor of the API is going to have to wait until Some Other Time.
        if(newName.workspaceName != workspaceName) {
          DBIO.failed(new RawlsExceptionWithErrorReport(ErrorReport(StatusCodes.BadRequest, "Workspace name and namespace in payload must match those in the URI")))
        } else {
          withMethodConfig(workspaceContext, methodConfigurationNamespace, methodConfigurationName, dataAccess) { methodConfiguration =>
            //If a different MC exists at the target location, return 409. But it's okay to want to overwrite your own MC.
            dataAccess.methodConfigurationQuery.get(workspaceContext, newName.namespace, newName.name) flatMap {
              case Some(_) if methodConfigurationNamespace != newName.namespace || methodConfigurationName != newName.name =>
                DBIO.failed(new RawlsExceptionWithErrorReport(errorReport =
                  ErrorReport(StatusCodes.Conflict, s"There is already a method configuration at ${methodConfiguration.namespace}/${methodConfiguration.name} in ${workspaceName}.")))
              case Some(_) => DBIO.successful(methodConfiguration) //renaming self to self: no-op
              case None =>
                dataAccess.methodConfigurationQuery.update(workspaceContext, methodConfigurationNamespace, methodConfigurationName, methodConfiguration.copy(name = newName.name, namespace = newName.namespace))
            }
          }
        }
      }
    }

  //Overwrite the method configuration at methodConfiguration[namespace|name] with the new method configuration.
  def overwriteMethodConfiguration(workspaceName: WorkspaceName, methodConfigurationNamespace: String, methodConfigurationName: String, methodConfiguration: MethodConfiguration): Future[ValidatedMethodConfiguration] = {
    withAttributeNamespaceCheck(methodConfiguration) {
      // check permissions
      getWorkspaceContextAndPermissions(workspaceName, SamWorkspaceActions.write) flatMap { workspaceContext =>
        // create transaction
        dataSource.inTransaction { dataAccess =>
          if (methodConfiguration.namespace != methodConfigurationNamespace || methodConfiguration.name != methodConfigurationName) {
            DBIO.failed(new RawlsExceptionWithErrorReport(errorReport = ErrorReport(StatusCodes.BadRequest,
              s"The method configuration name and namespace in the URI should match the method configuration name and namespace in the request body. If you want to move this method configuration, use POST.")))
          } else {
            dataAccess.methodConfigurationQuery.create(workspaceContext, methodConfiguration)
          }
        }.flatMap { methodConfig =>
          validateMethodConfiguration(methodConfig, workspaceContext)
        }
      }
    }
  }

  //Move the method configuration at methodConfiguration[namespace|name] to the location specified in methodConfiguration, _and_ update it.
  //It's like a rename and upsert all rolled into one.
  def updateMethodConfiguration(workspaceName: WorkspaceName, methodConfigurationNamespace: String, methodConfigurationName: String, methodConfiguration: MethodConfiguration): Future[ValidatedMethodConfiguration] = {
    withAttributeNamespaceCheck(methodConfiguration) {
      // check permissions
      getWorkspaceContextAndPermissions(workspaceName, SamWorkspaceActions.write) flatMap { workspaceContext =>
        // create transaction
        dataSource.inTransaction { dataAccess =>
          withMethodConfig(workspaceContext, methodConfigurationNamespace, methodConfigurationName, dataAccess) { _ =>
              dataAccess.methodConfigurationQuery.get(workspaceContext, methodConfiguration.namespace, methodConfiguration.name) flatMap {
                //If a different MC exists at the target location, return 409. But it's okay to want to overwrite your own MC.
                case Some(_) if methodConfigurationNamespace != methodConfiguration.namespace || methodConfigurationName != methodConfiguration.name =>
                  DBIO.failed(new RawlsExceptionWithErrorReport(errorReport =
                    ErrorReport(StatusCodes.Conflict, s"There is already a method configuration at ${methodConfiguration.namespace}/${methodConfiguration.name} in ${workspaceName}.")))
                case _ =>
                  dataAccess.methodConfigurationQuery.update(workspaceContext, methodConfigurationNamespace, methodConfigurationName, methodConfiguration)
              }
          }
        }.flatMap { updatedMethodConfig =>
          validateMethodConfiguration(updatedMethodConfig, workspaceContext)
        }
      }
    }
  }

  def getMethodConfiguration(workspaceName: WorkspaceName, methodConfigurationNamespace: String, methodConfigurationName: String): Future[MethodConfiguration] =
    getWorkspaceContextAndPermissions(workspaceName, SamWorkspaceActions.read) flatMap { workspaceContext =>
      dataSource.inTransaction { dataAccess =>
        withMethodConfig(workspaceContext, methodConfigurationNamespace, methodConfigurationName, dataAccess) { methodConfig =>
          DBIO.successful(methodConfig)
        }
      }
    }

  def copyMethodConfiguration(mcnp: MethodConfigurationNamePair): Future[ValidatedMethodConfiguration] = {
    // split into two transactions because we need to call out to Google after retrieving the source MC

    val transaction1Result = getWorkspaceContextAndPermissions(mcnp.destination.workspaceName, SamWorkspaceActions.write) flatMap { destContext =>
      getWorkspaceContextAndPermissions(mcnp.source.workspaceName, SamWorkspaceActions.read) flatMap { sourceContext =>
        dataSource.inTransaction { dataAccess =>
          dataAccess.methodConfigurationQuery.get(sourceContext, mcnp.source.namespace, mcnp.source.name) flatMap {
            case None =>
              val err = ErrorReport(StatusCodes.NotFound, s"There is no method configuration named ${mcnp.source.namespace}/${mcnp.source.name} in ${mcnp.source.workspaceName}.")
              DBIO.failed(new RawlsExceptionWithErrorReport(errorReport = err))
            case Some(methodConfig) => DBIO.successful((methodConfig, destContext))
          }
        }
      }
    }

    transaction1Result flatMap { case (methodConfig, destContext) =>
      withAttributeNamespaceCheck(methodConfig) {
        dataSource.inTransaction { dataAccess =>
          saveCopiedMethodConfiguration(methodConfig, mcnp.destination, destContext, dataAccess)
        }.flatMap { methodConfig =>
          validateMethodConfiguration(methodConfig, destContext)
        }
      }
    }
  }

  def copyMethodConfigurationFromMethodRepo(methodRepoQuery: MethodRepoConfigurationImport): Future[ValidatedMethodConfiguration] =
    methodRepoDAO.getMethodConfig(methodRepoQuery.methodRepoNamespace, methodRepoQuery.methodRepoName, methodRepoQuery.methodRepoSnapshotId, userInfo) flatMap {
      case None =>
        val name = s"${methodRepoQuery.methodRepoNamespace}/${methodRepoQuery.methodRepoName}/${methodRepoQuery.methodRepoSnapshotId}"
        val err = ErrorReport(StatusCodes.NotFound, s"There is no method configuration named $name in the repository.")
        Future.failed(new RawlsExceptionWithErrorReport(errorReport = err))
      case Some(agoraEntity) => Future.fromTry(parseAgoraEntity(agoraEntity)) flatMap { targetMethodConfig =>
        withAttributeNamespaceCheck(targetMethodConfig) {
          getWorkspaceContextAndPermissions(methodRepoQuery.destination.workspaceName, SamWorkspaceActions.write) flatMap { destContext =>
            dataSource.inTransaction { dataAccess =>
              saveCopiedMethodConfiguration(targetMethodConfig, methodRepoQuery.destination, destContext, dataAccess)
            }.flatMap { methodConfig =>
              validateMethodConfiguration(methodConfig, destContext)
            }
          }
        }
      }
    }

  private def parseAgoraEntity(agoraEntity: AgoraEntity): Try[MethodConfiguration] = {
    val parsed = Try {
      agoraEntity.payload.map(JsonParser(_).convertTo[AgoraMethodConfiguration])
    } recoverWith {
      case e: Exception =>
        Failure(new RawlsExceptionWithErrorReport(errorReport = ErrorReport(StatusCodes.UnprocessableEntity, "Error parsing Method Repo response message.", ErrorReport(e))))
    }

    parsed flatMap {
      case Some(agoraMC) => Success(convertToMethodConfiguration(agoraMC))
      case None => Failure(new RawlsExceptionWithErrorReport(errorReport = ErrorReport(StatusCodes.UnprocessableEntity, "Method Repo missing configuration payload")))
    }
  }

  private def convertToMethodConfiguration(agoraMethodConfig: AgoraMethodConfiguration): MethodConfiguration = {
    MethodConfiguration(agoraMethodConfig.namespace, agoraMethodConfig.name, Some(agoraMethodConfig.rootEntityType), Some(Map.empty[String, AttributeString]), agoraMethodConfig.inputs, agoraMethodConfig.outputs, agoraMethodConfig.methodRepoMethod)
  }

  def copyMethodConfigurationToMethodRepo(methodRepoQuery: MethodRepoConfigurationExport): Future[AgoraEntity] = {
    getWorkspaceContextAndPermissions(methodRepoQuery.source.workspaceName, SamWorkspaceActions.read) flatMap { workspaceContext =>
      dataSource.inTransaction { dataAccess =>
        withMethodConfig(workspaceContext, methodRepoQuery.source.namespace, methodRepoQuery.source.name, dataAccess) { methodConfig =>

          DBIO.from(methodRepoDAO.postMethodConfig(
            methodRepoQuery.methodRepoNamespace,
            methodRepoQuery.methodRepoName,
            methodConfig.copy(namespace = methodRepoQuery.methodRepoNamespace, name = methodRepoQuery.methodRepoName),
            userInfo))
        }
      }
    }
  }

  private def saveCopiedMethodConfiguration(methodConfig: MethodConfiguration, dest: MethodConfigurationName, destContext: Workspace, dataAccess: DataAccess) = {
    val target = methodConfig.copy(name = dest.name, namespace = dest.namespace)

    dataAccess.methodConfigurationQuery.get(destContext, dest.namespace, dest.name).flatMap {
      case Some(existingMethodConfig) => DBIO.failed(new RawlsExceptionWithErrorReport(errorReport = ErrorReport(StatusCodes.Conflict, s"A method configuration named ${dest.namespace}/${dest.name} already exists in ${dest.workspaceName}")))
      case None => dataAccess.methodConfigurationQuery.create(destContext, target)
    }
  }

  def listAgoraMethodConfigurations(workspaceName: WorkspaceName): Future[List[MethodConfigurationShort]] =
    getWorkspaceContextAndPermissions(workspaceName, SamWorkspaceActions.read) flatMap { workspaceContext =>
      dataSource.inTransaction { dataAccess =>
        dataAccess.methodConfigurationQuery.listActive(workspaceContext).map { r =>
          r.toList.filter(_.methodRepoMethod.repo == Agora)
        }
      }
    }

  def listMethodConfigurations(workspaceName: WorkspaceName): Future[List[MethodConfigurationShort]] =
    getWorkspaceContextAndPermissions(workspaceName, SamWorkspaceActions.read) flatMap { workspaceContext =>
      dataSource.inTransaction { dataAccess =>
        dataAccess.methodConfigurationQuery.listActive(workspaceContext).map(_.toList)
      }
    }

  def createMethodConfigurationTemplate(methodRepoMethod: MethodRepoMethod ): Future[MethodConfiguration] = {
    dataSource.inTransaction { _ =>
      withMethod(methodRepoMethod, userInfo) { wdl: WDL =>
        methodConfigResolver.toMethodConfiguration(userInfo, wdl, methodRepoMethod) match {
          case Failure(exception) => DBIO.failed(new RawlsExceptionWithErrorReport(errorReport = ErrorReport(StatusCodes.BadRequest, exception)))
          case Success(methodConfig) => DBIO.successful(methodConfig)
        }
      }
    }
  }

  def getMethodInputsOutputs(userInfo: UserInfo, methodRepoMethod: MethodRepoMethod ): Future[MethodInputsOutputs] = {
    dataSource.inTransaction { _ =>
      withMethod(methodRepoMethod, userInfo) { wdl: WDL =>
        methodConfigResolver.getMethodInputsOutputs(userInfo, wdl) match {
          case Failure(exception) => DBIO.failed(new RawlsExceptionWithErrorReport(errorReport = ErrorReport(StatusCodes.BadRequest, exception)))
          case Success(inputsOutputs) => DBIO.successful(inputsOutputs)
        }
      }
    }
  }

  def listSubmissions(workspaceName: WorkspaceName): Future[Seq[SubmissionListResponse]] = {
    val costlessSubmissionsFuture = getWorkspaceContextAndPermissions(workspaceName, SamWorkspaceActions.read) flatMap { workspaceContext =>
      dataSource.inTransaction { dataAccess =>
        dataAccess.submissionQuery.listWithSubmitter(workspaceContext)
      }
    }

    // TODO David An 2018-05-30: temporarily disabling cost calculations for submission list due to potential performance hit
    // val costMapFuture = costlessSubmissionsFuture flatMap { submissions =>
    //   submissionCostService.getWorkflowCosts(submissions.flatMap(_.workflowIds).flatten, workspaceName.namespace)
    // }
    val costMapFuture = Future.successful(Map.empty[String,Float])

    toFutureTry(costMapFuture) flatMap { costMapTry =>
      val costMap: Map[String,Float] = costMapTry match {
        case Failure(ex) =>
          logger.error("Unable to get cost data from BigQuery", ex)
          Map()
        case Success(costs) => costs
      }

      costlessSubmissionsFuture map { costlessSubmissions =>
        val costedSubmissions = costlessSubmissions map { costlessSubmission =>
          // TODO David An 2018-05-30: temporarily disabling cost calculations for submission list due to potential performance hit
          // val summedCost = costlessSubmission.workflowIds.map { workflowIds => workflowIds.flatMap(costMap.get).sum }
          val summedCost = None
          // Clearing workflowIds is a quick fix to prevent SubmissionListResponse from having too much data. Will address in the near future.
          costlessSubmission.copy(cost = summedCost, workflowIds = None)
        }
        costedSubmissions
      }
    }
  }

  def countSubmissions(workspaceName: WorkspaceName): Future[Map[String, Int]] =
    getWorkspaceContextAndPermissions(workspaceName, SamWorkspaceActions.read) flatMap { workspaceContext =>
      dataSource.inTransaction { dataAccess =>
        dataAccess.submissionQuery.countByStatus(workspaceContext)
      }
    }

  def createSubmission(workspaceName: WorkspaceName, submissionRequest: SubmissionRequest): Future[SubmissionReport] = {
    for {
      (workspaceContext, submissionId, submissionParameters, workflowFailureMode, header, submissionRoot) <- prepareSubmission(workspaceName, submissionRequest)
      submission <- saveSubmission(workspaceContext, submissionId, submissionRequest, submissionRoot, submissionParameters, workflowFailureMode, header)
    } yield {
      SubmissionReport(submissionRequest, submission.submissionId, submission.submissionDate, userInfo.userEmail.value, submission.status, header, submissionParameters.filter(_.inputResolutions.forall(_.error.isEmpty)))
    }
  }

  def retrySubmission(workspaceName: WorkspaceName, submissionRetry: SubmissionRetry, submissionId: String): Future[SubmissionReport] = {
    getWorkspaceContextAndPermissions(workspaceName, SamWorkspaceActions.write) flatMap { workspaceContext =>
      dataSource.inTransaction { dataAccess =>
        withSubmission(workspaceContext, submissionId, dataAccess) { submission =>
          // TODO: move submission logic
        }
      }
    }

    val workspaceContext = getWorkspaceContext(workspaceName)
    val submissionStatus = getSubmissionStatus(workspaceName, submissionId)
    submissionStatus.onComplete {
      case Failure(_) => throw new RawlsExceptionWithErrorReport(errorReport = ErrorReport(StatusCodes.NotFound, s"submission with id ${submissionId} does not exist in ${workspaceName.namespace}/${workspaceName.name}"))
      case Success(submission) =>
        val newSubmission = Submission(submissionId = submissionId,
          submissionDate = DateTime.now(),
          submitter = submission.submitter,
          methodConfigurationNamespace = submission.methodConfigurationNamespace,
          methodConfigurationName = submission.methodConfigurationName,
          submissionEntity = submission.submissionEntity,
          workflows = submissionRetry.retryType.filterWorkflows(submission.workflows),
          status = submission.status,
          useCallCache = submission.useCallCache,
          deleteIntermediateOutputFiles = submission.deleteIntermediateOutputFiles,
          useReferenceDisks = submission.useReferenceDisks,
          memoryRetryMultiplier = submission.memoryRetryMultiplier,
          workflowFailureMode = submission.workflowFailureMode,
          externalEntityInfo = submission.externalEntityInfo,
          userComment = submission.userComment
        )
    }
  }

  private def prepareSubmission(workspaceName: WorkspaceName, submissionRequest: SubmissionRequest):
  Future[(Workspace, UUID, Stream[SubmissionValidationEntityInputs], Option[WorkflowFailureMode], SubmissionValidationHeader, String)] = {

    val submissionId: UUID = UUID.randomUUID()

    for {
      _ <- requireComputePermission(workspaceName)

      // getWorkflowFailureMode early because it does validation and better to error early
      workflowFailureMode <- getWorkflowFailureMode(submissionRequest)

      workspaceContext <- getWorkspaceContextAndPermissions(workspaceName, SamWorkspaceActions.write)

      submissionRoot = s"gs://${workspaceContext.bucketName}/submissions/${submissionId}"

      methodConfigOption <- dataSource.inTransaction { dataAccess =>
        dataAccess.methodConfigurationQuery.get(workspaceContext, submissionRequest.methodConfigurationNamespace, submissionRequest.methodConfigurationName)
      }
      methodConfig = methodConfigOption.getOrElse(
        throw new RawlsExceptionWithErrorReport(errorReport = ErrorReport(StatusCodes.NotFound, s"${submissionRequest.methodConfigurationNamespace}/${submissionRequest.methodConfigurationName} does not exist in ${workspaceContext}"))
      )

      entityProvider <- getEntityProviderForMethodConfig(workspaceContext, methodConfig)

      _ = validateSubmissionRootEntity(submissionRequest, methodConfig)

      _ = submissionRequest.userComment.map(validateMaxStringLength(_, "userComment", UserCommentMaxLength))

      gatherInputsResult <- gatherMethodConfigInputs(methodConfig)

      validationResult <- entityProvider.expressionValidator.validateExpressionsForSubmission(methodConfig, gatherInputsResult)

      // calling .get on the Try will throw the validation error
      _ = validationResult.get

      methodConfigInputs = gatherInputsResult.processableInputs.map { methodInput => SubmissionValidationInput(methodInput.workflowInput.getName, methodInput.expression) }
      header = SubmissionValidationHeader(methodConfig.rootEntityType, methodConfigInputs, entityProvider.entityStoreId)

      workspaceExpressionResults <- evaluateWorkspaceExpressions(workspaceContext, gatherInputsResult)
      submissionParameters <- entityProvider.evaluateExpressions(ExpressionEvaluationContext(submissionRequest.entityType, submissionRequest.entityName, submissionRequest.expression, methodConfig.rootEntityType), gatherInputsResult, workspaceExpressionResults)
    } yield {
      (workspaceContext, submissionId, submissionParameters, workflowFailureMode, header, submissionRoot)
    }
  }

  private def evaluateWorkspaceExpressions(workspace: Workspace, gatherInputResults: GatherInputsResult): Future[Map[LookupExpression, Try[Iterable[AttributeValue]]]] = {
    dataSource.inTransaction { dataAccess =>
      ExpressionEvaluator.withNewExpressionEvaluator(dataAccess, None) { expressionEvaluator =>
        val expressionQueries = gatherInputResults.processableInputs.map { input =>
          expressionEvaluator.evalWorkspaceExpressionsOnly(workspace, input.expression)
        }

        // reduce(_ ++ _) collapses the series of maps into a single map
        // duplicate map keys are dropped but that is ok as the values should be duplicate
        DBIO.sequence(expressionQueries.toSeq).map {
          case Seq() => Map.empty[LookupExpression, Try[Iterable[AttributeValue]]]
          case results => results.reduce(_ ++ _)
        }
      }
    }
  }

  private def gatherMethodConfigInputs(methodConfig: MethodConfiguration): Future[MethodConfigResolver.GatherInputsResult] = {
    toFutureTry(methodRepoDAO.getMethod(methodConfig.methodRepoMethod, userInfo)).map {
      case Success(None) => throw new RawlsExceptionWithErrorReport(errorReport = ErrorReport(StatusCodes.NotFound, s"Cannot get ${methodConfig.methodRepoMethod.methodUri} from method repo."))
      case Success(Some(wdl)) => methodConfigResolver.gatherInputs(userInfo, methodConfig, wdl).recoverWith { case regrets =>
        Failure(new RawlsExceptionWithErrorReport(errorReport = ErrorReport(StatusCodes.BadRequest, regrets)))
      }.get
      case Failure(throwable) => throw new RawlsExceptionWithErrorReport(errorReport = ErrorReport(StatusCodes.BadGateway, s"Unable to query the method repo.", methodRepoDAO.toErrorReport(throwable)))
    }
  }

  def saveSubmission(workspaceContext: Workspace, submissionId: UUID, submissionRequest: SubmissionRequest, submissionRoot: String, submissionParameters: Seq[SubmissionValidationEntityInputs], workflowFailureMode: Option[WorkflowFailureMode], header: SubmissionValidationHeader): Future[Submission] = {
    dataSource.inTransaction { dataAccess =>
      val (successes, failures) = submissionParameters.partition({ entityInputs => entityInputs.inputResolutions.forall(_.error.isEmpty) })
      val workflows = successes map { entityInputs =>
        val workflowEntityOpt = header.entityType.map(_ => AttributeEntityReference(entityType = header.entityType.get, entityName = entityInputs.entityName))
        Workflow(workflowId = None,
          status = WorkflowStatuses.Queued,
          statusLastChangedDate = DateTime.now,
          workflowEntity = workflowEntityOpt,
          inputResolutions = entityInputs.inputResolutions.toSeq
        )
      }

      val workflowFailures = failures map { entityInputs =>
        val workflowEntityOpt = header.entityType.map(_ => AttributeEntityReference(entityType = header.entityType.get, entityName = entityInputs.entityName))
        Workflow(workflowId = None,
          status = WorkflowStatuses.Failed,
          statusLastChangedDate = DateTime.now,
          workflowEntity = workflowEntityOpt,
          inputResolutions = entityInputs.inputResolutions.toSeq,
          messages = (for (entityValue <- entityInputs.inputResolutions if entityValue.error.isDefined) yield AttributeString(entityValue.inputName + " - " + entityValue.error.get)).toSeq
        )
      }

      val submissionEntityOpt = if (header.entityType.isEmpty || submissionRequest.entityName.isEmpty) {
        None
      } else {
        Some(AttributeEntityReference(entityType = submissionRequest.entityType.get, entityName = submissionRequest.entityName.get))
      }

      val submission = Submission(submissionId = submissionId.toString,
        submissionDate = DateTime.now(),
        submitter = WorkbenchEmail(userInfo.userEmail.value),
        methodConfigurationNamespace = submissionRequest.methodConfigurationNamespace,
        methodConfigurationName = submissionRequest.methodConfigurationName,
        submissionEntity = submissionEntityOpt,
        workflows = workflows ++ workflowFailures,
        status = SubmissionStatuses.Submitted,
        useCallCache = submissionRequest.useCallCache,
        deleteIntermediateOutputFiles = submissionRequest.deleteIntermediateOutputFiles,
        submissionRoot = submissionRoot,
        useReferenceDisks = submissionRequest.useReferenceDisks,
        memoryRetryMultiplier = submissionRequest.memoryRetryMultiplier,
        workflowFailureMode = workflowFailureMode,
        externalEntityInfo = for {
          entityType <- header.entityType
          dataStoreId <- header.entityStoreId
        } yield ExternalEntityInfo(dataStoreId, entityType),
        userComment = submissionRequest.userComment
      )

      // implicitly passed to SubmissionComponent.create
      implicit val subStatusCounter = submissionStatusCounter(workspaceMetricBuilder(workspaceContext.toWorkspaceName))
      implicit val wfStatusCounter = (status: WorkflowStatus) =>
        if (config.trackDetailedSubmissionMetrics) Option(workflowStatusCounter(workspaceSubmissionMetricBuilder(workspaceContext.toWorkspaceName, submissionId))(status))
        else None

      dataAccess.submissionQuery.create(workspaceContext, submission)
    }
  }

  def validateSubmission(workspaceName: WorkspaceName, submissionRequest: SubmissionRequest): Future[SubmissionValidationReport] = {
    for {
      (_, _, submissionParameters, _, header, _) <- prepareSubmission(workspaceName, submissionRequest)
    } yield {
      val (failed, succeeded) = submissionParameters.partition(_.inputResolutions.exists(_.error.isDefined))
      SubmissionValidationReport(submissionRequest, header, succeeded, failed)
    }
  }

  def getSubmissionMethodConfiguration(workspaceName: WorkspaceName, submissionId: String): Future[MethodConfiguration] = {
    getWorkspaceContextAndPermissions(workspaceName, SamWorkspaceActions.read) flatMap { workspaceContext =>
      dataSource.inTransaction { dataAccess =>
        dataAccess.submissionQuery.getSubmissionMethodConfigId(workspaceContext, UUID.fromString(submissionId)).flatMap { id =>
          id match {
            case Some(id) => dataAccess.methodConfigurationQuery.get(id).map {
              case Some(methodConfig) => methodConfig
              case None => throw new RawlsExceptionWithErrorReport(ErrorReport(StatusCodes.NotFound, s"The method configuration for submission ${submissionId} could not be found."))
            }
            case None => throw new RawlsExceptionWithErrorReport(ErrorReport(StatusCodes.NotFound, s"The method configuration for submission ${submissionId} could not be found."))
          }
        }
      }
    }
  }

  def getSubmissionStatus(workspaceName: WorkspaceName, submissionId: String): Future[Submission] = {
    val submissionWithoutCostsAndWorkspace = getWorkspaceContextAndPermissions(workspaceName, SamWorkspaceActions.read) flatMap { workspaceContext =>
      dataSource.inTransaction { dataAccess =>
        withSubmission(workspaceContext, submissionId, dataAccess) { submission =>
          DBIO.successful((submission, workspaceContext))
        }
      }
    }

    submissionWithoutCostsAndWorkspace flatMap {
      case (submission, workspace) => {
        val allWorkflowIds: Seq[String] = submission.workflows.flatMap(_.workflowId)
        val submissionDoneDate: Option[DateTime] = WorkspaceService.getTerminalStatusDate(submission, None)

        getSpendReportTableName(RawlsBillingProjectName(workspaceName.namespace)) flatMap { tableName =>
          toFutureTry(submissionCostService.getSubmissionCosts(submissionId, allWorkflowIds, workspace.googleProjectId, submission.submissionDate, submissionDoneDate, tableName)) map {
            case Failure(ex) =>
              logger.error(s"Unable to get workflow costs for submission $submissionId", ex)
              submission
            case Success(costMap) =>
              val costedWorkflows = submission.workflows.map { workflow =>
                workflow.workflowId match {
                  case Some(wfId) => workflow.copy(cost = costMap.get(wfId))
                  case None => workflow
                }
              }
              val costedSubmission = submission.copy(cost = Some(costMap.values.sum), workflows = costedWorkflows)
              costedSubmission
          }
        }
      }
    }
  }

  def updateSubmissionUserComment(workspaceName: WorkspaceName, submissionId: String, newComment: UserCommentUpdateOperation): Future[Int] = {
    validateMaxStringLength(newComment.userComment, "userComment", UserCommentMaxLength)

    getWorkspaceContextAndPermissions(workspaceName, SamWorkspaceActions.write) flatMap { workspaceContext =>
      dataSource.inTransaction { dataAccess =>
        withSubmissionId(workspaceContext, submissionId, dataAccess) { submissionId =>
          dataAccess.submissionQuery.updateSubmissionUserComment(submissionId, newComment.userComment)
        }
      }
    }
  }

  def abortSubmission(workspaceName: WorkspaceName, submissionId: String): Future[Int] = {
    getWorkspaceContextAndPermissions(workspaceName, SamWorkspaceActions.write) flatMap { workspaceContext =>
      dataSource.inTransaction { dataAccess =>
        abortSubmission(workspaceContext, submissionId, dataAccess)
      }
    }
  }

  private def abortSubmission(workspaceContext: Workspace, submissionId: String, dataAccess: DataAccess): ReadWriteAction[Int] = {
    withSubmissionId(workspaceContext, submissionId, dataAccess) { submissionId =>
      // implicitly passed to SubmissionComponent.updateStatus
      implicit val subStatusCounter = submissionStatusCounter(workspaceMetricBuilder(workspaceContext.toWorkspaceName))
      dataAccess.submissionQuery.updateStatus(submissionId, SubmissionStatuses.Aborting)
    }
  }

  /**
   * Munges together the output of Cromwell's /outputs and /logs endpoints, grouping them by task name */
  private def mergeWorkflowOutputs(execOuts: ExecutionServiceOutputs, execLogs: ExecutionServiceLogs, workflowId: String): WorkflowOutputs = {
    val outs = execOuts.outputs
    val logs = execLogs.calls getOrElse Map()

    //Cromwell workflow outputs look like workflow_name.task_name.output_name.
    //Under perverse conditions it might just be workflow_name.output_name.
    //Group outputs by everything left of the rightmost dot.
    val outsByTask = outs groupBy { case (k,_) => k.split('.').dropRight(1).mkString(".") }

    val taskMap = (outsByTask.keySet ++ logs.keySet).map( key => key -> TaskOutput( logs.get(key), outsByTask.get(key)) ).toMap
    WorkflowOutputs(workflowId, taskMap)
  }

  /**
   * Get the list of outputs for a given workflow in this submission */
  def workflowOutputs(workspaceName: WorkspaceName, submissionId: String, workflowId: String) = {
    getWorkspaceContextAndPermissions(workspaceName, SamWorkspaceActions.read) flatMap { workspaceContext =>
      dataSource.inTransaction { dataAccess =>
        withWorkflowRecord(workspaceName, submissionId, workflowId, dataAccess) { wr =>
          val outputFTs = toFutureTry(executionServiceCluster.outputs(wr, userInfo))
          val logFTs = toFutureTry(executionServiceCluster.logs(wr, userInfo))
          DBIO.from(outputFTs zip logFTs map {
            case (Success(outputs), Success(logs)) =>
              mergeWorkflowOutputs(outputs, logs, workflowId)
            case (Failure(outputsFailure), Success(logs)) =>
              throw new RawlsExceptionWithErrorReport(errorReport = ErrorReport(StatusCodes.BadGateway, s"Unable to get outputs for ${submissionId}.", executionServiceCluster.toErrorReport(outputsFailure)))
            case (Success(outputs), Failure(logsFailure)) =>
              throw new RawlsExceptionWithErrorReport(errorReport = ErrorReport(StatusCodes.BadGateway, s"Unable to get logs for ${submissionId}.", executionServiceCluster.toErrorReport(logsFailure)))
            case (Failure(outputsFailure), Failure(logsFailure)) =>
              throw new RawlsExceptionWithErrorReport(errorReport = ErrorReport(StatusCodes.BadGateway, s"Unable to get outputs and unable to get logs for ${submissionId}.",
                Seq(executionServiceCluster.toErrorReport(outputsFailure),executionServiceCluster.toErrorReport(logsFailure))))
          })
        }
      }
    }
  }

  // retrieve the cost of this Workflow from BigQuery, if available
  def workflowCost(workspaceName: WorkspaceName, submissionId: String, workflowId: String): Future[WorkflowCost] = {

    // confirm: the user can Read this Workspace, the Submission is in this Workspace,
    // and the Workflow is in the Submission

    val execIdFutOpt = getWorkspaceContextAndPermissions(workspaceName, SamWorkspaceActions.read) flatMap { workspaceContext =>
      dataSource.inTransaction { dataAccess =>
        withSubmissionAndWorkflowExecutionServiceKey(workspaceContext, submissionId, workflowId, dataAccess) { optExecKey =>
          withSubmission(workspaceContext, submissionId, dataAccess) { submission =>
            DBIO.successful((optExecKey, submission, workspaceContext))
          }
        }
      }
    }

    for {
      (optExecId, submission, workspace) <- execIdFutOpt
      tableName <- getSpendReportTableName(RawlsBillingProjectName(workspaceName.namespace))

      // we don't need the Execution Service ID, but we do need to confirm the Workflow is in one for this Submission
      // if we weren't able to do so above
      _ <- executionServiceCluster.findExecService(submissionId, workflowId, userInfo, optExecId)
      submissionDoneDate = WorkspaceService.getTerminalStatusDate(submission, Option(workflowId))
      costs <- submissionCostService.getWorkflowCost(workflowId, workspace.googleProjectId, submission.submissionDate, submissionDoneDate, tableName)
    } yield WorkflowCost(workflowId, costs.get(workflowId))
  }

  def workflowMetadata(workspaceName: WorkspaceName, submissionId: String, workflowId: String, metadataParams: MetadataParams): Future[JsObject] = {

    // two possibilities here:
    //
    // (classic case) if the workflow is a top-level workflow of a submission, it has a row in the DB and an
    // association with a specific execution service shard.  Use the DB to verify the submission association and retrieve
    // the execution service identifier.
    //
    // if it's a subworkflow (or sub-sub-workflow, etc) it's not present in the Rawls DB and we don't know which
    // execution service shard has processed it.  Query all* execution service shards for the workflow to learn its
    // submission association and which shard processed it.
    //
    // * in practice, one shard does everything except for some older workflows on shard 2.  Revisit this if that changes!

    // determine which case this is, and close the DB transaction
    val execIdFutOpt: Future[Option[ExecutionServiceId]] = getWorkspaceContextAndPermissions(workspaceName, SamWorkspaceActions.read) flatMap { workspaceContext =>
      dataSource.inTransaction { dataAccess =>
        withSubmissionAndWorkflowExecutionServiceKey(workspaceContext, submissionId, workflowId, dataAccess) { optExecKey =>
          DBIO.successful(optExecKey)
        }
      }
    }

    // query the execution service(s) for the metadata
    execIdFutOpt flatMap {
      executionServiceCluster.callLevelMetadata(submissionId, workflowId, metadataParams, _, userInfo)
    }
  }

  def workflowQueueStatus(): Future[WorkflowQueueStatusResponse] = {
    dataSource.inTransaction { dataAccess =>
      dataAccess.workflowQuery.countWorkflowsByQueueStatus.flatMap { statusMap =>
        // determine the current size of the workflow queue
        statusMap.get(WorkflowStatuses.Queued.toString) match {
          case Some(x) if x > 0 =>
            for {
              timeEstimate <- dataAccess.workflowAuditStatusQuery.queueTimeMostRecentSubmittedWorkflow
              workflowsAhead <- dataAccess.workflowQuery.countWorkflowsAheadOfUserInQueue(userInfo)
            } yield {
              WorkflowQueueStatusResponse(timeEstimate, workflowsAhead, statusMap)
            }
          case _ => DBIO.successful(WorkflowQueueStatusResponse(0, 0, statusMap))
        }
      }
    }
  }

  def adminWorkflowQueueStatusByUser(): Future[WorkflowQueueStatusByUserResponse] = {
    asFCAdmin {
      dataSource.inTransaction ({ dataAccess =>
        for {
          global <- dataAccess.workflowQuery.countWorkflowsByQueueStatus
          perUser <- dataAccess.workflowQuery.countWorkflowsByQueueStatusByUser
        } yield WorkflowQueueStatusByUserResponse(global, perUser, maxActiveWorkflowsTotal, maxActiveWorkflowsPerUser)
      }, TransactionIsolation.ReadUncommitted)
    }
  }

  /*
   If the user only has read access, check the bucket using the default pet.
   If the user has a higher level of access, check the bucket using the pet for this workspace's project.

   We use the default pet when possible because the default pet is created in a per-user shell project, i.e. not in
     this workspace's project. This prevents proliferation of service accounts within this workspace's project. For
     FireCloud's common read-only public workspaces, this is an important safeguard; else those common projects
     would constantly hit limits on the number of allowed service accounts.

   If the user has write access, we need to use the pet for this workspace's project in order to get accurate results.
 */
  def checkBucketReadAccess(workspaceName: WorkspaceName): Future[Unit] = {
    for {
      (workspace, maxAccessLevel) <- getWorkspaceContextAndPermissions(workspaceName, SamWorkspaceActions.read) flatMap { workspaceContext =>
        dataSource.inTransaction { dataAccess =>
          DBIO.from(getMaximumAccessLevel(workspaceContext.workspaceIdAsUUID.toString)).map { accessLevel =>
            (workspaceContext, accessLevel)
          }
        }
      }

      petKey <- if (maxAccessLevel >= WorkspaceAccessLevels.Write)
        samDAO.getPetServiceAccountKeyForUser(workspace.googleProjectId, userInfo.userEmail)
      else
        samDAO.getDefaultPetServiceAccountKeyForUser(userInfo)

      accessToken <- gcsDAO.getAccessTokenUsingJson(petKey)

      (petEmail, petSubjectId) = petKey.parseJson match {
        case JsObject(fields) => (RawlsUserEmail(fields("client_email").toString), RawlsUserSubjectId(fields("client_id").toString))
        case _ => throw new RawlsException("pet service account key was not a json object")
      }

      resultsForPet <- gcsDAO.diagnosticBucketRead(UserInfo(petEmail, OAuth2BearerToken(accessToken), 60, petSubjectId), workspace.bucketName)
    } yield {
      resultsForPet match {
        case None => ()
        case Some(report) => throw new RawlsExceptionWithErrorReport(report)
      }
    }
  }

  def checkSamActionWithLock(workspaceName: WorkspaceName, samAction: SamResourceAction): Future[Boolean] = {
    val wsCtxFuture = dataSource.inTransaction { dataAccess =>
      withWorkspaceContext(workspaceName, dataAccess, Some(WorkspaceAttributeSpecs(all = false))) { workspaceContext =>
        DBIO.successful(workspaceContext)
      }
    }

    //don't do the sam REST call inside the db transaction.
    val access: Future[Boolean] = wsCtxFuture flatMap { workspaceContext =>
      requireAccessF(workspaceContext, samAction) {
        Future.successful(true) //if we get here, we passed all the hoops
      }
    }

    //if we failed for any reason, the user can't do that thing on the workspace
    access.recover { case _ => false }
  }

  def adminListAllActiveSubmissions(): Future[Seq[ActiveSubmission]] = {
    asFCAdmin {
      dataSource.inTransaction { dataAccess =>
        dataAccess.submissionQuery.listAllActiveSubmissions()
      }
    }
  }

  def adminAbortSubmission(workspaceName: WorkspaceName, submissionId: String): Future[Int] = {
    asFCAdmin {
      dataSource.inTransaction { dataAccess =>
        withWorkspaceContext(workspaceName, dataAccess) { workspaceContext =>
          abortSubmission(workspaceContext, submissionId, dataAccess)
        }
      }
    }
  }

  def listAllWorkspaces() = {
    asFCAdmin {
      dataSource.inTransaction { dataAccess =>
        dataAccess.workspaceQuery.listAll.map(workspaces => workspaces.map(w => WorkspaceDetails(w, Set.empty)))
      }
    }
  }

  def adminListWorkspacesWithAttribute(attributeName: AttributeName, attributeValue: AttributeValue): Future[Seq[WorkspaceDetails]] = {
    asFCAdmin {
      for {
        workspaces <- dataSource.inTransaction { dataAccess =>
          dataAccess.workspaceQuery.listWithAttribute(attributeName, attributeValue)
        }
        results <- Future.traverse(workspaces) { workspace =>
          loadResourceAuthDomain(SamResourceTypeNames.workspace, workspace.workspaceId, userInfo).map(WorkspaceDetails(workspace, _))
        }
      } yield {
        results
      }
    }
  }

  def adminListWorkspaceFeatureFlags(workspaceName: WorkspaceName): Future[Seq[WorkspaceFeatureFlag]] = {
    asFCAdmin {
      dataSource.inTransaction { dataAccess =>
        withWorkspaceContext(workspaceName, dataAccess) { workspaceContext =>
          dataAccess.workspaceFeatureFlagQuery.listAllForWorkspace(workspaceContext.workspaceIdAsUUID)
        }
      }
    }
  }

  def adminOverwriteWorkspaceFeatureFlags(workspaceName: WorkspaceName, flagNames: List[String]): Future[Seq[WorkspaceFeatureFlag]] = {
    asFCAdmin {
      val flags = flagNames.map(WorkspaceFeatureFlag)
      dataSource.inTransaction { dataAccess =>
        withWorkspaceContext(workspaceName, dataAccess) { workspaceContext =>
          for {
            _ <- dataAccess.workspaceFeatureFlagQuery.deleteAllForWorkspace(workspaceContext.workspaceIdAsUUID)
            _ <- dataAccess.workspaceFeatureFlagQuery.saveAll(workspaceContext.workspaceIdAsUUID, flags)
          } yield {
            flags
          }
        }
      }
    }
  }

  def getBucketUsage(workspaceName: WorkspaceName): Future[BucketUsageResponse] = {
    //don't do the sam REST call inside the db transaction.
    getWorkspaceContext(workspaceName) flatMap { workspaceContext =>
      requireAccessIgnoreLockF(workspaceContext, SamWorkspaceActions.write) {
        //if we get here, we passed all the hoops, otherwise an exception would have been thrown

        gcsDAO.getBucketUsage(workspaceContext.googleProjectId, workspaceContext.bucketName)
      }
    }
  }

  def getAccessInstructions(workspaceName: WorkspaceName): Future[Seq[ManagedGroupAccessInstructions]] = {
    for {
      workspaceId <- loadWorkspaceId(workspaceName)
      authDomains <- samDAO.getResourceAuthDomain(SamResourceTypeNames.workspace, workspaceId, userInfo)
      instructions <- Future.traverse(authDomains) { adGroup =>
        samDAO.getAccessInstructions(WorkbenchGroupName(adGroup), userInfo).map { maybeInstruction =>
          maybeInstruction.map(i => ManagedGroupAccessInstructions(adGroup, i))
        }
      }
    } yield instructions.flatten
  }

  def getGenomicsOperationV2(workflowId: String, operationId: List[String]): Future[Option[JsObject]] = {
    // note that cromiam should only give back metadata if the user is authorized to see it
    cromiamDAO.callLevelMetadata(workflowId, MetadataParams(includeKeys = Set("jobId")), userInfo).flatMap { metadataJson =>
      val operationIds: Iterable[String] = WorkspaceService.extractOperationIdsFromCromwellMetadata(metadataJson)

      val operationIdString = operationId.mkString("/")
      // check that the requested operation id actually exists in the workflow
      if (operationIds.toList.contains(operationIdString)) {
        val genomicsServiceRef = genomicsServiceConstructor(userInfo)
        genomicsServiceRef.getOperation(operationIdString)
      } else {
        Future.failed(new RawlsExceptionWithErrorReport(ErrorReport(StatusCodes.NotFound, s"operation id ${operationIdString} not found in workflow $workflowId")))
      }
    }
  }

  def enableRequesterPaysForLinkedSAs(workspaceName: WorkspaceName): Future[Unit] = {
    for {
      maybeWorkspace <- dataSource.inTransaction { dataAccess => dataAccess.workspaceQuery.findByName(workspaceName) }
      workspace <- maybeWorkspace match {
        case None => Future.failed(NoSuchWorkspaceException(workspaceName))
        case Some(workspace) => Future.successful(workspace)
      }
      _ <- accessCheck(workspace, SamWorkspaceActions.compute, ignoreLock = false)
      _ <- requesterPaysSetupService.grantRequesterPaysToLinkedSAs(userInfo, workspace)
    } yield {}
  }

  def disableRequesterPaysForLinkedSAs(workspaceName: WorkspaceName): Future[Unit] = {
    // note that this does not throw an error if the workspace does not exist
    // the user may no longer have access to the workspace so we can't confirm it exists
    // but the user does have the right to remove their linked SAs
    for {
      maybeWorkspace <- dataSource.inTransaction { dataaccess =>
        dataaccess.workspaceQuery.findByName(workspaceName)
      }
      _ <- Future.traverse(maybeWorkspace.toList) { workspace =>
        requesterPaysSetupService.revokeUserFromWorkspace(userInfo.userEmail, workspace)
      }
    } yield {}
  }

  // helper methods

  private def createWorkflowCollectionForWorkspace(workspaceId: String, policyEmailsByName: Map[SamResourcePolicyName, WorkbenchEmail], parentSpan: Span = null) = {
    for {
      _ <- traceWithParent("createResourceFull",parentSpan)( _ => samDAO.createResourceFull(
              SamResourceTypeNames.workflowCollection,
              workspaceId,
              Map(
                SamWorkflowCollectionPolicyNames.workflowCollectionOwnerPolicyName ->
                  SamPolicy(Set(policyEmailsByName(SamWorkspacePolicyNames.projectOwner), policyEmailsByName(SamWorkspacePolicyNames.owner)), Set.empty, Set(SamWorkflowCollectionRoles.owner)),
                SamWorkflowCollectionPolicyNames.workflowCollectionWriterPolicyName ->
                  SamPolicy(Set(policyEmailsByName(SamWorkspacePolicyNames.canCompute)), Set.empty, Set(SamWorkflowCollectionRoles.writer)),
                SamWorkflowCollectionPolicyNames.workflowCollectionReaderPolicyName ->
                  SamPolicy(Set(policyEmailsByName(SamWorkspacePolicyNames.reader), policyEmailsByName(SamWorkspacePolicyNames.writer)), Set.empty, Set(SamWorkflowCollectionRoles.reader))
              ),
              Set.empty,
              userInfo,
              None
            ))
    } yield {
    }
  }

  def createGoogleProject(billingProject: RawlsBillingProject,
                          rbsHandoutRequestId: String,
                          span: Span = null): Future[(GoogleProjectId, GoogleProjectNumber)] =
    for {
      googleProjectId <- traceWithParent("getGoogleProjectFromBuffer", span) { _ =>
        resourceBufferService.getGoogleProjectFromBuffer(
          if (billingProject.servicePerimeter.isDefined)
            ProjectPoolType.ExfiltrationControlled else
            ProjectPoolType.Regular,
          rbsHandoutRequestId
        )
      }

      _ <- traceWithParent("maybeMoveGoogleProjectToFolder", span) { _ =>
        billingProject.servicePerimeter.traverse_ {
          logger.info(s"Moving google project ${googleProjectId} to service perimeter folder.")
          userServiceConstructor(userInfo).moveGoogleProjectToServicePerimeterFolder(_, googleProjectId)
        }
      }

      googleProject <- gcsDAO.getGoogleProject(googleProjectId)
      _ <- traceWithParent("remove RBS SA from owner policy", span) { _ =>
        gcsDAO.removePolicyBindings(googleProjectId, Map(
          "roles/owner" -> Set("serviceAccount:" + resourceBufferSaEmail)
        ))
      }
    } yield (googleProjectId, gcsDAO.getGoogleProjectNumber(googleProject))

  def setProjectBillingAccount(googleProjectId: GoogleProjectId,
                               billingProject: RawlsBillingProject,
                               billingAccount: RawlsBillingAccountName,
                               workspaceId: String,
                               span: Span = null
                              ): Future[ProjectBillingInfo] =
    traceWithParent("updateGoogleProjectBillingAccount", span) { s =>
      logger.info(s"Setting billing account for ${googleProjectId} to ${billingAccount} replacing existing billing account.")
      s.putAttribute("workspaceId", OpenCensusAttributeValue.stringAttributeValue(workspaceId))
      s.putAttribute("googleProjectId", OpenCensusAttributeValue.stringAttributeValue(googleProjectId.value))
      s.putAttribute("billingAccount", OpenCensusAttributeValue.stringAttributeValue(billingAccount.value))
      gcsDAO.setBillingAccountName(googleProjectId, billingAccount, s)
    }

  def setupGoogleProjectIam(googleProjectId: GoogleProjectId,
                            policyEmailsByName: Map[SamResourcePolicyName, WorkbenchEmail],
                            billingProjectOwnerPolicyEmail: WorkbenchEmail,
                            span: Span = null): Future[Unit] =
    traceWithParent("updateGoogleProjectIam", span) { _ =>
      logger.info(s"Updating google project IAM ${googleProjectId}.")

      // organizations/$ORG_ID/roles/terra-billing-project-owner AND organizations/$ORG_ID/roles/terra-workspace-can-compute
      // billing project owner
      // organizations/$ORG_ID/roles/terra-workspace-can-compute
      // workspace owner
      // workspace can-compute

      // Add lifesciences.workflowsRunner (part of enabling nextflow in notebooks: https://broadworkbench.atlassian.net/browse/IA-3326) outside
      // of the canCompute policy to give the flexibility to fine-tune which workspaces it's added to if needed. This
      // role gives the user the ability to launch compute in any region, which may be counter to some data regionality policies.

      // todo: update this line as part of https://broadworkbench.atlassian.net/browse/CA-1220
      // This is done sequentially intentionally in order to avoid conflict exceptions as a result of concurrent IAM updates.
      List(
        billingProjectOwnerPolicyEmail -> Set(terraBillingProjectOwnerRole, terraWorkspaceCanComputeRole, terraWorkspaceNextflowRole),
        policyEmailsByName(SamWorkspacePolicyNames.owner) -> Set(terraWorkspaceCanComputeRole, terraWorkspaceNextflowRole),
        policyEmailsByName(SamWorkspacePolicyNames.canCompute) -> Set(terraWorkspaceCanComputeRole, terraWorkspaceNextflowRole)
      )
        .traverse_ { case (email, roles) =>
          googleIamDao.addIamRoles(
            GoogleProject(googleProjectId.value),
            email,
            MemberType.Group,
            roles,
            retryIfGroupDoesNotExist = true
          )
        }
    }

  /**
    * Update google project with the labels and google project name to reduce the number of calls made to google so we can avoid quota issues
    */
  def renameAndLabelProject(googleProjectId: GoogleProjectId,
                                    workspaceId: String,
                                    workspaceName: WorkspaceName,
                                    span: Span = null
                                   ): Future[Unit] =
    traceWithParent("renameAndLabelProject", span) { _ =>
      for {
        googleProject <- gcsDAO.getGoogleProject(googleProjectId)

        newLabels = gcsDAO.labelSafeMap(Map(
          "workspaceNamespace" -> workspaceName.namespace,
          "workspaceName" -> workspaceName.name,
          "workspaceId" -> workspaceId
        ),
          ""
        )

        googleProjectName = gcsDAO.googleProjectNameSafeString(s"${workspaceName.namespace}--${workspaceName.name}")
        // RBS projects already come with some labels so combine them to not lose the old ones
        labels = Option(googleProject.getLabels).map(_.asScala).getOrElse(Map.empty) ++ newLabels
        updatedProject = googleProject.setName(googleProjectName).setLabels(labels.toMap.asJava)
        _ <- gcsDAO.updateGoogleProject(googleProjectId, updatedProject)
      } yield ()
    }

  /**
    * If a ServicePerimeter is specified on the BillingProject, then we should update the list of Google Projects in the
    * Service Perimeter.  All newly created Workspaces (and their newly claimed Google Projects) should already be
    * persisted in the Rawls database prior to calling this method.  If no ServicePerimeter is specified on the Billing
    * Project, do nothing
    *
    * @param billingProject
    * @param span
    * @return Future[Unit]
    */
  private def maybeUpdateGoogleProjectsInPerimeter(billingProject: RawlsBillingProject, dataAccess: DataAccess, span: Span = null): ReadAction[Unit] = {
    billingProject.servicePerimeter match {
      case Some(servicePerimeterName) => servicePerimeterService.overwriteGoogleProjectsInPerimeter(servicePerimeterName, dataAccess)
      case None => DBIO.successful()
    }
  }

  /**
    * takes a RawlsBillingProject and checks that Rawls has the appropriate permissions on the underlying Billing
    * Account on Google.  Does NOT check if Terra _User_ has necessary permissions on the Billing Account.  Updates
    * BillingProject to persist latest 'invalidBillingAccount' info.  Returns TRUE if user has right IAM access, else
    * FALSE
    */
  def updateAndGetBillingAccountAccess(billingProject: RawlsBillingProject, parentSpan: Span = null): Future[Boolean] = {
    val billingAccountName: RawlsBillingAccountName = billingProject.billingAccount.getOrElse(
      throw new RawlsExceptionWithErrorReport(errorReport = ErrorReport(
        StatusCodes.InternalServerError,
        s"Billing Project ${billingProject.projectName.value} has no Billing Account associated with it")))

    for {
      hasAccess <- traceWithParent("checkBillingAccountIAM", parentSpan)(_ => gcsDAO.testDMBillingAccountAccess(billingAccountName))
      invalidBillingAccount = !hasAccess
      _ <- if (billingProject.invalidBillingAccount != invalidBillingAccount) {
        dataSource.inTransaction { dataAccess =>
          traceDBIOWithParent("updateInvalidBillingAccountField", parentSpan)(_ =>
            dataAccess.rawlsBillingProjectQuery.updateBillingAccountValidity(
              billingAccountName,
              invalidBillingAccount))
        }
      } else {
        Future.successful(Seq[Int]())
      }
    } yield hasAccess
  }

  def getWorkspaceMigrationAttempts(workspaceName: WorkspaceName): Future[List[WorkspaceMigrationMetadata]] = asFCAdmin {
    for {
      workspace <- getWorkspaceContext(workspaceName)
      attempts <- dataSource.inTransaction { dataAccess =>
        dataAccess.workspaceMigrationQuery.getMigrationAttempts(workspace)
      }
    } yield attempts.mapWithIndex(WorkspaceMigrationMetadata.fromWorkspaceMigration)
  }

  def migrateWorkspace(workspaceName: WorkspaceName): Future[WorkspaceMigrationMetadata] =
    asFCAdmin {
      logger.info(s"Scheduling Workspace '$workspaceName' for migration")
      dataSource.inTransaction { dataAccess =>
        dataAccess.workspaceMigrationQuery.scheduleAndGetMetadata(workspaceName)
      }
    }

  def migrateAll(workspaceNames: Iterable[WorkspaceName]): Future[Iterable[WorkspaceMigrationMetadata]] =
    asFCAdmin {
      dataSource.inTransaction { dataAccess =>
        for {
          errorsOrMigrationAttempts <- workspaceNames.toList.traverse { workspaceName =>
            MonadThrow[ReadWriteAction].attempt {
              dataAccess.workspaceMigrationQuery.scheduleAndGetMetadata(workspaceName)
            }
          }

          (errors, migrationAttempts) = errorsOrMigrationAttempts.partitionMap(identity)
          _ <- MonadThrow[ReadWriteAction].raiseUnless(errors.isEmpty) {
            new RawlsExceptionWithErrorReport(ErrorReport(StatusCodes.BadRequest,
              "One or more workspaces could not be scheduled for migration",
              errors.map(ErrorReport.apply)
            ))
          }

        } yield migrationAttempts
      }
    }

  private def failUnlessBillingProjectReady(billingProject: RawlsBillingProject) =
    billingProject.status match {
      case CreationStatuses.Ready => Future.unit
      case _ => Future.failed(new RawlsExceptionWithErrorReport(errorReport = ErrorReport(StatusCodes.BadRequest, s"Billing Project ${billingProject.projectName} is not ready")))
    }

  private def failUnlessBillingAccountHasAccess(billingProject: RawlsBillingProject, span: Span) =
    updateAndGetBillingAccountAccess(billingProject, span).map { hasAccess =>
      if (!hasAccess) throw new RawlsExceptionWithErrorReport(errorReport = ErrorReport(
        StatusCodes.Forbidden,
        s"Terra does not have required permissions on Billing Account: ${billingProject.billingAccount}.  Please ensure that 'terra-billing@terra.bio' is a member of your Billing Account with the 'Billing Account User' role"
      ))
    }

  /**
    * Checks that Rawls has the right permissions on the BillingProject's Billing Account, and then passes along the
    * BillingProject to op to be used by code in this context
    *
    * @param billingProjectName
    * @param parentSpan
    * @param op
    * @tparam T
    * @return
    */
  private def withBillingProjectContext[T](billingProjectName: String, parentSpan: Span = null)
                                          (op: (RawlsBillingProject) => Future[T]): Future[T] = {
    for {
      maybeBillingProject <- dataSource.inTransaction { dataAccess =>
        traceDBIOWithParent("loadBillingProject", parentSpan) { _ =>
          dataAccess.rawlsBillingProjectQuery.load(RawlsBillingProjectName(billingProjectName))
        }
      }

      billingProject = maybeBillingProject.getOrElse(throw new RawlsExceptionWithErrorReport(errorReport = ErrorReport(StatusCodes.BadRequest, s"Billing Project ${billingProjectName} does not exist")))
      _ <- failUnlessBillingProjectReady(billingProject)
      _ <- failUnlessBillingAccountHasAccess(billingProject, parentSpan)
      result <- op(billingProject)
    } yield result
  }

  private def createWorkspaceResourceInSam(workspaceId: String, billingProjectOwnerPolicyEmail: WorkbenchEmail, workspaceRequest: WorkspaceRequest, parentSpan: Span): ReadWriteAction[SamCreateResourceResponse] = {

    val projectOwnerPolicy = SamWorkspacePolicyNames.projectOwner -> SamPolicy(Set(billingProjectOwnerPolicyEmail), Set.empty, Set(SamWorkspaceRoles.owner, SamWorkspaceRoles.projectOwner))
    val ownerPolicyMembership: Set[WorkbenchEmail] = if (workspaceRequest.noWorkspaceOwner.getOrElse(false)) {
      Set.empty
    } else {
      Set(WorkbenchEmail(userInfo.userEmail.value))
    }
    val ownerPolicy = SamWorkspacePolicyNames.owner -> SamPolicy(ownerPolicyMembership, Set.empty, Set(SamWorkspaceRoles.owner))
    val writerPolicy = SamWorkspacePolicyNames.writer -> SamPolicy(Set.empty, Set.empty, Set(SamWorkspaceRoles.writer))
    val readerPolicy = SamWorkspacePolicyNames.reader -> SamPolicy(Set.empty, Set.empty, Set(SamWorkspaceRoles.reader))
    val shareReaderPolicy = SamWorkspacePolicyNames.shareReader -> SamPolicy(Set.empty, Set.empty, Set(SamWorkspaceRoles.shareReader))
    val shareWriterPolicy = SamWorkspacePolicyNames.shareWriter -> SamPolicy(Set.empty, Set.empty, Set(SamWorkspaceRoles.shareWriter))
    val canComputePolicy = SamWorkspacePolicyNames.canCompute -> SamPolicy(Set.empty, Set.empty, Set(SamWorkspaceRoles.canCompute))
    val canCatalogPolicy = SamWorkspacePolicyNames.canCatalog -> SamPolicy(Set.empty, Set.empty, Set(SamWorkspaceRoles.canCatalog))

    val allPolicies = Map(projectOwnerPolicy, ownerPolicy, writerPolicy, readerPolicy, shareReaderPolicy, shareWriterPolicy, canComputePolicy, canCatalogPolicy)

    DBIO.from(
      traceWithParent("createResourceFull (workspace)", parentSpan)(_ =>
        samDAO.createResourceFull(SamResourceTypeNames.workspace, workspaceId, allPolicies, workspaceRequest.authorizationDomain.getOrElse(Set.empty).map(_.membersGroupName.value), userInfo, None))
    )
  }

  private def syncPolicies(workspaceId: String, policyEmailsByName: Map[SamResourcePolicyName, WorkbenchEmail], workspaceRequest: WorkspaceRequest, parentSpan: Span) = {
    traceWithParent("traversePolicies", parentSpan) (s1 =>
      Future.traverse(policyEmailsByName.keys) { policyName =>
        if (policyName == SamWorkspacePolicyNames.projectOwner && workspaceRequest.authorizationDomain.getOrElse(Set.empty).isEmpty) {
          // when there isn't an auth domain, we will use the billing project admin policy email directly on workspace
          // resources instead of synching an extra group. This helps to keep the number of google groups a user is in below
          // the limit of 2000
          Future.successful(())
        } else if (WorkspaceAccessLevels.withPolicyName(policyName.value).isDefined || policyName == SamWorkspacePolicyNames.canCompute) {
          // only sync policies that have corresponding WorkspaceAccessLevels to google because only those are
          // granted bucket access (and thus need a google group)
          traceWithParent(s"syncPolicy-${policyName}", s1)(_ => samDAO.syncPolicyToGoogle(SamResourceTypeNames.workspace, workspaceId, policyName))
        } else {
          Future.successful(())
        }
      }
    )
  }

  private def createWorkspaceInDatabase(
                                         workspaceId: String,
                                         workspaceRequest: WorkspaceRequest,
                                         bucketName: String,
                                         billingProjectOwnerPolicyEmail: WorkbenchEmail,
                                         googleProjectId: GoogleProjectId,
                                         googleProjectNumber: Option[GoogleProjectNumber],
                                         currentBillingAccountOnWorkspace: Option[RawlsBillingAccountName],
                                         dataAccess: DataAccess,
                                         parentSpan: Span = null,
                                         workspaceType: WorkspaceType = WorkspaceType.RawlsWorkspace): ReadWriteAction[Workspace] = {
    val currentDate = DateTime.now
    val completedCloneWorkspaceFileTransfer = workspaceRequest.copyFilesWithPrefix match {
      case Some(_) => None
      case None => Option(currentDate)
    }

    val workspace = Workspace(
      namespace = workspaceRequest.namespace,
      name = workspaceRequest.name,
      workspaceId = workspaceId,
      bucketName = bucketName,
      workflowCollectionName = Some(workspaceId),
      createdDate = currentDate,
      lastModified = currentDate,
      createdBy = userInfo.userEmail.value,
      attributes = workspaceRequest.attributes,
      isLocked = false,
      workspaceVersion = WorkspaceVersions.V2,
      googleProjectId = googleProjectId,
      googleProjectNumber = googleProjectNumber,
      currentBillingAccountOnWorkspace,
      billingAccountErrorMessage = None,
      completedCloneWorkspaceFileTransfer = completedCloneWorkspaceFileTransfer,
      workspaceType
    )
    traceDBIOWithParent("save", parentSpan)(_ => dataAccess.workspaceQuery.createOrUpdate(workspace))
      .map(_ => workspace)
  }

  // TODO: find and assess all usages. This is written to reside inside a DB transaction, but it makes external REST calls.
  private def withNewWorkspaceContext[T](workspaceRequest: WorkspaceRequest, billingProject: RawlsBillingProject, sourceBucketName: Option[String], dataAccess: DataAccess, parentSpan: Span)
                                     (op: (Workspace) => ReadWriteAction[T]): ReadWriteAction[T] = {

    def getBucketName(workspaceId: String, secure: Boolean) = s"${config.workspaceBucketNamePrefix}-${if(secure) "secure-" else ""}${workspaceId}"
    def getLabels(authDomain: List[ManagedGroupRef]) = authDomain match {
      case Nil => Map(WorkspaceService.SECURITY_LABEL_KEY -> WorkspaceService.LOW_SECURITY_LABEL)
      case ads => Map(WorkspaceService.SECURITY_LABEL_KEY -> WorkspaceService.HIGH_SECURITY_LABEL) ++ ads.map(ad => gcsDAO.labelSafeString(ad.membersGroupName.value, "ad-") -> "")
    }

    traceDBIOWithParent("requireCreateWorkspaceAccess", parentSpan)(span => requireCreateWorkspaceAccess(workspaceRequest, dataAccess, span) {
      traceDBIOWithParent("maybeRequireBillingProjectOwnerAccess", parentSpan) (_ => maybeRequireBillingProjectOwnerAccess(workspaceRequest) {
        traceDBIOWithParent("findByName", parentSpan)(_ => dataAccess.workspaceQuery.findByName(workspaceRequest.toWorkspaceName, Option(WorkspaceAttributeSpecs(all = false, List.empty[AttributeName])))) flatMap {
          case Some(_) => DBIO.failed(new RawlsExceptionWithErrorReport(errorReport = ErrorReport(StatusCodes.Conflict, s"Workspace ${workspaceRequest.namespace}/${workspaceRequest.name} already exists")))
          case None =>
            val workspaceId = UUID.randomUUID.toString
            logger.info(s"createWorkspace - workspace:'${workspaceRequest.name}' - UUID:${workspaceId}")
            val bucketName = getBucketName(workspaceId, workspaceRequest.authorizationDomain.exists(_.nonEmpty))
            // We should never get here with a missing or invalid Billing Account, but we still need to get the value out of the
            // Option, so we are being thorough
            val billingAccount = billingProject.billingAccount match {
              case Some(ba) if !billingProject.invalidBillingAccount => ba
              case _ => throw new RawlsExceptionWithErrorReport(ErrorReport(StatusCodes.BadRequest, s"Billing Account is missing or invalid for Billing Project: ${billingProject}"))
            }
            val workspaceName = WorkspaceName(workspaceRequest.namespace, workspaceRequest.name)
            // add the workspace id to the span so we can find and correlate it later with other services
            parentSpan.putAttribute("workspaceId", OpenCensusAttributeValue.stringAttributeValue(workspaceId))

            for {
              billingProjectOwnerPolicyEmail <- traceDBIOWithParent("getPolicySyncStatus", parentSpan)(_ => DBIO.from(
                  samDAO.getPolicySyncStatus(SamResourceTypeNames.billingProject, workspaceRequest.namespace, SamBillingProjectPolicyNames.owner, userInfo).map(_.email)))
              resource <- createWorkspaceResourceInSam(workspaceId, billingProjectOwnerPolicyEmail, workspaceRequest, parentSpan)
              policyEmailsByName: Map[SamResourcePolicyName, WorkbenchEmail] = resource.accessPolicies.map(x => SamResourcePolicyName(x.id.accessPolicyName) -> WorkbenchEmail(x.email)).toMap
              _ <- DBIO.from({
                // declare these next two Futures so they start in parallel
                val createWorkflowCollectionFuture = traceWithParent("createWorkflowCollectionForWorkspace", parentSpan)(span => (createWorkflowCollectionForWorkspace(workspaceId, policyEmailsByName, span)))
                val syncPoliciesFuture = syncPolicies(workspaceId, policyEmailsByName, workspaceRequest, parentSpan)
                for {
                  _ <- createWorkflowCollectionFuture
                  _ <- syncPoliciesFuture
                } yield()})
              (googleProjectId, googleProjectNumber) <- traceDBIOWithParent("setupGoogleProject", parentSpan) { span =>
                DBIO.from(
                  for {
                    (googleProjectId, googleProjectNumber) <- createGoogleProject(billingProject, rbsHandoutRequestId = workspaceId, span)
                    _ <- setProjectBillingAccount(googleProjectId, billingProject, billingAccount, workspaceId, span)
                    _ <- renameAndLabelProject(googleProjectId, workspaceId, workspaceName, span)
                    _ <- setupGoogleProjectIam(googleProjectId, policyEmailsByName, billingProjectOwnerPolicyEmail, parentSpan)
                  } yield (googleProjectId, googleProjectNumber)
                )
              }
              savedWorkspace <- traceDBIOWithParent("saveNewWorkspace", parentSpan)(span =>
                createWorkspaceInDatabase(workspaceId, workspaceRequest, bucketName, billingProjectOwnerPolicyEmail, googleProjectId, Some(googleProjectNumber), Option(billingAccount), dataAccess, span))

              _ <- traceDBIOWithParent("updateServicePerimeter", parentSpan)(_ =>
                maybeUpdateGoogleProjectsInPerimeter(billingProject, dataAccess))

              // After the workspace has been created, create the google-project resource in Sam with the workspace as the resource parent
              _ <- traceDBIOWithParent("createResourceFull (google project)", parentSpan)(_ => DBIO.from(
                  samDAO.createResourceFull(SamResourceTypeNames.googleProject, googleProjectId.value, Map.empty, Set.empty, userInfo, Option(SamFullyQualifiedResourceId(workspaceId, SamResourceTypeNames.workspace.value)))))

              //there's potential for another perf improvement here for workspaces with auth domains. if a workspace is in an auth domain, we'll already have
              //the projectOwnerEmail, so we don't need to get it from sam. in a pinch, we could also store the project owner email in the rawls DB since it
              //will never change, which would eliminate the call to sam entirely
              policyEmails <- DBIO.successful(policyEmailsByName.map { case (policyName, policyEmail) =>
                if (policyName == SamWorkspacePolicyNames.projectOwner && workspaceRequest.authorizationDomain.getOrElse(Set.empty).isEmpty) {
                  // when there isn't an auth domain, we will use the billing project admin policy email directly on workspace
                  // resources instead of synching an extra group. This helps to keep the number of google groups a user is in below
                  // the limit of 2000
                  Option(WorkspaceAccessLevels.ProjectOwner -> billingProjectOwnerPolicyEmail)
                } else {
                  WorkspaceAccessLevels.withPolicyName(policyName.value).map(_ -> policyEmail)
                }
              }.flatten.toMap)

              workspaceBucketLocation <- traceDBIOWithParent("determineWorkspaceBucketLocation", parentSpan)(_ => DBIO.from(
                determineWorkspaceBucketLocation(workspaceRequest.bucketLocation, sourceBucketName, googleProjectId)))
              _ <- traceDBIOWithParent("gcsDAO.setupWorkspace", parentSpan)(span => DBIO.from(
                  gcsDAO.setupWorkspace(userInfo, savedWorkspace.googleProjectId, policyEmails, GcsBucketName(bucketName), getLabels(workspaceRequest.authorizationDomain.getOrElse(Set.empty).toList), span, workspaceBucketLocation)))
              _ = workspaceRequest.bucketLocation.foreach(location => logger.info(s"Internal bucket for workspace `${workspaceRequest.name}` in namespace `${workspaceRequest.namespace}` was created in region `$location`."))
              response <- traceDBIOWithParent("doOp", parentSpan)(_ => op(savedWorkspace))
            } yield (response)
        }
      })
    })
  }

  // A new workspace request may specify the region where the bucket should be created. In the case of cloning a
  // workspace, if no bucket location is provided, then the cloned workspace's bucket will be created in the same region
  // as the source workspace's bucket. Rawls does not store bucket regions, so in order to get this information we need
  // to query Google and this query costs money, so we need to make sure that the target Google Project is the one that
  // gets charged. If neither a bucket location nor a source bucket name are provided, a default bucket location from
  // the rawls configuration will be used
  private def determineWorkspaceBucketLocation(maybeBucketLocation: Option[String], maybeSourceBucketName: Option[String], googleProjectId: GoogleProjectId): Future[Option[String]] = {
    (maybeBucketLocation, maybeSourceBucketName) match {
      case (bucketLocation@Some(_), _) => Future(bucketLocation)
      case (None, Some(sourceBucketName)) => gcsDAO.getRegionForRegionalBucket(sourceBucketName, Option(googleProjectId))
      case (None, None) => Future(Some(config.defaultLocation))
    }
  }

  private def withSubmission[T](workspaceContext: Workspace, submissionId: String, dataAccess: DataAccess)(op: (Submission) => ReadWriteAction[T]): ReadWriteAction[T] = {
    Try {
      UUID.fromString(submissionId)
    } match {
      case Failure(_) =>
        DBIO.failed(new RawlsExceptionWithErrorReport(errorReport = ErrorReport(StatusCodes.NotFound, s"Submission id ${submissionId} is not a valid submission id")))
      case _ =>
        dataAccess.submissionQuery.get(workspaceContext, submissionId) flatMap {
          case None => DBIO.failed(new RawlsExceptionWithErrorReport(errorReport = ErrorReport(StatusCodes.NotFound, s"Submission with id ${submissionId} not found in workspace ${workspaceContext.toWorkspaceName}")))
          case Some(submission) => op(submission)
        }
    }
  }

  // confirm that the Submission is a member of this workspace, but don't unmarshal it from the DB
  private def withSubmissionId[T](workspaceContext: Workspace, submissionId: String, dataAccess: DataAccess)(op: UUID => ReadWriteAction[T]): ReadWriteAction[T] = {
    Try {
      UUID.fromString(submissionId)
    } match {
      case Failure(_) =>
        DBIO.failed(new RawlsExceptionWithErrorReport(errorReport = ErrorReport(StatusCodes.NotFound, s"Submission id ${submissionId} is not a valid submission id")))
      case Success(uuid) =>
        dataAccess.submissionQuery.confirmInWorkspace(workspaceContext.workspaceIdAsUUID, uuid) flatMap {
          case None =>
            val report = ErrorReport(StatusCodes.NotFound, s"Submission with id ${submissionId} not found in workspace ${workspaceContext.toWorkspaceName}")
            DBIO.failed(new RawlsExceptionWithErrorReport(errorReport = report))
          case Some(_) => op(uuid)
        }
    }
  }

  private def withWorkflowRecord[T](workspaceName: WorkspaceName, submissionId: String, workflowId: String, dataAccess: DataAccess)(op: (WorkflowRecord) => ReadWriteAction[T]): ReadWriteAction[T] = {
    dataAccess.workflowQuery.findWorkflowByExternalIdAndSubmissionId(workflowId, UUID.fromString(submissionId)).result flatMap {
      case Seq() => DBIO.failed(new RawlsExceptionWithErrorReport(errorReport = ErrorReport(StatusCodes.NotFound, s"WorkflowRecord with id ${workflowId} not found in submission ${submissionId} in workspace ${workspaceName}")))
      case Seq(one) => op(one)
      case tooMany => DBIO.failed(new RawlsExceptionWithErrorReport(errorReport = ErrorReport(StatusCodes.InternalServerError, s"found multiple WorkflowRecords with id ${workflowId} in submission ${submissionId} in workspace ${workspaceName}")))
    }
  }

  // used as part of the workflow metadata permission check - more detail at workflowMetadata()

  // require submission to be present, but don't require the workflow to reference it
  // if the workflow does reference the submission, return its executionServiceKey

  private def withSubmissionAndWorkflowExecutionServiceKey[T](workspaceContext: Workspace, submissionId: String, workflowId: String, dataAccess: DataAccess)(op: Option[ExecutionServiceId] => ReadWriteAction[T]): ReadWriteAction[T] = {
    withSubmissionId(workspaceContext, submissionId, dataAccess) { _ =>
      dataAccess.workflowQuery.getExecutionServiceIdByExternalId(workflowId, submissionId) flatMap {
        case Some(id) => op(Option(ExecutionServiceId(id)))
        case _ => op(None)
      }
    }
  }


  /** Validates the workflow failure mode in the submission request. */
  private def getWorkflowFailureMode(submissionRequest: SubmissionRequest): Future[Option[WorkflowFailureMode]] = {
    Try(submissionRequest.workflowFailureMode.map(WorkflowFailureModes.withName)) match {
      case Success(failureMode) => Future.successful(failureMode)
      case Failure(NonFatal(e)) => Future.failed(new RawlsExceptionWithErrorReport(errorReport = ErrorReport(StatusCodes.BadRequest, e.getMessage)))
      case Failure(e) => Future.failed(new RawlsExceptionWithErrorReport(errorReport = ErrorReport(StatusCodes.InternalServerError, e.getMessage)))
    }
  }

  private def validateSubmissionRootEntity(submissionRequest: SubmissionRequest, methodConfig: MethodConfiguration): Unit = {
    if (submissionRequest.entityName.isDefined != submissionRequest.entityType.isDefined) {
      throw new RawlsExceptionWithErrorReport(errorReport = ErrorReport(StatusCodes.BadRequest, s"You must set both entityType and entityName to run on an entity, or neither (to run with literal or workspace inputs)."))
    }
    if (methodConfig.dataReferenceName.isEmpty && methodConfig.rootEntityType.isDefined != submissionRequest.entityName.isDefined) {
      if (methodConfig.rootEntityType.isDefined) {
        throw new RawlsExceptionWithErrorReport(errorReport = ErrorReport(StatusCodes.BadRequest, s"Your method config defines a root entity but you haven't passed one to the submission."))
      } else {
        //This isn't _strictly_ necessary, since a single submission entity will create one workflow.
        //However, passing in a submission entity + an expression doesn't make sense for two reasons:
        // 1. you'd have to write an expression from your submission entity to an entity of "no entity necessary" type
        // 2. even if you _could_ do this, you'd kick off a bunch of identical workflows.
        //More likely than not, an MC with no root entity + a submission entity = you're doing something wrong. So we'll just say no here.
        throw new RawlsExceptionWithErrorReport(errorReport = ErrorReport(StatusCodes.BadRequest, s"Your method config uses no root entity, but you passed one to the submission."))
      }
    }
    if (methodConfig.dataReferenceName.isDefined && submissionRequest.entityName.isDefined) {
      throw new RawlsExceptionWithErrorReport(errorReport = ErrorReport(StatusCodes.BadRequest, "Your method config defines a data reference and an entity name. Running on a submission on a single entity in a data reference is not yet supported."))
    }
  }

  def getSpendReportTableName(billingProjectName: RawlsBillingProjectName): Future[Option[String]] = {
    dataSource.inTransaction { dataAccess =>
      dataAccess.rawlsBillingProjectQuery.load(billingProjectName).map { billingProject =>
        billingProject match {
          case None => throw new RawlsExceptionWithErrorReport(ErrorReport(StatusCodes.NotFound, s"Could not find billing project ${billingProjectName.value}"))
          case Some(RawlsBillingProject(_, _, _, _, _, _, _, _, Some(spendReportDataset), Some(spendReportTable), Some(spendReportDatasetGoogleProject), _, _)) =>
            Option(s"${spendReportDatasetGoogleProject}.${spendReportDataset}.${spendReportTable}")
          case _ => None
        }
      }
    }
  }

}

class AttributeUpdateOperationException(message: String) extends RawlsException(message)
class AttributeNotFoundException(message: String) extends AttributeUpdateOperationException(message)<|MERGE_RESOLUTION|>--- conflicted
+++ resolved
@@ -43,14 +43,9 @@
 import org.broadinstitute.dsde.workbench.google.GoogleIamDAO
 import org.broadinstitute.dsde.workbench.google.GoogleIamDAO.MemberType
 import org.broadinstitute.dsde.workbench.model.google.{GcsBucketName, GoogleProject}
-<<<<<<< HEAD
-import org.broadinstitute.dsde.workbench.model.{WorkbenchEmail, WorkbenchException, WorkbenchGroupName}
-import org.http4s.syntax.header
-=======
 import org.broadinstitute.dsde.workbench.dataaccess.NotificationDAO
 import org.broadinstitute.dsde.workbench.model.{Notifications, WorkbenchEmail, WorkbenchException, WorkbenchGroupName, WorkbenchUserId}
 import org.broadinstitute.dsde.workbench.model.Notifications.{WorkspaceName => NotificationWorkspaceName}
->>>>>>> 356355c0
 import org.joda.time.DateTime
 import spray.json.DefaultJsonProtocol._
 import spray.json._
@@ -1596,39 +1591,6 @@
     }
   }
 
-  def retrySubmission(workspaceName: WorkspaceName, submissionRetry: SubmissionRetry, submissionId: String): Future[SubmissionReport] = {
-    getWorkspaceContextAndPermissions(workspaceName, SamWorkspaceActions.write) flatMap { workspaceContext =>
-      dataSource.inTransaction { dataAccess =>
-        withSubmission(workspaceContext, submissionId, dataAccess) { submission =>
-          // TODO: move submission logic
-        }
-      }
-    }
-
-    val workspaceContext = getWorkspaceContext(workspaceName)
-    val submissionStatus = getSubmissionStatus(workspaceName, submissionId)
-    submissionStatus.onComplete {
-      case Failure(_) => throw new RawlsExceptionWithErrorReport(errorReport = ErrorReport(StatusCodes.NotFound, s"submission with id ${submissionId} does not exist in ${workspaceName.namespace}/${workspaceName.name}"))
-      case Success(submission) =>
-        val newSubmission = Submission(submissionId = submissionId,
-          submissionDate = DateTime.now(),
-          submitter = submission.submitter,
-          methodConfigurationNamespace = submission.methodConfigurationNamespace,
-          methodConfigurationName = submission.methodConfigurationName,
-          submissionEntity = submission.submissionEntity,
-          workflows = submissionRetry.retryType.filterWorkflows(submission.workflows),
-          status = submission.status,
-          useCallCache = submission.useCallCache,
-          deleteIntermediateOutputFiles = submission.deleteIntermediateOutputFiles,
-          useReferenceDisks = submission.useReferenceDisks,
-          memoryRetryMultiplier = submission.memoryRetryMultiplier,
-          workflowFailureMode = submission.workflowFailureMode,
-          externalEntityInfo = submission.externalEntityInfo,
-          userComment = submission.userComment
-        )
-    }
-  }
-
   private def prepareSubmission(workspaceName: WorkspaceName, submissionRequest: SubmissionRequest):
   Future[(Workspace, UUID, Stream[SubmissionValidationEntityInputs], Option[WorkflowFailureMode], SubmissionValidationHeader, String)] = {
 
