package org.broadinstitute.dsde.rawls.workspace

import akka.http.scaladsl.model.StatusCodes
import akka.http.scaladsl.model.headers.OAuth2BearerToken
import akka.stream.Materializer
import bio.terra.workspace.client.ApiException
import bio.terra.workspace.model.WorkspaceDescription
import cats.MonadThrow
import cats.implicits._
import com.google.api.services.cloudbilling.model.ProjectBillingInfo
import com.typesafe.scalalogging.LazyLogging
<<<<<<< HEAD
import io.opencensus.scala.Tracing._
import io.opencensus.trace.{Span, Status, AttributeValue => OpenCensusAttributeValue}
=======
import io.opencensus.scala.Tracing.startSpanWithParent
import com.google.api.services.cloudbilling.model.ProjectBillingInfo
import io.opencensus.trace.{AttributeValue => OpenCensusAttributeValue, Span, Status}
import org.broadinstitute.dsde.rawls.config.WorkspaceServiceConfig
>>>>>>> 38abd750
import org.broadinstitute.dsde.rawls._
import org.broadinstitute.dsde.rawls.config.WorkspaceServiceConfig
import slick.jdbc.TransactionIsolation
import org.broadinstitute.dsde.rawls.dataaccess._
import org.broadinstitute.dsde.rawls.dataaccess.slick._
import org.broadinstitute.dsde.rawls.dataaccess.workspacemanager.WorkspaceManagerDAO
import org.broadinstitute.dsde.rawls.entities.base.ExpressionEvaluationSupport.LookupExpression
import org.broadinstitute.dsde.rawls.entities.base.{EntityProvider, ExpressionEvaluationContext}
import org.broadinstitute.dsde.rawls.entities.{EntityManager, EntityRequestArguments}
import org.broadinstitute.dsde.rawls.expressions.ExpressionEvaluator
import org.broadinstitute.dsde.rawls.genomics.GenomicsService
import org.broadinstitute.dsde.rawls.jobexec.MethodConfigResolver
import org.broadinstitute.dsde.rawls.jobexec.MethodConfigResolver.GatherInputsResult
import org.broadinstitute.dsde.rawls.metrics.RawlsInstrumented
import org.broadinstitute.dsde.rawls.model.AttributeUpdateOperations._
import org.broadinstitute.dsde.rawls.model.WorkflowFailureModes.WorkflowFailureMode
import org.broadinstitute.dsde.rawls.model.WorkflowStatuses.WorkflowStatus
import org.broadinstitute.dsde.rawls.model.WorkspaceAccessLevels._
import org.broadinstitute.dsde.rawls.model.WorkspaceJsonSupport._
import org.broadinstitute.dsde.rawls.model.WorkspaceType.WorkspaceType
import org.broadinstitute.dsde.rawls.model.WorkspaceVersions.WorkspaceVersion
import org.broadinstitute.dsde.rawls.model._
import org.broadinstitute.dsde.rawls.monitor.migration.MigrationUtils.Implicits.monadThrowDBIOAction
import org.broadinstitute.dsde.rawls.monitor.migration.WorkspaceMigrationMetadata
import org.broadinstitute.dsde.rawls.resourcebuffer.ResourceBufferService
import org.broadinstitute.dsde.rawls.serviceperimeter.ServicePerimeterService
import org.broadinstitute.dsde.rawls.user.UserService
import org.broadinstitute.dsde.rawls.util.TracingUtils._
import org.broadinstitute.dsde.rawls.util._
import org.broadinstitute.dsde.workbench.google.GoogleIamDAO
import org.broadinstitute.dsde.workbench.google.GoogleIamDAO.MemberType
import org.broadinstitute.dsde.workbench.model.google.{GcsBucketName, GoogleProject}
import org.broadinstitute.dsde.workbench.dataaccess.NotificationDAO
import org.broadinstitute.dsde.workbench.model.{
  Notifications,
  WorkbenchEmail,
  WorkbenchException,
  WorkbenchGroupName,
  WorkbenchUserId
}
import org.broadinstitute.dsde.workbench.model.Notifications.{WorkspaceName => NotificationWorkspaceName}
import org.joda.time.DateTime
import spray.json.DefaultJsonProtocol._
import spray.json._

import java.util.UUID
import scala.concurrent.{ExecutionContext, Future}
import scala.jdk.CollectionConverters._
import scala.language.postfixOps
import scala.util.control.NonFatal
import scala.util.{Failure, Success, Try}

/**
 * Created by dvoet on 4/27/15.
 */
//noinspection TypeAnnotation
object WorkspaceService {
  def constructor(dataSource: SlickDataSource,
                  methodRepoDAO: MethodRepoDAO,
                  cromiamDAO: ExecutionServiceDAO,
                  executionServiceCluster: ExecutionServiceCluster,
                  execServiceBatchSize: Int,
                  workspaceManagerDAO: WorkspaceManagerDAO,
                  methodConfigResolver: MethodConfigResolver,
                  gcsDAO: GoogleServicesDAO,
                  samDAO: SamDAO,
                  notificationDAO: NotificationDAO,
                  userServiceConstructor: RawlsRequestContext => UserService,
                  genomicsServiceConstructor: RawlsRequestContext => GenomicsService,
                  maxActiveWorkflowsTotal: Int,
                  maxActiveWorkflowsPerUser: Int,
                  workbenchMetricBaseName: String,
                  submissionCostService: SubmissionCostService,
                  config: WorkspaceServiceConfig,
                  requesterPaysSetupService: RequesterPaysSetupService,
                  entityManager: EntityManager,
                  resourceBufferService: ResourceBufferService,
                  resourceBufferSaEmail: String,
                  servicePerimeterService: ServicePerimeterService,
                  googleIamDao: GoogleIamDAO,
                  terraBillingProjectOwnerRole: String,
                  terraWorkspaceCanComputeRole: String,
                  terraWorkspaceNextflowRole: String
  )(
    ctx: RawlsRequestContext
  )(implicit materializer: Materializer, executionContext: ExecutionContext): WorkspaceService =
    new WorkspaceService(
      ctx,
      dataSource,
      entityManager,
      methodRepoDAO,
      cromiamDAO,
      executionServiceCluster,
      execServiceBatchSize,
      workspaceManagerDAO,
      methodConfigResolver,
      gcsDAO,
      samDAO,
      notificationDAO,
      userServiceConstructor,
      genomicsServiceConstructor,
      maxActiveWorkflowsTotal,
      maxActiveWorkflowsPerUser,
      workbenchMetricBaseName,
      submissionCostService,
      config,
      requesterPaysSetupService,
      resourceBufferService,
      resourceBufferSaEmail,
      servicePerimeterService,
      googleIamDao,
      terraBillingProjectOwnerRole,
      terraWorkspaceCanComputeRole,
      terraWorkspaceNextflowRole
    )

  val SECURITY_LABEL_KEY = "security"
  val HIGH_SECURITY_LABEL = "high"
  val LOW_SECURITY_LABEL = "low"

  private[workspace] def extractOperationIdsFromCromwellMetadata(metadataJson: JsObject): Iterable[String] = {
    case class Call(jobId: Option[String])
    case class OpMetadata(calls: Option[Map[String, Seq[Call]]])
    implicit val callFormat = jsonFormat1(Call)
    implicit val opMetadataFormat = jsonFormat1(OpMetadata)

    for {
      calls <- metadataJson
        .convertTo[OpMetadata]
        .calls
        .toList // toList on the Option makes the compiler like the for comp
      call <- calls.values.flatten
      jobId <- call.jobId
    } yield jobId
  }

  private[workspace] def getTerminalStatusDate(submission: Submission, workflowID: Option[String]): Option[DateTime] = {
    // find all workflows that have finished
    val terminalWorkflows =
      submission.workflows.filter(workflow => WorkflowStatuses.terminalStatuses.contains(workflow.status))
    // optionally limit the list to a specific workflowID
    val workflows = workflowID match {
      case Some(_) => terminalWorkflows.filter(_.workflowId == workflowID)
      case None    => terminalWorkflows
    }
    if (workflows.isEmpty) {
      None
    } else {
      // use the latest date the workflow(s) reached a terminal status
      Option(workflows.map(_.statusLastChangedDate).maxBy(_.getMillis))
    }
  }
}

//noinspection TypeAnnotation,MatchToPartialFunction,SimplifyBooleanMatch,RedundantBlock,NameBooleanParameters,MapGetGet,ScalaDocMissingParameterDescription,AccessorLikeMethodIsEmptyParen,ScalaUnnecessaryParentheses,EmptyParenMethodAccessedAsParameterless,ScalaUnusedSymbol,EmptyCheck,ScalaUnusedSymbol,RedundantDefaultArgument
class WorkspaceService(protected val ctx: RawlsRequestContext,
                       val dataSource: SlickDataSource,
                       val entityManager: EntityManager,
                       val methodRepoDAO: MethodRepoDAO,
                       cromiamDAO: ExecutionServiceDAO,
                       executionServiceCluster: ExecutionServiceCluster,
                       execServiceBatchSize: Int,
                       val workspaceManagerDAO: WorkspaceManagerDAO,
                       val methodConfigResolver: MethodConfigResolver,
                       protected val gcsDAO: GoogleServicesDAO,
                       val samDAO: SamDAO,
                       notificationDAO: NotificationDAO,
                       userServiceConstructor: RawlsRequestContext => UserService,
                       genomicsServiceConstructor: RawlsRequestContext => GenomicsService,
                       maxActiveWorkflowsTotal: Int,
                       maxActiveWorkflowsPerUser: Int,
                       override val workbenchMetricBaseName: String,
                       submissionCostService: SubmissionCostService,
                       config: WorkspaceServiceConfig,
                       requesterPaysSetupService: RequesterPaysSetupService,
                       resourceBufferService: ResourceBufferService,
                       resourceBufferSaEmail: String,
                       servicePerimeterService: ServicePerimeterService,
                       googleIamDao: GoogleIamDAO,
                       terraBillingProjectOwnerRole: String,
                       terraWorkspaceCanComputeRole: String,
                       terraWorkspaceNextflowRole: String
)(implicit protected val executionContext: ExecutionContext)
    extends RoleSupport
    with LibraryPermissionsSupport
    with FutureSupport
    with MethodWiths
    with UserWiths
    with LazyLogging
    with RawlsInstrumented
    with JsonFilterUtils
    with WorkspaceSupport
    with EntitySupport
    with AttributeSupport
    with StringValidationUtils {

  import dataSource.dataAccess.driver.api._

  implicit val errorReportSource = ErrorReportSource("rawls")

  // Note: this limit is also hard-coded in the terra-ui code to allow client-side validation.
  // If it is changed, it must also be updated in that repository.
  private val UserCommentMaxLength: Int = 1000

  def createWorkspace(workspaceRequest: WorkspaceRequest, parentContext: RawlsRequestContext = ctx): Future[Workspace] =
    traceWithParent("withAttributeNamespaceCheck", parentContext)(s1 =>
      withAttributeNamespaceCheck(workspaceRequest) {
        traceWithParent("withWorkspaceBucketRegionCheck", s1)(s2 =>
          withWorkspaceBucketRegionCheck(workspaceRequest.bucketLocation) {
            traceWithParent("withBillingProjectContext", s1)(s2 =>
              withBillingProjectContext(workspaceRequest.namespace, s2) { billingProject =>
                for {
                  workspace <- traceWithParent("withNewWorkspaceContext", s2)(s3 =>
                    dataSource.inTransactionWithAttrTempTable(Set(AttributeTempTableType.Workspace))(
                      dataAccess =>
                        withNewWorkspaceContext(workspaceRequest,
                                                billingProject,
                                                sourceBucketName = None,
                                                dataAccess,
                                                s3
                        ) { workspaceContext =>
                          createdWorkspaceCounter.inc()
                          DBIO.successful(workspaceContext)
                        },
                      TransactionIsolation.ReadCommitted
                    )
                  ) // read committed to avoid deadlocks on workspace attr scratch table
                } yield workspace
              }
            )
          }
        )
      }
    )

  /** Returns the Set of legal field names supplied by the user, trimmed of whitespace.
    * Throws an error if the user supplied an unrecognized field name.
    * Legal field names are any member of `WorkspaceResponse`, `WorkspaceDetails`,
    * or any arbitrary key starting with "workspace.attributes."
    *
    * @param params the raw strings supplied by the user
    * @return the set of field names to be included in the response
    */
  def validateParams(params: WorkspaceFieldSpecs, default: Set[String]): Set[String] = {
    // be lenient to whitespace, e.g. some user included spaces in their delimited string ("one, two, three")
    val args = params.fields.getOrElse(default).map(_.trim)
    // did the user specify any fields that we don't know about?
    // include custom leniency here for attributes: we can't validate attribute names because they are arbitrary,
    // so allow any field that starts with "workspace.attributes."
    val unrecognizedFields: Set[String] = args.diff(default).filter(!_.startsWith("workspace.attributes."))
    if (unrecognizedFields.nonEmpty) {
      throw new RawlsException(s"Unrecognized field names: ${unrecognizedFields.toList.sorted.mkString(", ")}")
    }
    args
  }

  def getWorkspace(workspaceName: WorkspaceName,
                   params: WorkspaceFieldSpecs,
                   parentContext: RawlsRequestContext = ctx
  ): Future[JsObject] = {
    val span = startSpanWithParent("optionsProcessing", parentContext.tracingSpan.orNull)

    // validate the inbound parameters
    val options = Try(validateParams(params, WorkspaceFieldNames.workspaceResponseFieldNames)) match {
      case Success(opts) => opts
      case Failure(ex)   => throw new RawlsExceptionWithErrorReport(ErrorReport(StatusCodes.BadRequest, ex))
    }

    // dummy function that returns a Future(None)
    def noFuture = Future.successful(None)

    // if user requested the entire attributes map, or any individual attributes, retrieve attributes.
    val attrSpecs = WorkspaceAttributeSpecs(
      options.contains("workspace.attributes"),
      options
        .filter(_.startsWith("workspace.attributes."))
        .map(str => AttributeName.fromDelimitedName(str.replaceFirst("workspace.attributes.", "")))
        .toList
    )
    span.setStatus(Status.OK)
    span.end()

    traceWithParent("getWorkspaceContextAndPermissions", parentContext)(s1 =>
      getWorkspaceContextAndPermissions(workspaceName, SamWorkspaceActions.read, Option(attrSpecs)) flatMap {
        workspaceContext =>
          dataSource.inTransaction { dataAccess =>
            val azureInfo: Option[AzureManagedAppCoordinates] =
              getAzureCloudContextFromWorkspaceManager(workspaceContext, s1)

            // maximum access level is required to calculate canCompute and canShare. Therefore, if any of
            // accessLevel, canCompute, canShare is specified, we have to get it.
            def accessLevelFuture(): Future[WorkspaceAccessLevels.WorkspaceAccessLevel] =
              if (options.contains("accessLevel") || options.contains("canCompute") || options.contains("canShare")) {
                getMaximumAccessLevel(workspaceContext.workspaceIdAsUUID.toString)
              } else {
                Future.successful(WorkspaceAccessLevels.NoAccess)
              }

            // determine whether or not to retrieve attributes
            val useAttributes = options.contains("workspace") || attrSpecs.all || attrSpecs.attrsToSelect.nonEmpty

            traceDBIOWithParent("accessLevelFuture", s1)(s2 => DBIO.from(accessLevelFuture())) flatMap { accessLevel =>
              // we may have calculated accessLevel because canShare/canCompute needs it;
              // but if the user didn't ask for it, don't return it
              val optionalAccessLevelForResponse = if (options.contains("accessLevel")) { Option(accessLevel) }
              else { None }

              // determine which functions to use for the various part of the response
              def bucketOptionsFuture(): Future[Option[WorkspaceBucketOptions]] =
                if (options.contains("bucketOptions")) {
                  azureInfo match {
                    case None =>
                      traceWithParent("getBucketDetails", s1)(_ =>
                        gcsDAO
                          .getBucketDetails(workspaceContext.bucketName, workspaceContext.googleProjectId)
                          .map(Option(_))
                      )
                    case _ => noFuture
                  }
                } else {
                  noFuture
                }
              def canComputeFuture(): Future[Option[Boolean]] = if (options.contains("canCompute")) {
                traceWithParent("getUserComputePermissions", s1)(_ =>
                  getUserComputePermissions(workspaceContext.workspaceIdAsUUID.toString, accessLevel).map(Option(_))
                )
              } else {
                noFuture
              }
              def canShareFuture(): Future[Option[Boolean]] = if (options.contains("canShare")) {
                // convoluted but accessLevel for both params because user could at most share with their own access level
                traceWithParent("getUserSharePermissions", s1)(_ =>
                  getUserSharePermissions(workspaceContext.workspaceIdAsUUID.toString, accessLevel, accessLevel)
                    .map(Option(_))
                )
              } else {
                noFuture
              }
              def catalogFuture(): Future[Option[Boolean]] = if (options.contains("catalog")) {
                traceWithParent("getUserCatalogPermissions", s1)(_ =>
                  getUserCatalogPermissions(workspaceContext.workspaceIdAsUUID.toString).map(Option(_))
                )
              } else {
                noFuture
              }

              def ownersFuture(): Future[Option[Set[String]]] = if (options.contains("owners")) {
                traceWithParent("getWorkspaceOwners", s1)(_ =>
                  getWorkspaceOwners(workspaceContext.workspaceIdAsUUID.toString).map(_.map(_.value)).map(Option(_))
                )
              } else {
                noFuture
              }

              def workspaceAuthorizationDomainFuture(): Future[Option[Set[ManagedGroupRef]]] =
                if (options.contains("workspace.authorizationDomain") || options.contains("workspace")) {
                  traceWithParent("loadResourceAuthDomain", s1)(_ =>
                    loadResourceAuthDomain(SamResourceTypeNames.workspace, workspaceContext.workspaceId, ctx.userInfo)
                      .map(Option(_))
                  )
                } else {
                  noFuture
                }

              def workspaceSubmissionStatsFuture(): slick.ReadAction[Option[WorkspaceSubmissionStats]] =
                if (options.contains("workspaceSubmissionStats")) {
                  getWorkspaceSubmissionStats(workspaceContext, dataAccess).map(Option(_))
                } else {
                  DBIO.from(noFuture)
                }

              // run these futures in parallel. this is equivalent to running the for-comp with the futures already defined and running
              val futuresInParallel = (
                catalogFuture(),
                canShareFuture(),
                canComputeFuture(),
                ownersFuture(),
                workspaceAuthorizationDomainFuture(),
                bucketOptionsFuture()
              ).tupled

              for {
                (canCatalog, canShare, canCompute, owners, authDomain, bucketDetails) <- DBIO.from(futuresInParallel)
                stats <- traceDBIOWithParent("workspaceSubmissionStatsFuture", s1)(_ =>
                  workspaceSubmissionStatsFuture()
                )
              } yield {
                // post-process JSON to remove calculated-but-undesired keys
                val workspaceResponse = WorkspaceResponse(
                  optionalAccessLevelForResponse,
                  canShare,
                  canCompute,
                  canCatalog,
                  WorkspaceDetails.fromWorkspaceAndOptions(workspaceContext, authDomain, useAttributes),
                  stats,
                  bucketDetails,
                  owners,
                  azureInfo
                )
                val filteredJson = deepFilterJsObject(workspaceResponse.toJson.asJsObject, options)
                filteredJson
              }
            }
          }
      }
    )
  }

  private def getAzureCloudContextFromWorkspaceManager(workspaceContext: Workspace,
                                                       parentContext: RawlsRequestContext
  ) =
    workspaceContext.workspaceType match {
      case WorkspaceType.McWorkspace =>
        val span = startSpanWithParent("getWorkspaceFromWorkspaceManager", parentContext.tracingSpan.orNull)

        try {
          val wsmInfo = workspaceManagerDAO.getWorkspace(workspaceContext.workspaceIdAsUUID, ctx)

          Option(wsmInfo.getAzureContext) match {
            case Some(azureContext) =>
              Some(
                AzureManagedAppCoordinates(UUID.fromString(azureContext.getTenantId),
                                           UUID.fromString(azureContext.getSubscriptionId),
                                           azureContext.getResourceGroupId
                )
              )
            case None =>
              throw new RawlsExceptionWithErrorReport(
                errorReport = ErrorReport(
                  StatusCodes.NotImplemented,
                  s"Non-azure MC workspaces not supported [id=${workspaceContext.workspaceId}]"
                )
              )
          }
        } catch {
          case e: ApiException =>
            logger.warn(
              s"Error retrieving MC workspace from workspace manager [id=${workspaceContext.workspaceId}, code=${e.getCode}]"
            )

            if (e.getCode == StatusCodes.NotFound.intValue) {
              span.setStatus(Status.NOT_FOUND)
              throw new RawlsExceptionWithErrorReport(errorReport = ErrorReport(StatusCodes.NotFound, e))
            } else {
              span.setStatus(Status.INTERNAL)
              throw new RawlsExceptionWithErrorReport(errorReport = ErrorReport(e.getCode, e))
            }
        } finally
          span.end()
      case _ => None
    }

  def getWorkspaceById(workspaceId: String,
                       params: WorkspaceFieldSpecs,
                       parentContext: RawlsRequestContext = ctx
  ): Future[JsObject] = {
    val workspaceUuid = Try(UUID.fromString(workspaceId)) match {
      case Success(uid) => uid
      case Failure(_) =>
        throw new RawlsExceptionWithErrorReport(errorReport = ErrorReport(StatusCodes.BadRequest, "invalid UUID"))
    }
    // retrieve the namespace/name for this workspace and then delegate to getWorkspace(WorkspaceName).
    // note that this id -> namespace/name lookup does not enforce security; that's enforced in getWorkspace(WorkspaceName).
    val workspaceRecords = dataSource.inTransaction { dataAccess =>
      dataAccess.workspaceQuery.findByIdQuery(workspaceUuid).map(r => (r.namespace, r.name)).take(1).result
    }
    workspaceRecords.flatMap { recsFound: Seq[(String, String)] =>
      recsFound.headOption match {
        case Some(ws) =>
          // if the call to getWorkspace(WorkspaceName) fails with an exception
          // map exceptions containing the workspace name to an exception that uses the workspace id instead
          getWorkspace(WorkspaceName(ws._1, ws._2), params, parentContext).recover { e =>
            throw e match {
              case workspaceException: WorkspaceException => workspaceException.usingId(workspaceId)
              case _                                      => e
            }
          }
        case None =>
          throw NoSuchWorkspaceException(workspaceId)
      }
    }
  }

  def getBucketOptions(workspaceName: WorkspaceName): Future[WorkspaceBucketOptions] =
    getWorkspaceContextAndPermissions(workspaceName, SamWorkspaceActions.read) flatMap { workspaceContext =>
      dataSource.inTransaction { dataAccess =>
        DBIO.from(gcsDAO.getBucketDetails(workspaceContext.bucketName, workspaceContext.googleProjectId)) map {
          details =>
            details
        }
      }
    }

  private def loadResourceAuthDomain(resourceTypeName: SamResourceTypeName,
                                     resourceId: String,
                                     userInfo: UserInfo
  ): Future[Set[ManagedGroupRef]] =
    samDAO
      .getResourceAuthDomain(resourceTypeName, resourceId, userInfo)
      .map(_.map(g => ManagedGroupRef(RawlsGroupName(g))).toSet)

  def getUserComputePermissions(workspaceId: String, userAccessLevel: WorkspaceAccessLevel): Future[Boolean] =
    if (userAccessLevel >= WorkspaceAccessLevels.Owner) Future.successful(true)
    else samDAO.userHasAction(SamResourceTypeNames.workspace, workspaceId, SamWorkspaceActions.compute, ctx.userInfo)

  def getUserSharePermissions(workspaceId: String,
                              userAccessLevel: WorkspaceAccessLevel,
                              accessLevelToShareWith: WorkspaceAccessLevel
  ): Future[Boolean] =
    if (userAccessLevel < WorkspaceAccessLevels.Read) Future.successful(false)
    else if (userAccessLevel >= WorkspaceAccessLevels.Owner) Future.successful(true)
    else
      samDAO.userHasAction(SamResourceTypeNames.workspace,
                           workspaceId,
                           SamWorkspaceActions.sharePolicy(accessLevelToShareWith.toString.toLowerCase),
                           ctx.userInfo
      )

  def getUserCatalogPermissions(workspaceId: String): Future[Boolean] =
    samDAO.userHasAction(SamResourceTypeNames.workspace, workspaceId, SamWorkspaceActions.catalog, ctx.userInfo)

  /**
    * Sums up all the user's roles in a workspace to a single access level.
    *
    * USE FOR DISPLAY/USABILITY PURPOSES ONLY, NOT FOR REAL ACCESS DECISIONS
    * for real access decisions check actions in sam
    *
    * @param workspaceId
    * @return
    */
  def getMaximumAccessLevel(workspaceId: String): Future[WorkspaceAccessLevel] =
    samDAO.listUserRolesForResource(SamResourceTypeNames.workspace, workspaceId, ctx.userInfo).map { roles =>
      roles.flatMap(role => WorkspaceAccessLevels.withRoleName(role.value)).fold(WorkspaceAccessLevels.NoAccess)(max)
    }

  def getWorkspaceOwners(workspaceId: String): Future[Set[WorkbenchEmail]] =
    samDAO
      .getPolicy(SamResourceTypeNames.workspace, workspaceId, SamWorkspacePolicyNames.owner, ctx.userInfo)
      .map(_.memberEmails)

  def deleteWorkspace(workspaceName: WorkspaceName): Future[Option[String]] =
    traceWithParent("getWorkspaceContextAndPermissions", ctx)(_ =>
      getWorkspaceContextAndPermissions(workspaceName, SamWorkspaceActions.delete) flatMap { workspace =>
        traceWithParent("maybeLoadMCWorkspace", ctx)(_ => maybeLoadMcWorkspace(workspace)) flatMap { maybeMcWorkspace =>
          traceWithParent("deleteWorkspaceInternal", ctx)(s1 =>
            deleteWorkspaceInternal(workspace, maybeMcWorkspace, s1)
          )
        }
      }
    )

  def maybeLoadMcWorkspace(workspaceContext: Workspace): Future[Option[WorkspaceDescription]] =
    workspaceContext.workspaceType match {
      case WorkspaceType.McWorkspace =>
        Future(Option(workspaceManagerDAO.getWorkspace(workspaceContext.workspaceIdAsUUID, ctx)))
      case WorkspaceType.RawlsWorkspace => Future(None)
    }

  private def gatherWorkflowsToAbortAndSetStatusToAborted(workspaceName: WorkspaceName, workspaceContext: Workspace) =
    dataSource.inTransaction { dataAccess =>
      for {
        // Gather any active workflows with external ids
        workflowsToAbort <- dataAccess.workflowQuery.findActiveWorkflowsWithExternalIds(workspaceContext)

        // If a workflow is not done, automatically change its status to Aborted
        _ <- dataAccess.workflowQuery.findWorkflowsByWorkspace(workspaceContext).result.map { workflowRecords =>
          workflowRecords
            .filter(workflowRecord => !WorkflowStatuses.withName(workflowRecord.status).isDone)
            .foreach { workflowRecord =>
              dataAccess.workflowQuery.updateStatus(workflowRecord, WorkflowStatuses.Aborted) { status =>
                if (config.trackDetailedSubmissionMetrics)
                  Option(
                    workflowStatusCounter(workspaceSubmissionMetricBuilder(workspaceName, workflowRecord.submissionId))(
                      status
                    )
                  )
                else None
              }
            }
        }
      } yield workflowsToAbort
    }

  private def deleteWorkspaceTransaction(workspaceContext: Workspace) =
    dataSource.inTransaction { dataAccess =>
      for {
        // Delete components of the workspace
        _ <- dataAccess.submissionQuery.deleteFromDb(workspaceContext.workspaceIdAsUUID)
        _ <- dataAccess.methodConfigurationQuery.deleteFromDb(workspaceContext.workspaceIdAsUUID)
        _ <- dataAccess.entityQuery.deleteFromDb(workspaceContext)

        // Schedule bucket for deletion
        _ <- dataAccess.pendingBucketDeletionQuery.save(PendingBucketDeletionRecord(workspaceContext.bucketName))

        // Delete the workspace
        _ <- dataAccess.workspaceQuery.delete(workspaceContext.toWorkspaceName)
      } yield ()
    }

  private def deleteWorkspaceInternal(workspaceContext: Workspace,
                                      maybeMcWorkspace: Option[WorkspaceDescription],
                                      parentContext: RawlsRequestContext
  ): Future[Option[String]] =
    for {
      _ <- traceWithParent("requesterPaysSetupService.revokeAllUsersFromWorkspace", parentContext)(_ =>
        requesterPaysSetupService.revokeAllUsersFromWorkspace(workspaceContext) recoverWith { case t: Throwable =>
          logger.warn(
            s"Unexpected failure deleting workspace (while revoking 'requester pays' users) for workspace `${workspaceContext.toWorkspaceName}`",
            t
          )
          Future.failed(t)
        }
      )

      workflowsToAbort <- traceWithParent("gatherWorkflowsToAbortAndSetStatusToAborted", parentContext)(_ =>
        gatherWorkflowsToAbortAndSetStatusToAborted(workspaceContext.toWorkspaceName, workspaceContext) recoverWith {
          case t: Throwable =>
            logger.warn(
              s"Unexpected failure deleting workspace (while gathering workflows that need to be aborted) for workspace `${workspaceContext.toWorkspaceName}`",
              t
            )
            Future.failed(t)
        }
      )

      // Attempt to abort any running workflows so they don't write any more to the bucket.
      // Notice that we're kicking off Futures to do the aborts concurrently, but we never collect their results!
      // This is because there's nothing we can do if Cromwell fails, so we might as well move on and let the
      // ExecutionContext run the futures whenever
      aborts = traceWithParent("abortRunningWorkflows", parentContext)(_ =>
        Future.traverse(workflowsToAbort)(wf => executionServiceCluster.abort(wf, ctx.userInfo)) recoverWith {
          case t: Throwable =>
            logger.warn(
              s"Unexpected failure deleting workspace (while aborting workflows) for workspace `${workspaceContext.toWorkspaceName}`",
              t
            )
            Future.failed(t)
        }
      )

      // Delete Google Project
      _ <- traceWithParent("maybeDeleteGoogleProject", parentContext)(_ =>
        if (!isAzureMcWorkspace(maybeMcWorkspace)) {
          maybeDeleteGoogleProject(workspaceContext.googleProjectId,
                                   workspaceContext.workspaceVersion,
                                   ctx.userInfo
          ) recoverWith { case t: Throwable =>
            logger.error(
              s"Unexpected failure deleting workspace (while deleting google project) for workspace `${workspaceContext.toWorkspaceName}`",
              t
            )
            Future.failed(t)
          }
        } else Future.successful()
      )

      // Delete the workspace records in Rawls. Do this after deleting the google project to prevent service perimeter leaks.
      _ <- traceWithParent("deleteWorkspaceTransaction", parentContext)(_ =>
        deleteWorkspaceTransaction(workspaceContext) recoverWith { case t: Throwable =>
          logger.error(
            s"Unexpected failure deleting workspace (while deleting workspace in Rawls DB) for workspace `${workspaceContext.toWorkspaceName}`",
            t
          )
          Future.failed(t)
        }
      )

      // Delete workflowCollection resource in sam outside of DB transaction
      _ <- traceWithParent("deleteWorkflowCollectionSamResource", parentContext)(_ =>
        workspaceContext.workflowCollectionName
          .map(cn => samDAO.deleteResource(SamResourceTypeNames.workflowCollection, cn, ctx.userInfo))
          .getOrElse(Future.successful(())) recoverWith {
          case t: RawlsExceptionWithErrorReport if t.errorReport.statusCode.contains(StatusCodes.NotFound) =>
            logger.warn(
              s"Received 404 from delete workflowCollection resource in Sam (while deleting workspace) for workspace `${workspaceContext.toWorkspaceName}`: [${t.errorReport.message}]"
            )
            Future.successful()
          case t: RawlsExceptionWithErrorReport =>
            logger.error(
              s"Unexpected failure deleting workspace (while deleting workflowCollection in Sam) for workspace `${workspaceContext.toWorkspaceName}`.",
              t
            )
            Future.failed(t)
        }
      )

      // Delete workspace manager record (which will only exist if there had ever been a TDR snapshot in the WS)
      _ <- traceWithParent("deleteWorkspaceInWSM", parentContext)(_ =>
        Future(workspaceManagerDAO.deleteWorkspace(workspaceContext.workspaceIdAsUUID, ctx)).recoverWith {
          // this will only ever succeed if a TDR snapshot had been created in the WS, so we gracefully handle all exceptions here
          case e: ApiException =>
            if (e.getCode != StatusCodes.NotFound.intValue) {
              logger.warn(
                s"Unexpected failure deleting workspace (while deleting in Workspace Manager) for workspace `${workspaceContext.toWorkspaceName}. Received ${e.getCode}: [${e.getResponseBody}]"
              )
            }
            Future.successful()
        }
      )

      _ <- traceWithParent("deleteWorkspaceSamResource", parentContext)(_ =>
        if (workspaceContext.workspaceType != WorkspaceType.McWorkspace) { // WSM will delete Sam resources for McWorkspaces
          samDAO.deleteResource(SamResourceTypeNames.workspace,
                                workspaceContext.workspaceIdAsUUID.toString,
                                ctx.userInfo
          ) recoverWith {
            case t: RawlsExceptionWithErrorReport if t.errorReport.statusCode.contains(StatusCodes.NotFound) =>
              logger.warn(
                s"Received 404 from delete workspace resource in Sam (while deleting workspace) for workspace `${workspaceContext.toWorkspaceName}`: [${t.errorReport.message}]"
              )
              Future.successful()
            case t: RawlsExceptionWithErrorReport =>
              logger.error(
                s"Unexpected failure deleting workspace (while deleting workspace in Sam) for workspace `${workspaceContext.toWorkspaceName}`.",
                t
              )
              Future.failed(t)
          }
        } else { Future.successful() }
      )
    } yield {
      aborts.onComplete {
        case Failure(t) =>
          logger.info(s"failure aborting workflows while deleting workspace ${workspaceContext.toWorkspaceName}", t)
        case _ => /* ok */
      }

      if (!isAzureMcWorkspace(maybeMcWorkspace)) {
        Option(workspaceContext.bucketName)
      } else None
    }

  private def isAzureMcWorkspace(maybeMcWorkspace: Option[WorkspaceDescription]): Boolean =
    maybeMcWorkspace.flatMap(mcWorkspace => Option(mcWorkspace.getAzureContext)).isDefined

  // TODO - once workspace migration is complete and there are no more v1 workspaces or v1 billing projects, we can remove this https://broadworkbench.atlassian.net/browse/CA-1118
  private def maybeDeleteGoogleProject(googleProjectId: GoogleProjectId,
                                       workspaceVersion: WorkspaceVersion,
                                       userInfoForSam: UserInfo
  ): Future[Unit] =
    if (workspaceVersion == WorkspaceVersions.V2) {
      deleteGoogleProject(googleProjectId, userInfoForSam)
    } else {
      Future.successful()
    }

  def deleteGoogleProject(googleProjectId: GoogleProjectId, userInfoForSam: UserInfo): Future[Unit] =
    for {
      _ <- deletePetsInProject(googleProjectId, userInfoForSam)
      _ <- gcsDAO.deleteGoogleProject(googleProjectId)
      _ <- samDAO.deleteResource(SamResourceTypeNames.googleProject, googleProjectId.value, userInfoForSam).recover {
        case regrets: RawlsExceptionWithErrorReport if regrets.errorReport.statusCode == Option(StatusCodes.NotFound) =>
          logger.info(
            s"google-project resource ${googleProjectId.value} not found in Sam. Continuing with workspace deletion"
          )
      }
    } yield ()

  private def deletePetsInProject(projectName: GoogleProjectId, userInfo: UserInfo): Future[Unit] =
    for {
      projectUsers <- samDAO
        .listAllResourceMemberIds(SamResourceTypeNames.googleProject, projectName.value, userInfo)
        .recover {
          case regrets: RawlsExceptionWithErrorReport
              if regrets.errorReport.statusCode == Option(StatusCodes.NotFound) =>
            logger.info(
              s"google-project resource ${projectName.value} not found in Sam. Continuing with workspace deletion"
            )
            Set[UserIdInfo]()
        }
      _ <- projectUsers.toList.traverse(destroyPet(_, projectName))
    } yield ()

  private def destroyPet(userIdInfo: UserIdInfo, projectName: GoogleProjectId): Future[Unit] =
    for {
      petSAJson <- samDAO.getPetServiceAccountKeyForUser(projectName, RawlsUserEmail(userIdInfo.userEmail))
      petUserInfo <- gcsDAO.getUserInfoUsingJson(petSAJson)
      _ <- samDAO.deleteUserPetServiceAccount(projectName, petUserInfo)
    } yield ()

  def updateLibraryAttributes(workspaceName: WorkspaceName,
                              operations: Seq[AttributeUpdateOperation]
  ): Future[WorkspaceDetails] =
    withLibraryAttributeNamespaceCheck(operations.map(_.name)) {
      for {
        isCurator <- tryIsCurator(ctx.userInfo.userEmail)
        workspace <- getWorkspaceContext(workspaceName) flatMap { workspace =>
          withLibraryPermissions(workspace, operations, ctx.userInfo, isCurator) {
            dataSource.inTransactionWithAttrTempTable(Set(AttributeTempTableType.Workspace))(
              dataAccess => updateWorkspace(operations, dataAccess)(workspace.toWorkspaceName),
              TransactionIsolation.ReadCommitted
            ) // read committed to avoid deadlocks on workspace attr scratch table
          }
        }
        authDomain <- loadResourceAuthDomain(SamResourceTypeNames.workspace, workspace.workspaceId, ctx.userInfo)
      } yield WorkspaceDetails(workspace, authDomain)
    }

  def updateWorkspace(workspaceName: WorkspaceName,
                      operations: Seq[AttributeUpdateOperation]
  ): Future[WorkspaceDetails] =
    withAttributeNamespaceCheck(operations.map(_.name)) {
      for {
        workspace <- getWorkspaceContextAndPermissions(workspaceName, SamWorkspaceActions.write)
        workspace <- dataSource.inTransactionWithAttrTempTable(Set(AttributeTempTableType.Workspace))(
          dataAccess => updateWorkspace(operations, dataAccess)(workspace.toWorkspaceName),
          TransactionIsolation.ReadCommitted
        ) // read committed to avoid deadlocks on workspace attr scratch table
        authDomain <- loadResourceAuthDomain(SamResourceTypeNames.workspace, workspace.workspaceId, ctx.userInfo)
      } yield WorkspaceDetails(workspace, authDomain)
    }

  private def updateWorkspace(operations: Seq[AttributeUpdateOperation], dataAccess: DataAccess)(
    workspaceName: WorkspaceName
  ): ReadWriteAction[Workspace] =
    // get the source workspace again, to avoid race conditions where the workspace was updated outside of this transaction
    withWorkspaceContext(workspaceName, dataAccess) { workspaceContext =>
      val workspace = workspaceContext
      Try {
        val updatedWorkspace = applyOperationsToWorkspace(workspace, operations)
        dataAccess.workspaceQuery.createOrUpdate(updatedWorkspace)
      } match {
        case Success(result) => result
        case Failure(e: AttributeUpdateOperationException) =>
          DBIO.failed(
            new RawlsExceptionWithErrorReport(
              errorReport = ErrorReport(StatusCodes.BadRequest, s"Unable to update ${workspace.name}", ErrorReport(e))
            )
          )
        case Failure(regrets) => DBIO.failed(regrets)
      }
    }

  def getTags(query: Option[String], limit: Option[Int] = None): Future[Seq[WorkspaceTag]] =
    for {
      workspacesForUser <- samDAO.getPoliciesForType(SamResourceTypeNames.workspace, ctx.userInfo)
      // Filter out non-UUID workspaceIds, which are possible in Sam but not valid in Rawls
      workspaceIdsForUser = workspacesForUser
        .map(resource => Try(UUID.fromString(resource.resourceId)))
        .collect { case Success(workspaceId) =>
          workspaceId
        }
        .toSeq
      result <- dataSource.inTransaction { dataAccess =>
        dataAccess.workspaceQuery.getTags(query, limit, Some(workspaceIdsForUser))
      }
    } yield result

  def listWorkspaces(params: WorkspaceFieldSpecs): Future[JsValue] = {

    val s = ctx.tracingSpan.map(startSpanWithParent("optionHandling", _))

    // validate the inbound parameters
    val options = Try(validateParams(params, WorkspaceFieldNames.workspaceListResponseFieldNames)) match {
      case Success(opts) => opts
      case Failure(ex) =>
        throw new RawlsExceptionWithErrorReport(ErrorReport(StatusCodes.BadRequest, ex))
    }

    // if user requested the entire attributes map, or any individual attributes, retrieve attributes.
    val attributeSpecs = WorkspaceAttributeSpecs(
      options.contains("workspace.attributes"),
      options
        .filter(_.startsWith("workspace.attributes."))
        .map(str => AttributeName.fromDelimitedName(str.replaceFirst("workspace.attributes.", "")))
        .toList
    )

    // Can this be shared with get-workspace somehow?
    val optionsExist = options.nonEmpty
    val submissionStatsEnabled = options.contains("workspaceSubmissionStats")
    val attributesEnabled = attributeSpecs.all || attributeSpecs.attrsToSelect.nonEmpty

    s.foreach { span =>
      span.setStatus(Status.OK)
      span.end()
    }

    for {
      workspacePolicies <- traceWithParent("getPolicies", ctx)(_ =>
        samDAO.getPoliciesForType(SamResourceTypeNames.workspace, ctx.userInfo)
      )
      // filter out the policies that are not related to access levels, if a user has only those ignore the workspace
      // also filter out any policy whose resourceId is not a UUID; these will never match a known workspace
      accessLevelWorkspacePolicies = workspacePolicies.filter(p =>
        WorkspaceAccessLevels.withPolicyName(p.accessPolicyName.value).nonEmpty &&
          Try(UUID.fromString(p.resourceId)).isSuccess
      )
      accessLevelWorkspacePolicyUUIDs = accessLevelWorkspacePolicies.map(p => UUID.fromString(p.resourceId)).toSeq
      result <- dataSource.inTransaction(
        { dataAccess =>
          def workspaceSubmissionStatsFuture(): slick.ReadAction[Map[UUID, WorkspaceSubmissionStats]] =
            if (submissionStatsEnabled) {
              dataAccess.workspaceQuery.listSubmissionSummaryStats(accessLevelWorkspacePolicyUUIDs)
            } else {
              DBIO.from(Future(Map()))
            }

          val query: ReadAction[(Map[UUID, WorkspaceSubmissionStats], Seq[Workspace])] = for {
            submissionSummaryStats <- traceDBIOWithParent("submissionStats", ctx)(_ => workspaceSubmissionStatsFuture())
            workspaces <- traceDBIOWithParent("listByIds", ctx)(_ =>
              dataAccess.workspaceQuery.listByIds(accessLevelWorkspacePolicyUUIDs, Option(attributeSpecs))
            )
          } yield (submissionSummaryStats, workspaces)

          val results = traceDBIOWithParent("finalResults", ctx)(_ =>
            query.map { case (submissionSummaryStats, workspaces) =>
              val policiesByWorkspaceId =
                accessLevelWorkspacePolicies.groupBy(_.resourceId).map { case (workspaceId, policies) =>
                  workspaceId -> policies.reduce { (p1, p2) =>
                    val betterAccessPolicyName = (WorkspaceAccessLevels.withPolicyName(p1.accessPolicyName.value),
                                                  WorkspaceAccessLevels.withPolicyName(p2.accessPolicyName.value)
                    ) match {
                      case (Some(p1Level), Some(p2Level)) if p1Level > p2Level => p1.accessPolicyName
                      case (Some(_), Some(_))                                  => p2.accessPolicyName
                      case _ =>
                        throw new RawlsException(
                          s"unexpected state, both $p1 and $p2 should be related to access levels at this point"
                        )
                    }
                    SamResourceIdWithPolicyName(
                      p1.resourceId,
                      betterAccessPolicyName,
                      p1.authDomainGroups ++ p2.authDomainGroups,
                      p1.missingAuthDomainGroups ++ p2.missingAuthDomainGroups,
                      p1.public || p2.public
                    )
                  }
                }
              workspaces.mapFilter { workspace =>
                try {
                  val cloudPlatform = workspace.workspaceType match {
                    case WorkspaceType.McWorkspace =>
                      Option(workspaceManagerDAO.getWorkspace(workspace.workspaceIdAsUUID, ctx)) match {
                        case Some(mcWorkspace) if mcWorkspace.getAzureContext != null =>
                          Option(WorkspaceCloudPlatform.Azure)
                        case Some(mcWorkspace) if mcWorkspace.getGcpContext != null =>
                          Option(WorkspaceCloudPlatform.Gcp)
                        case _ =>
                          throw new RawlsException(
                            s"unexpected state, no cloud context found for workspace ${workspace.workspaceId}"
                          )
                      }
                    case WorkspaceType.RawlsWorkspace => Option(WorkspaceCloudPlatform.Gcp)
                  }
                  val wsId = UUID.fromString(workspace.workspaceId)
                  val workspacePolicy = policiesByWorkspaceId(workspace.workspaceId)
                  val accessLevel =
                    if (workspacePolicy.missingAuthDomainGroups.nonEmpty) WorkspaceAccessLevels.NoAccess
                    else
                      WorkspaceAccessLevels
                        .withPolicyName(workspacePolicy.accessPolicyName.value)
                        .getOrElse(WorkspaceAccessLevels.NoAccess)
                  // remove attributes if they were not requested
                  val workspaceDetails =
                    WorkspaceDetails.fromWorkspaceAndOptions(workspace,
                                                             Option(
                                                               workspacePolicy.authDomainGroups.map(groupName =>
                                                                 ManagedGroupRef(RawlsGroupName(groupName.value))
                                                               )
                                                             ),
                                                             attributesEnabled,
                                                             cloudPlatform
                    )
                  // remove submission stats if they were not requested
                  val submissionStats: Option[WorkspaceSubmissionStats] = if (submissionStatsEnabled) {
                    Option(submissionSummaryStats(wsId))
                  } else {
                    None
                  }
                  Option(WorkspaceListResponse(accessLevel, workspaceDetails, submissionStats, workspacePolicy.public))
                } catch {
                  // Internal folks may create MCWorkspaces in local WorkspaceManager instances, and those will not
                  // be reachable when running against the dev environment.
                  case ex: ApiException
                      if (WorkspaceType.McWorkspace == workspace.workspaceType) && (ex.getCode == StatusCodes.NotFound.intValue) =>
                    logger.warn(
                      s"MC Workspace ${workspace.name} (${workspace.workspaceIdAsUUID}) does not exist in the current WSM instance. "
                    )
                    None
                }
              }
            }
          )

          results.map { responses =>
            if (!optionsExist) {
              responses.toJson
            } else {
              // perform json-filtering of payload
              deepFilterJsValue(responses.toJson, options)
            }
          }
        },
        TransactionIsolation.ReadCommitted
      )
    } yield result
  }

  private def getWorkspaceSubmissionStats(workspaceContext: Workspace,
                                          dataAccess: DataAccess
  ): ReadAction[WorkspaceSubmissionStats] =
    // listSubmissionSummaryStats works against a sequence of workspaces; we call it just for this one workspace
    dataAccess.workspaceQuery
      .listSubmissionSummaryStats(Seq(workspaceContext.workspaceIdAsUUID))
      .map(p => p.get(workspaceContext.workspaceIdAsUUID).get)

  // NOTE: Orchestration has its own implementation of cloneWorkspace. When changing something here, you may also need to update orchestration's implementation (maybe helpful search term: `Post(workspacePath + "/clone"`).
  def cloneWorkspace(sourceWorkspaceName: WorkspaceName, destWorkspaceRequest: WorkspaceRequest): Future[Workspace] = {
    destWorkspaceRequest.copyFilesWithPrefix.foreach(prefix => validateFileCopyPrefix(prefix))

    val (libraryAttributeNames, workspaceAttributeNames) =
      destWorkspaceRequest.attributes.keys.partition(name => name.namespace == AttributeName.libraryNamespace)
    withAttributeNamespaceCheck(workspaceAttributeNames) {
      withLibraryAttributeNamespaceCheck(libraryAttributeNames) {
        withBillingProjectContext(destWorkspaceRequest.namespace, ctx) { destBillingProject =>
          getWorkspaceContextAndPermissions(sourceWorkspaceName, SamWorkspaceActions.read)
            .flatMap { permCtx =>
              withWorkspaceBucketRegionCheck(destWorkspaceRequest.bucketLocation) {
                // if bucket location is specified, then we just use that for the destination workspace's bucket location.
                // if bucket location is NOT specified then we want to use the same location as the source workspace.
                // Since the destination workspace's Google project has not been claimed at this point, we cannot charge
                // the Google request that checks the source workspace bucket's location to the destination workspace's
                // Google project. To get around this, we pass in the source workspace bucket's name to
                // withNewWorkspaceContext and get the source workspace bucket's location after we've claimed a Google
                // project and before we create the destination workspace's bucket.
                val sourceBucketNameOption: Option[String] = destWorkspaceRequest.bucketLocation match {
                  case Some(_) => None
                  case None    => Option(permCtx.bucketName)
                }

                for {
                  workspaceTuple <- dataSource.inTransactionWithAttrTempTable(Set(AttributeTempTableType.Workspace))(
                    dataAccess =>
                      // get the source workspace again, to avoid race conditions where the workspace was updated outside of this transaction
                      withWorkspaceContext(permCtx.toWorkspaceName, dataAccess) { sourceWorkspaceContext =>
                        DBIO
                          .from(
                            samDAO.getResourceAuthDomain(SamResourceTypeNames.workspace,
                                                         sourceWorkspaceContext.workspaceId,
                                                         ctx.userInfo
                            )
                          )
                          .flatMap { sourceAuthDomains =>
                            withClonedAuthDomain(sourceAuthDomains.map(n => ManagedGroupRef(RawlsGroupName(n))).toSet,
                                                 destWorkspaceRequest.authorizationDomain.getOrElse(Set.empty)
                            ) { newAuthDomain =>
                              // add to or replace current attributes, on an individual basis
                              val newAttrs = sourceWorkspaceContext.attributes ++ destWorkspaceRequest.attributes
                              traceDBIOWithParent("withNewWorkspaceContext (cloneWorkspace)", ctx) { s1 =>
                                withNewWorkspaceContext(destWorkspaceRequest.copy(authorizationDomain =
                                                                                    Option(newAuthDomain),
                                                                                  attributes = newAttrs
                                                        ),
                                                        destBillingProject,
                                                        sourceBucketNameOption,
                                                        dataAccess,
                                                        s1
                                ) { destWorkspaceContext =>
                                  dataAccess.entityQuery
                                    .copyEntitiesToNewWorkspace(sourceWorkspaceContext.workspaceIdAsUUID,
                                                                destWorkspaceContext.workspaceIdAsUUID
                                    )
                                    .map { counts: (Int, Int) =>
                                      clonedWorkspaceEntityHistogram += counts._1
                                      clonedWorkspaceAttributeHistogram += counts._2
                                    } andThen {
                                    dataAccess.methodConfigurationQuery.listActive(sourceWorkspaceContext).flatMap {
                                      methodConfigShorts =>
                                        val inserts = methodConfigShorts.map { methodConfigShort =>
                                          dataAccess.methodConfigurationQuery
                                            .get(sourceWorkspaceContext,
                                                 methodConfigShort.namespace,
                                                 methodConfigShort.name
                                            )
                                            .flatMap { methodConfig =>
                                              dataAccess.methodConfigurationQuery.create(destWorkspaceContext,
                                                                                         methodConfig.get
                                              )
                                            }
                                        }
                                        DBIO.seq(inserts: _*)
                                    } andThen {
                                      clonedWorkspaceCounter.inc()
                                      DBIO.successful((sourceWorkspaceContext, destWorkspaceContext))
                                    }
                                  }
                                }
                              }
                            }
                          }
                      },
                    TransactionIsolation.ReadCommitted
                  )
                  // read committed to avoid deadlocks on workspace attr scratch table
                } yield workspaceTuple
              }
            }
            .map { case (sourceWorkspaceContext, destWorkspaceContext) =>
              // we will fire and forget this. a more involved, but robust, solution involves using the Google Storage Transfer APIs
              // in most of our use cases, these files should copy quickly enough for there to be no noticeable delay to the user
              // we also don't want to block returning a response on this call because it's already a slow endpoint
              destWorkspaceRequest.copyFilesWithPrefix.foreach { prefix =>
                dataSource.inTransaction { dataAccess =>
                  dataAccess.cloneWorkspaceFileTransferQuery.save(destWorkspaceContext.workspaceIdAsUUID,
                                                                  sourceWorkspaceContext.workspaceIdAsUUID,
                                                                  prefix
                  )
                }
              }

              destWorkspaceContext
            }
        }
      }
    }
  }

  private def validateFileCopyPrefix(copyFilesWithPrefix: String): Unit =
    if (copyFilesWithPrefix.isEmpty)
      throw new RawlsExceptionWithErrorReport(
        ErrorReport(
          StatusCodes.BadRequest,
          """You may not specify an empty string for `copyFilesWithPrefix`. Did you mean to specify "/" or leave the field out entirely?"""
        )
      )

  def listPendingFileTransfersForWorkspace(
    workspaceName: WorkspaceName
  ): Future[Seq[PendingCloneWorkspaceFileTransfer]] =
    getWorkspaceContextAndPermissions(workspaceName, SamWorkspaceActions.read) flatMap { workspaceContext =>
      dataSource.inTransaction { dataAccess =>
        dataAccess.cloneWorkspaceFileTransferQuery.listPendingTransfers(Option(workspaceContext.workspaceIdAsUUID))
      }
    }

  private def withClonedAuthDomain[T](sourceWorkspaceADs: Set[ManagedGroupRef], destWorkspaceADs: Set[ManagedGroupRef])(
    op: (Set[ManagedGroupRef]) => ReadWriteAction[T]
  ): ReadWriteAction[T] =
    // if the source has an auth domain, the dest must also have that auth domain as a subset
    // otherwise, the caller may choose to add to the auth domain
    if (sourceWorkspaceADs.subsetOf(destWorkspaceADs)) op(sourceWorkspaceADs ++ destWorkspaceADs)
    else {
      val missingGroups = sourceWorkspaceADs -- destWorkspaceADs
      val errorMsg =
        s"Source workspace has an Authorization Domain containing the groups ${missingGroups.map(_.membersGroupName.value).mkString(", ")}, which are missing on the destination workspace"
      DBIO.failed(new RawlsExceptionWithErrorReport(ErrorReport(StatusCodes.UnprocessableEntity, errorMsg)))
    }

  private def isUserPending(userEmail: String): Future[Boolean] =
    samDAO.getUserIdInfo(userEmail, ctx.userInfo).map {
      case SamDAO.User(x)  => x.googleSubjectId.isEmpty
      case SamDAO.NotUser  => false
      case SamDAO.NotFound => true
    }

  // API_CHANGE: project owners no longer returned (because it would just show a policy and not everyone can read the members of that policy)
  private def getACLInternal(workspaceName: WorkspaceName): Future[WorkspaceACL] = {

    def loadPolicy(policyName: SamResourcePolicyName,
                   policyList: Set[SamPolicyWithNameAndEmail]
    ): SamPolicyWithNameAndEmail =
      policyList
        .find(_.policyName.value.equalsIgnoreCase(policyName.value))
        .getOrElse(throw new WorkbenchException(s"Could not load $policyName policy"))

    val policyMembers = for {
      workspaceId <- loadWorkspaceId(workspaceName)
      currentACL <- samDAO.listPoliciesForResource(SamResourceTypeNames.workspace, workspaceId, ctx.userInfo)
    } yield {
      val ownerPolicyMembers = loadPolicy(SamWorkspacePolicyNames.owner, currentACL).policy.memberEmails
      val writerPolicyMembers = loadPolicy(SamWorkspacePolicyNames.writer, currentACL).policy.memberEmails
      val readerPolicyMembers = loadPolicy(SamWorkspacePolicyNames.reader, currentACL).policy.memberEmails
      val shareReaderPolicyMembers = loadPolicy(SamWorkspacePolicyNames.shareReader, currentACL).policy.memberEmails
      val shareWriterPolicyMembers = loadPolicy(SamWorkspacePolicyNames.shareWriter, currentACL).policy.memberEmails
      val computePolicyMembers = loadPolicy(SamWorkspacePolicyNames.canCompute, currentACL).policy.memberEmails
      // note: can-catalog is a policy on the side and is not a part of the core workspace ACL so we won't load it

      (ownerPolicyMembers,
       writerPolicyMembers,
       readerPolicyMembers,
       shareReaderPolicyMembers,
       shareWriterPolicyMembers,
       computePolicyMembers
      )
    }

    policyMembers.flatMap {
      case (ownerPolicyMembers,
            writerPolicyMembers,
            readerPolicyMembers,
            shareReaderPolicyMembers,
            shareWriterPolicyMembers,
            computePolicyMembers
          ) =>
        val sharers = shareReaderPolicyMembers ++ shareWriterPolicyMembers

        for {
          ownersPending <- Future.traverse(ownerPolicyMembers) { email =>
            isUserPending(email.value).map(pending => email -> pending)
          }
          writersPending <- Future.traverse(writerPolicyMembers) { email =>
            isUserPending(email.value).map(pending => email -> pending)
          }
          readersPending <- Future.traverse(readerPolicyMembers) { email =>
            isUserPending(email.value).map(pending => email -> pending)
          }
        } yield {
          val owners = ownerPolicyMembers.map(email =>
            email.value -> AccessEntry(WorkspaceAccessLevels.Owner,
                                       ownersPending.toMap.getOrElse(email, true),
                                       true,
                                       true
            )
          ) // API_CHANGE: pending owners used to show as false for canShare and canCompute. they now show true. this is more accurate anyway
          val writers = writerPolicyMembers.map(email =>
            email.value -> AccessEntry(WorkspaceAccessLevels.Write,
                                       writersPending.toMap.getOrElse(email, true),
                                       sharers.contains(email),
                                       computePolicyMembers.contains(email)
            )
          )
          val readers = readerPolicyMembers.map(email =>
            email.value -> AccessEntry(WorkspaceAccessLevels.Read,
                                       readersPending.toMap.getOrElse(email, true),
                                       sharers.contains(email),
                                       computePolicyMembers.contains(email)
            )
          )

          WorkspaceACL((owners ++ writers ++ readers).toMap)
        }
    }
  }

  def getACL(workspaceName: WorkspaceName): Future[WorkspaceACL] =
    getACLInternal(workspaceName)

  def getCatalog(workspaceName: WorkspaceName): Future[Set[WorkspaceCatalog]] =
    loadWorkspaceId(workspaceName).flatMap { workspaceId =>
      samDAO
        .getPolicy(SamResourceTypeNames.workspace, workspaceId, SamWorkspacePolicyNames.canCatalog, ctx.userInfo)
        .map(members => members.memberEmails.map(email => WorkspaceCatalog(email.value, true)))
    }

  private def loadWorkspaceId(workspaceName: WorkspaceName): Future[String] =
    dataSource.inTransaction(dataAccess => dataAccess.workspaceQuery.getWorkspaceId(workspaceName)).map {
      case None =>
        throw new RawlsExceptionWithErrorReport(ErrorReport(StatusCodes.NotFound, "unable to load workspace"))
      case Some(id) => id.toString
    }

  def updateCatalog(workspaceName: WorkspaceName,
                    input: Seq[WorkspaceCatalog]
  ): Future[WorkspaceCatalogUpdateResponseList] =
    for {
      workspaceId <- loadWorkspaceId(workspaceName)
      results <- Future.traverse(input) {
        case WorkspaceCatalog(email, true) =>
          toFutureTry(
            samDAO.addUserToPolicy(SamResourceTypeNames.workspace,
                                   workspaceId,
                                   SamWorkspacePolicyNames.canCatalog,
                                   email,
                                   ctx.userInfo
            )
          ).map(
            _.map(_ => Either.right[String, WorkspaceCatalogResponse](WorkspaceCatalogResponse(email, true))).recover {
              case t: RawlsExceptionWithErrorReport if t.errorReport.statusCode.contains(StatusCodes.BadRequest) =>
                Left(email)
            }
          )

        case WorkspaceCatalog(email, false) =>
          toFutureTry(
            samDAO.removeUserFromPolicy(SamResourceTypeNames.workspace,
                                        workspaceId,
                                        SamWorkspacePolicyNames.canCatalog,
                                        email,
                                        ctx.userInfo
            )
          ).map(
            _.map(_ => Either.right[String, WorkspaceCatalogResponse](WorkspaceCatalogResponse(email, false))).recover {
              case t: RawlsExceptionWithErrorReport if t.errorReport.statusCode.contains(StatusCodes.BadRequest) =>
                Left(email)
            }
          )
      }
    } yield {
      val failures = results.collect { case Failure(regrets) =>
        ErrorReport(regrets)
      }
      if (failures.nonEmpty) {
        throw new RawlsExceptionWithErrorReport(ErrorReport("Error setting catalog permissions", failures))
      } else {
        WorkspaceCatalogUpdateResponseList(results.collect { case Success(Right(wc)) => wc },
                                           results.collect { case Success(Left(email)) => email }
        )
      }
    }

  private def getWorkspacePolicies(workspaceName: WorkspaceName): Future[Set[SamPolicyWithNameAndEmail]] =
    for {
      workspaceId <- loadWorkspaceId(workspaceName)
      policies <- samDAO.listPoliciesForResource(SamResourceTypeNames.workspace, workspaceId, ctx.userInfo)
    } yield policies

  def collectMissingUsers(userEmails: Set[String]): Future[Set[String]] =
    Future
      .traverse(userEmails) { email =>
        samDAO.getUserIdInfo(email, ctx.userInfo).map {
          case SamDAO.NotFound => Option(email)
          case _               => None
        }
      }
      .map(_.flatten)

  /**
   * updates acls for a workspace
   * @param workspaceName
   * @param aclUpdates changes to make, if an entry already exists it will be changed to the level indicated in this
   *                   Set, use NoAccess to remove an entry, all other preexisting accesses remain unchanged
   * @return
   */
  def updateACL(workspaceName: WorkspaceName,
                aclUpdates: Set[WorkspaceACLUpdate],
                inviteUsersNotFound: Boolean
  ): Future[WorkspaceACLUpdateResponseList] = {
    if (aclUpdates.map(_.email).size < aclUpdates.size) {
      throw new RawlsExceptionWithErrorReport(ErrorReport(StatusCodes.BadRequest, s"Only 1 entry per email allowed."))
    }

    /**
      * convert a set of policy names to the corresponding WorkspaceAclUpdate representation
      * @param userEmail
      * @param samWorkspacePolicyNames
      * @return
      */
    def policiesToAclUpdate(userEmail: String, samWorkspacePolicyNames: Set[SamResourcePolicyName]) = {
      val accessLevel = samWorkspacePolicyNames
        .flatMap(n => WorkspaceAccessLevels.withPolicyName(n.value))
        .fold(WorkspaceAccessLevels.NoAccess)(WorkspaceAccessLevels.max)
      val ownerLevel =
        samWorkspacePolicyNames.contains(SamWorkspacePolicyNames.projectOwner) || samWorkspacePolicyNames.contains(
          SamWorkspacePolicyNames.owner
        )
      val canShare = ownerLevel ||
        (samWorkspacePolicyNames.contains(SamWorkspacePolicyNames.reader) && samWorkspacePolicyNames.contains(
          SamWorkspacePolicyNames.shareReader
        )) ||
        (samWorkspacePolicyNames.contains(SamWorkspacePolicyNames.writer) && samWorkspacePolicyNames.contains(
          SamWorkspacePolicyNames.shareWriter
        ))
      val canCompute = ownerLevel || samWorkspacePolicyNames.contains(SamWorkspacePolicyNames.canCompute)
      WorkspaceACLUpdate(userEmail, accessLevel, Option(canShare), Option(canCompute))
    }

    /**
      * convert a WorkspaceAclUpdate to the set of policy names that implement it
      * @param workspaceACLUpdate
      * @return
      */
    def aclUpdateToPolicies(workspaceACLUpdate: WorkspaceACLUpdate) = {
      val sharePolicy = workspaceACLUpdate match {
        case WorkspaceACLUpdate(_, WorkspaceAccessLevels.Read, Some(true), _) =>
          SamWorkspacePolicyNames.shareReader.some
        case WorkspaceACLUpdate(_, WorkspaceAccessLevels.Write, Some(true), _) =>
          SamWorkspacePolicyNames.shareWriter.some
        case _ => None
      }

      // canCompute is only applicable to write access, readers can't have it and owners have it implicitly
      val computePolicy = workspaceACLUpdate.canCompute match {
        case Some(false) => None
        case _ if workspaceACLUpdate.accessLevel == WorkspaceAccessLevels.Write =>
          SamWorkspacePolicyNames.canCompute.some
        case _ => None
      }

      Set(workspaceACLUpdate.accessLevel.toPolicyName.map(SamResourcePolicyName), sharePolicy, computePolicy).flatten
    }

    def normalize(aclUpdates: Set[WorkspaceACLUpdate]) =
      aclUpdates.map { update =>
        val ownerLevel = update.accessLevel >= WorkspaceAccessLevels.Owner
        val normalizedCanCompute =
          ownerLevel || update.canCompute.getOrElse(update.accessLevel == WorkspaceAccessLevels.Write)
        update.copy(canShare = Option(ownerLevel || update.canShare.getOrElse(false)),
                    canCompute = Option(normalizedCanCompute)
        )
      }

    collectMissingUsers(aclUpdates.map(_.email)).flatMap { userToInvite =>
      if (userToInvite.isEmpty || inviteUsersNotFound) {
        getWorkspacePolicies(workspaceName).flatMap { existingPolicies =>
          // the acl update code does not deal with the can catalog permission, there are separate functions for that.
          // exclude any existing can catalog policies so we don't inadvertently remove them
          val existingPoliciesExcludingCatalog =
            existingPolicies.filterNot(_.policyName == SamWorkspacePolicyNames.canCatalog)

          // convert all the existing policy memberships into WorkspaceAclUpdate objects
          val existingPoliciesWithMembers =
            existingPoliciesExcludingCatalog.flatMap(p => p.policy.memberEmails.map(email => email -> p.policyName))
          val existingAcls = existingPoliciesWithMembers
            .groupBy(_._1)
            .map { case (email, policyNames) =>
              policiesToAclUpdate(email.value, policyNames.map(_._2))
            }
            .toSet

          // figure out which of the incoming aclUpdates are actually changes by removing all the existingAcls
          val aclChanges = normalize(aclUpdates) -- existingAcls
          validateAclChanges(aclChanges, existingAcls)

          // find users to remove from policies: existing policy members that are not in policies implied by aclChanges
          // note that access level No Access corresponds to 0 desired policies so all existing policies will be removed
          val policyRemovals = aclChanges.flatMap { aclChange =>
            val desiredPolicies = aclUpdateToPolicies(aclChange)
            existingPoliciesWithMembers.collect {
              case (email, policyName)
                  if email.value.equalsIgnoreCase(aclChange.email) && !desiredPolicies.contains(policyName) =>
                (policyName, aclChange.email)
            }
          }

          // find users to add to policies: users that are not existing policy members of policies implied by aclChanges
          val policyAdditions = aclChanges.flatMap { aclChange =>
            val desiredPolicies = aclUpdateToPolicies(aclChange)
            desiredPolicies.collect {
              case policyName
                  if !existingPoliciesWithMembers
                    .exists(x => x._1.value.equalsIgnoreCase(aclChange.email) && x._2 == policyName) =>
                (policyName, aclChange.email)
            }
          }

          // now do all the work: invites, additions, removals, notifications
          for {
            maybeWorkspace <- dataSource.inTransaction { dataAccess =>
              dataAccess.workspaceQuery.findByName(workspaceName)
            }
            workspace = maybeWorkspace.getOrElse(throw new RawlsException(s"workspace $workspaceName not found"))

            inviteNotifications <- Future.traverse(userToInvite) { invite =>
              samDAO.inviteUser(invite, ctx.userInfo).map { _ =>
                Notifications.WorkspaceInvitedNotification(
                  WorkbenchEmail(invite),
                  WorkbenchUserId(ctx.userInfo.userSubjectId.value),
                  NotificationWorkspaceName(workspaceName.namespace, workspaceName.name),
                  workspace.bucketName
                )
              }
            }

            // do additions before removals so users are not left unable to access the workspace in case of errors that
            // lead to incomplete application of these changes, remember: this is not transactional
            _ <- Future.traverse(policyAdditions) { case (policyName, email) =>
              samDAO.addUserToPolicy(SamResourceTypeNames.workspace,
                                     workspace.workspaceId,
                                     policyName,
                                     email,
                                     ctx.userInfo
              )
            }

            _ <- Future.traverse(policyRemovals) { case (policyName, email) =>
              samDAO.removeUserFromPolicy(SamResourceTypeNames.workspace,
                                          workspace.workspaceId,
                                          policyName,
                                          email,
                                          ctx.userInfo
              )
            }

            _ <- revokeRequesterPaysForLinkedSAs(workspace, policyRemovals, policyAdditions)

            _ <- maybeShareProjectComputePolicy(policyAdditions, workspaceName)

          } yield {
            val (invites, updates) = aclChanges.partition(acl => userToInvite.contains(acl.email))
            sendACLUpdateNotifications(workspaceName,
                                       updates
            ) // we can blindly fire off this future because we don't care about the results and it happens async anyway
            notificationDAO.fireAndForgetNotifications(inviteNotifications)
            WorkspaceACLUpdateResponseList(updates,
                                           invites,
                                           Set.empty
            ) // API_CHANGE: no longer return invitesUpdated because you technically can't do that anymore...
          }
        }
      } else
        Future.successful(
          WorkspaceACLUpdateResponseList(Set.empty, Set.empty, aclUpdates.filter(au => userToInvite.contains(au.email)))
        )
    }
  }

  /**
    * Revoke any linked SAs for users removed from workspace. This happens during the acl update process. This process
    * can remove a user from one policy and add to another or simply remove a user altogether. Only removals/additions
    * to policies that can spend money count (owner, writer). Removal from applicable policy with a corresponding
    * addition to a different applicable policy should not result in revocation. This is done by first finding all the
    * removals from applicable policies then removing all the additions to applicable policies. Revoke linked SAs for
    * all resulting users.
    *
    * @param workspace
    * @param policyRemovals
    * @param policyAdditions
    * @return
    */
  private def revokeRequesterPaysForLinkedSAs(workspace: Workspace,
                                              policyRemovals: Set[(SamResourcePolicyName, String)],
                                              policyAdditions: Set[(SamResourcePolicyName, String)]
  ): Future[Unit] = {
    val applicablePolicies = Set(SamWorkspacePolicyNames.owner, SamWorkspacePolicyNames.writer)
    val applicableRemovals = policyRemovals.collect {
      case (policy, email) if applicablePolicies.contains(policy) => RawlsUserEmail(email)
    }
    val applicableAdditions = policyAdditions.collect {
      case (policy, email) if applicablePolicies.contains(policy) => RawlsUserEmail(email)
    }
    Future
      .traverse(applicableRemovals -- applicableAdditions) { emailToRevoke =>
        requesterPaysSetupService.revokeUserFromWorkspace(emailToRevoke, workspace)
      }
      .void
  }

  private def validateAclChanges(aclChanges: Set[WorkspaceACLUpdate], existingAcls: Set[WorkspaceACLUpdate]) = {
    val emailsBeingChanged = aclChanges.map(_.email.toLowerCase)
    if (
      aclChanges.exists(_.accessLevel == WorkspaceAccessLevels.ProjectOwner) || existingAcls.exists(existingAcl =>
        existingAcl.accessLevel == ProjectOwner && emailsBeingChanged.contains(existingAcl.email.toLowerCase)
      )
    ) {
      throw new RawlsExceptionWithErrorReport(
        ErrorReport(StatusCodes.BadRequest, "project owner permissions cannot be changed")
      )
    }
    if (aclChanges.exists(_.email.equalsIgnoreCase(ctx.userInfo.userEmail.value))) {
      throw new RawlsExceptionWithErrorReport(
        ErrorReport(StatusCodes.BadRequest, "you may not change your own permissions")
      )
    }
    if (
      aclChanges.exists {
        case WorkspaceACLUpdate(_, WorkspaceAccessLevels.Read, _, Some(true)) => true
        case _                                                                => false
      }
    ) {
      throw new RawlsExceptionWithErrorReport(
        ErrorReport(StatusCodes.BadRequest, "may not grant readers compute access")
      )
    }
  }

  // called from test harness
  private[workspace] def maybeShareProjectComputePolicy(policyAdditions: Set[(SamResourcePolicyName, String)],
                                                        workspaceName: WorkspaceName
  ): Future[Unit] = {
    val newWriterEmails = policyAdditions.collect { case (SamWorkspacePolicyNames.canCompute, email) =>
      email
    }
    Future
      .traverse(newWriterEmails) { email =>
        samDAO
          .addUserToPolicy(SamResourceTypeNames.billingProject,
                           workspaceName.namespace,
                           SamBillingProjectPolicyNames.canComputeUser,
                           email,
                           ctx.userInfo
          )
          .recoverWith { case regrets: Throwable =>
            logger.info(
              s"error adding user to canComputeUser policy of Terra billing project while updating ${workspaceName.toString} likely because it is a v2 billing project which does not have a canComputeUser policy. regrets: ${regrets.getMessage}"
            )
            Future.successful(())
          }
      }
      .map(_ => ())
  }

  private def sendACLUpdateNotifications(workspaceName: WorkspaceName, usersModified: Set[WorkspaceACLUpdate]): Unit =
    Future.traverse(usersModified) { accessUpdate =>
      for {
        userIdInfo <- samDAO.getUserIdInfo(accessUpdate.email, ctx.userInfo)
      } yield userIdInfo match {
        case SamDAO.User(UserIdInfo(_, _, Some(googleSubjectId))) =>
          if (accessUpdate.accessLevel == WorkspaceAccessLevels.NoAccess)
            notificationDAO.fireAndForgetNotification(
              Notifications.WorkspaceRemovedNotification(
                WorkbenchUserId(googleSubjectId),
                NoAccess.toString,
                NotificationWorkspaceName(workspaceName.namespace, workspaceName.name),
                WorkbenchUserId(ctx.userInfo.userSubjectId.value)
              )
            )
          else
            notificationDAO.fireAndForgetNotification(
              Notifications.WorkspaceAddedNotification(
                WorkbenchUserId(googleSubjectId),
                accessUpdate.accessLevel.toString,
                NotificationWorkspaceName(workspaceName.namespace, workspaceName.name),
                WorkbenchUserId(ctx.userInfo.userSubjectId.value)
              )
            )
        case _ =>
      }
    }

  def sendChangeNotifications(workspaceName: WorkspaceName): Future[String] =
    for {
      workspaceContext <- getWorkspaceContextAndPermissions(workspaceName, SamWorkspaceActions.own)

      userIdInfos <- samDAO.listAllResourceMemberIds(SamResourceTypeNames.workspace,
                                                     workspaceContext.workspaceId,
                                                     ctx.userInfo
      )

      notificationMessages = userIdInfos.collect { case UserIdInfo(_, _, Some(userId)) =>
        Notifications.WorkspaceChangedNotification(
          WorkbenchUserId(userId),
          NotificationWorkspaceName(workspaceName.namespace, workspaceName.name)
        )
      }
    } yield {
      notificationDAO.fireAndForgetNotifications(notificationMessages)
      notificationMessages.size.toString
    }

  def lockWorkspace(workspaceName: WorkspaceName): Future[Boolean] =
    // don't do the sam REST call inside the db transaction.
    getWorkspaceContext(workspaceName) flatMap { workspaceContext =>
      requireAccessIgnoreLockF(workspaceContext, SamWorkspaceActions.own) {
        // if we get here, we passed all the hoops

        dataSource.inTransaction { dataAccess =>
          lockWorkspaceInternal(workspaceContext, dataAccess)
        }
      }
    }

  private def lockWorkspaceInternal(workspaceContext: Workspace, dataAccess: DataAccess) =
    dataAccess.submissionQuery.list(workspaceContext).flatMap { submissions =>
      if (!submissions.forall(_.status.isTerminated)) {
        DBIO.failed(
          new RawlsExceptionWithErrorReport(
            errorReport = ErrorReport(
              StatusCodes.Conflict,
              s"There are running submissions in workspace ${workspaceContext.toWorkspaceName}, so it cannot be locked."
            )
          )
        )
      } else {
        import dataAccess.WorkspaceExtensions
        dataAccess.workspaceQuery.withWorkspaceId(workspaceContext.workspaceIdAsUUID).lock
      }
    }

  def unlockWorkspace(workspaceName: WorkspaceName): Future[Boolean] =
    // don't do the sam REST call inside the db transaction.
    getWorkspaceContext(workspaceName) flatMap { workspaceContext =>
      requireAccessIgnoreLockF(workspaceContext, SamWorkspaceActions.own) {
        // if we get here, we passed all the hoops

        dataSource.inTransaction { dataAccess =>
          import dataAccess.WorkspaceExtensions
          dataAccess.workspaceMigrationQuery.isMigrating(workspaceContext).flatMap {
            case true =>
              DBIO.failed(
                new RawlsExceptionWithErrorReport(
                  ErrorReport(StatusCodes.BadRequest, "cannot unlock migrating workspace")
                )
              )
            case false => dataAccess.workspaceQuery.withWorkspaceId(workspaceContext.workspaceIdAsUUID).unlock
          }
        }
      }
    }

  /**
   * Applies the sequence of operations in order to the workspace.
   *
   * @param workspace to update
   * @param operations sequence of operations
   * @throws AttributeNotFoundException when removing from a list attribute that does not exist
   * @throws AttributeUpdateOperationException when adding or removing from an attribute that is not a list
   * @return the updated entity
   */
  def applyOperationsToWorkspace(workspace: Workspace, operations: Seq[AttributeUpdateOperation]): Workspace =
    workspace.copy(attributes = applyAttributeUpdateOperations(workspace, operations))

  // validates the expressions in the method configuration, taking into account optional inputs
  private def validateMethodConfiguration(methodConfiguration: MethodConfiguration,
                                          workspaceContext: Workspace
  ): Future[ValidatedMethodConfiguration] =
    for {
      entityProvider <- getEntityProviderForMethodConfig(workspaceContext, methodConfiguration)
      gatherInputsResult <- gatherMethodConfigInputs(methodConfiguration)
      vmc <- entityProvider.expressionValidator.validateMCExpressions(methodConfiguration, gatherInputsResult)
    } yield vmc

  private def getEntityProviderForMethodConfig(workspaceContext: Workspace,
                                               methodConfiguration: MethodConfiguration
  ): Future[EntityProvider] =
    entityManager.resolveProviderFuture(
      EntityRequestArguments(workspaceContext, ctx, methodConfiguration.dataReferenceName, None)
    )

  def getAndValidateMethodConfiguration(workspaceName: WorkspaceName,
                                        methodConfigurationNamespace: String,
                                        methodConfigurationName: String
  ): Future[ValidatedMethodConfiguration] =
    getWorkspaceContextAndPermissions(workspaceName, SamWorkspaceActions.read) flatMap { workspaceContext =>
      for {
        methodConfig <- dataSource.inTransaction { dataAccess =>
          withMethodConfig(workspaceContext, methodConfigurationNamespace, methodConfigurationName, dataAccess) {
            methodConfig =>
              DBIO.successful(methodConfig)
          }
        }
        vmc <- validateMethodConfiguration(methodConfig, workspaceContext)
      } yield vmc
    }

  def createMethodConfiguration(workspaceName: WorkspaceName,
                                methodConfiguration: MethodConfiguration
  ): Future[ValidatedMethodConfiguration] =
    withAttributeNamespaceCheck(methodConfiguration) {
      getWorkspaceContextAndPermissions(workspaceName, SamWorkspaceActions.write) flatMap { workspaceContext =>
        dataSource
          .inTransaction { dataAccess =>
            dataAccess.methodConfigurationQuery.get(workspaceContext,
                                                    methodConfiguration.namespace,
                                                    methodConfiguration.name
            ) flatMap {
              case Some(_) =>
                DBIO.failed(
                  new RawlsExceptionWithErrorReport(
                    errorReport = ErrorReport(StatusCodes.Conflict,
                                              s"${methodConfiguration.name} already exists in ${workspaceName}"
                    )
                  )
                )
              case None => dataAccess.methodConfigurationQuery.create(workspaceContext, methodConfiguration)
            }
          }
          .flatMap { methodConfig =>
            validateMethodConfiguration(methodConfig, workspaceContext)
          }
      }
    }

  def deleteMethodConfiguration(workspaceName: WorkspaceName,
                                methodConfigurationNamespace: String,
                                methodConfigurationName: String
  ): Future[Boolean] =
    getWorkspaceContextAndPermissions(workspaceName, SamWorkspaceActions.write) flatMap { workspaceContext =>
      dataSource.inTransaction { dataAccess =>
        withMethodConfig(workspaceContext, methodConfigurationNamespace, methodConfigurationName, dataAccess) {
          methodConfig =>
            dataAccess.methodConfigurationQuery.delete(workspaceContext,
                                                       methodConfigurationNamespace,
                                                       methodConfigurationName
            )
        }
      }
    }

  def renameMethodConfiguration(workspaceName: WorkspaceName,
                                methodConfigurationNamespace: String,
                                methodConfigurationName: String,
                                newName: MethodConfigurationName
  ): Future[MethodConfiguration] =
    getWorkspaceContextAndPermissions(workspaceName, SamWorkspaceActions.write) flatMap { workspaceContext =>
      dataSource.inTransaction { dataAccess =>
        // It's terrible that we pass unnecessary junk that we don't read in the payload, but a big refactor of the API is going to have to wait until Some Other Time.
        if (newName.workspaceName != workspaceName) {
          DBIO.failed(
            new RawlsExceptionWithErrorReport(
              ErrorReport(StatusCodes.BadRequest, "Workspace name and namespace in payload must match those in the URI")
            )
          )
        } else {
          withMethodConfig(workspaceContext, methodConfigurationNamespace, methodConfigurationName, dataAccess) {
            methodConfiguration =>
              // If a different MC exists at the target location, return 409. But it's okay to want to overwrite your own MC.
              dataAccess.methodConfigurationQuery.get(workspaceContext, newName.namespace, newName.name) flatMap {
                case Some(_)
                    if methodConfigurationNamespace != newName.namespace || methodConfigurationName != newName.name =>
                  DBIO.failed(
                    new RawlsExceptionWithErrorReport(
                      errorReport = ErrorReport(
                        StatusCodes.Conflict,
                        s"There is already a method configuration at ${methodConfiguration.namespace}/${methodConfiguration.name} in ${workspaceName}."
                      )
                    )
                  )
                case Some(_) => DBIO.successful(methodConfiguration) // renaming self to self: no-op
                case None =>
                  dataAccess.methodConfigurationQuery.update(workspaceContext,
                                                             methodConfigurationNamespace,
                                                             methodConfigurationName,
                                                             methodConfiguration.copy(name = newName.name,
                                                                                      namespace = newName.namespace
                                                             )
                  )
              }
          }
        }
      }
    }

  // Overwrite the method configuration at methodConfiguration[namespace|name] with the new method configuration.
  def overwriteMethodConfiguration(workspaceName: WorkspaceName,
                                   methodConfigurationNamespace: String,
                                   methodConfigurationName: String,
                                   methodConfiguration: MethodConfiguration
  ): Future[ValidatedMethodConfiguration] =
    withAttributeNamespaceCheck(methodConfiguration) {
      // check permissions
      getWorkspaceContextAndPermissions(workspaceName, SamWorkspaceActions.write) flatMap { workspaceContext =>
        // create transaction
        dataSource
          .inTransaction { dataAccess =>
            if (
              methodConfiguration.namespace != methodConfigurationNamespace || methodConfiguration.name != methodConfigurationName
            ) {
              DBIO.failed(
                new RawlsExceptionWithErrorReport(
                  errorReport = ErrorReport(
                    StatusCodes.BadRequest,
                    s"The method configuration name and namespace in the URI should match the method configuration name and namespace in the request body. If you want to move this method configuration, use POST."
                  )
                )
              )
            } else {
              dataAccess.methodConfigurationQuery.create(workspaceContext, methodConfiguration)
            }
          }
          .flatMap { methodConfig =>
            validateMethodConfiguration(methodConfig, workspaceContext)
          }
      }
    }

  // Move the method configuration at methodConfiguration[namespace|name] to the location specified in methodConfiguration, _and_ update it.
  // It's like a rename and upsert all rolled into one.
  def updateMethodConfiguration(workspaceName: WorkspaceName,
                                methodConfigurationNamespace: String,
                                methodConfigurationName: String,
                                methodConfiguration: MethodConfiguration
  ): Future[ValidatedMethodConfiguration] =
    withAttributeNamespaceCheck(methodConfiguration) {
      // check permissions
      getWorkspaceContextAndPermissions(workspaceName, SamWorkspaceActions.write) flatMap { workspaceContext =>
        // create transaction
        dataSource
          .inTransaction { dataAccess =>
            withMethodConfig(workspaceContext, methodConfigurationNamespace, methodConfigurationName, dataAccess) { _ =>
              dataAccess.methodConfigurationQuery.get(workspaceContext,
                                                      methodConfiguration.namespace,
                                                      methodConfiguration.name
              ) flatMap {
                // If a different MC exists at the target location, return 409. But it's okay to want to overwrite your own MC.
                case Some(_)
                    if methodConfigurationNamespace != methodConfiguration.namespace || methodConfigurationName != methodConfiguration.name =>
                  DBIO.failed(
                    new RawlsExceptionWithErrorReport(
                      errorReport = ErrorReport(
                        StatusCodes.Conflict,
                        s"There is already a method configuration at ${methodConfiguration.namespace}/${methodConfiguration.name} in ${workspaceName}."
                      )
                    )
                  )
                case _ =>
                  dataAccess.methodConfigurationQuery.update(workspaceContext,
                                                             methodConfigurationNamespace,
                                                             methodConfigurationName,
                                                             methodConfiguration
                  )
              }
            }
          }
          .flatMap { updatedMethodConfig =>
            validateMethodConfiguration(updatedMethodConfig, workspaceContext)
          }
      }
    }

  def getMethodConfiguration(workspaceName: WorkspaceName,
                             methodConfigurationNamespace: String,
                             methodConfigurationName: String
  ): Future[MethodConfiguration] =
    getWorkspaceContextAndPermissions(workspaceName, SamWorkspaceActions.read) flatMap { workspaceContext =>
      dataSource.inTransaction { dataAccess =>
        withMethodConfig(workspaceContext, methodConfigurationNamespace, methodConfigurationName, dataAccess) {
          methodConfig =>
            DBIO.successful(methodConfig)
        }
      }
    }

  def copyMethodConfiguration(mcnp: MethodConfigurationNamePair): Future[ValidatedMethodConfiguration] = {
    // split into two transactions because we need to call out to Google after retrieving the source MC

    val transaction1Result =
      getWorkspaceContextAndPermissions(mcnp.destination.workspaceName, SamWorkspaceActions.write) flatMap {
        destContext =>
          getWorkspaceContextAndPermissions(mcnp.source.workspaceName, SamWorkspaceActions.read) flatMap {
            sourceContext =>
              dataSource.inTransaction { dataAccess =>
                dataAccess.methodConfigurationQuery.get(sourceContext,
                                                        mcnp.source.namespace,
                                                        mcnp.source.name
                ) flatMap {
                  case None =>
                    val err = ErrorReport(
                      StatusCodes.NotFound,
                      s"There is no method configuration named ${mcnp.source.namespace}/${mcnp.source.name} in ${mcnp.source.workspaceName}."
                    )
                    DBIO.failed(new RawlsExceptionWithErrorReport(errorReport = err))
                  case Some(methodConfig) => DBIO.successful((methodConfig, destContext))
                }
              }
          }
      }

    transaction1Result flatMap { case (methodConfig, destContext) =>
      withAttributeNamespaceCheck(methodConfig) {
        dataSource
          .inTransaction { dataAccess =>
            saveCopiedMethodConfiguration(methodConfig, mcnp.destination, destContext, dataAccess)
          }
          .flatMap { methodConfig =>
            validateMethodConfiguration(methodConfig, destContext)
          }
      }
    }
  }

  def copyMethodConfigurationFromMethodRepo(
    methodRepoQuery: MethodRepoConfigurationImport
  ): Future[ValidatedMethodConfiguration] =
    methodRepoDAO.getMethodConfig(methodRepoQuery.methodRepoNamespace,
                                  methodRepoQuery.methodRepoName,
                                  methodRepoQuery.methodRepoSnapshotId,
                                  ctx.userInfo
    ) flatMap {
      case None =>
        val name =
          s"${methodRepoQuery.methodRepoNamespace}/${methodRepoQuery.methodRepoName}/${methodRepoQuery.methodRepoSnapshotId}"
        val err = ErrorReport(StatusCodes.NotFound, s"There is no method configuration named $name in the repository.")
        Future.failed(new RawlsExceptionWithErrorReport(errorReport = err))
      case Some(agoraEntity) =>
        Future.fromTry(parseAgoraEntity(agoraEntity)) flatMap { targetMethodConfig =>
          withAttributeNamespaceCheck(targetMethodConfig) {
            getWorkspaceContextAndPermissions(methodRepoQuery.destination.workspaceName,
                                              SamWorkspaceActions.write
            ) flatMap { destContext =>
              dataSource
                .inTransaction { dataAccess =>
                  saveCopiedMethodConfiguration(targetMethodConfig,
                                                methodRepoQuery.destination,
                                                destContext,
                                                dataAccess
                  )
                }
                .flatMap { methodConfig =>
                  validateMethodConfiguration(methodConfig, destContext)
                }
            }
          }
        }
    }

  private def parseAgoraEntity(agoraEntity: AgoraEntity): Try[MethodConfiguration] = {
    val parsed = Try {
      agoraEntity.payload.map(JsonParser(_).convertTo[AgoraMethodConfiguration])
    } recoverWith { case e: Exception =>
      Failure(
        new RawlsExceptionWithErrorReport(
          errorReport =
            ErrorReport(StatusCodes.UnprocessableEntity, "Error parsing Method Repo response message.", ErrorReport(e))
        )
      )
    }

    parsed flatMap {
      case Some(agoraMC) => Success(convertToMethodConfiguration(agoraMC))
      case None =>
        Failure(
          new RawlsExceptionWithErrorReport(
            errorReport = ErrorReport(StatusCodes.UnprocessableEntity, "Method Repo missing configuration payload")
          )
        )
    }
  }

  private def convertToMethodConfiguration(agoraMethodConfig: AgoraMethodConfiguration): MethodConfiguration =
    MethodConfiguration(
      agoraMethodConfig.namespace,
      agoraMethodConfig.name,
      Some(agoraMethodConfig.rootEntityType),
      Some(Map.empty[String, AttributeString]),
      agoraMethodConfig.inputs,
      agoraMethodConfig.outputs,
      agoraMethodConfig.methodRepoMethod
    )

  def copyMethodConfigurationToMethodRepo(methodRepoQuery: MethodRepoConfigurationExport): Future[AgoraEntity] =
    getWorkspaceContextAndPermissions(methodRepoQuery.source.workspaceName, SamWorkspaceActions.read) flatMap {
      workspaceContext =>
        dataSource.inTransaction { dataAccess =>
          withMethodConfig(workspaceContext,
                           methodRepoQuery.source.namespace,
                           methodRepoQuery.source.name,
                           dataAccess
          ) { methodConfig =>
            DBIO.from(
              methodRepoDAO.postMethodConfig(
                methodRepoQuery.methodRepoNamespace,
                methodRepoQuery.methodRepoName,
                methodConfig.copy(namespace = methodRepoQuery.methodRepoNamespace,
                                  name = methodRepoQuery.methodRepoName
                ),
                ctx.userInfo
              )
            )
          }
        }
    }

  private def saveCopiedMethodConfiguration(methodConfig: MethodConfiguration,
                                            dest: MethodConfigurationName,
                                            destContext: Workspace,
                                            dataAccess: DataAccess
  ) = {
    val target = methodConfig.copy(name = dest.name, namespace = dest.namespace)

    dataAccess.methodConfigurationQuery.get(destContext, dest.namespace, dest.name).flatMap {
      case Some(existingMethodConfig) =>
        DBIO.failed(
          new RawlsExceptionWithErrorReport(
            errorReport = ErrorReport(
              StatusCodes.Conflict,
              s"A method configuration named ${dest.namespace}/${dest.name} already exists in ${dest.workspaceName}"
            )
          )
        )
      case None => dataAccess.methodConfigurationQuery.create(destContext, target)
    }
  }

  def listAgoraMethodConfigurations(workspaceName: WorkspaceName): Future[List[MethodConfigurationShort]] =
    getWorkspaceContextAndPermissions(workspaceName, SamWorkspaceActions.read) flatMap { workspaceContext =>
      dataSource.inTransaction { dataAccess =>
        dataAccess.methodConfigurationQuery.listActive(workspaceContext).map { r =>
          r.toList.filter(_.methodRepoMethod.repo == Agora)
        }
      }
    }

  def listMethodConfigurations(workspaceName: WorkspaceName): Future[List[MethodConfigurationShort]] =
    getWorkspaceContextAndPermissions(workspaceName, SamWorkspaceActions.read) flatMap { workspaceContext =>
      dataSource.inTransaction { dataAccess =>
        dataAccess.methodConfigurationQuery.listActive(workspaceContext).map(_.toList)
      }
    }

  def createMethodConfigurationTemplate(methodRepoMethod: MethodRepoMethod): Future[MethodConfiguration] =
    dataSource.inTransaction { _ =>
      withMethod(methodRepoMethod, ctx.userInfo) { wdl: WDL =>
        methodConfigResolver.toMethodConfiguration(ctx.userInfo, wdl, methodRepoMethod) match {
          case Failure(exception) =>
            DBIO.failed(new RawlsExceptionWithErrorReport(errorReport = ErrorReport(StatusCodes.BadRequest, exception)))
          case Success(methodConfig) => DBIO.successful(methodConfig)
        }
      }
    }

  def getMethodInputsOutputs(userInfo: UserInfo, methodRepoMethod: MethodRepoMethod): Future[MethodInputsOutputs] =
    dataSource.inTransaction { _ =>
      withMethod(methodRepoMethod, userInfo) { wdl: WDL =>
        methodConfigResolver.getMethodInputsOutputs(userInfo, wdl) match {
          case Failure(exception) =>
            DBIO.failed(new RawlsExceptionWithErrorReport(errorReport = ErrorReport(StatusCodes.BadRequest, exception)))
          case Success(inputsOutputs) => DBIO.successful(inputsOutputs)
        }
      }
    }

  def listSubmissions(workspaceName: WorkspaceName): Future[Seq[SubmissionListResponse]] = {
    val costlessSubmissionsFuture = getWorkspaceContextAndPermissions(workspaceName, SamWorkspaceActions.read) flatMap {
      workspaceContext =>
        dataSource.inTransaction { dataAccess =>
          dataAccess.submissionQuery.listWithSubmitter(workspaceContext)
        }
    }

    // TODO David An 2018-05-30: temporarily disabling cost calculations for submission list due to potential performance hit
    // val costMapFuture = costlessSubmissionsFuture flatMap { submissions =>
    //   submissionCostService.getWorkflowCosts(submissions.flatMap(_.workflowIds).flatten, workspaceName.namespace)
    // }
    val costMapFuture = Future.successful(Map.empty[String, Float])

    toFutureTry(costMapFuture) flatMap { costMapTry =>
      val costMap: Map[String, Float] = costMapTry match {
        case Failure(ex) =>
          logger.error("Unable to get cost data from BigQuery", ex)
          Map()
        case Success(costs) => costs
      }

      costlessSubmissionsFuture map { costlessSubmissions =>
        val costedSubmissions = costlessSubmissions map { costlessSubmission =>
          // TODO David An 2018-05-30: temporarily disabling cost calculations for submission list due to potential performance hit
          // val summedCost = costlessSubmission.workflowIds.map { workflowIds => workflowIds.flatMap(costMap.get).sum }
          val summedCost = None
          // Clearing workflowIds is a quick fix to prevent SubmissionListResponse from having too much data. Will address in the near future.
          costlessSubmission.copy(cost = summedCost, workflowIds = None)
        }
        costedSubmissions
      }
    }
  }

  def countSubmissions(workspaceName: WorkspaceName): Future[Map[String, Int]] =
    getWorkspaceContextAndPermissions(workspaceName, SamWorkspaceActions.read) flatMap { workspaceContext =>
      dataSource.inTransaction { dataAccess =>
        dataAccess.submissionQuery.countByStatus(workspaceContext)
      }
    }

<<<<<<< HEAD
  def retrySubmission(workspaceName: WorkspaceName, submissionRetry: SubmissionRetry, submissionId: String): Future[RetriedSubmissionReport] = {
    getWorkspaceContextAndPermissions(workspaceName, SamWorkspaceActions.write) flatMap { workspaceContext =>
      dataSource.inTransaction { dataAccess =>
        withSubmission(workspaceContext, submissionId, dataAccess) { submission =>
          val newSubmissionId = UUID.randomUUID()
          val newSubmissionRoot = s"gs://${workspaceContext.bucketName}/submissions/${newSubmissionId}"
          val filterWorkFlows = submissionRetry.retryType.filterWorkflows(submission.workflows)
          if (filterWorkFlows.isEmpty) {
            throw new RawlsExceptionWithErrorReport(ErrorReport(StatusCodes.BadRequest, "no workflows to retry"))
          }
          val filteredAndResetWorkflows = filterWorkFlows.map(wf => wf.copy(workflowId = None,
            status = WorkflowStatuses.Queued,
            statusLastChangedDate = DateTime.now))
          val newSubmission = submission.copy(submissionId = newSubmissionId.toString,
            submissionDate = DateTime.now(),
            submissionRoot = newSubmissionRoot,
            workflows = filteredAndResetWorkflows,
            status = SubmissionStatuses.Submitted,
            submitter = WorkbenchEmail(userInfo.userEmail.value))

          for {
            retriedSub <- logAndCreateDbSubmission(workspaceContext, newSubmissionId, newSubmission, dataAccess)
          } yield {
            RetriedSubmissionReport(submissionId, retriedSub.submissionId, retriedSub.submissionDate,
              retriedSub.submitter.value, retriedSub.status, submissionRetry.retryType, filteredAndResetWorkflows)
          }
        }
      }
    }
  }

  def createSubmission(workspaceName: WorkspaceName, submissionRequest: SubmissionRequest): Future[SubmissionReport] = {
=======
  def createSubmission(workspaceName: WorkspaceName, submissionRequest: SubmissionRequest): Future[SubmissionReport] =
>>>>>>> 38abd750
    for {
      (workspaceContext, submissionId, submissionParameters, workflowFailureMode, header, submissionRoot) <-
        prepareSubmission(workspaceName, submissionRequest)
      submission <- saveSubmission(workspaceContext,
                                   submissionId,
                                   submissionRequest,
                                   submissionRoot,
                                   submissionParameters,
                                   workflowFailureMode,
                                   header
      )
    } yield SubmissionReport(
      submissionRequest,
      submission.submissionId,
      submission.submissionDate,
      ctx.userInfo.userEmail.value,
      submission.status,
      header,
      submissionParameters.filter(_.inputResolutions.forall(_.error.isEmpty))
    )

  private def prepareSubmission(workspaceName: WorkspaceName, submissionRequest: SubmissionRequest): Future[
    (Workspace,
     UUID,
     Stream[SubmissionValidationEntityInputs],
     Option[WorkflowFailureMode],
     SubmissionValidationHeader,
     String
    )
  ] = {

    val submissionId: UUID = UUID.randomUUID()

    for {
      _ <- requireComputePermission(workspaceName)

      // getWorkflowFailureMode early because it does validation and better to error early
      workflowFailureMode <- getWorkflowFailureMode(submissionRequest)

      workspaceContext <- getWorkspaceContextAndPermissions(workspaceName, SamWorkspaceActions.write)

      submissionRoot = s"gs://${workspaceContext.bucketName}/submissions/${submissionId}"

      methodConfigOption <- dataSource.inTransaction { dataAccess =>
        dataAccess.methodConfigurationQuery.get(workspaceContext,
                                                submissionRequest.methodConfigurationNamespace,
                                                submissionRequest.methodConfigurationName
        )
      }
      methodConfig = methodConfigOption.getOrElse(
        throw new RawlsExceptionWithErrorReport(
          errorReport = ErrorReport(
            StatusCodes.NotFound,
            s"${submissionRequest.methodConfigurationNamespace}/${submissionRequest.methodConfigurationName} does not exist in ${workspaceContext}"
          )
        )
      )

      entityProvider <- getEntityProviderForMethodConfig(workspaceContext, methodConfig)

      _ = validateSubmissionRootEntity(submissionRequest, methodConfig)

      _ = submissionRequest.userComment.map(validateMaxStringLength(_, "userComment", UserCommentMaxLength))

      gatherInputsResult <- gatherMethodConfigInputs(methodConfig)

      validationResult <- entityProvider.expressionValidator.validateExpressionsForSubmission(methodConfig,
                                                                                              gatherInputsResult
      )

      // calling .get on the Try will throw the validation error
      _ = validationResult.get

      methodConfigInputs = gatherInputsResult.processableInputs.map { methodInput =>
        SubmissionValidationInput(methodInput.workflowInput.getName, methodInput.expression)
      }
      header = SubmissionValidationHeader(methodConfig.rootEntityType, methodConfigInputs, entityProvider.entityStoreId)

      workspaceExpressionResults <- evaluateWorkspaceExpressions(workspaceContext, gatherInputsResult)
      submissionParameters <- entityProvider.evaluateExpressions(
        ExpressionEvaluationContext(submissionRequest.entityType,
                                    submissionRequest.entityName,
                                    submissionRequest.expression,
                                    methodConfig.rootEntityType
        ),
        gatherInputsResult,
        workspaceExpressionResults
      )
    } yield (workspaceContext, submissionId, submissionParameters, workflowFailureMode, header, submissionRoot)
  }

  private def evaluateWorkspaceExpressions(workspace: Workspace,
                                           gatherInputResults: GatherInputsResult
  ): Future[Map[LookupExpression, Try[Iterable[AttributeValue]]]] =
    dataSource.inTransaction { dataAccess =>
      ExpressionEvaluator.withNewExpressionEvaluator(dataAccess, None) { expressionEvaluator =>
        val expressionQueries = gatherInputResults.processableInputs.map { input =>
          expressionEvaluator.evalWorkspaceExpressionsOnly(workspace, input.expression)
        }

        // reduce(_ ++ _) collapses the series of maps into a single map
        // duplicate map keys are dropped but that is ok as the values should be duplicate
        DBIO.sequence(expressionQueries.toSeq).map {
          case Seq()   => Map.empty[LookupExpression, Try[Iterable[AttributeValue]]]
          case results => results.reduce(_ ++ _)
        }
      }
    }

  private def gatherMethodConfigInputs(
    methodConfig: MethodConfiguration
  ): Future[MethodConfigResolver.GatherInputsResult] =
    toFutureTry(methodRepoDAO.getMethod(methodConfig.methodRepoMethod, ctx.userInfo)).map {
      case Success(None) =>
        throw new RawlsExceptionWithErrorReport(
          errorReport = ErrorReport(StatusCodes.NotFound,
                                    s"Cannot get ${methodConfig.methodRepoMethod.methodUri} from method repo."
          )
        )
      case Success(Some(wdl)) =>
        methodConfigResolver
          .gatherInputs(ctx.userInfo, methodConfig, wdl)
          .recoverWith { case regrets =>
            Failure(new RawlsExceptionWithErrorReport(errorReport = ErrorReport(StatusCodes.BadRequest, regrets)))
          }
          .get
      case Failure(throwable) =>
        throw new RawlsExceptionWithErrorReport(
          errorReport = ErrorReport(StatusCodes.BadGateway,
                                    s"Unable to query the method repo.",
                                    methodRepoDAO.toErrorReport(throwable)
          )
        )
    }

  def saveSubmission(workspaceContext: Workspace,
                     submissionId: UUID,
                     submissionRequest: SubmissionRequest,
                     submissionRoot: String,
                     submissionParameters: Seq[SubmissionValidationEntityInputs],
                     workflowFailureMode: Option[WorkflowFailureMode],
                     header: SubmissionValidationHeader
  ): Future[Submission] =
    dataSource.inTransaction { dataAccess =>
      val (successes, failures) = submissionParameters.partition { entityInputs =>
        entityInputs.inputResolutions.forall(_.error.isEmpty)
      }
      val workflows = successes map { entityInputs =>
        val workflowEntityOpt = header.entityType.map(_ =>
          AttributeEntityReference(entityType = header.entityType.get, entityName = entityInputs.entityName)
        )
        Workflow(
          workflowId = None,
          status = WorkflowStatuses.Queued,
          statusLastChangedDate = DateTime.now,
          workflowEntity = workflowEntityOpt,
          inputResolutions = entityInputs.inputResolutions.toSeq
        )
      }

      val workflowFailures = failures map { entityInputs =>
        val workflowEntityOpt = header.entityType.map(_ =>
          AttributeEntityReference(entityType = header.entityType.get, entityName = entityInputs.entityName)
        )
        Workflow(
          workflowId = None,
          status = WorkflowStatuses.Failed,
          statusLastChangedDate = DateTime.now,
          workflowEntity = workflowEntityOpt,
          inputResolutions = entityInputs.inputResolutions.toSeq,
          messages = (for (entityValue <- entityInputs.inputResolutions if entityValue.error.isDefined)
            yield AttributeString(entityValue.inputName + " - " + entityValue.error.get)).toSeq
        )
      }

      val submissionEntityOpt = if (header.entityType.isEmpty || submissionRequest.entityName.isEmpty) {
        None
      } else {
        Some(
          AttributeEntityReference(entityType = submissionRequest.entityType.get,
                                   entityName = submissionRequest.entityName.get
          )
        )
      }

      val submission = Submission(
        submissionId = submissionId.toString,
        submissionDate = DateTime.now(),
        submitter = WorkbenchEmail(ctx.userInfo.userEmail.value),
        methodConfigurationNamespace = submissionRequest.methodConfigurationNamespace,
        methodConfigurationName = submissionRequest.methodConfigurationName,
        submissionEntity = submissionEntityOpt,
        workflows = workflows ++ workflowFailures,
        status = SubmissionStatuses.Submitted,
        useCallCache = submissionRequest.useCallCache,
        deleteIntermediateOutputFiles = submissionRequest.deleteIntermediateOutputFiles,
        submissionRoot = submissionRoot,
        useReferenceDisks = submissionRequest.useReferenceDisks,
        memoryRetryMultiplier = submissionRequest.memoryRetryMultiplier,
        workflowFailureMode = workflowFailureMode,
        externalEntityInfo = for {
          entityType <- header.entityType
          dataStoreId <- header.entityStoreId
        } yield ExternalEntityInfo(dataStoreId, entityType),
        userComment = submissionRequest.userComment
      )

<<<<<<< HEAD
      logAndCreateDbSubmission(workspaceContext, submissionId, submission, dataAccess)
=======
      // implicitly passed to SubmissionComponent.create
      implicit val subStatusCounter = submissionStatusCounter(workspaceMetricBuilder(workspaceContext.toWorkspaceName))
      implicit val wfStatusCounter = (status: WorkflowStatus) =>
        if (config.trackDetailedSubmissionMetrics)
          Option(
            workflowStatusCounter(workspaceSubmissionMetricBuilder(workspaceContext.toWorkspaceName, submissionId))(
              status
            )
          )
        else None

      dataAccess.submissionQuery.create(workspaceContext, submission)
>>>>>>> 38abd750
    }

<<<<<<< HEAD
  def logAndCreateDbSubmission(workspaceContext: Workspace, submissionId: UUID, submission: Submission, dataAccess: DataAccess): ReadWriteAction[Submission] = {
    // implicitly passed to SubmissionComponent.create
    implicit val subStatusCounter = submissionStatusCounter(workspaceMetricBuilder(workspaceContext.toWorkspaceName))
    implicit val wfStatusCounter = (status: WorkflowStatus) =>
      if (config.trackDetailedSubmissionMetrics) Option(workflowStatusCounter(workspaceSubmissionMetricBuilder(workspaceContext.toWorkspaceName, submissionId))(status))
      else None

    dataAccess.submissionQuery.create(workspaceContext, submission)
  }

  def validateSubmission(workspaceName: WorkspaceName, submissionRequest: SubmissionRequest): Future[SubmissionValidationReport] = {
=======
  def validateSubmission(workspaceName: WorkspaceName,
                         submissionRequest: SubmissionRequest
  ): Future[SubmissionValidationReport] =
>>>>>>> 38abd750
    for {
      (_, _, submissionParameters, _, header, _) <- prepareSubmission(workspaceName, submissionRequest)
    } yield {
      val (failed, succeeded) = submissionParameters.partition(_.inputResolutions.exists(_.error.isDefined))
      SubmissionValidationReport(submissionRequest, header, succeeded, failed)
    }

  def getSubmissionMethodConfiguration(workspaceName: WorkspaceName,
                                       submissionId: String
  ): Future[MethodConfiguration] =
    getWorkspaceContextAndPermissions(workspaceName, SamWorkspaceActions.read) flatMap { workspaceContext =>
      dataSource.inTransaction { dataAccess =>
        dataAccess.submissionQuery
          .getSubmissionMethodConfigId(workspaceContext, UUID.fromString(submissionId))
          .flatMap { id =>
            id match {
              case Some(id) =>
                dataAccess.methodConfigurationQuery.get(id).map {
                  case Some(methodConfig) => methodConfig
                  case None =>
                    throw new RawlsExceptionWithErrorReport(
                      ErrorReport(StatusCodes.NotFound,
                                  s"The method configuration for submission ${submissionId} could not be found."
                      )
                    )
                }
              case None =>
                throw new RawlsExceptionWithErrorReport(
                  ErrorReport(StatusCodes.NotFound,
                              s"The method configuration for submission ${submissionId} could not be found."
                  )
                )
            }
          }
      }
    }

  def getSubmissionStatus(workspaceName: WorkspaceName, submissionId: String): Future[Submission] = {
    val submissionWithoutCostsAndWorkspace =
      getWorkspaceContextAndPermissions(workspaceName, SamWorkspaceActions.read) flatMap { workspaceContext =>
        dataSource.inTransaction { dataAccess =>
          withSubmission(workspaceContext, submissionId, dataAccess) { submission =>
            DBIO.successful((submission, workspaceContext))
          }
        }
      }

    submissionWithoutCostsAndWorkspace flatMap { case (submission, workspace) =>
      val allWorkflowIds: Seq[String] = submission.workflows.flatMap(_.workflowId)
      val submissionDoneDate: Option[DateTime] = WorkspaceService.getTerminalStatusDate(submission, None)

      getSpendReportTableName(RawlsBillingProjectName(workspaceName.namespace)) flatMap { tableName =>
        toFutureTry(
          submissionCostService.getSubmissionCosts(submissionId,
                                                   allWorkflowIds,
                                                   workspace.googleProjectId,
                                                   submission.submissionDate,
                                                   submissionDoneDate,
                                                   tableName
          )
        ) map {
          case Failure(ex) =>
            logger.error(s"Unable to get workflow costs for submission $submissionId", ex)
            submission
          case Success(costMap) =>
            val costedWorkflows = submission.workflows.map { workflow =>
              workflow.workflowId match {
                case Some(wfId) => workflow.copy(cost = costMap.get(wfId))
                case None       => workflow
              }
            }
            val costedSubmission = submission.copy(cost = Some(costMap.values.sum), workflows = costedWorkflows)
            costedSubmission
        }
      }
    }
  }

  def updateSubmissionUserComment(workspaceName: WorkspaceName,
                                  submissionId: String,
                                  newComment: UserCommentUpdateOperation
  ): Future[Int] = {
    validateMaxStringLength(newComment.userComment, "userComment", UserCommentMaxLength)

    getWorkspaceContextAndPermissions(workspaceName, SamWorkspaceActions.write) flatMap { workspaceContext =>
      dataSource.inTransaction { dataAccess =>
        withSubmissionId(workspaceContext, submissionId, dataAccess) { submissionId =>
          dataAccess.submissionQuery.updateSubmissionUserComment(submissionId, newComment.userComment)
        }
      }
    }
  }

  def abortSubmission(workspaceName: WorkspaceName, submissionId: String): Future[Int] =
    getWorkspaceContextAndPermissions(workspaceName, SamWorkspaceActions.write) flatMap { workspaceContext =>
      dataSource.inTransaction { dataAccess =>
        abortSubmission(workspaceContext, submissionId, dataAccess)
      }
    }

  private def abortSubmission(workspaceContext: Workspace,
                              submissionId: String,
                              dataAccess: DataAccess
  ): ReadWriteAction[Int] =
    withSubmissionId(workspaceContext, submissionId, dataAccess) { submissionId =>
      // implicitly passed to SubmissionComponent.updateStatus
      implicit val subStatusCounter = submissionStatusCounter(workspaceMetricBuilder(workspaceContext.toWorkspaceName))
      dataAccess.submissionQuery.updateStatus(submissionId, SubmissionStatuses.Aborting)
    }

  /**
   * Munges together the output of Cromwell's /outputs and /logs endpoints, grouping them by task name */
  private def mergeWorkflowOutputs(execOuts: ExecutionServiceOutputs,
                                   execLogs: ExecutionServiceLogs,
                                   workflowId: String
  ): WorkflowOutputs = {
    val outs = execOuts.outputs
    val logs = execLogs.calls getOrElse Map()

    // Cromwell workflow outputs look like workflow_name.task_name.output_name.
    // Under perverse conditions it might just be workflow_name.output_name.
    // Group outputs by everything left of the rightmost dot.
    val outsByTask = outs groupBy { case (k, _) => k.split('.').dropRight(1).mkString(".") }

    val taskMap =
      (outsByTask.keySet ++ logs.keySet).map(key => key -> TaskOutput(logs.get(key), outsByTask.get(key))).toMap
    WorkflowOutputs(workflowId, taskMap)
  }

  /**
   * Get the list of outputs for a given workflow in this submission */
  def workflowOutputs(workspaceName: WorkspaceName, submissionId: String, workflowId: String) =
    getWorkspaceContextAndPermissions(workspaceName, SamWorkspaceActions.read) flatMap { workspaceContext =>
      dataSource.inTransaction { dataAccess =>
        withWorkflowRecord(workspaceName, submissionId, workflowId, dataAccess) { wr =>
          val outputFTs = toFutureTry(executionServiceCluster.outputs(wr, ctx.userInfo))
          val logFTs = toFutureTry(executionServiceCluster.logs(wr, ctx.userInfo))
          DBIO.from(outputFTs zip logFTs map {
            case (Success(outputs), Success(logs)) =>
              mergeWorkflowOutputs(outputs, logs, workflowId)
            case (Failure(outputsFailure), Success(logs)) =>
              throw new RawlsExceptionWithErrorReport(
                errorReport = ErrorReport(StatusCodes.BadGateway,
                                          s"Unable to get outputs for ${submissionId}.",
                                          executionServiceCluster.toErrorReport(outputsFailure)
                )
              )
            case (Success(outputs), Failure(logsFailure)) =>
              throw new RawlsExceptionWithErrorReport(
                errorReport = ErrorReport(StatusCodes.BadGateway,
                                          s"Unable to get logs for ${submissionId}.",
                                          executionServiceCluster.toErrorReport(logsFailure)
                )
              )
            case (Failure(outputsFailure), Failure(logsFailure)) =>
              throw new RawlsExceptionWithErrorReport(
                errorReport = ErrorReport(
                  StatusCodes.BadGateway,
                  s"Unable to get outputs and unable to get logs for ${submissionId}.",
                  Seq(executionServiceCluster.toErrorReport(outputsFailure),
                      executionServiceCluster.toErrorReport(logsFailure)
                  )
                )
              )
          })
        }
      }
    }

  // retrieve the cost of this Workflow from BigQuery, if available
  def workflowCost(workspaceName: WorkspaceName, submissionId: String, workflowId: String): Future[WorkflowCost] = {

    // confirm: the user can Read this Workspace, the Submission is in this Workspace,
    // and the Workflow is in the Submission

    val execIdFutOpt = getWorkspaceContextAndPermissions(workspaceName, SamWorkspaceActions.read) flatMap {
      workspaceContext =>
        dataSource.inTransaction { dataAccess =>
          withSubmissionAndWorkflowExecutionServiceKey(workspaceContext, submissionId, workflowId, dataAccess) {
            optExecKey =>
              withSubmission(workspaceContext, submissionId, dataAccess) { submission =>
                DBIO.successful((optExecKey, submission, workspaceContext))
              }
          }
        }
    }

    for {
      (optExecId, submission, workspace) <- execIdFutOpt
      tableName <- getSpendReportTableName(RawlsBillingProjectName(workspaceName.namespace))

      // we don't need the Execution Service ID, but we do need to confirm the Workflow is in one for this Submission
      // if we weren't able to do so above
      _ <- executionServiceCluster.findExecService(submissionId, workflowId, ctx.userInfo, optExecId)
      submissionDoneDate = WorkspaceService.getTerminalStatusDate(submission, Option(workflowId))
      costs <- submissionCostService.getWorkflowCost(workflowId,
                                                     workspace.googleProjectId,
                                                     submission.submissionDate,
                                                     submissionDoneDate,
                                                     tableName
      )
    } yield WorkflowCost(workflowId, costs.get(workflowId))
  }

  def workflowMetadata(workspaceName: WorkspaceName,
                       submissionId: String,
                       workflowId: String,
                       metadataParams: MetadataParams
  ): Future[JsObject] = {

    // two possibilities here:
    //
    // (classic case) if the workflow is a top-level workflow of a submission, it has a row in the DB and an
    // association with a specific execution service shard.  Use the DB to verify the submission association and retrieve
    // the execution service identifier.
    //
    // if it's a subworkflow (or sub-sub-workflow, etc) it's not present in the Rawls DB and we don't know which
    // execution service shard has processed it.  Query all* execution service shards for the workflow to learn its
    // submission association and which shard processed it.
    //
    // * in practice, one shard does everything except for some older workflows on shard 2.  Revisit this if that changes!

    // determine which case this is, and close the DB transaction
    val execIdFutOpt: Future[Option[ExecutionServiceId]] =
      getWorkspaceContextAndPermissions(workspaceName, SamWorkspaceActions.read) flatMap { workspaceContext =>
        dataSource.inTransaction { dataAccess =>
          withSubmissionAndWorkflowExecutionServiceKey(workspaceContext, submissionId, workflowId, dataAccess) {
            optExecKey =>
              DBIO.successful(optExecKey)
          }
        }
      }

    // query the execution service(s) for the metadata
    execIdFutOpt flatMap {
      executionServiceCluster.callLevelMetadata(submissionId, workflowId, metadataParams, _, ctx.userInfo)
    }
  }

  def workflowQueueStatus(): Future[WorkflowQueueStatusResponse] =
    dataSource.inTransaction { dataAccess =>
      dataAccess.workflowQuery.countWorkflowsByQueueStatus.flatMap { statusMap =>
        // determine the current size of the workflow queue
        statusMap.get(WorkflowStatuses.Queued.toString) match {
          case Some(x) if x > 0 =>
            for {
              timeEstimate <- dataAccess.workflowAuditStatusQuery.queueTimeMostRecentSubmittedWorkflow
              workflowsAhead <- dataAccess.workflowQuery.countWorkflowsAheadOfUserInQueue(ctx.userInfo)
            } yield WorkflowQueueStatusResponse(timeEstimate, workflowsAhead, statusMap)
          case _ => DBIO.successful(WorkflowQueueStatusResponse(0, 0, statusMap))
        }
      }
    }

  def adminWorkflowQueueStatusByUser(): Future[WorkflowQueueStatusByUserResponse] =
    asFCAdmin {
      dataSource.inTransaction(
        dataAccess =>
          for {
            global <- dataAccess.workflowQuery.countWorkflowsByQueueStatus
            perUser <- dataAccess.workflowQuery.countWorkflowsByQueueStatusByUser
          } yield WorkflowQueueStatusByUserResponse(global,
                                                    perUser,
                                                    maxActiveWorkflowsTotal,
                                                    maxActiveWorkflowsPerUser
          ),
        TransactionIsolation.ReadUncommitted
      )
    }

  /*
   If the user only has read access, check the bucket using the default pet.
   If the user has a higher level of access, check the bucket using the pet for this workspace's project.

   We use the default pet when possible because the default pet is created in a per-user shell project, i.e. not in
     this workspace's project. This prevents proliferation of service accounts within this workspace's project. For
     FireCloud's common read-only public workspaces, this is an important safeguard; else those common projects
     would constantly hit limits on the number of allowed service accounts.

   If the user has write access, we need to use the pet for this workspace's project in order to get accurate results.
   */
  def checkBucketReadAccess(workspaceName: WorkspaceName): Future[Unit] =
    for {
      (workspace, maxAccessLevel) <- getWorkspaceContextAndPermissions(workspaceName,
                                                                       SamWorkspaceActions.read
      ) flatMap { workspaceContext =>
        dataSource.inTransaction { dataAccess =>
          DBIO.from(getMaximumAccessLevel(workspaceContext.workspaceIdAsUUID.toString)).map { accessLevel =>
            (workspaceContext, accessLevel)
          }
        }
      }

      petKey <-
        if (maxAccessLevel >= WorkspaceAccessLevels.Write)
          samDAO.getPetServiceAccountKeyForUser(workspace.googleProjectId, ctx.userInfo.userEmail)
        else
          samDAO.getDefaultPetServiceAccountKeyForUser(ctx.userInfo)

      accessToken <- gcsDAO.getAccessTokenUsingJson(petKey)

      (petEmail, petSubjectId) = petKey.parseJson match {
        case JsObject(fields) =>
          (RawlsUserEmail(fields("client_email").toString), RawlsUserSubjectId(fields("client_id").toString))
        case _ => throw new RawlsException("pet service account key was not a json object")
      }

      resultsForPet <- gcsDAO.diagnosticBucketRead(UserInfo(petEmail, OAuth2BearerToken(accessToken), 60, petSubjectId),
                                                   workspace.bucketName
      )
    } yield resultsForPet match {
      case None         => ()
      case Some(report) => throw new RawlsExceptionWithErrorReport(report)
    }

  def checkSamActionWithLock(workspaceName: WorkspaceName, samAction: SamResourceAction): Future[Boolean] = {
    val wsCtxFuture = dataSource.inTransaction { dataAccess =>
      withWorkspaceContext(workspaceName, dataAccess, Some(WorkspaceAttributeSpecs(all = false))) { workspaceContext =>
        DBIO.successful(workspaceContext)
      }
    }

    // don't do the sam REST call inside the db transaction.
    val access: Future[Boolean] = wsCtxFuture flatMap { workspaceContext =>
      requireAccessF(workspaceContext, samAction) {
        Future.successful(true) // if we get here, we passed all the hoops
      }
    }

    // if we failed for any reason, the user can't do that thing on the workspace
    access.recover { case _ => false }
  }

  def adminListAllActiveSubmissions(): Future[Seq[ActiveSubmission]] =
    asFCAdmin {
      dataSource.inTransaction { dataAccess =>
        dataAccess.submissionQuery.listAllActiveSubmissions()
      }
    }

  def adminAbortSubmission(workspaceName: WorkspaceName, submissionId: String): Future[Int] =
    asFCAdmin {
      dataSource.inTransaction { dataAccess =>
        withWorkspaceContext(workspaceName, dataAccess) { workspaceContext =>
          abortSubmission(workspaceContext, submissionId, dataAccess)
        }
      }
    }

  def listAllWorkspaces() =
    asFCAdmin {
      dataSource.inTransaction { dataAccess =>
        dataAccess.workspaceQuery.listAll.map(workspaces => workspaces.map(w => WorkspaceDetails(w, Set.empty)))
      }
    }

  def adminListWorkspacesWithAttribute(attributeName: AttributeName,
                                       attributeValue: AttributeValue
  ): Future[Seq[WorkspaceDetails]] =
    asFCAdmin {
      for {
        workspaces <- dataSource.inTransaction { dataAccess =>
          dataAccess.workspaceQuery.listWithAttribute(attributeName, attributeValue)
        }
        results <- Future.traverse(workspaces) { workspace =>
          loadResourceAuthDomain(SamResourceTypeNames.workspace, workspace.workspaceId, ctx.userInfo).map(
            WorkspaceDetails(workspace, _)
          )
        }
      } yield results
    }

  def adminListWorkspaceFeatureFlags(workspaceName: WorkspaceName): Future[Seq[WorkspaceFeatureFlag]] =
    asFCAdmin {
      dataSource.inTransaction { dataAccess =>
        withWorkspaceContext(workspaceName, dataAccess) { workspaceContext =>
          dataAccess.workspaceFeatureFlagQuery.listAllForWorkspace(workspaceContext.workspaceIdAsUUID)
        }
      }
    }

  def adminOverwriteWorkspaceFeatureFlags(workspaceName: WorkspaceName,
                                          flagNames: List[String]
  ): Future[Seq[WorkspaceFeatureFlag]] =
    asFCAdmin {
      val flags = flagNames.map(WorkspaceFeatureFlag)
      dataSource.inTransaction { dataAccess =>
        withWorkspaceContext(workspaceName, dataAccess) { workspaceContext =>
          for {
            _ <- dataAccess.workspaceFeatureFlagQuery.deleteAllForWorkspace(workspaceContext.workspaceIdAsUUID)
            _ <- dataAccess.workspaceFeatureFlagQuery.saveAll(workspaceContext.workspaceIdAsUUID, flags)
          } yield flags
        }
      }
    }

  def getBucketUsage(workspaceName: WorkspaceName): Future[BucketUsageResponse] =
    // don't do the sam REST call inside the db transaction.
    getWorkspaceContext(workspaceName) flatMap { workspaceContext =>
      requireAccessIgnoreLockF(workspaceContext, SamWorkspaceActions.write) {
        // if we get here, we passed all the hoops, otherwise an exception would have been thrown

        gcsDAO.getBucketUsage(workspaceContext.googleProjectId, workspaceContext.bucketName)
      }
    }

  def getAccessInstructions(workspaceName: WorkspaceName): Future[Seq[ManagedGroupAccessInstructions]] =
    for {
      workspaceId <- loadWorkspaceId(workspaceName)
      authDomains <- samDAO.getResourceAuthDomain(SamResourceTypeNames.workspace, workspaceId, ctx.userInfo)
      instructions <- Future.traverse(authDomains) { adGroup =>
        samDAO.getAccessInstructions(WorkbenchGroupName(adGroup), ctx.userInfo).map { maybeInstruction =>
          maybeInstruction.map(i => ManagedGroupAccessInstructions(adGroup, i))
        }
      }
    } yield instructions.flatten

  def getGenomicsOperationV2(workflowId: String, operationId: List[String]): Future[Option[JsObject]] =
    // note that cromiam should only give back metadata if the user is authorized to see it
    cromiamDAO.callLevelMetadata(workflowId, MetadataParams(includeKeys = Set("jobId")), ctx.userInfo).flatMap {
      metadataJson =>
        val operationIds: Iterable[String] = WorkspaceService.extractOperationIdsFromCromwellMetadata(metadataJson)

        val operationIdString = operationId.mkString("/")
        // check that the requested operation id actually exists in the workflow
        if (operationIds.toList.contains(operationIdString)) {
          val genomicsServiceRef = genomicsServiceConstructor(ctx)
          genomicsServiceRef.getOperation(operationIdString)
        } else {
          Future.failed(
            new RawlsExceptionWithErrorReport(
              ErrorReport(StatusCodes.NotFound, s"operation id ${operationIdString} not found in workflow $workflowId")
            )
          )
        }
    }

  def enableRequesterPaysForLinkedSAs(workspaceName: WorkspaceName): Future[Unit] =
    for {
      maybeWorkspace <- dataSource.inTransaction(dataAccess => dataAccess.workspaceQuery.findByName(workspaceName))
      workspace <- maybeWorkspace match {
        case None            => Future.failed(NoSuchWorkspaceException(workspaceName))
        case Some(workspace) => Future.successful(workspace)
      }
      _ <- accessCheck(workspace, SamWorkspaceActions.compute, ignoreLock = false)
      _ <- requesterPaysSetupService.grantRequesterPaysToLinkedSAs(ctx.userInfo, workspace)
    } yield {}

  def disableRequesterPaysForLinkedSAs(workspaceName: WorkspaceName): Future[Unit] =
    // note that this does not throw an error if the workspace does not exist
    // the user may no longer have access to the workspace so we can't confirm it exists
    // but the user does have the right to remove their linked SAs
    for {
      maybeWorkspace <- dataSource.inTransaction { dataaccess =>
        dataaccess.workspaceQuery.findByName(workspaceName)
      }
      _ <- Future.traverse(maybeWorkspace.toList) { workspace =>
        requesterPaysSetupService.revokeUserFromWorkspace(ctx.userInfo.userEmail, workspace)
      }
    } yield {}

  // helper methods

  private def createWorkflowCollectionForWorkspace(workspaceId: String,
                                                   policyEmailsByName: Map[SamResourcePolicyName, WorkbenchEmail],
                                                   parentContext: RawlsRequestContext
  ) =
    for {
      _ <- traceWithParent("createResourceFull", parentContext)(_ =>
        samDAO.createResourceFull(
          SamResourceTypeNames.workflowCollection,
          workspaceId,
          Map(
            SamWorkflowCollectionPolicyNames.workflowCollectionOwnerPolicyName ->
              SamPolicy(
                Set(policyEmailsByName(SamWorkspacePolicyNames.projectOwner),
                    policyEmailsByName(SamWorkspacePolicyNames.owner)
                ),
                Set.empty,
                Set(SamWorkflowCollectionRoles.owner)
              ),
            SamWorkflowCollectionPolicyNames.workflowCollectionWriterPolicyName ->
              SamPolicy(Set(policyEmailsByName(SamWorkspacePolicyNames.canCompute)),
                        Set.empty,
                        Set(SamWorkflowCollectionRoles.writer)
              ),
            SamWorkflowCollectionPolicyNames.workflowCollectionReaderPolicyName ->
              SamPolicy(
                Set(policyEmailsByName(SamWorkspacePolicyNames.reader),
                    policyEmailsByName(SamWorkspacePolicyNames.writer)
                ),
                Set.empty,
                Set(SamWorkflowCollectionRoles.reader)
              )
          ),
          Set.empty,
          ctx.userInfo,
          None
        )
      )
    } yield {}

  def createGoogleProject(billingProject: RawlsBillingProject,
                          rbsHandoutRequestId: String,
                          parentContext: RawlsRequestContext = ctx
  ): Future[(GoogleProjectId, GoogleProjectNumber)] =
    for {
      googleProjectId <- traceWithParent("getGoogleProjectFromBuffer", parentContext) { _ =>
        resourceBufferService.getGoogleProjectFromBuffer(
          if (billingProject.servicePerimeter.isDefined)
            ProjectPoolType.ExfiltrationControlled
          else
            ProjectPoolType.Regular,
          rbsHandoutRequestId
        )
      }

      _ <- traceWithParent("maybeMoveGoogleProjectToFolder", parentContext) { _ =>
        billingProject.servicePerimeter.traverse_ {
          logger.info(s"Moving google project ${googleProjectId} to service perimeter folder.")
          userServiceConstructor(ctx).moveGoogleProjectToServicePerimeterFolder(_, googleProjectId)
        }
      }

      googleProject <- gcsDAO.getGoogleProject(googleProjectId)
      _ <- traceWithParent("remove RBS SA from owner policy", parentContext) { _ =>
        gcsDAO.removePolicyBindings(googleProjectId,
                                    Map(
                                      "roles/owner" -> Set("serviceAccount:" + resourceBufferSaEmail)
                                    )
        )
      }
    } yield (googleProjectId, gcsDAO.getGoogleProjectNumber(googleProject))

  def setProjectBillingAccount(googleProjectId: GoogleProjectId,
                               billingProject: RawlsBillingProject,
                               billingAccount: RawlsBillingAccountName,
                               workspaceId: String,
                               parentContext: RawlsRequestContext = ctx
  ): Future[ProjectBillingInfo] =
    traceWithParent("updateGoogleProjectBillingAccount", parentContext) { childContext =>
      logger.info(
        s"Setting billing account for ${googleProjectId} to ${billingAccount} replacing existing billing account."
      )
      childContext.tracingSpan.foreach { s =>
        s.putAttribute("workspaceId", OpenCensusAttributeValue.stringAttributeValue(workspaceId))
        s.putAttribute("googleProjectId", OpenCensusAttributeValue.stringAttributeValue(googleProjectId.value))
        s.putAttribute("billingAccount", OpenCensusAttributeValue.stringAttributeValue(billingAccount.value))
      }
      gcsDAO.setBillingAccountName(googleProjectId, billingAccount, childContext.tracingSpan.orNull)
    }

  def setupGoogleProjectIam(googleProjectId: GoogleProjectId,
                            policyEmailsByName: Map[SamResourcePolicyName, WorkbenchEmail],
                            billingProjectOwnerPolicyEmail: WorkbenchEmail,
                            parentContext: RawlsRequestContext = ctx
  ): Future[Unit] =
    traceWithParent("updateGoogleProjectIam", parentContext) { _ =>
      logger.info(s"Updating google project IAM ${googleProjectId}.")

      // organizations/$ORG_ID/roles/terra-billing-project-owner AND organizations/$ORG_ID/roles/terra-workspace-can-compute
      // billing project owner
      // organizations/$ORG_ID/roles/terra-workspace-can-compute
      // workspace owner
      // workspace can-compute

      // Add lifesciences.workflowsRunner (part of enabling nextflow in notebooks: https://broadworkbench.atlassian.net/browse/IA-3326) outside
      // of the canCompute policy to give the flexibility to fine-tune which workspaces it's added to if needed. This
      // role gives the user the ability to launch compute in any region, which may be counter to some data regionality policies.

      // todo: update this line as part of https://broadworkbench.atlassian.net/browse/CA-1220
      // This is done sequentially intentionally in order to avoid conflict exceptions as a result of concurrent IAM updates.
      List(
        billingProjectOwnerPolicyEmail -> Set(terraBillingProjectOwnerRole,
                                              terraWorkspaceCanComputeRole,
                                              terraWorkspaceNextflowRole
        ),
        policyEmailsByName(SamWorkspacePolicyNames.owner) -> Set(terraWorkspaceCanComputeRole,
                                                                 terraWorkspaceNextflowRole
        ),
        policyEmailsByName(SamWorkspacePolicyNames.canCompute) -> Set(terraWorkspaceCanComputeRole,
                                                                      terraWorkspaceNextflowRole
        )
      )
        .traverse_ { case (email, roles) =>
          googleIamDao.addIamRoles(
            GoogleProject(googleProjectId.value),
            email,
            MemberType.Group,
            roles,
            retryIfGroupDoesNotExist = true
          )
        }
    }

  /**
    * Update google project with the labels and google project name to reduce the number of calls made to google so we can avoid quota issues
    */
  def renameAndLabelProject(googleProjectId: GoogleProjectId,
                            workspaceId: String,
                            workspaceName: WorkspaceName,
                            parentContext: RawlsRequestContext = ctx
  ): Future[Unit] =
    traceWithParent("renameAndLabelProject", parentContext) { _ =>
      for {
        googleProject <- gcsDAO.getGoogleProject(googleProjectId)

        newLabels = gcsDAO.labelSafeMap(Map(
                                          "workspaceNamespace" -> workspaceName.namespace,
                                          "workspaceName" -> workspaceName.name,
                                          "workspaceId" -> workspaceId
                                        ),
                                        ""
        )

        googleProjectName = gcsDAO.googleProjectNameSafeString(s"${workspaceName.namespace}--${workspaceName.name}")
        // RBS projects already come with some labels so combine them to not lose the old ones
        labels = Option(googleProject.getLabels).map(_.asScala).getOrElse(Map.empty) ++ newLabels
        updatedProject = googleProject.setName(googleProjectName).setLabels(labels.toMap.asJava)
        _ <- gcsDAO.updateGoogleProject(googleProjectId, updatedProject)
      } yield ()
    }

  /**
    * If a ServicePerimeter is specified on the BillingProject, then we should update the list of Google Projects in the
    * Service Perimeter.  All newly created Workspaces (and their newly claimed Google Projects) should already be
    * persisted in the Rawls database prior to calling this method.  If no ServicePerimeter is specified on the Billing
    * Project, do nothing
    *
    * @param billingProject
    * @param span
    * @return Future[Unit]
    */
  private def maybeUpdateGoogleProjectsInPerimeter(billingProject: RawlsBillingProject,
                                                   dataAccess: DataAccess,
                                                   span: Span = null
  ): ReadAction[Unit] =
    billingProject.servicePerimeter match {
      case Some(servicePerimeterName) =>
        servicePerimeterService.overwriteGoogleProjectsInPerimeter(servicePerimeterName, dataAccess)
      case None => DBIO.successful()
    }

  /**
    * takes a RawlsBillingProject and checks that Rawls has the appropriate permissions on the underlying Billing
    * Account on Google.  Does NOT check if Terra _User_ has necessary permissions on the Billing Account.  Updates
    * BillingProject to persist latest 'invalidBillingAccount' info.  Returns TRUE if user has right IAM access, else
    * FALSE
    */
  def updateAndGetBillingAccountAccess(billingProject: RawlsBillingProject,
                                       parentContext: RawlsRequestContext
  ): Future[Boolean] = {
    val billingAccountName: RawlsBillingAccountName = billingProject.billingAccount.getOrElse(
      throw new RawlsExceptionWithErrorReport(
        errorReport =
          ErrorReport(StatusCodes.InternalServerError,
                      s"Billing Project ${billingProject.projectName.value} has no Billing Account associated with it"
          )
      )
    )

    for {
      hasAccess <- traceWithParent("checkBillingAccountIAM", parentContext)(_ =>
        gcsDAO.testDMBillingAccountAccess(billingAccountName)
      )
      invalidBillingAccount = !hasAccess
      _ <-
        if (billingProject.invalidBillingAccount != invalidBillingAccount) {
          dataSource.inTransaction { dataAccess =>
            traceDBIOWithParent("updateInvalidBillingAccountField", parentContext)(_ =>
              dataAccess.rawlsBillingProjectQuery.updateBillingAccountValidity(billingAccountName,
                                                                               invalidBillingAccount
              )
            )
          }
        } else {
          Future.successful(Seq[Int]())
        }
    } yield hasAccess
  }

  def getWorkspaceMigrationAttempts(workspaceName: WorkspaceName): Future[List[WorkspaceMigrationMetadata]] =
    asFCAdmin {
      for {
        workspace <- getWorkspaceContext(workspaceName)
        attempts <- dataSource.inTransaction { dataAccess =>
          dataAccess.workspaceMigrationQuery.getMigrationAttempts(workspace)
        }
      } yield attempts.mapWithIndex(WorkspaceMigrationMetadata.fromWorkspaceMigration)
    }

  def migrateWorkspace(workspaceName: WorkspaceName): Future[WorkspaceMigrationMetadata] =
    asFCAdmin {
      logger.info(s"Scheduling Workspace '$workspaceName' for migration")
      dataSource.inTransaction { dataAccess =>
        dataAccess.workspaceMigrationQuery.scheduleAndGetMetadata(workspaceName)
      }
    }

  def migrateAll(workspaceNames: Iterable[WorkspaceName]): Future[Iterable[WorkspaceMigrationMetadata]] =
    asFCAdmin {
      dataSource.inTransaction { dataAccess =>
        for {
          errorsOrMigrationAttempts <- workspaceNames.toList.traverse { workspaceName =>
            MonadThrow[ReadWriteAction].attempt {
              dataAccess.workspaceMigrationQuery.scheduleAndGetMetadata(workspaceName)
            }
          }

          (errors, migrationAttempts) = errorsOrMigrationAttempts.partitionMap(identity)
          _ <- MonadThrow[ReadWriteAction].raiseUnless(errors.isEmpty) {
            new RawlsExceptionWithErrorReport(
              ErrorReport(StatusCodes.BadRequest,
                          "One or more workspaces could not be scheduled for migration",
                          errors.map(ErrorReport.apply)
              )
            )
          }

        } yield migrationAttempts
      }
    }

  private def failUnlessBillingProjectReady(billingProject: RawlsBillingProject) =
    billingProject.status match {
      case CreationStatuses.Ready => Future.unit
      case _ =>
        Future.failed(
          new RawlsExceptionWithErrorReport(
            errorReport =
              ErrorReport(StatusCodes.BadRequest, s"Billing Project ${billingProject.projectName} is not ready")
          )
        )
    }

  private def failUnlessBillingAccountHasAccess(billingProject: RawlsBillingProject,
                                                parentContext: RawlsRequestContext
  ) =
    updateAndGetBillingAccountAccess(billingProject, parentContext).map { hasAccess =>
      if (!hasAccess)
        throw new RawlsExceptionWithErrorReport(
          errorReport = ErrorReport(
            StatusCodes.Forbidden,
            s"Terra does not have required permissions on Billing Account: ${billingProject.billingAccount}.  Please ensure that 'terra-billing@terra.bio' is a member of your Billing Account with the 'Billing Account User' role"
          )
        )
    }

  /**
    * Checks that Rawls has the right permissions on the BillingProject's Billing Account, and then passes along the
    * BillingProject to op to be used by code in this context
    *
    * @param billingProjectName
    * @param parentSpan
    * @param op
    * @tparam T
    * @return
    */
  private def withBillingProjectContext[T](billingProjectName: String, parentContext: RawlsRequestContext)(
    op: (RawlsBillingProject) => Future[T]
  ): Future[T] =
    for {
      maybeBillingProject <- dataSource.inTransaction { dataAccess =>
        traceDBIOWithParent("loadBillingProject", parentContext) { _ =>
          dataAccess.rawlsBillingProjectQuery.load(RawlsBillingProjectName(billingProjectName))
        }
      }

      billingProject = maybeBillingProject.getOrElse(
        throw new RawlsExceptionWithErrorReport(
          errorReport = ErrorReport(StatusCodes.BadRequest, s"Billing Project ${billingProjectName} does not exist")
        )
      )
      _ <- failUnlessBillingProjectReady(billingProject)
      _ <- failUnlessBillingAccountHasAccess(billingProject, parentContext)
      result <- op(billingProject)
    } yield result

  private def createWorkspaceResourceInSam(workspaceId: String,
                                           billingProjectOwnerPolicyEmail: WorkbenchEmail,
                                           workspaceRequest: WorkspaceRequest,
                                           parentContext: RawlsRequestContext
  ): ReadWriteAction[SamCreateResourceResponse] = {

    val projectOwnerPolicy =
      SamWorkspacePolicyNames.projectOwner -> SamPolicy(Set(billingProjectOwnerPolicyEmail),
                                                        Set.empty,
                                                        Set(SamWorkspaceRoles.owner, SamWorkspaceRoles.projectOwner)
      )
    val ownerPolicyMembership: Set[WorkbenchEmail] = if (workspaceRequest.noWorkspaceOwner.getOrElse(false)) {
      Set.empty
    } else {
      Set(WorkbenchEmail(ctx.userInfo.userEmail.value))
    }
    val ownerPolicy =
      SamWorkspacePolicyNames.owner -> SamPolicy(ownerPolicyMembership, Set.empty, Set(SamWorkspaceRoles.owner))
    val writerPolicy = SamWorkspacePolicyNames.writer -> SamPolicy(Set.empty, Set.empty, Set(SamWorkspaceRoles.writer))
    val readerPolicy = SamWorkspacePolicyNames.reader -> SamPolicy(Set.empty, Set.empty, Set(SamWorkspaceRoles.reader))
    val shareReaderPolicy =
      SamWorkspacePolicyNames.shareReader -> SamPolicy(Set.empty, Set.empty, Set(SamWorkspaceRoles.shareReader))
    val shareWriterPolicy =
      SamWorkspacePolicyNames.shareWriter -> SamPolicy(Set.empty, Set.empty, Set(SamWorkspaceRoles.shareWriter))
    val canComputePolicy =
      SamWorkspacePolicyNames.canCompute -> SamPolicy(Set.empty, Set.empty, Set(SamWorkspaceRoles.canCompute))
    val canCatalogPolicy =
      SamWorkspacePolicyNames.canCatalog -> SamPolicy(Set.empty, Set.empty, Set(SamWorkspaceRoles.canCatalog))

    val allPolicies = Map(projectOwnerPolicy,
                          ownerPolicy,
                          writerPolicy,
                          readerPolicy,
                          shareReaderPolicy,
                          shareWriterPolicy,
                          canComputePolicy,
                          canCatalogPolicy
    )

    DBIO.from(
      traceWithParent("createResourceFull (workspace)", parentContext)(_ =>
        samDAO.createResourceFull(
          SamResourceTypeNames.workspace,
          workspaceId,
          allPolicies,
          workspaceRequest.authorizationDomain.getOrElse(Set.empty).map(_.membersGroupName.value),
          ctx.userInfo,
          None
        )
      )
    )
  }

  private def syncPolicies(workspaceId: String,
                           policyEmailsByName: Map[SamResourcePolicyName, WorkbenchEmail],
                           workspaceRequest: WorkspaceRequest,
                           parentContext: RawlsRequestContext
  ) =
    traceWithParent("traversePolicies", parentContext)(s1 =>
      Future.traverse(policyEmailsByName.keys) { policyName =>
        if (
          policyName == SamWorkspacePolicyNames.projectOwner && workspaceRequest.authorizationDomain
            .getOrElse(Set.empty)
            .isEmpty
        ) {
          // when there isn't an auth domain, we will use the billing project admin policy email directly on workspace
          // resources instead of synching an extra group. This helps to keep the number of google groups a user is in below
          // the limit of 2000
          Future.successful(())
        } else if (
          WorkspaceAccessLevels
            .withPolicyName(policyName.value)
            .isDefined || policyName == SamWorkspacePolicyNames.canCompute
        ) {
          // only sync policies that have corresponding WorkspaceAccessLevels to google because only those are
          // granted bucket access (and thus need a google group)
          traceWithParent(s"syncPolicy-${policyName}", s1)(_ =>
            samDAO.syncPolicyToGoogle(SamResourceTypeNames.workspace, workspaceId, policyName)
          )
        } else {
          Future.successful(())
        }
      }
    )

  private def createWorkspaceInDatabase(workspaceId: String,
                                        workspaceRequest: WorkspaceRequest,
                                        bucketName: String,
                                        billingProjectOwnerPolicyEmail: WorkbenchEmail,
                                        googleProjectId: GoogleProjectId,
                                        googleProjectNumber: Option[GoogleProjectNumber],
                                        currentBillingAccountOnWorkspace: Option[RawlsBillingAccountName],
                                        dataAccess: DataAccess,
                                        parentContext: RawlsRequestContext,
                                        workspaceType: WorkspaceType = WorkspaceType.RawlsWorkspace
  ): ReadWriteAction[Workspace] = {
    val currentDate = DateTime.now
    val completedCloneWorkspaceFileTransfer = workspaceRequest.copyFilesWithPrefix match {
      case Some(_) => None
      case None    => Option(currentDate)
    }

    val workspace = Workspace(
      namespace = workspaceRequest.namespace,
      name = workspaceRequest.name,
      workspaceId = workspaceId,
      bucketName = bucketName,
      workflowCollectionName = Some(workspaceId),
      createdDate = currentDate,
      lastModified = currentDate,
      createdBy = ctx.userInfo.userEmail.value,
      attributes = workspaceRequest.attributes,
      isLocked = false,
      workspaceVersion = WorkspaceVersions.V2,
      googleProjectId = googleProjectId,
      googleProjectNumber = googleProjectNumber,
      currentBillingAccountOnWorkspace,
      billingAccountErrorMessage = None,
      completedCloneWorkspaceFileTransfer = completedCloneWorkspaceFileTransfer,
      workspaceType
    )
    traceDBIOWithParent("save", parentContext)(_ => dataAccess.workspaceQuery.createOrUpdate(workspace))
      .map(_ => workspace)
  }

  // TODO: find and assess all usages. This is written to reside inside a DB transaction, but it makes external REST calls.
  private def withNewWorkspaceContext[T](workspaceRequest: WorkspaceRequest,
                                         billingProject: RawlsBillingProject,
                                         sourceBucketName: Option[String],
                                         dataAccess: DataAccess,
                                         parentContext: RawlsRequestContext
  )(op: (Workspace) => ReadWriteAction[T]): ReadWriteAction[T] = {

    def getBucketName(workspaceId: String, secure: Boolean) =
      s"${config.workspaceBucketNamePrefix}-${if (secure) "secure-" else ""}${workspaceId}"
    def getLabels(authDomain: List[ManagedGroupRef]) = authDomain match {
      case Nil => Map(WorkspaceService.SECURITY_LABEL_KEY -> WorkspaceService.LOW_SECURITY_LABEL)
      case ads =>
        Map(WorkspaceService.SECURITY_LABEL_KEY -> WorkspaceService.HIGH_SECURITY_LABEL) ++ ads.map(ad =>
          gcsDAO.labelSafeString(ad.membersGroupName.value, "ad-") -> ""
        )
    }

    traceDBIOWithParent("requireCreateWorkspaceAccess", parentContext)(childContext1 =>
      requireCreateWorkspaceAccess(workspaceRequest, dataAccess, childContext1) {
        traceDBIOWithParent("maybeRequireBillingProjectOwnerAccess", parentContext)(childContext2 =>
          maybeRequireBillingProjectOwnerAccess(workspaceRequest, childContext2) {
            traceDBIOWithParent("findByName", parentContext)(_ =>
              dataAccess.workspaceQuery.findByName(
                workspaceRequest.toWorkspaceName,
                Option(WorkspaceAttributeSpecs(all = false, List.empty[AttributeName]))
              )
            ) flatMap {
              case Some(_) =>
                DBIO.failed(
                  new RawlsExceptionWithErrorReport(
                    errorReport =
                      ErrorReport(StatusCodes.Conflict,
                                  s"Workspace ${workspaceRequest.namespace}/${workspaceRequest.name} already exists"
                      )
                  )
                )
              case None =>
                val workspaceId = UUID.randomUUID.toString
                logger.info(s"createWorkspace - workspace:'${workspaceRequest.name}' - UUID:${workspaceId}")
                val bucketName = getBucketName(workspaceId, workspaceRequest.authorizationDomain.exists(_.nonEmpty))
                // We should never get here with a missing or invalid Billing Account, but we still need to get the value out of the
                // Option, so we are being thorough
                val billingAccount = billingProject.billingAccount match {
                  case Some(ba) if !billingProject.invalidBillingAccount => ba
                  case _ =>
                    throw new RawlsExceptionWithErrorReport(
                      ErrorReport(StatusCodes.BadRequest,
                                  s"Billing Account is missing or invalid for Billing Project: ${billingProject}"
                      )
                    )
                }
                val workspaceName = WorkspaceName(workspaceRequest.namespace, workspaceRequest.name)
                // add the workspace id to the span so we can find and correlate it later with other services
                parentContext.tracingSpan.foreach(
                  _.putAttribute("workspaceId", OpenCensusAttributeValue.stringAttributeValue(workspaceId))
                )

                for {
                  billingProjectOwnerPolicyEmail <- traceDBIOWithParent("getPolicySyncStatus", parentContext)(_ =>
                    DBIO.from(
                      samDAO
                        .getPolicySyncStatus(SamResourceTypeNames.billingProject,
                                             workspaceRequest.namespace,
                                             SamBillingProjectPolicyNames.owner,
                                             ctx.userInfo
                        )
                        .map(_.email)
                    )
                  )
                  resource <- createWorkspaceResourceInSam(workspaceId,
                                                           billingProjectOwnerPolicyEmail,
                                                           workspaceRequest,
                                                           parentContext
                  )
                  policyEmailsByName: Map[SamResourcePolicyName, WorkbenchEmail] = resource.accessPolicies
                    .map(x => SamResourcePolicyName(x.id.accessPolicyName) -> WorkbenchEmail(x.email))
                    .toMap
                  _ <- DBIO.from {
                    // declare these next two Futures so they start in parallel
                    val createWorkflowCollectionFuture =
                      createWorkflowCollectionForWorkspace(workspaceId, policyEmailsByName, parentContext)
                    val syncPoliciesFuture =
                      syncPolicies(workspaceId, policyEmailsByName, workspaceRequest, parentContext)
                    for {
                      _ <- createWorkflowCollectionFuture
                      _ <- syncPoliciesFuture
                    } yield ()
                  }
                  (googleProjectId, googleProjectNumber) <- traceDBIOWithParent("setupGoogleProject", parentContext) {
                    span =>
                      DBIO.from(
                        for {
                          (googleProjectId, googleProjectNumber) <- createGoogleProject(billingProject,
                                                                                        rbsHandoutRequestId =
                                                                                          workspaceId,
                                                                                        span
                          )
                          _ <- setProjectBillingAccount(googleProjectId,
                                                        billingProject,
                                                        billingAccount,
                                                        workspaceId,
                                                        span
                          )
                          _ <- renameAndLabelProject(googleProjectId, workspaceId, workspaceName, span)
                          _ <- setupGoogleProjectIam(googleProjectId,
                                                     policyEmailsByName,
                                                     billingProjectOwnerPolicyEmail,
                                                     parentContext
                          )
                        } yield (googleProjectId, googleProjectNumber)
                      )
                  }
                  savedWorkspace <- traceDBIOWithParent("saveNewWorkspace", parentContext)(span =>
                    createWorkspaceInDatabase(
                      workspaceId,
                      workspaceRequest,
                      bucketName,
                      billingProjectOwnerPolicyEmail,
                      googleProjectId,
                      Some(googleProjectNumber),
                      Option(billingAccount),
                      dataAccess,
                      span
                    )
                  )

                  _ <- traceDBIOWithParent("updateServicePerimeter", parentContext)(_ =>
                    maybeUpdateGoogleProjectsInPerimeter(billingProject, dataAccess)
                  )

                  // After the workspace has been created, create the google-project resource in Sam with the workspace as the resource parent
                  _ <- traceDBIOWithParent("createResourceFull (google project)", parentContext)(_ =>
                    DBIO.from(
                      samDAO.createResourceFull(
                        SamResourceTypeNames.googleProject,
                        googleProjectId.value,
                        Map.empty,
                        Set.empty,
                        ctx.userInfo,
                        Option(SamFullyQualifiedResourceId(workspaceId, SamResourceTypeNames.workspace.value))
                      )
                    )
                  )

                  // there's potential for another perf improvement here for workspaces with auth domains. if a workspace is in an auth domain, we'll already have
                  // the projectOwnerEmail, so we don't need to get it from sam. in a pinch, we could also store the project owner email in the rawls DB since it
                  // will never change, which would eliminate the call to sam entirely
                  policyEmails <- DBIO.successful(
                    policyEmailsByName
                      .map { case (policyName, policyEmail) =>
                        if (
                          policyName == SamWorkspacePolicyNames.projectOwner && workspaceRequest.authorizationDomain
                            .getOrElse(Set.empty)
                            .isEmpty
                        ) {
                          // when there isn't an auth domain, we will use the billing project admin policy email directly on workspace
                          // resources instead of synching an extra group. This helps to keep the number of google groups a user is in below
                          // the limit of 2000
                          Option(WorkspaceAccessLevels.ProjectOwner -> billingProjectOwnerPolicyEmail)
                        } else {
                          WorkspaceAccessLevels.withPolicyName(policyName.value).map(_ -> policyEmail)
                        }
                      }
                      .flatten
                      .toMap
                  )

                  workspaceBucketLocation <- traceDBIOWithParent("determineWorkspaceBucketLocation", parentContext)(_ =>
                    DBIO.from(
                      determineWorkspaceBucketLocation(workspaceRequest.bucketLocation,
                                                       sourceBucketName,
                                                       googleProjectId
                      )
                    )
                  )
                  _ <- traceDBIOWithParent("gcsDAO.setupWorkspace", parentContext)(childContext =>
                    DBIO.from(
                      gcsDAO.setupWorkspace(
                        ctx.userInfo,
                        savedWorkspace.googleProjectId,
                        policyEmails,
                        GcsBucketName(bucketName),
                        getLabels(workspaceRequest.authorizationDomain.getOrElse(Set.empty).toList),
                        childContext.tracingSpan.orNull,
                        workspaceBucketLocation
                      )
                    )
                  )
                  _ = workspaceRequest.bucketLocation.foreach(location =>
                    logger.info(
                      s"Internal bucket for workspace `${workspaceRequest.name}` in namespace `${workspaceRequest.namespace}` was created in region `$location`."
                    )
                  )
                  response <- traceDBIOWithParent("doOp", parentContext)(_ => op(savedWorkspace))
                } yield response
            }
          }
        )
      }
    )
  }

  // A new workspace request may specify the region where the bucket should be created. In the case of cloning a
  // workspace, if no bucket location is provided, then the cloned workspace's bucket will be created in the same region
  // as the source workspace's bucket. Rawls does not store bucket regions, so in order to get this information we need
  // to query Google and this query costs money, so we need to make sure that the target Google Project is the one that
  // gets charged. If neither a bucket location nor a source bucket name are provided, a default bucket location from
  // the rawls configuration will be used
  private def determineWorkspaceBucketLocation(maybeBucketLocation: Option[String],
                                               maybeSourceBucketName: Option[String],
                                               googleProjectId: GoogleProjectId
  ): Future[Option[String]] =
    (maybeBucketLocation, maybeSourceBucketName) match {
      case (bucketLocation @ Some(_), _) => Future(bucketLocation)
      case (None, Some(sourceBucketName)) =>
        gcsDAO.getRegionForRegionalBucket(sourceBucketName, Option(googleProjectId))
      case (None, None) => Future(Some(config.defaultLocation))
    }

  private def withSubmission[T](workspaceContext: Workspace, submissionId: String, dataAccess: DataAccess)(
    op: (Submission) => ReadWriteAction[T]
  ): ReadWriteAction[T] =
    Try {
      UUID.fromString(submissionId)
    } match {
      case Failure(_) =>
        DBIO.failed(
          new RawlsExceptionWithErrorReport(
            errorReport =
              ErrorReport(StatusCodes.NotFound, s"Submission id ${submissionId} is not a valid submission id")
          )
        )
      case _ =>
        dataAccess.submissionQuery.get(workspaceContext, submissionId) flatMap {
          case None =>
            DBIO.failed(
              new RawlsExceptionWithErrorReport(
                errorReport = ErrorReport(
                  StatusCodes.NotFound,
                  s"Submission with id ${submissionId} not found in workspace ${workspaceContext.toWorkspaceName}"
                )
              )
            )
          case Some(submission) => op(submission)
        }
    }

  // confirm that the Submission is a member of this workspace, but don't unmarshal it from the DB
  private def withSubmissionId[T](workspaceContext: Workspace, submissionId: String, dataAccess: DataAccess)(
    op: UUID => ReadWriteAction[T]
  ): ReadWriteAction[T] =
    Try {
      UUID.fromString(submissionId)
    } match {
      case Failure(_) =>
        DBIO.failed(
          new RawlsExceptionWithErrorReport(
            errorReport =
              ErrorReport(StatusCodes.NotFound, s"Submission id ${submissionId} is not a valid submission id")
          )
        )
      case Success(uuid) =>
        dataAccess.submissionQuery.confirmInWorkspace(workspaceContext.workspaceIdAsUUID, uuid) flatMap {
          case None =>
            val report = ErrorReport(
              StatusCodes.NotFound,
              s"Submission with id ${submissionId} not found in workspace ${workspaceContext.toWorkspaceName}"
            )
            DBIO.failed(new RawlsExceptionWithErrorReport(errorReport = report))
          case Some(_) => op(uuid)
        }
    }

  private def withWorkflowRecord[T](workspaceName: WorkspaceName,
                                    submissionId: String,
                                    workflowId: String,
                                    dataAccess: DataAccess
  )(op: (WorkflowRecord) => ReadWriteAction[T]): ReadWriteAction[T] =
    dataAccess.workflowQuery
      .findWorkflowByExternalIdAndSubmissionId(workflowId, UUID.fromString(submissionId))
      .result flatMap {
      case Seq() =>
        DBIO.failed(
          new RawlsExceptionWithErrorReport(
            errorReport = ErrorReport(
              StatusCodes.NotFound,
              s"WorkflowRecord with id ${workflowId} not found in submission ${submissionId} in workspace ${workspaceName}"
            )
          )
        )
      case Seq(one) => op(one)
      case tooMany =>
        DBIO.failed(
          new RawlsExceptionWithErrorReport(
            errorReport = ErrorReport(
              StatusCodes.InternalServerError,
              s"found multiple WorkflowRecords with id ${workflowId} in submission ${submissionId} in workspace ${workspaceName}"
            )
          )
        )
    }

  // used as part of the workflow metadata permission check - more detail at workflowMetadata()

  // require submission to be present, but don't require the workflow to reference it
  // if the workflow does reference the submission, return its executionServiceKey

  private def withSubmissionAndWorkflowExecutionServiceKey[T](workspaceContext: Workspace,
                                                              submissionId: String,
                                                              workflowId: String,
                                                              dataAccess: DataAccess
  )(op: Option[ExecutionServiceId] => ReadWriteAction[T]): ReadWriteAction[T] =
    withSubmissionId(workspaceContext, submissionId, dataAccess) { _ =>
      dataAccess.workflowQuery.getExecutionServiceIdByExternalId(workflowId, submissionId) flatMap {
        case Some(id) => op(Option(ExecutionServiceId(id)))
        case _        => op(None)
      }
    }

  /** Validates the workflow failure mode in the submission request. */
  private def getWorkflowFailureMode(submissionRequest: SubmissionRequest): Future[Option[WorkflowFailureMode]] =
    Try(submissionRequest.workflowFailureMode.map(WorkflowFailureModes.withName)) match {
      case Success(failureMode) => Future.successful(failureMode)
      case Failure(NonFatal(e)) =>
        Future.failed(
          new RawlsExceptionWithErrorReport(errorReport = ErrorReport(StatusCodes.BadRequest, e.getMessage))
        )
      case Failure(e) =>
        Future.failed(
          new RawlsExceptionWithErrorReport(errorReport = ErrorReport(StatusCodes.InternalServerError, e.getMessage))
        )
    }

  private def validateSubmissionRootEntity(submissionRequest: SubmissionRequest,
                                           methodConfig: MethodConfiguration
  ): Unit = {
    if (submissionRequest.entityName.isDefined != submissionRequest.entityType.isDefined) {
      throw new RawlsExceptionWithErrorReport(
        errorReport = ErrorReport(
          StatusCodes.BadRequest,
          s"You must set both entityType and entityName to run on an entity, or neither (to run with literal or workspace inputs)."
        )
      )
    }
    if (
      methodConfig.dataReferenceName.isEmpty && methodConfig.rootEntityType.isDefined != submissionRequest.entityName.isDefined
    ) {
      if (methodConfig.rootEntityType.isDefined) {
        throw new RawlsExceptionWithErrorReport(
          errorReport = ErrorReport(
            StatusCodes.BadRequest,
            s"Your method config defines a root entity but you haven't passed one to the submission."
          )
        )
      } else {
        // This isn't _strictly_ necessary, since a single submission entity will create one workflow.
        // However, passing in a submission entity + an expression doesn't make sense for two reasons:
        // 1. you'd have to write an expression from your submission entity to an entity of "no entity necessary" type
        // 2. even if you _could_ do this, you'd kick off a bunch of identical workflows.
        // More likely than not, an MC with no root entity + a submission entity = you're doing something wrong. So we'll just say no here.
        throw new RawlsExceptionWithErrorReport(
          errorReport = ErrorReport(StatusCodes.BadRequest,
                                    s"Your method config uses no root entity, but you passed one to the submission."
          )
        )
      }
    }
    if (methodConfig.dataReferenceName.isDefined && submissionRequest.entityName.isDefined) {
      throw new RawlsExceptionWithErrorReport(
        errorReport = ErrorReport(
          StatusCodes.BadRequest,
          "Your method config defines a data reference and an entity name. Running on a submission on a single entity in a data reference is not yet supported."
        )
      )
    }
  }

  def getSpendReportTableName(billingProjectName: RawlsBillingProjectName): Future[Option[String]] =
    dataSource.inTransaction { dataAccess =>
      dataAccess.rawlsBillingProjectQuery.load(billingProjectName).map { billingProject =>
        billingProject match {
          case None =>
            throw new RawlsExceptionWithErrorReport(
              ErrorReport(StatusCodes.NotFound, s"Could not find billing project ${billingProjectName.value}")
            )
          case Some(
                RawlsBillingProject(_,
                                    _,
                                    _,
                                    _,
                                    _,
                                    _,
                                    _,
                                    _,
                                    Some(spendReportDataset),
                                    Some(spendReportTable),
                                    Some(spendReportDatasetGoogleProject),
                                    _,
                                    _
                )
              ) =>
            Option(s"${spendReportDatasetGoogleProject}.${spendReportDataset}.${spendReportTable}")
          case _ => None
        }
      }
    }

}

class AttributeUpdateOperationException(message: String) extends RawlsException(message)
class AttributeNotFoundException(message: String) extends AttributeUpdateOperationException(message)<|MERGE_RESOLUTION|>--- conflicted
+++ resolved
@@ -9,15 +9,8 @@
 import cats.implicits._
 import com.google.api.services.cloudbilling.model.ProjectBillingInfo
 import com.typesafe.scalalogging.LazyLogging
-<<<<<<< HEAD
-import io.opencensus.scala.Tracing._
-import io.opencensus.trace.{Span, Status, AttributeValue => OpenCensusAttributeValue}
-=======
 import io.opencensus.scala.Tracing.startSpanWithParent
-import com.google.api.services.cloudbilling.model.ProjectBillingInfo
 import io.opencensus.trace.{AttributeValue => OpenCensusAttributeValue, Span, Status}
-import org.broadinstitute.dsde.rawls.config.WorkspaceServiceConfig
->>>>>>> 38abd750
 import org.broadinstitute.dsde.rawls._
 import org.broadinstitute.dsde.rawls.config.WorkspaceServiceConfig
 import slick.jdbc.TransactionIsolation
@@ -2152,7 +2145,6 @@
       }
     }
 
-<<<<<<< HEAD
   def retrySubmission(workspaceName: WorkspaceName, submissionRetry: SubmissionRetry, submissionId: String): Future[RetriedSubmissionReport] = {
     getWorkspaceContextAndPermissions(workspaceName, SamWorkspaceActions.write) flatMap { workspaceContext =>
       dataSource.inTransaction { dataAccess =>
@@ -2184,10 +2176,7 @@
     }
   }
 
-  def createSubmission(workspaceName: WorkspaceName, submissionRequest: SubmissionRequest): Future[SubmissionReport] = {
-=======
   def createSubmission(workspaceName: WorkspaceName, submissionRequest: SubmissionRequest): Future[SubmissionReport] =
->>>>>>> 38abd750
     for {
       (workspaceContext, submissionId, submissionParameters, workflowFailureMode, header, submissionRoot) <-
         prepareSubmission(workspaceName, submissionRequest)
@@ -2395,41 +2384,28 @@
         userComment = submissionRequest.userComment
       )
 
-<<<<<<< HEAD
       logAndCreateDbSubmission(workspaceContext, submissionId, submission, dataAccess)
-=======
-      // implicitly passed to SubmissionComponent.create
-      implicit val subStatusCounter = submissionStatusCounter(workspaceMetricBuilder(workspaceContext.toWorkspaceName))
-      implicit val wfStatusCounter = (status: WorkflowStatus) =>
-        if (config.trackDetailedSubmissionMetrics)
+    }
+  }
+
+  def logAndCreateDbSubmission(workspaceContext: Workspace, submissionId: UUID, submission: Submission, dataAccess: DataAccess): ReadWriteAction[Submission] = {
+    // implicitly passed to SubmissionComponent.create
+    implicit val subStatusCounter = submissionStatusCounter(workspaceMetricBuilder(workspaceContext.toWorkspaceName))
+    implicit val wfStatusCounter = (status: WorkflowStatus) =>
+      if (config.trackDetailedSubmissionMetrics)
           Option(
             workflowStatusCounter(workspaceSubmissionMetricBuilder(workspaceContext.toWorkspaceName, submissionId))(
               status
             )
           )
-        else None
-
-      dataAccess.submissionQuery.create(workspaceContext, submission)
->>>>>>> 38abd750
-    }
-
-<<<<<<< HEAD
-  def logAndCreateDbSubmission(workspaceContext: Workspace, submissionId: UUID, submission: Submission, dataAccess: DataAccess): ReadWriteAction[Submission] = {
-    // implicitly passed to SubmissionComponent.create
-    implicit val subStatusCounter = submissionStatusCounter(workspaceMetricBuilder(workspaceContext.toWorkspaceName))
-    implicit val wfStatusCounter = (status: WorkflowStatus) =>
-      if (config.trackDetailedSubmissionMetrics) Option(workflowStatusCounter(workspaceSubmissionMetricBuilder(workspaceContext.toWorkspaceName, submissionId))(status))
       else None
 
     dataAccess.submissionQuery.create(workspaceContext, submission)
   }
 
-  def validateSubmission(workspaceName: WorkspaceName, submissionRequest: SubmissionRequest): Future[SubmissionValidationReport] = {
-=======
   def validateSubmission(workspaceName: WorkspaceName,
                          submissionRequest: SubmissionRequest
   ): Future[SubmissionValidationReport] =
->>>>>>> 38abd750
     for {
       (_, _, submissionParameters, _, header, _) <- prepareSubmission(workspaceName, submissionRequest)
     } yield {
