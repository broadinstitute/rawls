package org.broadinstitute.dsde.rawls.workspace

import java.util.UUID

import com.typesafe.scalalogging.LazyLogging
import org.broadinstitute.dsde.rawls.{RawlsException, RawlsExceptionWithErrorReport}
import slick.jdbc.TransactionIsolation
import org.broadinstitute.dsde.rawls.dataaccess._
import org.broadinstitute.dsde.rawls.dataaccess.slick._
import org.broadinstitute.dsde.rawls.expressions._
import org.broadinstitute.dsde.rawls.genomics.GenomicsService
import org.broadinstitute.dsde.rawls.jobexec.MethodConfigResolver
import org.broadinstitute.dsde.rawls.metrics.RawlsInstrumented
import org.broadinstitute.dsde.rawls.model.Attributable.AttributeMap
import org.broadinstitute.dsde.rawls.model.AttributeUpdateOperations._
import org.broadinstitute.dsde.rawls.model.ExecutionJsonSupport.{ActiveSubmissionFormat, SubmissionListResponseFormat, SubmissionReportFormat, SubmissionStatusResponseFormat, SubmissionValidationReportFormat, WorkflowCostFormat, WorkflowOutputsFormat, WorkflowQueueStatusByUserResponseFormat, WorkflowQueueStatusResponseFormat}
import org.broadinstitute.dsde.rawls.model.MethodRepoJsonSupport.AgoraEntityFormat
import org.broadinstitute.dsde.rawls.model.WorkflowFailureModes.WorkflowFailureMode
import org.broadinstitute.dsde.rawls.model.WorkspaceACLJsonSupport.{WorkspaceACLFormat, WorkspaceACLUpdateResponseListFormat, WorkspaceCatalogFormat, WorkspaceCatalogUpdateResponseListFormat}
import org.broadinstitute.dsde.rawls.model.WorkspaceAccessLevels._
import org.broadinstitute.dsde.rawls.model.WorkspaceJsonSupport._
import org.broadinstitute.dsde.rawls.model._
import org.broadinstitute.dsde.rawls.user.UserService
import org.broadinstitute.dsde.rawls.util._
import org.broadinstitute.dsde.rawls.webservice.PerRequest
import org.broadinstitute.dsde.rawls.webservice.PerRequest._
import org.joda.time.DateTime
import akka.http.scaladsl.marshallers.sprayjson.SprayJsonSupport._
import akka.http.scaladsl.model.headers.OAuth2BearerToken
import akka.http.scaladsl.model.{StatusCodes, Uri}
import com.google.api.services.storage.model.StorageObject
import org.broadinstitute.dsde.rawls.model.WorkflowStatuses.WorkflowStatus
import org.broadinstitute.dsde.workbench.model.{WorkbenchEmail, WorkbenchException, WorkbenchGroupName}
import spray.json.DefaultJsonProtocol._
import spray.json._

import scala.concurrent.{ExecutionContext, Future}
import scala.util.control.NonFatal
import scala.util.{Failure, Success, Try}
import cats.implicits._
import io.opencensus.trace.Span
import io.opencensus.scala.Tracing._
import io.opencensus.trace.{AttributeValue => OpenCensusAttributeValue}
import org.broadinstitute.dsde.rawls.util.OpenCensusDBIOUtils._


/**
 * Created by dvoet on 4/27/15.
 */

object WorkspaceService {
  def constructor(dataSource: SlickDataSource, methodRepoDAO: MethodRepoDAO, cromiamDAO: ExecutionServiceDAO, executionServiceCluster: ExecutionServiceCluster, execServiceBatchSize: Int, methodConfigResolver: MethodConfigResolver, gcsDAO: GoogleServicesDAO, samDAO: SamDAO, notificationDAO: NotificationDAO, userServiceConstructor: UserInfo => UserService, genomicsServiceConstructor: UserInfo => GenomicsService, maxActiveWorkflowsTotal: Int, maxActiveWorkflowsPerUser: Int, workbenchMetricBaseName: String, submissionCostService: SubmissionCostService, config: WorkspaceServiceConfig)(userInfo: UserInfo)(implicit executionContext: ExecutionContext) = {
    new WorkspaceService(userInfo, dataSource, methodRepoDAO, cromiamDAO, executionServiceCluster, execServiceBatchSize, methodConfigResolver, gcsDAO, samDAO, notificationDAO, userServiceConstructor, genomicsServiceConstructor, maxActiveWorkflowsTotal, maxActiveWorkflowsPerUser, workbenchMetricBaseName, submissionCostService, config)
  }

  val SECURITY_LABEL_KEY = "security"
  val HIGH_SECURITY_LABEL = "high"
  val LOW_SECURITY_LABEL = "low"

  private[workspace] def extractOperationIdsFromCromwellMetadata(metadataJson: JsObject): Iterable[String] = {
    case class Call(jobId: Option[String])
    case class OpMetadata(calls: Option[Map[String, Seq[Call]]])
    implicit val callFormat = jsonFormat1(Call)
    implicit val opMetadataFormat = jsonFormat1(OpMetadata)

    for {
      calls <- metadataJson.convertTo[OpMetadata].calls.toList // toList on the Option makes the compiler like the for comp
      call <- calls.values.flatten
      jobId <- call.jobId
    } yield jobId
  }

}

final case class WorkspaceServiceConfig(trackDetailedSubmissionMetrics: Boolean, workspaceBucketNamePrefix: String)

class WorkspaceService(protected val userInfo: UserInfo, val dataSource: SlickDataSource, val methodRepoDAO: MethodRepoDAO, cromiamDAO: ExecutionServiceDAO, executionServiceCluster: ExecutionServiceCluster, execServiceBatchSize: Int, val methodConfigResolver: MethodConfigResolver, protected val gcsDAO: GoogleServicesDAO, val samDAO: SamDAO, notificationDAO: NotificationDAO, userServiceConstructor: UserInfo => UserService, genomicsServiceConstructor: UserInfo => GenomicsService, maxActiveWorkflowsTotal: Int, maxActiveWorkflowsPerUser: Int, override val workbenchMetricBaseName: String, submissionCostService: SubmissionCostService, config: WorkspaceServiceConfig)(implicit protected val executionContext: ExecutionContext)
  extends RoleSupport with LibraryPermissionsSupport with FutureSupport with MethodWiths with UserWiths with LazyLogging with RawlsInstrumented with JsonFilterUtils {

  import dataSource.dataAccess.driver.api._

  def CreateWorkspace(workspace: WorkspaceRequest, parentSpan: Span = null) = createWorkspace(workspace, parentSpan)
  def GetWorkspace(workspaceName: WorkspaceName, params: WorkspaceFieldSpecs) = getWorkspace(workspaceName, params)
  def DeleteWorkspace(workspaceName: WorkspaceName) = deleteWorkspace(workspaceName)
  def UpdateWorkspace(workspaceName: WorkspaceName, operations: Seq[AttributeUpdateOperation]) = updateWorkspace(workspaceName, operations)
  def UpdateLibraryAttributes(workspaceName: WorkspaceName, operations: Seq[AttributeUpdateOperation]) = updateLibraryAttributes(workspaceName, operations)
  def ListWorkspaces(params: WorkspaceFieldSpecs) = listWorkspaces(params)
  def ListAllWorkspaces = listAllWorkspaces()
  def GetTags(query: Option[String]) = getTags(query)
  def AdminListWorkspacesWithAttribute(attributeName: AttributeName, attributeValue: AttributeValue) = asFCAdmin { listWorkspacesWithAttribute(attributeName, attributeValue) }
  def CloneWorkspace(sourceWorkspace: WorkspaceName, destWorkspace: WorkspaceRequest) = cloneWorkspace(sourceWorkspace, destWorkspace)
  def GetACL(workspaceName: WorkspaceName) = getACL(workspaceName)
  def UpdateACL(workspaceName: WorkspaceName, aclUpdates: Set[WorkspaceACLUpdate], inviteUsersNotFound: Boolean) = updateACL(workspaceName, aclUpdates, inviteUsersNotFound)
  def SendChangeNotifications(workspaceName: WorkspaceName) = sendChangeNotifications(workspaceName)
  def GetCatalog(workspaceName: WorkspaceName) = getCatalog(workspaceName)
  def UpdateCatalog(workspaceName: WorkspaceName, catalogUpdates: Seq[WorkspaceCatalog]) = updateCatalog(workspaceName, catalogUpdates)
  def LockWorkspace(workspaceName: WorkspaceName) = lockWorkspace(workspaceName)
  def UnlockWorkspace(workspaceName: WorkspaceName) = unlockWorkspace(workspaceName)
  def CheckBucketReadAccess(workspaceName: WorkspaceName) = checkBucketReadAccess(workspaceName)
  def GetBucketUsage(workspaceName: WorkspaceName) = getBucketUsage(workspaceName)
  def GetBucketOptions(workspaceName: WorkspaceName) = getBucketOptions(workspaceName)
  //def UpdateBucketOptions(workspaceName: WorkspaceName, bucketOptions: WorkspaceBucketOptions) = updateBucketOptions(workspaceName, bucketOptions)
  def GetAccessInstructions(workspaceName: WorkspaceName) = getAccessInstructions(workspaceName)

  def CreateEntity(workspaceName: WorkspaceName, entity: Entity) = createEntity(workspaceName, entity)
  def GetEntity(workspaceName: WorkspaceName, entityType: String, entityName: String) = getEntity(workspaceName, entityType, entityName)
  def UpdateEntity(workspaceName: WorkspaceName, entityType: String, entityName: String, operations: Seq[AttributeUpdateOperation]) = updateEntity(workspaceName, entityType, entityName, operations)
  def DeleteEntities(workspaceName: WorkspaceName, entities: Seq[AttributeEntityReference]) = deleteEntities(workspaceName, entities)
  def RenameEntity(workspaceName: WorkspaceName, entityType: String, entityName: String, newName: String) = renameEntity(workspaceName, entityType, entityName, newName)
  def EvaluateExpression(workspaceName: WorkspaceName, entityType: String, entityName: String, expression: String) = evaluateExpression(workspaceName, entityType, entityName, expression)
  def GetEntityTypeMetadata(workspaceName: WorkspaceName) = entityTypeMetadata(workspaceName)
  def ListEntities(workspaceName: WorkspaceName, entityType: String) = listEntities(workspaceName, entityType)
  def QueryEntities(workspaceName: WorkspaceName, entityType: String, query: EntityQuery) = queryEntities(workspaceName, entityType, query)
  def CopyEntities(entityCopyDefinition: EntityCopyDefinition, uri:Uri, linkExistingEntities: Boolean) = copyEntities(entityCopyDefinition, uri, linkExistingEntities)
  def BatchUpsertEntities(workspaceName: WorkspaceName, entityUpdates: Seq[EntityUpdateDefinition]) = batchUpdateEntities(workspaceName, entityUpdates, true)
  def BatchUpdateEntities(workspaceName: WorkspaceName, entityUpdates: Seq[EntityUpdateDefinition]) = batchUpdateEntities(workspaceName, entityUpdates, false)

  def CreateMethodConfiguration(workspaceName: WorkspaceName, methodConfiguration: MethodConfiguration) = createMethodConfiguration(workspaceName, methodConfiguration)
  def RenameMethodConfiguration(workspaceName: WorkspaceName, methodConfigurationNamespace: String, methodConfigurationName: String, newName: MethodConfigurationName) = renameMethodConfiguration(workspaceName, methodConfigurationNamespace, methodConfigurationName, newName)
  def DeleteMethodConfiguration(workspaceName: WorkspaceName, methodConfigurationNamespace: String, methodConfigurationName: String) = deleteMethodConfiguration(workspaceName, methodConfigurationNamespace, methodConfigurationName)
  def GetMethodConfiguration(workspaceName: WorkspaceName, methodConfigurationNamespace: String, methodConfigurationName: String) = getMethodConfiguration(workspaceName, methodConfigurationNamespace, methodConfigurationName)
  def OverwriteMethodConfiguration(workspaceName: WorkspaceName, methodConfigurationNamespace: String, methodConfigurationName: String, newMethodConfiguration: MethodConfiguration) = overwriteMethodConfiguration(workspaceName, methodConfigurationNamespace, methodConfigurationName, newMethodConfiguration)
  def UpdateMethodConfiguration(workspaceName: WorkspaceName, methodConfigurationNamespace: String, methodConfigurationName: String, newMethodConfiguration: MethodConfiguration) = updateMethodConfiguration(workspaceName, methodConfigurationNamespace, methodConfigurationName, newMethodConfiguration)
  def CopyMethodConfiguration(methodConfigNamePair: MethodConfigurationNamePair) = copyMethodConfiguration(methodConfigNamePair)
  def CopyMethodConfigurationFromMethodRepo(query: MethodRepoConfigurationImport) = copyMethodConfigurationFromMethodRepo(query)
  def CopyMethodConfigurationToMethodRepo(query: MethodRepoConfigurationExport) = copyMethodConfigurationToMethodRepo(query)
  def ListAgoraMethodConfigurations(workspaceName: WorkspaceName) = listAgoraMethodConfigurations(workspaceName)
  def ListMethodConfigurations(workspaceName: WorkspaceName) = listMethodConfigurations(workspaceName)
  def CreateMethodConfigurationTemplate( methodRepoMethod: MethodRepoMethod ) = createMethodConfigurationTemplate(methodRepoMethod)
  def GetMethodInputsOutputs(userInfo: UserInfo, methodRepoMethod: MethodRepoMethod ) = getMethodInputsOutputs(userInfo, methodRepoMethod)
  def GetAndValidateMethodConfiguration(workspaceName: WorkspaceName, methodConfigurationNamespace: String, methodConfigurationName: String) = getAndValidateMethodConfiguration(workspaceName, methodConfigurationNamespace, methodConfigurationName)
  def GetGenomicsOperationV2(workflowId: String, operationId: List[String]) = getGenomicsOperationV2(workflowId, operationId)

  def ListSubmissions(workspaceName: WorkspaceName) = listSubmissions(workspaceName)
  def CountSubmissions(workspaceName: WorkspaceName) = countSubmissions(workspaceName)
  def CreateSubmission(workspaceName: WorkspaceName, submission: SubmissionRequest) = createSubmission(workspaceName, submission)
  def ValidateSubmission(workspaceName: WorkspaceName, submission: SubmissionRequest) = validateSubmission(workspaceName, submission)
  def GetSubmissionStatus(workspaceName: WorkspaceName, submissionId: String) = getSubmissionStatus(workspaceName, submissionId)
  def AbortSubmission(workspaceName: WorkspaceName, submissionId: String) = abortSubmission(workspaceName, submissionId)
  def GetWorkflowOutputs(workspaceName: WorkspaceName, submissionId: String, workflowId: String) = workflowOutputs(workspaceName, submissionId, workflowId)
  def GetWorkflowMetadata(workspaceName: WorkspaceName, submissionId: String, workflowId: String, metadataParams: MetadataParams) = workflowMetadata(workspaceName, submissionId, workflowId, metadataParams)
  def GetWorkflowCost(workspaceName: WorkspaceName, submissionId: String, workflowId: String) = workflowCost(workspaceName, submissionId, workflowId)
  def WorkflowQueueStatus = workflowQueueStatus()

  def AdminListAllActiveSubmissions = asFCAdmin { listAllActiveSubmissions() }
  def AdminAbortSubmission(workspaceName: WorkspaceName, submissionId: String) = adminAbortSubmission(workspaceName,submissionId)
  def AdminWorkflowQueueStatusByUser = adminWorkflowQueueStatusByUser()

  def createWorkspace(workspaceRequest: WorkspaceRequest, parentSpan: Span = null): Future[Workspace] =
    traceWithParent("withAttributeNamespaceCheck", parentSpan)( s1 => withAttributeNamespaceCheck(workspaceRequest) {
      traceWithParent("withNewWorkspaceContext", s1)( s2 => dataSource.inTransaction({ dataAccess =>
        withNewWorkspaceContext(workspaceRequest, dataAccess, s2) { workspaceContext =>
          DBIO.successful(workspaceContext.workspace)
        }
      }, TransactionIsolation.ReadCommitted)) // read committed to avoid deadlocks on workspace attr scratch table
    })

  /** Returns the Set of legal field names supplied by the user, trimmed of whitespace.
    * Throws an error if the user supplied an unrecognized field name.
    * Legal field names are any member of `WorkspaceResponse`, `WorkspaceDetails`,
    * or any arbitrary key starting with "workspace.attributes."
    *
    * @param params the raw strings supplied by the user
    * @return the set of field names to be included in the response
    */
  def validateParams(params: WorkspaceFieldSpecs, default: Set[String]): Set[String] = {
    // be lenient to whitespace, e.g. some user included spaces in their delimited string ("one, two, three")
    val args = params.fields.getOrElse(default).map(_.trim)
    // did the user specify any fields that we don't know about?
    // include custom leniency here for attributes: we can't validate attribute names because they are arbitrary,
    // so allow any field that starts with "workspace.attributes."
    val unrecognizedFields: Set[String] = args.diff(default).filter(!_.startsWith("workspace.attributes."))
    if (unrecognizedFields.nonEmpty) {
      throw new RawlsException(s"Unrecognized field names: ${unrecognizedFields.toList.sorted.mkString(", ")}")
    }
    args
  }

  def getWorkspace(workspaceName: WorkspaceName, params: WorkspaceFieldSpecs): Future[PerRequestMessage] = {
    // validate the inbound parameters
    val options = Try(validateParams(params, WorkspaceFieldNames.workspaceResponseFieldNames)) match {
      case Success(opts) => opts
      case Failure(ex) => throw new RawlsExceptionWithErrorReport(ErrorReport(StatusCodes.BadRequest, ex))
    }

    // dummy function that returns a Future(None)
    def noFuture = Future.successful(None)

    // if user requested the entire attributes map, or any individual attributes, retrieve attributes.
    val attrSpecs = WorkspaceAttributeSpecs(
      options.contains("workspace.attributes"),
      options.filter(_.startsWith("workspace.attributes."))
        .map(str => AttributeName.fromDelimitedName(str.replaceFirst("workspace.attributes.",""))).toList
    )

    dataSource.inTransaction { dataAccess =>
      withWorkspaceContext(workspaceName, dataAccess, Option(attrSpecs)) { workspaceContext =>
        requireAccess(workspaceContext.workspace, SamWorkspaceActions.read) {

          // maximum access level is required to calculate canCompute and canShare. Therefore, if any of
          // accessLevel, canCompute, canShare is specified, we have to get it.
          def accessLevelFuture(): Future[WorkspaceAccessLevels.WorkspaceAccessLevel] =
            if (options.contains("accessLevel") || options.contains("canCompute") || options.contains("canShare")) {
              getMaximumAccessLevel(workspaceContext.workspaceId.toString)
            } else {
              Future.successful(WorkspaceAccessLevels.NoAccess)
            }

          DBIO.from(accessLevelFuture()) flatMap { accessLevel =>
            // we may have calculated accessLevel because canShare/canCompute needs it;
            // but if the user didn't ask for it, don't return it
            val optionalAccessLevelForResponse = if (options.contains("accessLevel")) { Option(accessLevel) } else { None }

            // determine which functions to use for the various part of the response
            def bucketOptionsFuture(): Future[Option[WorkspaceBucketOptions]] = if (options.contains("bucketOptions")) {
              gcsDAO.getBucketDetails(workspaceContext.workspace.bucketName, RawlsBillingProjectName(workspaceContext.workspace.namespace)).map(Option(_))
            } else {
              noFuture
            }
            def canComputeFuture(): Future[Option[Boolean]] = if (options.contains("canCompute")) {
              getUserComputePermissions(workspaceContext.workspaceId.toString, accessLevel).map(Option(_))
            } else {
              noFuture
            }
            def canShareFuture(): Future[Option[Boolean]] = if (options.contains("canShare")) {
              //convoluted but accessLevel for both params because user could at most share with their own access level
              getUserSharePermissions(workspaceContext.workspaceId.toString, accessLevel, accessLevel).map(Option(_))
            } else {
              noFuture
            }
            def catalogFuture(): Future[Option[Boolean]] = if (options.contains("catalog")) {
              getUserCatalogPermissions(workspaceContext.workspaceId.toString).map(Option(_))
            } else {
              noFuture
            }

            def ownersFuture(): Future[Option[Set[String]]] = if (options.contains("owners")) {
              getWorkspaceOwners(workspaceContext.workspaceId.toString).map(_.map(_.value)).map(Option(_))
            } else {
              noFuture
            }

            def workspaceAuthorizationDomainFuture(): Future[Option[Set[ManagedGroupRef]]] = if (options.contains("workspace.authorizationDomain")) {
              loadResourceAuthDomain(SamResourceTypeNames.workspace, workspaceContext.workspace.workspaceId, userInfo).map(Option(_))
            } else {
              noFuture
            }

            def workspaceSubmissionStatsFuture(): slick.ReadAction[Option[WorkspaceSubmissionStats]] = if (options.contains("workspaceSubmissionStats")) {
              getWorkspaceSubmissionStats(workspaceContext, dataAccess).map(Option(_))
            } else {
              DBIO.from(noFuture)
            }

            //run these futures in parallel. this is equivalent to running the for-comp with the futures already defined and running
            val futuresInParallel = (
              catalogFuture(),
              canShareFuture(),
              canComputeFuture(),
              ownersFuture(),
              workspaceAuthorizationDomainFuture(),
              bucketOptionsFuture()
            ).tupled

            for {
              (canCatalog, canShare, canCompute, owners, authDomain, bucketDetails) <- DBIO.from(futuresInParallel)
              stats <- workspaceSubmissionStatsFuture()
            } yield {
              // post-process JSON to remove calculated-but-undesired keys
              val workspaceResponse = WorkspaceResponse(optionalAccessLevelForResponse, canShare, canCompute, canCatalog, WorkspaceDetails.fromWorkspaceAndOptions(workspaceContext.workspace, authDomain, attrSpecs.all || attrSpecs.attrsToSelect.nonEmpty), stats, bucketDetails, owners)
              val filteredJson = deepFilterJsObject(workspaceResponse.toJson.asJsObject, options)
              RequestComplete(StatusCodes.OK, filteredJson)
            }
          }
        }
      }
    }
  }

  def getBucketOptions(workspaceName: WorkspaceName): Future[PerRequestMessage] = {
    dataSource.inTransaction { dataAccess =>
      withWorkspaceContext(workspaceName, dataAccess) { workspaceContext =>
        requireAccess(workspaceContext.workspace, SamWorkspaceActions.read) {
          DBIO.from(gcsDAO.getBucketDetails(workspaceContext.workspace.bucketName, RawlsBillingProjectName(workspaceContext.workspace.namespace))) map { details =>
            RequestComplete(StatusCodes.OK, details)
          }
        }
      }
    }
  }

  private def loadResourceAuthDomain(resourceTypeName: SamResourceTypeName, resourceId: String, userInfo: UserInfo): Future[Set[ManagedGroupRef]] = {
    samDAO.getResourceAuthDomain(resourceTypeName, resourceId, userInfo).map(_.map(g => ManagedGroupRef(RawlsGroupName(g))).toSet)
  }

  def getUserComputePermissions(workspaceId: String, userAccessLevel: WorkspaceAccessLevel): Future[Boolean] = {
    if(userAccessLevel >= WorkspaceAccessLevels.Owner) Future.successful(true)
    else samDAO.userHasAction(SamResourceTypeNames.workspace, workspaceId, SamWorkspaceActions.compute, userInfo)
  }

  def getUserSharePermissions(workspaceId: String, userAccessLevel: WorkspaceAccessLevel, accessLevelToShareWith: WorkspaceAccessLevel): Future[Boolean] = {
    if (userAccessLevel < WorkspaceAccessLevels.Read) Future.successful(false)
    else if(userAccessLevel >= WorkspaceAccessLevels.Owner) Future.successful(true)
    else samDAO.userHasAction(SamResourceTypeNames.workspace, workspaceId, SamWorkspaceActions.sharePolicy(accessLevelToShareWith.toString.toLowerCase), userInfo)
  }

  def getUserCatalogPermissions(workspaceId: String): Future[Boolean] = {
    samDAO.userHasAction(SamResourceTypeNames.workspace, workspaceId, SamWorkspaceActions.catalog, userInfo)
  }

  /**
    * Sums up all the user's roles in a workspace to a single access level.
    *
    * USE FOR DISPLAY/USABILITY PURPOSES ONLY, NOT FOR REAL ACCESS DECISIONS
    * for real access decisions check actions in sam
    *
    * @param workspaceId
    * @return
    */
  def getMaximumAccessLevel(workspaceId: String): Future[WorkspaceAccessLevel] = {
    samDAO.listUserRolesForResource(SamResourceTypeNames.workspace, workspaceId, userInfo).map { roles =>
      roles.flatMap(role => WorkspaceAccessLevels.withRoleName(role.value)).fold(WorkspaceAccessLevels.NoAccess)(max)
    }
  }

  def getWorkspaceOwners(workspaceId: String): Future[Set[WorkbenchEmail]] = {
    samDAO.getPolicy(SamResourceTypeNames.workspace, workspaceId, SamWorkspacePolicyNames.owner, userInfo).map(_.memberEmails)
  }

  def getWorkspaceContext(workspaceName: WorkspaceName): Future[SlickWorkspaceContext] = {
    dataSource.inTransaction { dataAccess =>
      withWorkspaceContext(workspaceName, dataAccess) { workspaceContext =>
        DBIO.successful(workspaceContext)
      }
    }
  }

  def getWorkspaceContextAndPermissions(workspaceName: WorkspaceName, requiredAction: SamResourceAction): Future[SlickWorkspaceContext] = {
    dataSource.inTransaction { dataAccess =>
      withWorkspaceContextAndPermissions(workspaceName, requiredAction, dataAccess) { workspaceContext =>
        DBIO.successful(workspaceContext)
      }
    }
  }

  def deleteWorkspace(workspaceName: WorkspaceName): Future[PerRequestMessage] =  {
     getWorkspaceContextAndPermissions(workspaceName, SamWorkspaceActions.delete) flatMap { ctx =>
       deleteWorkspace(workspaceName, ctx)
    }
  }

  private def deleteWorkspace(workspaceName: WorkspaceName, workspaceContext: SlickWorkspaceContext): Future[PerRequestMessage] = {
    //Attempt to abort any running workflows so they don't write any more to the bucket.
    //Notice that we're kicking off Futures to do the aborts concurrently, but we never collect their results!
    //This is because there's nothing we can do if Cromwell fails, so we might as well move on and let the
    //ExecutionContext run the futures whenever
    val deletionFuture: Future[Seq[WorkflowRecord]] = dataSource.inTransaction { dataAccess =>
      for {
        // Gather any active workflows with external ids
        workflowsToAbort <- dataAccess.workflowQuery.findActiveWorkflowsWithExternalIds(workspaceContext)

        //If a workflow is not done, automatically change its status to Aborted
        _ <- dataAccess.workflowQuery.findWorkflowsByWorkspace(workspaceContext).result.map { recs => recs.collect {
          case wf if !WorkflowStatuses.withName(wf.status).isDone =>
            dataAccess.workflowQuery.updateStatus(wf, WorkflowStatuses.Aborted) { status =>
              if (config.trackDetailedSubmissionMetrics) Option(workflowStatusCounter(workspaceSubmissionMetricBuilder(workspaceName, wf.submissionId))(status))
              else None
            }
        }}

        // Delete components of the workspace
        _ <- dataAccess.submissionQuery.deleteFromDb(workspaceContext.workspaceId)
        _ <- dataAccess.methodConfigurationQuery.deleteFromDb(workspaceContext.workspaceId)
        _ <- dataAccess.entityQuery.deleteFromDb(workspaceContext.workspaceId)

        // Delete the workspace
        _ <- dataAccess.workspaceQuery.delete(workspaceName)

        // Schedule bucket for deletion
        _ <- dataAccess.pendingBucketDeletionQuery.save(PendingBucketDeletionRecord(workspaceContext.workspace.bucketName))

      } yield {
        workflowsToAbort
      }
    }
    for {
      workflowsToAbort <- deletionFuture

      // Abort running workflows
      aborts = Future.traverse(workflowsToAbort) { wf => executionServiceCluster.abort(wf, userInfo) }

      // Delete resource in sam outside of DB transaction
      _ <- workspaceContext.workspace.workflowCollectionName.map( cn => samDAO.deleteResource(SamResourceTypeNames.workflowCollection, cn, userInfo) ).getOrElse(Future.successful(()))
      _ <- samDAO.deleteResource(SamResourceTypeNames.workspace, workspaceContext.workspaceId.toString, userInfo)
    } yield {
      aborts.onFailure {
        case t: Throwable => logger.info(s"failure aborting workflows while deleting workspace ${workspaceName}", t)
      }
      RequestComplete(StatusCodes.Accepted, s"Your Google bucket ${workspaceContext.workspace.bucketName} will be deleted within 24h.")
    }
  }

  def updateLibraryAttributes(workspaceName: WorkspaceName, operations: Seq[AttributeUpdateOperation]): Future[PerRequestMessage] = {
    withLibraryAttributeNamespaceCheck(operations.map(_.name)) {
      for {
        isCurator <- tryIsCurator(userInfo.userEmail)
        workspace <- getWorkspaceContext(workspaceName) flatMap { ctx =>
          withLibraryPermissions(ctx, operations, userInfo, isCurator) {
            dataSource.inTransaction ({ dataAccess =>
              updateWorkspace(operations, dataAccess)(ctx)
            }, TransactionIsolation.ReadCommitted) // read committed to avoid deadlocks on workspace attr scratch table
          }
        }
        authDomain <- loadResourceAuthDomain(SamResourceTypeNames.workspace, workspace.workspaceId, userInfo)
      } yield {
        RequestComplete(StatusCodes.OK, WorkspaceDetails(workspace, authDomain))
      }
    }
  }

  def updateWorkspace(workspaceName: WorkspaceName, operations: Seq[AttributeUpdateOperation]): Future[PerRequestMessage] = {
    withAttributeNamespaceCheck(operations.map(_.name)) {
      for {
        workspace <- dataSource.inTransaction({ dataAccess =>
          withWorkspaceContextAndPermissions(workspaceName, SamWorkspaceActions.write, dataAccess) {
            updateWorkspace(operations, dataAccess)
          }
        }, TransactionIsolation.ReadCommitted) // read committed to avoid deadlocks on workspace attr scratch table
        authDomain <- loadResourceAuthDomain(SamResourceTypeNames.workspace, workspace.workspaceId, userInfo)
      } yield {
        RequestComplete(StatusCodes.OK, WorkspaceDetails(workspace, authDomain))
      }
    }
  }

  private def updateWorkspace(operations: Seq[AttributeUpdateOperation], dataAccess: DataAccess)(workspaceContext: SlickWorkspaceContext): ReadWriteAction[Workspace] = {
    val workspace = workspaceContext.workspace
    Try {
      val updatedWorkspace = applyOperationsToWorkspace(workspace, operations)
      dataAccess.workspaceQuery.save(updatedWorkspace)
    } match {
      case Success(result) => result
      case Failure(e: AttributeUpdateOperationException) =>
        DBIO.failed(new RawlsExceptionWithErrorReport(errorReport = ErrorReport(StatusCodes.BadRequest, s"Unable to update ${workspace.name}", ErrorReport(e))))
      case Failure(regrets) => DBIO.failed(regrets)
    }
  }

  def getTags(query: Option[String]): Future[PerRequestMessage] =
    dataSource.inTransaction { dataAccess =>
      dataAccess.workspaceQuery.getTags(query).map { result =>
        RequestComplete(StatusCodes.OK, result)
      }
    }

  def listWorkspaces(params: WorkspaceFieldSpecs): Future[PerRequestMessage] = {

    // validate the inbound parameters
    val options = Try(validateParams(params, WorkspaceFieldNames.workspaceListResponseFieldNames)) match {
      case Success(opts) => opts
      case Failure(ex) =>
        throw new RawlsExceptionWithErrorReport(ErrorReport(StatusCodes.BadRequest, ex))
    }

    // if user requested the entire attributes map, or any individual attributes, retrieve attributes.
    val attributeSpecs = WorkspaceAttributeSpecs(
      options.contains("workspace.attributes"),
      options.filter(_.startsWith("workspace.attributes."))
        .map(str => AttributeName.fromDelimitedName(str.replaceFirst("workspace.attributes.",""))).toList
    )

    // Can this be shared with get-workspace somehow?
    val optionsExist = options.nonEmpty
    val submissionStatsEnabled = options.contains("workspaceSubmissionStats")
    val attributesEnabled = attributeSpecs.all || attributeSpecs.attrsToSelect.nonEmpty

    for {
      workspacePolicies <- samDAO.getPoliciesForType(SamResourceTypeNames.workspace, userInfo)
      // filter out the policies that are not related to access levels, if a user has only those ignore the workspace
      accessLevelWorkspacePolicies = workspacePolicies.filter(p => WorkspaceAccessLevels.withPolicyName(p.accessPolicyName.value).nonEmpty)
      result <- dataSource.inTransaction({ dataAccess =>

        def workspaceSubmissionStatsFuture(): slick.ReadAction[Map[UUID, WorkspaceSubmissionStats]] = if (submissionStatsEnabled) {
          dataAccess.workspaceQuery.listSubmissionSummaryStats(accessLevelWorkspacePolicies.map(p => UUID.fromString(p.resourceId)).toSeq)
        } else {
          DBIO.from(Future(Map()))
        }

        val query = for {
          submissionSummaryStats <- workspaceSubmissionStatsFuture()
          workspaces <- dataAccess.workspaceQuery.listByIds(accessLevelWorkspacePolicies.map(p => UUID.fromString(p.resourceId)).toSeq, Option(attributeSpecs))
        } yield (submissionSummaryStats, workspaces)

        val results = query.map { case (submissionSummaryStats, workspaces) =>
          val policiesByWorkspaceId = accessLevelWorkspacePolicies.groupBy(_.resourceId).map { case (workspaceId, policies) =>
            workspaceId -> policies.reduce { (p1, p2) =>
              val betterAccessPolicyName = (WorkspaceAccessLevels.withPolicyName(p1.accessPolicyName.value), WorkspaceAccessLevels.withPolicyName(p2.accessPolicyName.value)) match {
                case (Some(p1Level), Some(p2Level)) if p1Level > p2Level => p1.accessPolicyName
                case (Some(_), Some(_)) => p2.accessPolicyName
                case _ => throw new RawlsException(s"unexpected state, both $p1 and $p2 should be related to access levels at this point")
              }
              SamResourceIdWithPolicyName(
                p1.resourceId,
                betterAccessPolicyName,
                p1.authDomainGroups ++ p2.authDomainGroups,
                p1.missingAuthDomainGroups ++ p2.missingAuthDomainGroups,
                p1.public || p2.public
              )
            }
          }
          workspaces.map { workspace =>
            val wsId = UUID.fromString(workspace.workspaceId)
            val workspacePolicy = policiesByWorkspaceId(workspace.workspaceId)
            val accessLevel = if (workspacePolicy.missingAuthDomainGroups.nonEmpty) WorkspaceAccessLevels.NoAccess else WorkspaceAccessLevels.withPolicyName(workspacePolicy.accessPolicyName.value).getOrElse(WorkspaceAccessLevels.NoAccess)
            // remove attributes if they were not requested
            val workspaceDetails = WorkspaceDetails.fromWorkspaceAndOptions(workspace, Option(workspacePolicy.authDomainGroups.map(groupName => ManagedGroupRef(RawlsGroupName(groupName.value)))), attributesEnabled)
            // remove submission stats if they were not requested
            val submissionStats: Option[WorkspaceSubmissionStats] = if (submissionStatsEnabled) {
              Option(submissionSummaryStats(wsId))
            } else {
              None
            }

            WorkspaceListResponse(accessLevel, workspaceDetails, submissionStats, workspacePolicy.public)
          }
        }

        results.map { responses =>
          if (!optionsExist) {
            RequestComplete(StatusCodes.OK, responses)
          } else {
            // perform json-filtering of payload
            RequestComplete(StatusCodes.OK, deepFilterJsValue(responses.toJson, options))
          }
        }
      }, TransactionIsolation.ReadCommitted)
    } yield result
  }

  private def getWorkspaceSubmissionStats(workspaceContext: SlickWorkspaceContext, dataAccess: DataAccess): ReadAction[WorkspaceSubmissionStats] = {
    // listSubmissionSummaryStats works against a sequence of workspaces; we call it just for this one workspace
    dataAccess.workspaceQuery
      .listSubmissionSummaryStats(Seq(workspaceContext.workspaceId))
      .map {p => p.get(workspaceContext.workspaceId).get}
  }

  def cloneWorkspace(sourceWorkspaceName: WorkspaceName, destWorkspaceRequest: WorkspaceRequest): Future[Workspace] = {
    destWorkspaceRequest.copyFilesWithPrefix.foreach(prefix => validateFileCopyPrefix(prefix))

    val (libraryAttributeNames, workspaceAttributeNames) = destWorkspaceRequest.attributes.keys.partition(name => name.namespace == AttributeName.libraryNamespace)
    withAttributeNamespaceCheck(workspaceAttributeNames) {
      withLibraryAttributeNamespaceCheck(libraryAttributeNames) {
        dataSource.inTransaction({ dataAccess =>
          withWorkspaceContextAndPermissions(sourceWorkspaceName, SamWorkspaceActions.read, dataAccess) { sourceWorkspaceContext =>
            DBIO.from(samDAO.getResourceAuthDomain(SamResourceTypeNames.workspace, sourceWorkspaceContext.workspace.workspaceId, userInfo)).flatMap { sourceAuthDomains =>
              withClonedAuthDomain(sourceAuthDomains.map(n => ManagedGroupRef(RawlsGroupName(n))).toSet, destWorkspaceRequest.authorizationDomain.getOrElse(Set.empty)) { newAuthDomain =>

                // add to or replace current attributes, on an individual basis
                val newAttrs = sourceWorkspaceContext.workspace.attributes ++ destWorkspaceRequest.attributes

                withNewWorkspaceContext(destWorkspaceRequest.copy(authorizationDomain = Option(newAuthDomain), attributes = newAttrs), dataAccess) { destWorkspaceContext =>
                  dataAccess.entityQuery.copyAllEntities(sourceWorkspaceContext, destWorkspaceContext) andThen
                    dataAccess.methodConfigurationQuery.listActive(sourceWorkspaceContext).flatMap { methodConfigShorts =>
                      val inserts = methodConfigShorts.map { methodConfigShort =>
                        dataAccess.methodConfigurationQuery.get(sourceWorkspaceContext, methodConfigShort.namespace, methodConfigShort.name).flatMap { methodConfig =>
                          dataAccess.methodConfigurationQuery.create(destWorkspaceContext, methodConfig.get)
                        }
                      }
                      DBIO.seq(inserts: _*)
                    } andThen {
                    DBIO.successful((sourceWorkspaceContext, destWorkspaceContext))
                  }
                }
              }
            }
          }
          // read committed to avoid deadlocks on workspace attr scratch table
        }, TransactionIsolation.ReadCommitted).map { case (sourceWorkspaceContext, destWorkspaceContext) =>
          //we will fire and forget this. a more involved, but robust, solution involves using the Google Storage Transfer APIs
          //in most of our use cases, these files should copy quickly enough for there to be no noticeable delay to the user
          //we also don't want to block returning a response on this call because it's already a slow endpoint
          destWorkspaceRequest.copyFilesWithPrefix.foreach { prefix =>
            copyBucketFiles(sourceWorkspaceContext, destWorkspaceContext, prefix)
          }

          destWorkspaceContext.workspace
        }
      }
    }
  }

  private def validateFileCopyPrefix(copyFilesWithPrefix: String): Unit = {
    if(copyFilesWithPrefix.isEmpty) throw new RawlsExceptionWithErrorReport(ErrorReport(StatusCodes.BadRequest, """You may not specify an empty string for `copyFilesWithPrefix`. Did you mean to specify "/" or leave the field out entirely?"""))
  }

  private def copyBucketFiles(sourceWorkspaceContext: SlickWorkspaceContext, destWorkspaceContext: SlickWorkspaceContext, copyFilesWithPrefix: String): Future[List[Option[StorageObject]]] = {
    gcsDAO.listObjectsWithPrefix(sourceWorkspaceContext.workspace.bucketName, copyFilesWithPrefix).flatMap { objectsToCopy =>
      Future.traverse(objectsToCopy) { objectToCopy =>  gcsDAO.copyFile(sourceWorkspaceContext.workspace.bucketName, objectToCopy.getName, destWorkspaceContext.workspace.bucketName, objectToCopy.getName) }
    }
  }

  private def withClonedAuthDomain[T](sourceWorkspaceADs: Set[ManagedGroupRef], destWorkspaceADs: Set[ManagedGroupRef])(op: (Set[ManagedGroupRef]) => ReadWriteAction[T]): ReadWriteAction[T] = {
    // if the source has an auth domain, the dest must also have that auth domain as a subset
    // otherwise, the caller may choose to add to the auth domain
    if(sourceWorkspaceADs.subsetOf(destWorkspaceADs)) op(sourceWorkspaceADs ++ destWorkspaceADs)
    else {
      val missingGroups = sourceWorkspaceADs -- destWorkspaceADs
      val errorMsg = s"Source workspace has an Authorization Domain containing the groups ${missingGroups.map(_.membersGroupName.value).mkString(", ")}, which are missing on the destination workspace"
      DBIO.failed(new RawlsExceptionWithErrorReport(ErrorReport(StatusCodes.UnprocessableEntity, errorMsg)))
    }
  }

  private def isUserPending(userEmail: String): Future[Boolean] = {
    samDAO.getUserIdInfo(userEmail, userInfo).map {
      case SamDAO.User(x) => x.googleSubjectId.isEmpty
      case SamDAO.NotUser => false
      case SamDAO.NotFound => true
    }
  }

  //API_CHANGE: project owners no longer returned (because it would just show a policy and not everyone can read the members of that policy)
  private def getACLInternal(workspaceName: WorkspaceName): Future[WorkspaceACL] = {

    def loadPolicy(policyName: SamResourcePolicyName, policyList: Set[SamPolicyWithNameAndEmail]): SamPolicyWithNameAndEmail = {
      policyList.find(_.policyName.value.equalsIgnoreCase(policyName.value)).getOrElse(throw new WorkbenchException(s"Could not load $policyName policy"))
    }

    val policyMembers = for {
      workspaceId <- loadWorkspaceId(workspaceName)
      currentACL <- samDAO.listPoliciesForResource(SamResourceTypeNames.workspace, workspaceId, userInfo)
    } yield {
      val ownerPolicyMembers = loadPolicy(SamWorkspacePolicyNames.owner, currentACL).policy.memberEmails
      val writerPolicyMembers = loadPolicy(SamWorkspacePolicyNames.writer, currentACL).policy.memberEmails
      val readerPolicyMembers = loadPolicy(SamWorkspacePolicyNames.reader, currentACL).policy.memberEmails
      val shareReaderPolicyMembers = loadPolicy(SamWorkspacePolicyNames.shareReader, currentACL).policy.memberEmails
      val shareWriterPolicyMembers = loadPolicy(SamWorkspacePolicyNames.shareWriter, currentACL).policy.memberEmails
      val computePolicyMembers = loadPolicy(SamWorkspacePolicyNames.canCompute, currentACL).policy.memberEmails
      //note: can-catalog is a policy on the side and is not a part of the core workspace ACL so we won't load it

      (ownerPolicyMembers, writerPolicyMembers, readerPolicyMembers, shareReaderPolicyMembers, shareWriterPolicyMembers, computePolicyMembers)
    }

    policyMembers.flatMap { case (ownerPolicyMembers, writerPolicyMembers, readerPolicyMembers, shareReaderPolicyMembers, shareWriterPolicyMembers, computePolicyMembers) =>
      val sharers = shareReaderPolicyMembers ++ shareWriterPolicyMembers

      for {
        ownersPending <- Future.traverse(ownerPolicyMembers) { email => isUserPending(email.value).map(pending => email -> pending) }
        writersPending <- Future.traverse(writerPolicyMembers) { email => isUserPending(email.value).map(pending => email -> pending) }
        readersPending <- Future.traverse(readerPolicyMembers) { email => isUserPending(email.value).map(pending => email -> pending) }
      } yield {
        val owners = ownerPolicyMembers.map(email => email.value -> AccessEntry(WorkspaceAccessLevels.Owner, ownersPending.toMap.getOrElse(email, true), true, true)) //API_CHANGE: pending owners used to show as false for canShare and canCompute. they now show true. this is more accurate anyway
        val writers = writerPolicyMembers.map(email => email.value -> AccessEntry(WorkspaceAccessLevels.Write, writersPending.toMap.getOrElse(email, true), sharers.contains(email), computePolicyMembers.contains(email)))
        val readers = readerPolicyMembers.map(email => email.value -> AccessEntry(WorkspaceAccessLevels.Read, readersPending.toMap.getOrElse(email, true), sharers.contains(email), computePolicyMembers.contains(email)))

        WorkspaceACL((owners ++ writers ++ readers).toMap)
      }
    }
  }

  def getACL(workspaceName: WorkspaceName): Future[PerRequestMessage] = {
    getACLInternal(workspaceName).map { acl => RequestComplete(StatusCodes.OK, acl)}
  }

  def getCatalog(workspaceName: WorkspaceName): Future[PerRequestMessage] = {
    loadWorkspaceId(workspaceName).flatMap { workspaceId =>
      samDAO.getPolicy(SamResourceTypeNames.workspace, workspaceId, SamWorkspacePolicyNames.canCatalog, userInfo).map { members => RequestComplete(StatusCodes.OK, members.memberEmails.map(email => WorkspaceCatalog(email.value, true)))}
    }
  }

  private def loadWorkspaceId(workspaceName: WorkspaceName): Future[String] = {
    dataSource.inTransaction { dataAccess => dataAccess.workspaceQuery.getWorkspaceId(workspaceName) }.map {
      case None => throw new RawlsExceptionWithErrorReport(ErrorReport(StatusCodes.NotFound, "unable to load workspace"))
      case Some(id) => id.toString
    }
  }

  def updateCatalog(workspaceName: WorkspaceName, input: Seq[WorkspaceCatalog]): Future[PerRequestMessage] = {
    for {
      workspaceId <- loadWorkspaceId(workspaceName)
      results <- Future.traverse(input) {
        case WorkspaceCatalog(email, true) =>
          toFutureTry(samDAO.addUserToPolicy(SamResourceTypeNames.workspace, workspaceId, SamWorkspacePolicyNames.canCatalog, email, userInfo)).
            map(_.map(_ => Either.right[String, WorkspaceCatalogResponse](WorkspaceCatalogResponse(email, true))).recover {
              case t: RawlsExceptionWithErrorReport if t.errorReport.statusCode.contains(StatusCodes.BadRequest) => Left(email)
            })

        case WorkspaceCatalog(email, false) =>
          toFutureTry(samDAO.removeUserFromPolicy(SamResourceTypeNames.workspace, workspaceId, SamWorkspacePolicyNames.canCatalog, email, userInfo)).
            map(_.map(_ => Either.right[String, WorkspaceCatalogResponse](WorkspaceCatalogResponse(email, false))).recover {
              case t: RawlsExceptionWithErrorReport if t.errorReport.statusCode.contains(StatusCodes.BadRequest) => Left(email)
            })
      }
    } yield {
      val failures = results.collect {
        case Failure(regrets) => ErrorReport(regrets)
      }
      if (failures.nonEmpty) {
        throw new RawlsExceptionWithErrorReport(ErrorReport("Error setting catalog permissions", failures))
      } else {
        RequestComplete(StatusCodes.OK, WorkspaceCatalogUpdateResponseList(results.collect { case Success(Right(wc)) => wc }, results.collect { case Success(Left(email)) => email }))
      }
    }
  }

  private def getWorkspacePolicies(workspaceName: WorkspaceName): Future[Set[SamPolicyWithNameAndEmail]] = {
    for {
      workspaceId <- loadWorkspaceId(workspaceName)
      policies <- samDAO.listPoliciesForResource(SamResourceTypeNames.workspace, workspaceId, userInfo)
    } yield policies
  }

  def collectMissingUsers(userEmails: Set[String]): Future[Set[String]] = {
    Future.traverse(userEmails) { email =>
      samDAO.getUserIdInfo(email, userInfo).map {
        case SamDAO.NotFound => Option(email)
        case _ => None
      }
    }.map(_.flatten)
  }

  /**
   * updates acls for a workspace
   * @param workspaceName
   * @param aclUpdates changes to make, if an entry already exists it will be changed to the level indicated in this
   *                   Set, use NoAccess to remove an entry, all other preexisting accesses remain unchanged
   * @return
   */
  def updateACL(workspaceName: WorkspaceName, aclUpdates: Set[WorkspaceACLUpdate], inviteUsersNotFound: Boolean): Future[PerRequestMessage] = {
    if (aclUpdates.map(_.email).size < aclUpdates.size) {
      throw new RawlsExceptionWithErrorReport(ErrorReport(StatusCodes.BadRequest, s"Only 1 entry per email allowed."))
    }

    /**
      * convert a set of policy names to the corresponding WorkspaceAclUpdate representation
      * @param userEmail
      * @param samWorkspacePolicyNames
      * @return
      */
    def policiesToAclUpdate(userEmail: String, samWorkspacePolicyNames: Set[SamResourcePolicyName]) = {
      val accessLevel = samWorkspacePolicyNames.flatMap(n => WorkspaceAccessLevels.withPolicyName(n.value)).fold(WorkspaceAccessLevels.NoAccess)(WorkspaceAccessLevels.max)
      val ownerLevel = samWorkspacePolicyNames.contains(SamWorkspacePolicyNames.projectOwner) || samWorkspacePolicyNames.contains(SamWorkspacePolicyNames.owner)
      val canShare = ownerLevel ||
        (samWorkspacePolicyNames.contains(SamWorkspacePolicyNames.reader) && samWorkspacePolicyNames.contains(SamWorkspacePolicyNames.shareReader)) ||
        (samWorkspacePolicyNames.contains(SamWorkspacePolicyNames.writer) && samWorkspacePolicyNames.contains(SamWorkspacePolicyNames.shareWriter))
      val canCompute = ownerLevel || samWorkspacePolicyNames.contains(SamWorkspacePolicyNames.canCompute)
      WorkspaceACLUpdate(userEmail, accessLevel, Option(canShare), Option(canCompute))
    }

    /**
      * convert a WorkspaceAclUpdate to the set of policy names that implement it
      * @param workspaceACLUpdate
      * @return
      */
    def aclUpdateToPolicies(workspaceACLUpdate: WorkspaceACLUpdate)= {
      val sharePolicy = workspaceACLUpdate match {
        case WorkspaceACLUpdate(_, WorkspaceAccessLevels.Read, Some(true), _) => SamWorkspacePolicyNames.shareReader.some
        case WorkspaceACLUpdate(_, WorkspaceAccessLevels.Write, Some(true), _) => SamWorkspacePolicyNames.shareWriter.some
        case _ => None
      }

      // canCompute is only applicable to write access, readers can't have it and owners have it implicitly
      val computePolicy = workspaceACLUpdate.canCompute match {
        case Some(false) => None
        case _ if workspaceACLUpdate.accessLevel == WorkspaceAccessLevels.Write => SamWorkspacePolicyNames.canCompute.some
        case _ => None
      }

      Set(workspaceACLUpdate.accessLevel.toPolicyName.map(SamResourcePolicyName), sharePolicy, computePolicy).flatten
    }

    def normalize(aclUpdates: Set[WorkspaceACLUpdate]) = {
      aclUpdates.map { update =>
        val ownerLevel = update.accessLevel >= WorkspaceAccessLevels.Owner
        val normalizedCanCompute = ownerLevel || update.canCompute.getOrElse(update.accessLevel == WorkspaceAccessLevels.Write)
        update.copy(canShare = Option(ownerLevel || update.canShare.getOrElse(false)), canCompute = Option(normalizedCanCompute)) }
    }

    collectMissingUsers(aclUpdates.map(_.email)).flatMap { userToInvite =>
      if (userToInvite.isEmpty || inviteUsersNotFound) {
        getWorkspacePolicies(workspaceName).flatMap { existingPolicies =>
          // the acl update code does not deal with the can catalog permission, there are separate functions for that.
          // exclude any existing can catalog policies so we don't inadvertently remove them
          val existingPoliciesExcludingCatalog = existingPolicies.filterNot(_.policyName == SamWorkspacePolicyNames.canCatalog)

          // convert all the existing policy memberships into WorkspaceAclUpdate objects
          val existingPoliciesWithMembers = existingPoliciesExcludingCatalog.flatMap(p => p.policy.memberEmails.map(email => email -> p.policyName))
          val existingAcls = existingPoliciesWithMembers.groupBy(_._1).map { case (email, policyNames) =>
            policiesToAclUpdate(email.value, policyNames.map(_._2))
          }.toSet

          // figure out which of the incoming aclUpdates are actually changes by removing all the existingAcls
          val aclChanges = normalize(aclUpdates) -- existingAcls
          validateAclChanges(aclChanges, existingAcls)

          // find users to remove from policies: existing policy members that are not in policies implied by aclChanges
          // note that access level No Access corresponds to 0 desired policies so all existing policies will be removed
          val policyRemovals = aclChanges.flatMap { aclChange =>
            val desiredPolicies = aclUpdateToPolicies(aclChange)
            existingPoliciesWithMembers.collect {
              case (email, policyName) if email.value.equalsIgnoreCase(aclChange.email) && !desiredPolicies.contains(policyName) => (policyName, aclChange.email)
            }
          }

          // find users to add to policies: users that are not existing policy members of policies implied by aclChanges
          val policyAdditions = aclChanges.flatMap { aclChange =>
            val desiredPolicies = aclUpdateToPolicies(aclChange)
            desiredPolicies.collect {
              case policyName if !existingPoliciesWithMembers.exists(x => x._1.value.equalsIgnoreCase(aclChange.email) && x._2 == policyName) => (policyName, aclChange.email)
            }
          }

          // now do all the work: invites, additions, removals, notifications
          for {
            maybeWorkspace <- dataSource.inTransaction { dataAccess => dataAccess.workspaceQuery.findByName(workspaceName) }
            workspace = maybeWorkspace.getOrElse(throw new RawlsException(s"workspace $workspaceName not found"))

            inviteNotifications <- Future.traverse(userToInvite) { invite =>
              samDAO.inviteUser(invite, userInfo).map { _ =>
                Notifications.WorkspaceInvitedNotification(RawlsUserEmail(invite), userInfo.userSubjectId, workspaceName, workspace.bucketName)
              }
            }

            // do additions before removals so users are not left unable to access the workspace in case of errors that
            // lead to incomplete application of these changes, remember: this is not transactional
            _ <- Future.traverse(policyAdditions) { case (policyName, email) =>
                samDAO.addUserToPolicy(SamResourceTypeNames.workspace, workspace.workspaceId, policyName, email, userInfo)
            }

            _ <- Future.traverse(policyRemovals) { case (policyName, email) =>
              samDAO.removeUserFromPolicy(SamResourceTypeNames.workspace, workspace.workspaceId, policyName, email, userInfo)
            }
            _ <- maybeShareProjectComputePolicy(policyAdditions, workspaceName)

          } yield {
            val (invites, updates) = aclChanges.partition(acl => userToInvite.contains(acl.email))
            sendACLUpdateNotifications(workspaceName, updates) //we can blindly fire off this future because we don't care about the results and it happens async anyway
            notificationDAO.fireAndForgetNotifications(inviteNotifications)
            RequestComplete(StatusCodes.OK, WorkspaceACLUpdateResponseList(updates, invites, Set.empty)) //API_CHANGE: no longer return invitesUpdated because you technically can't do that anymore...
          }
        }
      }
      else Future.successful(RequestComplete(StatusCodes.OK, WorkspaceACLUpdateResponseList(Set.empty, Set.empty, aclUpdates.filter(au => userToInvite.contains(au.email)))))
    }
  }

  private def validateAclChanges(aclChanges: Set[WorkspaceACLUpdate], existingAcls: Set[WorkspaceACLUpdate]) = {
    val emailsBeingChanged = aclChanges.map(_.email.toLowerCase)
    if (aclChanges.exists(_.accessLevel == WorkspaceAccessLevels.ProjectOwner) || existingAcls.exists(existingAcl => existingAcl.accessLevel == ProjectOwner && emailsBeingChanged.contains(existingAcl.email.toLowerCase))) {
      throw new RawlsExceptionWithErrorReport(ErrorReport(StatusCodes.BadRequest, "project owner permissions cannot be changed"))
    }
    if (aclChanges.exists(_.email.equalsIgnoreCase(userInfo.userEmail.value))) {
      throw new RawlsExceptionWithErrorReport(ErrorReport(StatusCodes.BadRequest, "you may not change your own permissions"))
    }
    if (aclChanges.exists {
      case WorkspaceACLUpdate(_, WorkspaceAccessLevels.Read, _, Some(true)) => true
      case _ => false
    }) {
      throw new RawlsExceptionWithErrorReport(ErrorReport(StatusCodes.BadRequest, "may not grant readers compute access"))
    }
  }

  // called from test harness
  private[workspace] def maybeShareProjectComputePolicy(policyAdditions: Set[(SamResourcePolicyName, String)], workspaceName: WorkspaceName): Future[Unit] = {
    val newWriterEmails = policyAdditions.collect {
      case (SamWorkspacePolicyNames.canCompute, email)  => email
    }
    Future.traverse(newWriterEmails) { email =>
      samDAO.addUserToPolicy(SamResourceTypeNames.billingProject, workspaceName.namespace, SamBillingProjectPolicyNames.canComputeUser, email, userInfo)
    }.map(_ => ())
  }

  private def sendACLUpdateNotifications(workspaceName: WorkspaceName, usersModified: Set[WorkspaceACLUpdate]): Unit = {
    Future.traverse(usersModified) { accessUpdate =>
      for {
        userIdInfo <- samDAO.getUserIdInfo(accessUpdate.email, userInfo)
      } yield {
        userIdInfo match {
          case SamDAO.User(UserIdInfo(_, _, Some(googleSubjectId))) =>
            if(accessUpdate.accessLevel == WorkspaceAccessLevels.NoAccess)
              notificationDAO.fireAndForgetNotification(Notifications.WorkspaceRemovedNotification(RawlsUserSubjectId(googleSubjectId), NoAccess.toString, workspaceName, userInfo.userSubjectId))
            else
              notificationDAO.fireAndForgetNotification(Notifications.WorkspaceAddedNotification(RawlsUserSubjectId(googleSubjectId), accessUpdate.accessLevel.toString, workspaceName, userInfo.userSubjectId))
          case _ =>
        }
      }
    }
  }

  def sendChangeNotifications(workspaceName: WorkspaceName): Future[PerRequestMessage] = {
    for {
      workspaceContext <- dataSource.inTransaction { dataAccess =>
        withWorkspaceContextAndPermissions(workspaceName, SamWorkspaceActions.own, dataAccess) { ctx => DBIO.successful(ctx) }
      }

      userIdInfos <- samDAO.listAllResourceMemberIds(SamResourceTypeNames.workspace, workspaceContext.workspace.workspaceId, userInfo)

      notificationMessages = userIdInfos.collect {
        case UserIdInfo(_, _, Some(userId)) => Notifications.WorkspaceChangedNotification(RawlsUserSubjectId(userId), workspaceName)
      }
    } yield {
      notificationDAO.fireAndForgetNotifications(notificationMessages)
      RequestComplete(StatusCodes.OK, notificationMessages.size.toString)
    }
  }

  def lockWorkspace(workspaceName: WorkspaceName): Future[PerRequestMessage] =
    dataSource.inTransaction { dataAccess =>
      withWorkspaceContext(workspaceName, dataAccess) { workspaceContext =>
        requireAccessIgnoreLock(workspaceContext.workspace, SamWorkspaceActions.own) {
          dataAccess.submissionQuery.list(workspaceContext).flatMap { submissions =>
            if (!submissions.forall(_.status.isTerminated)) {
              DBIO.failed(new RawlsExceptionWithErrorReport(errorReport = ErrorReport(StatusCodes.Conflict, s"There are running submissions in workspace $workspaceName, so it cannot be locked.")))
            } else {
              dataAccess.workspaceQuery.lock(workspaceContext.workspace.toWorkspaceName).map(_ => RequestComplete(StatusCodes.NoContent))
            }
          }
        }
      }
    }

  def unlockWorkspace(workspaceName: WorkspaceName): Future[PerRequestMessage] =
    dataSource.inTransaction { dataAccess =>
      withWorkspaceContext(workspaceName, dataAccess) { workspaceContext =>
        requireAccessIgnoreLock(workspaceContext.workspace, SamWorkspaceActions.own) {
          dataAccess.workspaceQuery.unlock(workspaceContext.workspace.toWorkspaceName).map(_ => RequestComplete(StatusCodes.NoContent))
        }
      }
    }

  def copyEntities(entityCopyDef: EntityCopyDefinition, uri: Uri, linkExistingEntities: Boolean): Future[PerRequestMessage] =
    dataSource.inTransaction { dataAccess =>
      withWorkspaceContextAndPermissions(entityCopyDef.destinationWorkspace, SamWorkspaceActions.write, dataAccess) { destWorkspaceContext =>
        withWorkspaceContextAndPermissions(entityCopyDef.sourceWorkspace,SamWorkspaceActions.read, dataAccess) { sourceWorkspaceContext =>
          for {
            sourceAD <- DBIO.from(samDAO.getResourceAuthDomain(SamResourceTypeNames.workspace, sourceWorkspaceContext.workspace.workspaceId, userInfo))
            destAD <- DBIO.from(samDAO.getResourceAuthDomain(SamResourceTypeNames.workspace, destWorkspaceContext.workspace.workspaceId, userInfo))
            result <- authDomainCheck(sourceAD.toSet, destAD.toSet) flatMap { _ =>
              val entityNames = entityCopyDef.entityNames
              val entityType = entityCopyDef.entityType
              val copyResults = dataAccess.entityQuery.checkAndCopyEntities(sourceWorkspaceContext, destWorkspaceContext, entityType, entityNames, linkExistingEntities)
              copyResults.map { response =>
                if (response.hardConflicts.isEmpty && (response.softConflicts.isEmpty || linkExistingEntities)) RequestComplete(StatusCodes.Created, response)
                else RequestComplete(StatusCodes.Conflict, response)
              }
            }
          } yield result
        }
      }
    }

  // can't use withClonedAuthDomain because the Auth Domain -> no Auth Domain logic is different
  private def authDomainCheck(sourceWorkspaceADs: Set[String], destWorkspaceADs: Set[String]): ReadWriteAction[Boolean] = {
    // if the source has any auth domains, the dest must also *at least* have those auth domains
    if(sourceWorkspaceADs.subsetOf(destWorkspaceADs)) DBIO.successful(true)
    else {
      val missingGroups = sourceWorkspaceADs -- destWorkspaceADs
      val errorMsg = s"Source workspace has an Authorization Domain containing the groups ${missingGroups.mkString(", ")}, which are missing on the destination workspace"
      DBIO.failed(new RawlsExceptionWithErrorReport(ErrorReport(StatusCodes.UnprocessableEntity, errorMsg)))
    }
  }

  def createEntity(workspaceName: WorkspaceName, entity: Entity): Future[Entity] =
    withAttributeNamespaceCheck(entity) {
      dataSource.inTransaction { dataAccess =>
        withWorkspaceContextAndPermissions(workspaceName, SamWorkspaceActions.write, dataAccess) { workspaceContext =>
          dataAccess.entityQuery.get(workspaceContext, entity.entityType, entity.name) flatMap {
            case Some(_) => DBIO.failed(new RawlsExceptionWithErrorReport(errorReport = ErrorReport(StatusCodes.Conflict, s"${entity.entityType} ${entity.name} already exists in ${workspaceName}")))
            case None => dataAccess.entityQuery.save(workspaceContext, entity)
          }
        }
      }
    }

  def batchUpdateEntities(workspaceName: WorkspaceName, entityUpdates: Seq[EntityUpdateDefinition], upsert: Boolean = false): Future[PerRequestMessage] = {
    val namesToCheck = for {
      update <- entityUpdates
      operation <- update.operations
    } yield operation.name

    withAttributeNamespaceCheck(namesToCheck) {
      dataSource.inTransaction { dataAccess =>
        withWorkspaceContextAndPermissions(workspaceName, SamWorkspaceActions.write, dataAccess) { workspaceContext =>
          val updateTrialsAction = dataAccess.entityQuery.getActiveEntities(workspaceContext, entityUpdates.map(eu => AttributeEntityReference(eu.entityType, eu.name))) map { entities =>
            val entitiesByName = entities.map(e => (e.entityType, e.name) -> e).toMap
            entityUpdates.map { entityUpdate =>
              entityUpdate -> (entitiesByName.get((entityUpdate.entityType, entityUpdate.name)) match {
                case Some(e) =>
                  Try(applyOperationsToEntity(e, entityUpdate.operations))
                case None =>
                  if (upsert) {
                    Try(applyOperationsToEntity(Entity(entityUpdate.name, entityUpdate.entityType, Map.empty), entityUpdate.operations))
                  } else {
                    Failure(new RuntimeException("Entity does not exist"))
                  }
              })
            }
          }

          val saveAction = updateTrialsAction flatMap { updateTrials =>
            val errorReports = updateTrials.collect { case (entityUpdate, Failure(regrets)) =>
              ErrorReport(s"Could not update ${entityUpdate.entityType} ${entityUpdate.name}", ErrorReport(regrets))
            }
            if (!errorReports.isEmpty) {
              DBIO.failed(new RawlsExceptionWithErrorReport(ErrorReport(StatusCodes.BadRequest, "Some entities could not be updated.", errorReports)))
            } else {
              val t = updateTrials.collect { case (entityUpdate, Success(entity)) => entity }

              dataAccess.entityQuery.save(workspaceContext, t)
            }
          }

          saveAction.map(_ => RequestComplete(StatusCodes.NoContent))
        }
      }
    }
  }

  def entityTypeMetadata(workspaceName: WorkspaceName): Future[PerRequestMessage] =
    dataSource.inTransaction { dataAccess =>
      withWorkspaceContextAndPermissions(workspaceName, SamWorkspaceActions.read, dataAccess) { workspaceContext =>
        dataAccess.entityQuery.getEntityTypeMetadata(workspaceContext).map(r => RequestComplete(StatusCodes.OK, r))
      }
    }

  def listEntities(workspaceName: WorkspaceName, entityType: String): Future[PerRequestMessage] =
    dataSource.inTransaction { dataAccess =>
      withWorkspaceContextAndPermissions(workspaceName, SamWorkspaceActions.read, dataAccess) { workspaceContext =>
        dataAccess.entityQuery.listActiveEntitiesOfType(workspaceContext, entityType).map(r => RequestComplete(StatusCodes.OK, r.toSeq))
      }
    }

  def queryEntities(workspaceName: WorkspaceName, entityType: String, query: EntityQuery): Future[PerRequestMessage] = {
    dataSource.inTransaction { dataAccess =>
      withWorkspaceContextAndPermissions(workspaceName, SamWorkspaceActions.read, dataAccess) { workspaceContext =>
        dataAccess.entityQuery.loadEntityPage(workspaceContext, entityType, query) map { case (unfilteredCount, filteredCount, entities) =>
          createEntityQueryResponse(query, unfilteredCount, filteredCount, entities.toSeq).get
        }
      }
    }
  }

  def createEntityQueryResponse(query: EntityQuery, unfilteredCount: Int, filteredCount: Int, page: Seq[Entity]): Try[RequestComplete[(StatusCodes.Success, EntityQueryResponse)]] = {
    val pageCount = Math.ceil(filteredCount.toFloat / query.pageSize).toInt
    if (filteredCount > 0 && query.page > pageCount) {
      Failure(new RawlsExceptionWithErrorReport(ErrorReport(StatusCodes.BadRequest, s"requested page ${query.page} is greater than the number of pages $pageCount")))

    } else {
      val response = EntityQueryResponse(query, EntityQueryResultMetadata(unfilteredCount, filteredCount, pageCount), page)

      Success(RequestComplete(StatusCodes.OK, response))
    }
  }

  def getEntity(workspaceName: WorkspaceName, entityType: String, entityName: String): Future[PerRequestMessage] =
    dataSource.inTransaction { dataAccess =>
      withWorkspaceContextAndPermissions(workspaceName, SamWorkspaceActions.read, dataAccess) { workspaceContext =>
        withEntity(workspaceContext, entityType, entityName, dataAccess) { entity =>
          DBIO.successful(PerRequest.RequestComplete(StatusCodes.OK, entity))
        }
      }
    }

  def updateEntity(workspaceName: WorkspaceName, entityType: String, entityName: String, operations: Seq[AttributeUpdateOperation]): Future[PerRequestMessage] =
    withAttributeNamespaceCheck(operations.map(_.name)) {
      dataSource.inTransaction { dataAccess =>
        withWorkspaceContextAndPermissions(workspaceName, SamWorkspaceActions.write, dataAccess) { workspaceContext =>
          withEntity(workspaceContext, entityType, entityName, dataAccess) { entity =>
            val updateAction = Try {
              val updatedEntity = applyOperationsToEntity(entity, operations)
              dataAccess.entityQuery.save(workspaceContext, updatedEntity)
            } match {
              case Success(result) => result
              case Failure(e: AttributeUpdateOperationException) =>
                DBIO.failed(new RawlsExceptionWithErrorReport(errorReport = ErrorReport(StatusCodes.BadRequest, s"Unable to update entity ${entityType}/${entityName} in ${workspaceName}", ErrorReport(e))))
              case Failure(regrets) => DBIO.failed(regrets)
            }
            updateAction.map(RequestComplete(StatusCodes.OK, _))
          }
        }
      }
    }

  def deleteEntities(workspaceName: WorkspaceName, entRefs: Seq[AttributeEntityReference]): Future[PerRequestMessage] =
    dataSource.inTransaction { dataAccess =>
      withWorkspaceContextAndPermissions(workspaceName, SamWorkspaceActions.write, dataAccess) { workspaceContext =>
        withAllEntities(workspaceContext, dataAccess, entRefs) { entities =>
          dataAccess.entityQuery.getAllReferringEntities(workspaceContext, entRefs.toSet) flatMap { referringEntities =>
            if (referringEntities != entRefs.toSet)
              DBIO.successful(RequestComplete(StatusCodes.Conflict, referringEntities))
            else {
              dataAccess.entityQuery.hide(workspaceContext, entRefs).map(_ => RequestComplete(StatusCodes.NoContent))
            }
          }
        }
      }
    }

  def renameEntity(workspaceName: WorkspaceName, entityType: String, entityName: String, newName: String): Future[PerRequestMessage] =
    dataSource.inTransaction { dataAccess =>
      withWorkspaceContextAndPermissions(workspaceName, SamWorkspaceActions.write, dataAccess) { workspaceContext =>
        withEntity(workspaceContext, entityType, entityName, dataAccess) { entity =>
          dataAccess.entityQuery.get(workspaceContext, entity.entityType, newName) flatMap {
            case None => dataAccess.entityQuery.rename(workspaceContext, entity.entityType, entity.name, newName)
            case Some(_) => throw new RawlsExceptionWithErrorReport(errorReport = ErrorReport(StatusCodes.Conflict, s"Destination ${entity.entityType} ${newName} already exists"))
          } map(_ => RequestComplete(StatusCodes.NoContent))
        }
      }
    }

  def evaluateExpression(workspaceName: WorkspaceName, entityType: String, entityName: String, expression: String): Future[PerRequestMessage] =
    dataSource.inTransaction { dataAccess =>
      withWorkspaceContextAndPermissions(workspaceName, SamWorkspaceActions.read, dataAccess) { workspaceContext =>
        withSingleEntityRec(entityType, entityName, workspaceContext, dataAccess) { entities =>
          ExpressionEvaluator.withNewExpressionEvaluator(dataAccess, Some(entities)) { evaluator =>
            evaluator.evalFinalAttribute(workspaceContext, expression).asTry map { tryValuesByEntity => tryValuesByEntity match {
              //parsing failure
              case Failure(regret) => throw new RawlsExceptionWithErrorReport(errorReport = ErrorReport(StatusCodes.BadRequest, regret))
              case Success(valuesByEntity) =>
                if (valuesByEntity.size != 1) {
                  //wrong number of entities?!
                  throw new RawlsException(s"Expression parsing should have returned a single entity for ${entityType}/$entityName $expression, but returned ${valuesByEntity.size} entities instead")
                } else {
                  assert(valuesByEntity.head._1 == entityName)
                  valuesByEntity.head match {
                    case (_, Success(result)) => RequestComplete(StatusCodes.OK, result.toSeq)
                    case (_, Failure(regret)) =>
                      throw new RawlsExceptionWithErrorReport(errorReport = ErrorReport(StatusCodes.BadRequest, "Unable to evaluate expression '${expression}' on ${entityType}/${entityName} in ${workspaceName}", ErrorReport(regret)))
                  }
                }
              }
            }
          }
        }
      }
    }

  /**
   * Applies the sequence of operations in order to the entity.
   *
   * @param entity to update
   * @param operations sequence of operations
   * @throws AttributeNotFoundException when removing from a list attribute that does not exist
   * @throws AttributeUpdateOperationException when adding or removing from an attribute that is not a list
   * @return the updated entity
   */
  def applyOperationsToEntity(entity: Entity, operations: Seq[AttributeUpdateOperation]): Entity = {
    entity.copy(attributes = applyAttributeUpdateOperations(entity, operations))
  }

  /**
   * Applies the sequence of operations in order to the workspace.
   *
   * @param workspace to update
   * @param operations sequence of operations
   * @throws AttributeNotFoundException when removing from a list attribute that does not exist
   * @throws AttributeUpdateOperationException when adding or removing from an attribute that is not a list
   * @return the updated entity
   */
  def applyOperationsToWorkspace(workspace: Workspace, operations: Seq[AttributeUpdateOperation]): Workspace = {
    workspace.copy(attributes = applyAttributeUpdateOperations(workspace, operations))
  }

  private def applyAttributeUpdateOperations(attributable: Attributable, operations: Seq[AttributeUpdateOperation]): AttributeMap = {
    operations.foldLeft(attributable.attributes) { (startingAttributes, operation) =>

      operation match {
        case AddUpdateAttribute(attributeName, attribute) => startingAttributes + (attributeName -> attribute)

        case RemoveAttribute(attributeName) => startingAttributes - attributeName

        case CreateAttributeEntityReferenceList(attributeName) =>
          if( startingAttributes.contains(attributeName) ) { //non-destructive
            startingAttributes
          } else {
            startingAttributes + (attributeName -> AttributeEntityReferenceEmptyList)
          }

        case CreateAttributeValueList(attributeName) =>
          if( startingAttributes.contains(attributeName) ) { //non-destructive
            startingAttributes
          } else {
            startingAttributes + (attributeName -> AttributeValueEmptyList)
          }

        case AddListMember(attributeListName, newMember) =>
          startingAttributes.get(attributeListName) match {
            case Some(AttributeValueEmptyList) =>
              newMember match {
                case AttributeNull =>
                  startingAttributes
                case newMember: AttributeValue =>
                  startingAttributes + (attributeListName -> AttributeValueList(Seq(newMember)))
                case newMember: AttributeEntityReference =>
                  throw new AttributeUpdateOperationException("Cannot add non-value to list of values.")
                case _ => throw new AttributeUpdateOperationException("Cannot create list with that type.")
              }

            case Some(AttributeEntityReferenceEmptyList) =>
              newMember match {
                case AttributeNull =>
                  startingAttributes
                case newMember: AttributeEntityReference =>
                  startingAttributes + (attributeListName -> AttributeEntityReferenceList(Seq(newMember)))
                case newMember: AttributeValue =>
                  throw new AttributeUpdateOperationException("Cannot add non-reference to list of references.")
                case _ => throw new AttributeUpdateOperationException("Cannot create list with that type.")
              }

            case Some(l: AttributeValueList) =>
              newMember match {
                case AttributeNull =>
                  startingAttributes
                case newMember: AttributeValue =>
                  startingAttributes + (attributeListName -> AttributeValueList(l.list :+ newMember))
                case _ => throw new AttributeUpdateOperationException("Cannot add non-value to list of values.")
              }

            case Some(l: AttributeEntityReferenceList) =>
              newMember match {
                case AttributeNull =>
                  startingAttributes
                case newMember: AttributeEntityReference =>
                  startingAttributes + (attributeListName -> AttributeEntityReferenceList(l.list :+ newMember))
                case _ => throw new AttributeUpdateOperationException("Cannot add non-reference to list of references.")
              }

            case None =>
              newMember match {
                case AttributeNull =>
                  throw new AttributeUpdateOperationException("Cannot use AttributeNull to create empty list. Use CreateEmpty[Ref|Val]List instead.")
                case newMember: AttributeValue =>
                  startingAttributes + (attributeListName -> AttributeValueList(Seq(newMember)))
                case newMember: AttributeEntityReference =>
                  startingAttributes + (attributeListName -> AttributeEntityReferenceList(Seq(newMember)))
                case _ => throw new AttributeUpdateOperationException("Cannot create list with that type.")
              }

            case Some(_) => throw new AttributeUpdateOperationException(s"$attributeListName of ${attributable.briefName} is not a list")
          }

        case RemoveListMember(attributeListName, removeMember) =>
          startingAttributes.get(attributeListName) match {
            case Some(l: AttributeValueList) =>
              startingAttributes + (attributeListName -> AttributeValueList(l.list.filterNot(_ == removeMember)))
            case Some(l: AttributeEntityReferenceList) =>
              startingAttributes + (attributeListName -> AttributeEntityReferenceList(l.list.filterNot(_ == removeMember)))
            case None => throw new AttributeNotFoundException(s"$attributeListName of ${attributable.briefName} does not exist")
            case Some(_) => throw new AttributeUpdateOperationException(s"$attributeListName of ${attributable.briefName} is not a list")
          }
      }
    }
  }

  //validates the expressions in the method configuration, taking into account optional inputs
  private def validateMethodConfiguration(methodConfiguration: MethodConfiguration, dataAccess: DataAccess): ReadWriteAction[ValidatedMethodConfiguration] = {
    withMethodInputs(methodConfiguration, userInfo) { (_, gatherInputsResult) =>
      val vmc = ExpressionValidator.validateAndParseMCExpressions(methodConfiguration, gatherInputsResult, allowRootEntity = methodConfiguration.rootEntityType.isDefined, dataAccess)
      DBIO.successful(vmc)
    }
  }

  def createMCAndValidateExpressions(workspaceContext: SlickWorkspaceContext, methodConfiguration: MethodConfiguration, dataAccess: DataAccess): ReadWriteAction[ValidatedMethodConfiguration] = {
    dataAccess.methodConfigurationQuery.create(workspaceContext, methodConfiguration) flatMap { _ =>
      validateMethodConfiguration(methodConfiguration, dataAccess)
    }
  }

  def updateMCAndValidateExpressions(workspaceContext: SlickWorkspaceContext, methodConfigurationNamespace: String, methodConfigurationName: String, methodConfiguration: MethodConfiguration, dataAccess: DataAccess): ReadWriteAction[ValidatedMethodConfiguration] = {
    dataAccess.methodConfigurationQuery.update(workspaceContext, methodConfigurationNamespace, methodConfigurationName, methodConfiguration) flatMap { _ =>
      validateMethodConfiguration(methodConfiguration, dataAccess)
    }
  }

  def getAndValidateMethodConfiguration(workspaceName: WorkspaceName, methodConfigurationNamespace: String, methodConfigurationName: String): Future[PerRequestMessage] = {
    dataSource.inTransaction { dataAccess =>
      withWorkspaceContextAndPermissions(workspaceName, SamWorkspaceActions.read, dataAccess) { workspaceContext =>
        withMethodConfig(workspaceContext, methodConfigurationNamespace, methodConfigurationName, dataAccess) { methodConfig =>
          validateMethodConfiguration(methodConfig, dataAccess) map { vmc =>
            PerRequest.RequestComplete(StatusCodes.OK, vmc)
          }
        }
      }
    }
  }

  def createMethodConfiguration(workspaceName: WorkspaceName, methodConfiguration: MethodConfiguration): Future[ValidatedMethodConfiguration] = {
    withAttributeNamespaceCheck(methodConfiguration) {
      dataSource.inTransaction { dataAccess =>
        withWorkspaceContextAndPermissions(workspaceName, SamWorkspaceActions.write, dataAccess) { workspaceContext =>
          dataAccess.methodConfigurationQuery.get(workspaceContext, methodConfiguration.namespace, methodConfiguration.name) flatMap {
            case Some(_) => DBIO.failed(new RawlsExceptionWithErrorReport(errorReport = ErrorReport(StatusCodes.Conflict, s"${methodConfiguration.name} already exists in ${workspaceName}")))
            case None => createMCAndValidateExpressions(workspaceContext, methodConfiguration, dataAccess)
          }
        }
      }
    }
  }

  def deleteMethodConfiguration(workspaceName: WorkspaceName, methodConfigurationNamespace: String, methodConfigurationName: String): Future[PerRequestMessage] =
    dataSource.inTransaction { dataAccess =>
      withWorkspaceContextAndPermissions(workspaceName, SamWorkspaceActions.write, dataAccess) { workspaceContext =>
        withMethodConfig(workspaceContext, methodConfigurationNamespace, methodConfigurationName, dataAccess) { methodConfig =>
          dataAccess.methodConfigurationQuery.delete(workspaceContext, methodConfigurationNamespace, methodConfigurationName).map(_ => RequestComplete(StatusCodes.NoContent))
        }
      }
    }

  def renameMethodConfiguration(workspaceName: WorkspaceName, methodConfigurationNamespace: String, methodConfigurationName: String, newName: MethodConfigurationName): Future[PerRequestMessage] =
    dataSource.inTransaction { dataAccess =>
      withWorkspaceContextAndPermissions(workspaceName, SamWorkspaceActions.write, dataAccess) { workspaceContext =>
        //It's terrible that we pass unnecessary junk that we don't read in the payload, but a big refactor of the API is going to have to wait until Some Other Time.
        if(newName.workspaceName != workspaceName) {
          DBIO.failed(new RawlsExceptionWithErrorReport(ErrorReport(StatusCodes.BadRequest, "Workspace name and namespace in payload must match those in the URI")))
        } else {
          withMethodConfig(workspaceContext, methodConfigurationNamespace, methodConfigurationName, dataAccess) { methodConfiguration =>
            //If a different MC exists at the target location, return 409. But it's okay to want to overwrite your own MC.
            dataAccess.methodConfigurationQuery.get(workspaceContext, newName.namespace, newName.name) flatMap {
              case Some(_) if methodConfigurationNamespace != newName.namespace || methodConfigurationName != newName.name =>
                DBIO.failed(new RawlsExceptionWithErrorReport(errorReport =
                  ErrorReport(StatusCodes.Conflict, s"There is already a method configuration at ${methodConfiguration.namespace}/${methodConfiguration.name} in ${workspaceName}.")))
              case Some(_) => DBIO.successful(()) //renaming self to self: no-op
              case None =>
                dataAccess.methodConfigurationQuery.update(workspaceContext, methodConfigurationNamespace, methodConfigurationName, methodConfiguration.copy(name = newName.name, namespace = newName.namespace))
            } map (_ => RequestComplete(StatusCodes.NoContent))
          }
        }
      }
    }

  //Overwrite the method configuration at methodConfiguration[namespace|name] with the new method configuration.
  def overwriteMethodConfiguration(workspaceName: WorkspaceName, methodConfigurationNamespace: String, methodConfigurationName: String, methodConfiguration: MethodConfiguration): Future[ValidatedMethodConfiguration] = {
    withAttributeNamespaceCheck(methodConfiguration) {
      // create transaction
      dataSource.inTransaction { dataAccess =>
        // check permissions
        withWorkspaceContextAndPermissions(workspaceName, SamWorkspaceActions.write, dataAccess) { workspaceContext =>
          if(methodConfiguration.namespace != methodConfigurationNamespace || methodConfiguration.name != methodConfigurationName) {
            DBIO.failed(new RawlsExceptionWithErrorReport(errorReport = ErrorReport(StatusCodes.BadRequest,
              s"The method configuration name and namespace in the URI should match the method configuration name and namespace in the request body. If you want to move this method configuration, use POST.")))
          } else {
            createMCAndValidateExpressions(workspaceContext, methodConfiguration, dataAccess)
          }
        }
      }
    }
  }

  //Move the method configuration at methodConfiguration[namespace|name] to the location specified in methodConfiguration, _and_ update it.
  //It's like a rename and upsert all rolled into one.
  def updateMethodConfiguration(workspaceName: WorkspaceName, methodConfigurationNamespace: String, methodConfigurationName: String, methodConfiguration: MethodConfiguration): Future[PerRequestMessage] = {
    withAttributeNamespaceCheck(methodConfiguration) {
     // create transaction
      dataSource.inTransaction { dataAccess =>
       // check permissions
        withWorkspaceContextAndPermissions(workspaceName, SamWorkspaceActions.write, dataAccess) { workspaceContext =>
          withMethodConfig(workspaceContext, methodConfigurationNamespace, methodConfigurationName, dataAccess) { _ =>
              dataAccess.methodConfigurationQuery.get(workspaceContext, methodConfiguration.namespace, methodConfiguration.name) flatMap {
                //If a different MC exists at the target location, return 409. But it's okay to want to overwrite your own MC.
                case Some(_) if methodConfigurationNamespace != methodConfiguration.namespace || methodConfigurationName != methodConfiguration.name =>
                  DBIO.failed(new RawlsExceptionWithErrorReport(errorReport =
                    ErrorReport(StatusCodes.Conflict, s"There is already a method configuration at ${methodConfiguration.namespace}/${methodConfiguration.name} in ${workspaceName}.")))
                case _ =>
                  updateMCAndValidateExpressions(workspaceContext, methodConfigurationNamespace, methodConfigurationName, methodConfiguration, dataAccess)
              } map (RequestComplete(StatusCodes.OK, _))
          }
        }
      }
    }
  }

  def getMethodConfiguration(workspaceName: WorkspaceName, methodConfigurationNamespace: String, methodConfigurationName: String): Future[PerRequestMessage] =
    dataSource.inTransaction { dataAccess =>
      withWorkspaceContextAndPermissions(workspaceName, SamWorkspaceActions.read, dataAccess) { workspaceContext =>
        withMethodConfig(workspaceContext, methodConfigurationNamespace, methodConfigurationName, dataAccess) { methodConfig =>
          DBIO.successful(PerRequest.RequestComplete(StatusCodes.OK, methodConfig))
        }
      }
    }

  def copyMethodConfiguration(mcnp: MethodConfigurationNamePair): Future[ValidatedMethodConfiguration] = {
    // split into two transactions because we need to call out to Google after retrieving the source MC

    val transaction1Result = dataSource.inTransaction { dataAccess =>
      withWorkspaceContextAndPermissions(mcnp.destination.workspaceName, SamWorkspaceActions.write, dataAccess) { destContext =>
        withWorkspaceContextAndPermissions(mcnp.source.workspaceName, SamWorkspaceActions.read, dataAccess) { sourceContext =>
          dataAccess.methodConfigurationQuery.get(sourceContext, mcnp.source.namespace, mcnp.source.name) flatMap {
            case None =>
              val err = ErrorReport(StatusCodes.NotFound, s"There is no method configuration named ${mcnp.source.namespace}/${mcnp.source.name} in ${mcnp.source.workspaceName}.")
              DBIO.failed(new RawlsExceptionWithErrorReport(errorReport = err))
            case Some(methodConfig) => DBIO.successful((methodConfig, destContext))
          }
        }
      }
    }

    transaction1Result flatMap { case (methodConfig, destContext) =>
      withAttributeNamespaceCheck(methodConfig) {
        dataSource.inTransaction { dataAccess =>
          saveCopiedMethodConfiguration(methodConfig, mcnp.destination, destContext, dataAccess)
        }
      }
    }
  }

  def copyMethodConfigurationFromMethodRepo(methodRepoQuery: MethodRepoConfigurationImport): Future[ValidatedMethodConfiguration] =
    methodRepoDAO.getMethodConfig(methodRepoQuery.methodRepoNamespace, methodRepoQuery.methodRepoName, methodRepoQuery.methodRepoSnapshotId, userInfo) flatMap {
      case None =>
        val name = s"${methodRepoQuery.methodRepoNamespace}/${methodRepoQuery.methodRepoName}/${methodRepoQuery.methodRepoSnapshotId}"
        val err = ErrorReport(StatusCodes.NotFound, s"There is no method configuration named $name in the repository.")
        Future.failed(new RawlsExceptionWithErrorReport(errorReport = err))
      case Some(agoraEntity) => Future.fromTry(parseAgoraEntity(agoraEntity)) flatMap { targetMethodConfig =>
        withAttributeNamespaceCheck(targetMethodConfig) {
          dataSource.inTransaction { dataAccess =>
            withWorkspaceContextAndPermissions(methodRepoQuery.destination.workspaceName, SamWorkspaceActions.write, dataAccess) { destContext =>
              saveCopiedMethodConfiguration(targetMethodConfig, methodRepoQuery.destination, destContext, dataAccess)
            }
          }
        }
      }
    }

  private def parseAgoraEntity(agoraEntity: AgoraEntity): Try[MethodConfiguration] = {
    val parsed = Try {
      agoraEntity.payload.map(JsonParser(_).convertTo[AgoraMethodConfiguration])
    } recoverWith {
      case e: Exception =>
        Failure(new RawlsExceptionWithErrorReport(errorReport = ErrorReport(StatusCodes.UnprocessableEntity, "Error parsing Method Repo response message.", ErrorReport(e))))
    }

    parsed flatMap {
      case Some(agoraMC) => Success(convertToMethodConfiguration(agoraMC))
      case None => Failure(new RawlsExceptionWithErrorReport(errorReport = ErrorReport(StatusCodes.UnprocessableEntity, "Method Repo missing configuration payload")))
    }
  }

  private def convertToMethodConfiguration(agoraMethodConfig: AgoraMethodConfiguration): MethodConfiguration = {
    MethodConfiguration(agoraMethodConfig.namespace, agoraMethodConfig.name, Some(agoraMethodConfig.rootEntityType), Some(Map.empty[String, AttributeString]), agoraMethodConfig.inputs, agoraMethodConfig.outputs, agoraMethodConfig.methodRepoMethod)
  }

  def copyMethodConfigurationToMethodRepo(methodRepoQuery: MethodRepoConfigurationExport): Future[PerRequestMessage] = {
    dataSource.inTransaction { dataAccess =>
      withWorkspaceContextAndPermissions(methodRepoQuery.source.workspaceName, SamWorkspaceActions.read, dataAccess) { workspaceContext =>
        withMethodConfig(workspaceContext, methodRepoQuery.source.namespace, methodRepoQuery.source.name, dataAccess) { methodConfig =>

          DBIO.from(methodRepoDAO.postMethodConfig(
            methodRepoQuery.methodRepoNamespace,
            methodRepoQuery.methodRepoName,
            methodConfig.copy(namespace = methodRepoQuery.methodRepoNamespace, name = methodRepoQuery.methodRepoName),
            userInfo)) map { RequestComplete(StatusCodes.OK, _) }
        }
      }
    }
  }

  private def saveCopiedMethodConfiguration(methodConfig: MethodConfiguration, dest: MethodConfigurationName, destContext: SlickWorkspaceContext, dataAccess: DataAccess) = {
    val target = methodConfig.copy(name = dest.name, namespace = dest.namespace)

    dataAccess.methodConfigurationQuery.get(destContext, dest.namespace, dest.name).flatMap {
      case Some(existingMethodConfig) => DBIO.failed(new RawlsExceptionWithErrorReport(errorReport = ErrorReport(StatusCodes.Conflict, s"A method configuration named ${dest.namespace}/${dest.name} already exists in ${dest.workspaceName}")))
      case None => createMCAndValidateExpressions(destContext, target, dataAccess)
    }
  }

  def listAgoraMethodConfigurations(workspaceName: WorkspaceName): Future[PerRequestMessage] =
    dataSource.inTransaction { dataAccess =>
      withWorkspaceContextAndPermissions(workspaceName, SamWorkspaceActions.read, dataAccess) { workspaceContext =>
        dataAccess.methodConfigurationQuery.listActive(workspaceContext).map { r =>
          RequestComplete(StatusCodes.OK, r.toList.filter(_.methodRepoMethod.repo == Agora))
        }
      }
    }

  def listMethodConfigurations(workspaceName: WorkspaceName): Future[PerRequestMessage] =
    dataSource.inTransaction { dataAccess =>
      withWorkspaceContextAndPermissions(workspaceName, SamWorkspaceActions.read, dataAccess) { workspaceContext =>
        dataAccess.methodConfigurationQuery.listActive(workspaceContext).map { r =>
          RequestComplete(StatusCodes.OK, r.toList)
        }
      }
    }

  def createMethodConfigurationTemplate(methodRepoMethod: MethodRepoMethod ): Future[PerRequestMessage] = {
    dataSource.inTransaction { dataAccess =>
      withMethod(methodRepoMethod, userInfo) { method =>
        withWdl(method) { wdl => methodConfigResolver.toMethodConfiguration(userInfo, wdl, methodRepoMethod) match {
          case Failure(exception) => DBIO.failed(new RawlsExceptionWithErrorReport(errorReport = ErrorReport(StatusCodes.BadRequest, exception)))
          case Success(methodConfig) => DBIO.successful(RequestComplete(StatusCodes.OK, methodConfig))
        }}
      }
    }
  }

  def getMethodInputsOutputs(userInfo: UserInfo, methodRepoMethod: MethodRepoMethod ): Future[PerRequestMessage] = {
    dataSource.inTransaction { dataAccess =>
      withMethod(methodRepoMethod, userInfo) { method =>
        withWdl(method) { wdl => methodConfigResolver.getMethodInputsOutputs(userInfo, wdl) match {
          case Failure(exception) => DBIO.failed(new RawlsExceptionWithErrorReport(errorReport = ErrorReport(StatusCodes.BadRequest, exception)))
          case Success(inputsOutputs) => DBIO.successful(RequestComplete(StatusCodes.OK, inputsOutputs))
        }}
      }
    }
  }

  def listSubmissions(workspaceName: WorkspaceName): Future[PerRequestMessage] = {
    val costlessSubmissionsFuture = dataSource.inTransaction { dataAccess =>
      withWorkspaceContextAndPermissions(workspaceName, SamWorkspaceActions.read, dataAccess) { workspaceContext =>
        dataAccess.submissionQuery.listWithSubmitter(workspaceContext)
      }
    }

    // TODO David An 2018-05-30: temporarily disabling cost calculations for submission list due to potential performance hit
    // val costMapFuture = costlessSubmissionsFuture flatMap { submissions =>
    //   submissionCostService.getWorkflowCosts(submissions.flatMap(_.workflowIds).flatten, workspaceName.namespace)
    // }
    val costMapFuture = Future.successful(Map.empty[String,Float])

    toFutureTry(costMapFuture) flatMap { costMapTry =>
      val costMap: Map[String,Float] = costMapTry match {
        case Failure(ex) =>
          logger.error("Unable to get cost data from BigQuery", ex)
          Map()
        case Success(costs) => costs
      }

      costlessSubmissionsFuture map { costlessSubmissions =>
        val costedSubmissions = costlessSubmissions map { costlessSubmission =>
          // TODO David An 2018-05-30: temporarily disabling cost calculations for submission list due to potential performance hit
          // val summedCost = costlessSubmission.workflowIds.map { workflowIds => workflowIds.flatMap(costMap.get).sum }
          val summedCost = None
          // Clearing workflowIds is a quick fix to prevent SubmissionListResponse from having too much data. Will address in the near future.
          costlessSubmission.copy(cost = summedCost, workflowIds = None)
        }
        RequestComplete(StatusCodes.OK, costedSubmissions)
      }
    }
  }

  def countSubmissions(workspaceName: WorkspaceName): Future[PerRequestMessage] =
    dataSource.inTransaction { dataAccess =>
      withWorkspaceContextAndPermissions(workspaceName, SamWorkspaceActions.read, dataAccess) { workspaceContext =>
        dataAccess.submissionQuery.countByStatus(workspaceContext).map(RequestComplete(StatusCodes.OK, _))
      }
    }

  def createSubmission(workspaceName: WorkspaceName, submissionRequest: SubmissionRequest): Future[PerRequestMessage] = {
    withSubmissionParameters(workspaceName, submissionRequest) {
      (dataAccess: DataAccess, workspaceContext: SlickWorkspaceContext, wdl: String, header: SubmissionValidationHeader, successes: Seq[SubmissionValidationEntityInputs], failures: Seq[SubmissionValidationEntityInputs], workflowFailureMode: Option[WorkflowFailureMode]) =>
        requireComputePermission(workspaceContext.workspace) {
          val submissionId: UUID = UUID.randomUUID()
          val submissionEntityOpt = if(header.entityType.isEmpty) { None } else { Some(AttributeEntityReference(entityType = submissionRequest.entityType.get, entityName = submissionRequest.entityName.get)) }

          val workflows = successes map { entityInputs =>
            val workflowEntityOpt = header.entityType.map(_ => AttributeEntityReference(entityType = header.entityType.get, entityName = entityInputs.entityName))
            Workflow(workflowId = None,
              status = WorkflowStatuses.Queued,
              statusLastChangedDate = DateTime.now,
              workflowEntity = workflowEntityOpt,
              inputResolutions = entityInputs.inputResolutions.toSeq
            )
          }

          val workflowFailures = failures map { entityInputs =>
            val workflowEntityOpt = header.entityType.map(_ => AttributeEntityReference(entityType = header.entityType.get, entityName = entityInputs.entityName))
            Workflow(workflowId = None,
              status = WorkflowStatuses.Failed,
              statusLastChangedDate = DateTime.now,
              workflowEntity = workflowEntityOpt,
              inputResolutions = entityInputs.inputResolutions.toSeq,
              messages = (for (entityValue <- entityInputs.inputResolutions if entityValue.error.isDefined) yield AttributeString(entityValue.inputName + " - " + entityValue.error.get)).toSeq
            )
          }

          val submission = Submission(submissionId = submissionId.toString,
            submissionDate = DateTime.now(),
            submitter = WorkbenchEmail(userInfo.userEmail.value),
            methodConfigurationNamespace = submissionRequest.methodConfigurationNamespace,
            methodConfigurationName = submissionRequest.methodConfigurationName,
            submissionEntity = submissionEntityOpt,
            workflows = workflows ++ workflowFailures,
            status = SubmissionStatuses.Submitted,
            useCallCache = submissionRequest.useCallCache,
            workflowFailureMode = workflowFailureMode
          )

          // implicitly passed to SubmissionComponent.create
          implicit val subStatusCounter = submissionStatusCounter(workspaceMetricBuilder(workspaceName))
          implicit val wfStatusCounter = (status: WorkflowStatus) =>
            if (config.trackDetailedSubmissionMetrics) Option(workflowStatusCounter(workspaceSubmissionMetricBuilder(workspaceName, submissionId))(status))
            else None

          dataAccess.submissionQuery.create(workspaceContext, submission) map { _ =>
            RequestComplete(StatusCodes.Created, SubmissionReport(submissionRequest, submission.submissionId, submission.submissionDate, userInfo.userEmail.value, submission.status, header, successes))
          }
        }
    }
  }

  def validateSubmission(workspaceName: WorkspaceName, submissionRequest: SubmissionRequest): Future[PerRequestMessage] =
    withSubmissionParameters(workspaceName,submissionRequest) {
      (dataAccess: DataAccess, workspaceContext: SlickWorkspaceContext, wdl: String, header: SubmissionValidationHeader, succeeded: Seq[SubmissionValidationEntityInputs], failed: Seq[SubmissionValidationEntityInputs], _) =>
        DBIO.successful(RequestComplete(StatusCodes.OK, SubmissionValidationReport(submissionRequest, header, succeeded, failed)))
    }

  def getSubmissionStatus(workspaceName: WorkspaceName, submissionId: String): Future[PerRequestMessage] = {
    val submissionWithoutCosts = dataSource.inTransaction { dataAccess =>
      withWorkspaceContextAndPermissions(workspaceName, SamWorkspaceActions.read, dataAccess) { workspaceContext =>
        withSubmission(workspaceContext, submissionId, dataAccess) { submission =>
            DBIO.successful(submission)
        }
      }
    }

    submissionWithoutCosts flatMap {
      case (submission) => {
        val allWorkflowIds: Seq[String] = submission.workflows.flatMap(_.workflowId)
        toFutureTry(submissionCostService.getSubmissionCosts(submissionId, allWorkflowIds, workspaceName.namespace, Option(submission.submissionDate))) map {
          case Failure(ex) =>
            logger.error("Unable to get workflow costs for this submission. ", ex)
            RequestComplete((StatusCodes.OK, SubmissionStatusResponse(submission)))
          case Success(costMap) =>
            val costedWorkflows = submission.workflows.map { workflow =>
              workflow.workflowId match {
                case Some(wfId) => workflow.copy(cost = costMap.get(wfId))
                case None => workflow
              }
            }
            val costedSubmission = submission.copy(cost = Some(costMap.values.sum), workflows = costedWorkflows)
            RequestComplete((StatusCodes.OK, SubmissionStatusResponse(costedSubmission)))
        }
      }
    }
  }

  def abortSubmission(workspaceName: WorkspaceName, submissionId: String): Future[PerRequestMessage] = {
    dataSource.inTransaction { dataAccess =>
      withWorkspaceContextAndPermissions(workspaceName, SamWorkspaceActions.write, dataAccess) { workspaceContext =>
        abortSubmission(workspaceContext, submissionId, dataAccess)
      }
    }
  }

  private def abortSubmission(workspaceContext: SlickWorkspaceContext, submissionId: String, dataAccess: DataAccess): ReadWriteAction[PerRequestMessage] = {
    withSubmissionId(workspaceContext, submissionId, dataAccess) { submissionId =>
      // implicitly passed to SubmissionComponent.updateStatus
      implicit val subStatusCounter = submissionStatusCounter(workspaceMetricBuilder(workspaceContext.workspace.toWorkspaceName))
      dataAccess.submissionQuery.updateStatus(submissionId, SubmissionStatuses.Aborting) map { rows =>
        if(rows == 1)
          RequestComplete(StatusCodes.NoContent)
        else
          RequestComplete(ErrorReport(StatusCodes.NotFound, s"Unable to abort submission. Submission ${submissionId} could not be found."))
      }
    }
  }

  /**
   * Munges together the output of Cromwell's /outputs and /logs endpoints, grouping them by task name */
  private def mergeWorkflowOutputs(execOuts: ExecutionServiceOutputs, execLogs: ExecutionServiceLogs, workflowId: String): PerRequestMessage = {
    val outs = execOuts.outputs
    val logs = execLogs.calls getOrElse Map()

    //Cromwell workflow outputs look like workflow_name.task_name.output_name.
    //Under perverse conditions it might just be workflow_name.output_name.
    //Group outputs by everything left of the rightmost dot.
    val outsByTask = outs groupBy { case (k,_) => k.split('.').dropRight(1).mkString(".") }

    val taskMap = (outsByTask.keySet ++ logs.keySet).map( key => key -> TaskOutput( logs.get(key), outsByTask.get(key)) ).toMap
    RequestComplete(StatusCodes.OK, WorkflowOutputs(workflowId, taskMap))
  }

  /**
   * Get the list of outputs for a given workflow in this submission */
  def workflowOutputs(workspaceName: WorkspaceName, submissionId: String, workflowId: String) = {
    dataSource.inTransaction { dataAccess =>
      withWorkspaceContextAndPermissions(workspaceName, SamWorkspaceActions.read, dataAccess) { workspaceContext =>
        withWorkflowRecord(workspaceName, submissionId, workflowId, dataAccess) { wr =>
          val outputFTs = toFutureTry(executionServiceCluster.outputs(wr, userInfo))
          val logFTs = toFutureTry(executionServiceCluster.logs(wr, userInfo))
          DBIO.from(outputFTs zip logFTs map {
            case (Success(outputs), Success(logs)) =>
              mergeWorkflowOutputs(outputs, logs, workflowId)
            case (Failure(outputsFailure), Success(logs)) =>
              throw new RawlsExceptionWithErrorReport(errorReport = ErrorReport(StatusCodes.BadGateway, s"Unable to get outputs for ${submissionId}.", executionServiceCluster.toErrorReport(outputsFailure)))
            case (Success(outputs), Failure(logsFailure)) =>
              throw new RawlsExceptionWithErrorReport(errorReport = ErrorReport(StatusCodes.BadGateway, s"Unable to get logs for ${submissionId}.", executionServiceCluster.toErrorReport(logsFailure)))
            case (Failure(outputsFailure), Failure(logsFailure)) =>
              throw new RawlsExceptionWithErrorReport(errorReport = ErrorReport(StatusCodes.BadGateway, s"Unable to get outputs and unable to get logs for ${submissionId}.",
                Seq(executionServiceCluster.toErrorReport(outputsFailure),executionServiceCluster.toErrorReport(logsFailure))))
          })
        }
      }
    }
  }

  // retrieve the cost of this Workflow from BigQuery, if available
  def workflowCost(workspaceName: WorkspaceName, submissionId: String, workflowId: String) = {

    // confirm: the user can Read this Workspace, the Submission is in this Workspace,
    // and the Workflow is in the Submission

    val execIdFutOpt = dataSource.inTransaction { dataAccess =>
      withWorkspaceContextAndPermissions(workspaceName, SamWorkspaceActions.read, dataAccess) { workspaceContext =>
        withSubmissionAndWorkflowExecutionServiceKey(workspaceContext, submissionId, workflowId, dataAccess) { optExecKey =>
          withSubmission(workspaceContext, submissionId, dataAccess) { submission =>
            DBIO.successful((optExecKey, submission))
          }
        }
      }
    }

    for {
      (optExecId, submission) <- execIdFutOpt
      // we don't need the Execution Service ID, but we do need to confirm the Workflow is in one for this Submission
      // if we weren't able to do so above
      _ <- executionServiceCluster.findExecService(submissionId, workflowId, userInfo, optExecId)
      costs <- submissionCostService.getWorkflowCost(workflowId, workspaceName.namespace, Option(submission.submissionDate))
    } yield RequestComplete(StatusCodes.OK, WorkflowCost(workflowId, costs.get(workflowId)))
  }

  def workflowMetadata(workspaceName: WorkspaceName, submissionId: String, workflowId: String, metadataParams: MetadataParams): Future[PerRequestMessage] = {

    // two possibilities here:
    //
    // (classic case) if the workflow is a top-level workflow of a submission, it has a row in the DB and an
    // association with a specific execution service shard.  Use the DB to verify the submission association and retrieve
    // the execution service identifier.
    //
    // if it's a subworkflow (or sub-sub-workflow, etc) it's not present in the Rawls DB and we don't know which
    // execution service shard has processed it.  Query all* execution service shards for the workflow to learn its
    // submission association and which shard processed it.
    //
    // * in practice, one shard does everything except for some older workflows on shard 2.  Revisit this if that changes!

    // determine which case this is, and close the DB transaction
    val execIdFutOpt: Future[Option[ExecutionServiceId]] = dataSource.inTransaction { dataAccess =>
      withWorkspaceContextAndPermissions(workspaceName, SamWorkspaceActions.read, dataAccess) { workspaceContext =>
        withSubmissionAndWorkflowExecutionServiceKey(workspaceContext, submissionId, workflowId, dataAccess) { optExecKey =>
          DBIO.successful(optExecKey)
        }
      }
    }

    // query the execution service(s) for the metadata
    execIdFutOpt flatMap {
      executionServiceCluster.callLevelMetadata(submissionId, workflowId, metadataParams, _, userInfo)
    } map {
      metadata =>
        RequestComplete(StatusCodes.OK, metadata)
    }
  }

  def workflowQueueStatus() = {
    dataSource.inTransaction { dataAccess =>
      dataAccess.workflowQuery.countWorkflowsByQueueStatus.flatMap { statusMap =>
        // determine the current size of the workflow queue
        statusMap.get(WorkflowStatuses.Queued.toString) match {
          case Some(x) if x > 0 =>
            for {
              timeEstimate <- dataAccess.workflowAuditStatusQuery.queueTimeMostRecentSubmittedWorkflow
              workflowsAhead <- dataAccess.workflowQuery.countWorkflowsAheadOfUserInQueue(userInfo)
            } yield {
              RequestComplete(StatusCodes.OK, WorkflowQueueStatusResponse(timeEstimate, workflowsAhead, statusMap))
            }
          case _ => DBIO.successful(RequestComplete(StatusCodes.OK, WorkflowQueueStatusResponse(0, 0, statusMap)))
        }
      }
    }
  }

  def adminWorkflowQueueStatusByUser() = {
    asFCAdmin {
      dataSource.inTransaction ({ dataAccess =>
        for {
          global <- dataAccess.workflowQuery.countWorkflowsByQueueStatus
          perUser <- dataAccess.workflowQuery.countWorkflowsByQueueStatusByUser
        } yield RequestComplete(StatusCodes.OK, WorkflowQueueStatusByUserResponse(global, perUser, maxActiveWorkflowsTotal, maxActiveWorkflowsPerUser))
      }, TransactionIsolation.ReadUncommitted)
    }
  }

  /*
   If the user only has read access, check the bucket using the default pet.
   If the user has a higher level of access, check the bucket using the pet for this workspace's project.

   We use the default pet when possible because the default pet is created in a per-user shell project, i.e. not in
     this workspace's project. This prevents proliferation of service accounts within this workspace's project. For
     FireCloud's common read-only public workspaces, this is an important safeguard; else those common projects
     would constantly hit limits on the number of allowed service accounts.

   If the user has write access, we need to use the pet for this workspace's project in order to get accurate results.
 */
  def checkBucketReadAccess(workspaceName: WorkspaceName) = {
    for {
      (workspace, maxAccessLevel) <- dataSource.inTransaction { dataAccess =>
        withWorkspaceContextAndPermissions(workspaceName, SamWorkspaceActions.read, dataAccess) { workspaceContext =>
          DBIO.from(getMaximumAccessLevel(workspaceContext.workspaceId.toString)).map { accessLevel =>
            (workspaceContext.workspace, accessLevel)
          }
        }
      }

      petKey <- if (maxAccessLevel >= WorkspaceAccessLevels.Write)
        samDAO.getPetServiceAccountKeyForUser(workspace.namespace, userInfo.userEmail)
      else
        samDAO.getDefaultPetServiceAccountKeyForUser(userInfo)

      accessToken <- gcsDAO.getAccessTokenUsingJson(petKey)

      (petEmail, petSubjectId) = petKey.parseJson match {
        case JsObject(fields) => (RawlsUserEmail(fields("client_email").toString), RawlsUserSubjectId(fields("client_id").toString))
        case _ => throw new RawlsException("pet service account key was not a json object")
      }

      resultsForPet <- gcsDAO.diagnosticBucketRead(UserInfo(petEmail, OAuth2BearerToken(accessToken), 60, petSubjectId), workspace.bucketName)
    } yield {
      resultsForPet match {
        case None => RequestComplete(StatusCodes.OK)
        case Some(report) => RequestComplete(report)
      }
    }
  }

  def listAllActiveSubmissions() = {
    dataSource.inTransaction { dataAccess =>
      dataAccess.submissionQuery.listAllActiveSubmissions().map(RequestComplete(StatusCodes.OK, _))
    }
  }

  def adminAbortSubmission(workspaceName: WorkspaceName, submissionId: String) = {
    asFCAdmin {
      dataSource.inTransaction { dataAccess =>
        withWorkspaceContext(workspaceName, dataAccess) { workspaceContext =>
          abortSubmission(workspaceContext, submissionId, dataAccess)
        }
      }
    }
  }

  def listAllWorkspaces() = {
    asFCAdmin {
      dataSource.inTransaction { dataAccess =>
        dataAccess.workspaceQuery.listAll.map(workspaces => RequestComplete(StatusCodes.OK, workspaces.map(w => WorkspaceDetails(w, Set.empty))))
      }
    }
  }

  def listWorkspacesWithAttribute(attributeName: AttributeName, attributeValue: AttributeValue): Future[PerRequestMessage] = {
    for {
      workspaces <- dataSource.inTransaction { dataAccess =>
        dataAccess.workspaceQuery.listWithAttribute(attributeName, attributeValue)
      }
      results <- Future.traverse(workspaces) { workspace =>
        loadResourceAuthDomain(SamResourceTypeNames.workspace, workspace.workspaceId, userInfo).map(WorkspaceDetails(workspace, _))
      }
    } yield {
      RequestComplete(StatusCodes.OK, results)
    }

  }

  def getBucketUsage(workspaceName: WorkspaceName): Future[PerRequestMessage] = {
    for {
      bucketName <- dataSource.inTransaction { dataAccess =>
        withWorkspaceContext(workspaceName, dataAccess) { workspaceContext =>
          requireAccessIgnoreLock(workspaceContext.workspace, SamWorkspaceActions.write) {
            DBIO.successful(workspaceContext.workspace.bucketName)
          }
        }
      }
      usage <- gcsDAO.getBucketUsage(RawlsBillingProjectName(workspaceName.namespace), bucketName)
    } yield {
      RequestComplete(BucketUsageResponse(usage))
    }
  }

  def getAccessInstructions(workspaceName: WorkspaceName): Future[PerRequestMessage] = {
    for {
      workspaceId <- loadWorkspaceId(workspaceName)
      authDomains <- samDAO.getResourceAuthDomain(SamResourceTypeNames.workspace, workspaceId, userInfo)
      instructions <- Future.traverse(authDomains) { adGroup =>
        samDAO.getAccessInstructions(WorkbenchGroupName(adGroup), userInfo).map { maybeInstruction =>
          maybeInstruction.map(i => ManagedGroupAccessInstructions(adGroup, i))
        }
      }
    } yield RequestComplete(StatusCodes.OK, instructions.flatten)
  }

  def getGenomicsOperationV2(workflowId: String, operationId: List[String]): Future[PerRequestMessage] = {
    // note that cromiam should only give back metadata if the user is authorized to see it
    cromiamDAO.callLevelMetadata(workflowId, MetadataParams(includeKeys = Set("jobId")), userInfo).flatMap { metadataJson =>
      val operationIds: Iterable[String] = WorkspaceService.extractOperationIdsFromCromwellMetadata(metadataJson)

      val operationIdString = operationId.mkString("/")
      // check that the requested operation id actually exists in the workflow
      if (operationIds.toList.contains(operationIdString)) {
        val genomicsServiceRef = genomicsServiceConstructor(userInfo)
        genomicsServiceRef.GetOperation(operationIdString)
      } else {
        Future.failed(new RawlsExceptionWithErrorReport(ErrorReport(StatusCodes.NotFound, s"operation id ${operationIdString} not found in workflow $workflowId")))
      }
    }
  }

  // helper methods

  // note: success is indicated by  Map.empty
  private def attributeNamespaceCheck(attributeNames: Iterable[AttributeName]): Map[String, String] = {
    val namespaces = attributeNames.map(_.namespace).toSet

    // no one can modify attributes with invalid namespaces
    val invalidNamespaces = namespaces -- AttributeName.validNamespaces
    invalidNamespaces.map { ns => ns -> s"Invalid attribute namespace $ns" }.toMap
  }

  private def withAttributeNamespaceCheck[T](attributeNames: Iterable[AttributeName])(op: => T): T = {
    val errors = attributeNamespaceCheck(attributeNames)
    if (errors.isEmpty) op
    else {
      val reasons = errors.values.mkString(", ")
      val err = ErrorReport(statusCode = StatusCodes.Forbidden, message = s"Attribute namespace validation failed: [$reasons]")
      throw new RawlsExceptionWithErrorReport(errorReport = err)
    }
  }

  private def withAttributeNamespaceCheck[T](hasAttributes: Attributable)(op: => Future[T]): Future[T] =
    withAttributeNamespaceCheck(hasAttributes.attributes.keys)(op)

  private def withAttributeNamespaceCheck[T](methodConfiguration: MethodConfiguration)(op: => Future[T]): Future[T] = {
    // TODO: this duplicates expression parsing, the canonical way to do this.  Use that instead?
    // valid method configuration outputs are either in the format this.attrname or workspace.attrname
    // invalid (unparseable) will be caught by expression parsing instead
    val attrNames = methodConfiguration.outputs map { case (_, attr) => AttributeName.fromDelimitedName(attr.value.split('.').last) }
    withAttributeNamespaceCheck(attrNames)(op)
  }

  private def createWorkflowCollectionForWorkspace(workspaceId: String, policyMap: Map[SamResourcePolicyName, WorkbenchEmail], parentSpan: Span = null) = {
    for {
      _ <- traceWithParent("createResourceFull",parentSpan)( _ => samDAO.createResourceFull(
              SamResourceTypeNames.workflowCollection,
              workspaceId,
              Map(
                SamWorkflowCollectionPolicyNames.workflowCollectionOwnerPolicyName ->
                  SamPolicy(Set(policyMap(SamWorkspacePolicyNames.projectOwner), policyMap(SamWorkspacePolicyNames.owner)), Set.empty, Set(SamWorkflowCollectionRoles.owner)),
                SamWorkflowCollectionPolicyNames.workflowCollectionWriterPolicyName ->
                  SamPolicy(Set(policyMap(SamWorkspacePolicyNames.canCompute)), Set.empty, Set(SamWorkflowCollectionRoles.writer)),
                SamWorkflowCollectionPolicyNames.workflowCollectionReaderPolicyName ->
                  SamPolicy(Set(policyMap(SamWorkspacePolicyNames.reader), policyMap(SamWorkspacePolicyNames.writer)), Set.empty, Set(SamWorkflowCollectionRoles.reader))
              ),
              Set.empty,
              userInfo
            ))
    } yield {
    }
  }

  private def withNewWorkspaceContext[T](workspaceRequest: WorkspaceRequest, dataAccess: DataAccess, parentSpan: Span = null)
                                     (op: (SlickWorkspaceContext) => ReadWriteAction[T]): ReadWriteAction[T] = {

    def getBucketName(workspaceId: String, secure: Boolean) = s"${config.workspaceBucketNamePrefix}-${if(secure) "secure-" else ""}${workspaceId}"
    def getLabels(authDomain: List[ManagedGroupRef]) = authDomain match {
      case Nil => Map(WorkspaceService.SECURITY_LABEL_KEY -> WorkspaceService.LOW_SECURITY_LABEL)
      case ads => Map(WorkspaceService.SECURITY_LABEL_KEY -> WorkspaceService.HIGH_SECURITY_LABEL) ++ ads.map(ad => gcsDAO.labelSafeString(ad.membersGroupName.value, "ad-") -> "")
    }

    def saveNewWorkspace(workspaceId: String, workspaceRequest: WorkspaceRequest, bucketName: String, projectOwnerPolicyEmail: WorkbenchEmail, dataAccess: DataAccess, parentSpan: Span = null): ReadWriteAction[(Workspace, Map[SamResourcePolicyName, WorkbenchEmail])] = {
      val currentDate = DateTime.now

      val workspace = Workspace(
        namespace = workspaceRequest.namespace,
        name = workspaceRequest.name,
        workspaceId = workspaceId,
        bucketName = bucketName,
        workflowCollectionName = Some(workspaceId),
        createdDate = currentDate,
        lastModified = currentDate,
        createdBy = userInfo.userEmail.value,
        attributes = workspaceRequest.attributes
      )

      traceDBIOWithParent("save", parentSpan)(_ => dataAccess.workspaceQuery.save(workspace)).flatMap { _ =>
        for {
          resource <- {
            val projectOwnerPolicy = SamWorkspacePolicyNames.projectOwner -> SamPolicy(Set(projectOwnerPolicyEmail), Set.empty, Set(SamWorkspaceRoles.owner, SamWorkspaceRoles.projectOwner))
            val ownerPolicy = SamWorkspacePolicyNames.owner -> SamPolicy(Set(WorkbenchEmail(userInfo.userEmail.value)), Set.empty, Set(SamWorkspaceRoles.owner))
            val writerPolicy = SamWorkspacePolicyNames.writer -> SamPolicy(Set.empty, Set.empty, Set(SamWorkspaceRoles.writer))
            val readerPolicy = SamWorkspacePolicyNames.reader -> SamPolicy(Set.empty, Set.empty, Set(SamWorkspaceRoles.reader))
            val shareReaderPolicy = SamWorkspacePolicyNames.shareReader -> SamPolicy(Set.empty, Set.empty, Set(SamWorkspaceRoles.shareReader))
            val shareWriterPolicy = SamWorkspacePolicyNames.shareWriter -> SamPolicy(Set.empty, Set.empty, Set(SamWorkspaceRoles.shareWriter))
            val canComputePolicy = SamWorkspacePolicyNames.canCompute -> SamPolicy(Set.empty, Set.empty, Set(SamWorkspaceRoles.canCompute))
            val canCatalogPolicy = SamWorkspacePolicyNames.canCatalog -> SamPolicy(Set.empty, Set.empty, Set(SamWorkspaceRoles.canCatalog))

            val defaultPolicies = Map(projectOwnerPolicy, ownerPolicy, writerPolicy, readerPolicy, shareReaderPolicy, shareWriterPolicy, canComputePolicy, canCatalogPolicy)

            traceDBIOWithParent("createResourceFull", parentSpan)(_ => DBIO.from(samDAO.createResourceFull(SamResourceTypeNames.workspace, workspaceId, defaultPolicies, workspaceRequest.authorizationDomain.getOrElse(Set.empty).map(_.membersGroupName.value), userInfo)))
          }

          // policyMap has policyName -> policyEmail
          policyMap: Map[SamResourcePolicyName, WorkbenchEmail] = resource.accessPolicies.map( x => SamResourcePolicyName(x.id.accessPolicyName) -> WorkbenchEmail(x.email)).toMap

          _ <- traceDBIOWithParent("createWorkflowCollectionForWorkspace", parentSpan)( s1 => DBIO.from(createWorkflowCollectionForWorkspace(workspaceId, policyMap, s1)))

          _ <- traceDBIOWithParent("traversePolicies", parentSpan)( s1 => DBIO.from(
            Future.traverse(policyMap) { x =>
              val policyName = x._1
              if (policyName == SamWorkspacePolicyNames.projectOwner && workspaceRequest.authorizationDomain.getOrElse(Set.empty).isEmpty) {
                // when there isn't an auth domain, we will use the billing project admin policy email directly on workspace
                // resources instead of synching an extra group. This helps to keep the number of google groups a user is in below
                // the limit of 2000
                Future.successful(())
              } else if (WorkspaceAccessLevels.withPolicyName(policyName.value).isDefined) {
                // only sync policies that have corresponding WorkspaceAccessLevels to google because only those are
                // granted bucket access (and thus need a google group)
                traceWithParent(s"syncPolicy-${policyName}", s1)( _ => samDAO.syncPolicyToGoogle(SamResourceTypeNames.workspace, workspaceId, policyName))
              } else {
                Future.successful(())
              }
            }
          ))
        } yield (workspace, policyMap)
      }
    }


<<<<<<< HEAD
    traceDBIOWithParent("requireCreateWorkspaceAccess", parentSpan)( s1 => requireCreateWorkspaceAccess(workspaceRequest, dataAccess, s1) {
      traceDBIOWithParent("findByName", s1)( _=> dataAccess.workspaceQuery.findByName(workspaceRequest.toWorkspaceName)) flatMap {
=======
    requireCreateWorkspaceAccess(workspaceRequest, dataAccess) {
      dataAccess.workspaceQuery.findByName(workspaceRequest.toWorkspaceName, Option(WorkspaceAttributeSpecs(all = false, List.empty[AttributeName]))) flatMap {
>>>>>>> 3546ead6
        case Some(_) => DBIO.failed(new RawlsExceptionWithErrorReport(errorReport = ErrorReport(StatusCodes.Conflict, s"Workspace ${workspaceRequest.namespace}/${workspaceRequest.name} already exists")))
        case None =>
          val workspaceId = UUID.randomUUID.toString
          val bucketName = getBucketName(workspaceId, workspaceRequest.authorizationDomain.exists(_.nonEmpty))

          // add the workspace id to the span so we can find and correlate it later with other services
          s1.putAttribute("workspaceId", OpenCensusAttributeValue.stringAttributeValue(workspaceId))

          traceDBIOWithParent("getPolicySyncStatus", s1)( _ => DBIO.from(samDAO.getPolicySyncStatus(SamResourceTypeNames.billingProject, workspaceRequest.namespace, SamBillingProjectPolicyNames.owner, userInfo).map(_.email))).flatMap { projectOwnerPolicyEmail =>
            traceDBIOWithParent("saveNewWorkspace", s1)(s2 => saveNewWorkspace(workspaceId, workspaceRequest, bucketName, projectOwnerPolicyEmail, dataAccess, s2).flatMap { case (savedWorkspace, policyMap) =>
              for {
                //there's potential for another perf improvement here for workspaces with auth domains. if a workspace is in an auth domain, we'll already have
                //the projectOwnerEmail, so we don't need to get it from sam. in a pinch, we could also store the project owner email in the rawls DB since it
                //will never change, which would eliminate the call to sam entirely
                policyEmails <- DBIO.successful(policyMap.map { case (policyName, policyEmail) =>
                  if (policyName == SamWorkspacePolicyNames.projectOwner && workspaceRequest.authorizationDomain.getOrElse(Set.empty).isEmpty) {
                    // when there isn't an auth domain, we will use the billing project admin policy email directly on workspace
                    // resources instead of synching an extra group. This helps to keep the number of google groups a user is in below
                    // the limit of 2000
                    Option(WorkspaceAccessLevels.ProjectOwner -> projectOwnerPolicyEmail)
                  } else {
                    WorkspaceAccessLevels.withPolicyName(policyName.value).map(_ -> policyEmail)
                }
                  }.flatten.toMap )

                _ <- traceDBIOWithParent("gcsDAO.setupWorkspace", s2)(s3 => DBIO.from(gcsDAO.setupWorkspace(userInfo, RawlsBillingProjectName(workspaceRequest.namespace), policyEmails, bucketName, getLabels(workspaceRequest.authorizationDomain.getOrElse(Set.empty).toList), s3)))
                response <- traceDBIOWithParent("doOp", s2)(_ => op(SlickWorkspaceContext(savedWorkspace)))
              } yield response
            })
          }
      }
    })
  }

  private def noSuchWorkspaceMessage(workspaceName: WorkspaceName) = s"${workspaceName} does not exist"
  private def accessDeniedMessage(workspaceName: WorkspaceName) = s"insufficient permissions to perform operation on ${workspaceName}"

  private def requireCreateWorkspaceAccess[T](workspaceRequest: WorkspaceRequest, dataAccess: DataAccess, parentSpan: Span = null)(op: => ReadWriteAction[T]): ReadWriteAction[T] = {
    val projectName = RawlsBillingProjectName(workspaceRequest.namespace)
    for {
      userHasAction <- traceDBIOWithParent("userHasAction", parentSpan)(_ => DBIO.from(samDAO.userHasAction(SamResourceTypeNames.billingProject, projectName.value, SamBillingProjectActions.createWorkspace, userInfo)))
      response <- userHasAction match {
        case true =>
          traceDBIOWithParent("loadBillingProject", parentSpan)( _ => dataAccess.rawlsBillingProjectQuery.load(projectName)).flatMap {
            case Some(RawlsBillingProject(_, _, CreationStatuses.Ready, _, _, _, _, _)) => op //Sam will check to make sure the Auth Domain selection is valid
            case Some(RawlsBillingProject(RawlsBillingProjectName(name), _, CreationStatuses.Creating, _, _, _, _, _)) =>
              DBIO.failed(new RawlsExceptionWithErrorReport(errorReport = ErrorReport(StatusCodes.BadRequest, s"${name} is still being created")))

            case Some(RawlsBillingProject(RawlsBillingProjectName(name), _, CreationStatuses.Error, _, messageOp, _, _, _)) =>
              DBIO.failed(new RawlsExceptionWithErrorReport(errorReport = ErrorReport(StatusCodes.BadRequest, s"Error creating ${name}: ${messageOp.getOrElse("no message")}")))

            case None =>
              // this can't happen with the current code but a 404 would be the correct response
              DBIO.failed(new RawlsExceptionWithErrorReport(errorReport = ErrorReport(StatusCodes.NotFound, s"${workspaceRequest.toWorkspaceName.namespace} does not exist")))
          }
        case false =>
          DBIO.failed(new RawlsExceptionWithErrorReport(errorReport = ErrorReport(StatusCodes.Forbidden, s"You are not authorized to create a workspace in billing project ${workspaceRequest.toWorkspaceName.namespace}")))
      }
    } yield response
  }

  private def withWorkspaceContextAndPermissions[T](workspaceName: WorkspaceName, requiredAction: SamResourceAction, dataAccess: DataAccess)(op: (SlickWorkspaceContext) => ReadWriteAction[T]): ReadWriteAction[T] = {
    withWorkspaceContext(workspaceName, dataAccess) { workspaceContext =>
      requireAccess(workspaceContext.workspace, requiredAction) { op(workspaceContext) }
    }
  }

  private def withWorkspaceContext[T](workspaceName: WorkspaceName, dataAccess: DataAccess, attributeSpecs: Option[WorkspaceAttributeSpecs] = None)(op: (SlickWorkspaceContext) => ReadWriteAction[T]) = {
    dataAccess.workspaceQuery.findByName(workspaceName, attributeSpecs) flatMap {
      case None => throw new RawlsExceptionWithErrorReport(errorReport = ErrorReport(StatusCodes.NotFound, noSuchWorkspaceMessage(workspaceName)))
      case Some(workspace) => op(SlickWorkspaceContext(workspace))
    }
  }

  private def requireAccess[T](workspace: Workspace, requiredAction: SamResourceAction)(codeBlock: => ReadWriteAction[T]): ReadWriteAction[T] = {
    DBIO.from(samDAO.userHasAction(SamResourceTypeNames.workspace, workspace.workspaceId, requiredAction, userInfo)) flatMap { hasRequiredLevel =>
      if (hasRequiredLevel) {
        if (Set(SamWorkspaceActions.write, SamWorkspaceActions.compute).contains(requiredAction) && workspace.isLocked)
          DBIO.failed(new RawlsExceptionWithErrorReport(errorReport = ErrorReport(StatusCodes.Forbidden, s"The workspace ${workspace.toWorkspaceName} is locked.")))
        else codeBlock
      } else {
        DBIO.from(samDAO.userHasAction(SamResourceTypeNames.workspace, workspace.workspaceId, SamWorkspaceActions.read, userInfo)) flatMap { canRead =>
          if (canRead) {
            DBIO.failed(new RawlsExceptionWithErrorReport(errorReport = ErrorReport(StatusCodes.Forbidden, accessDeniedMessage(workspace.toWorkspaceName))))
          }
          else {
            DBIO.failed(new RawlsExceptionWithErrorReport(errorReport = ErrorReport(StatusCodes.NotFound, noSuchWorkspaceMessage(workspace.toWorkspaceName))))
          }
        }
      }
    }
  }

  private def requireAccessIgnoreLock[T](workspace: Workspace, requiredAction: SamResourceAction)(op: => ReadWriteAction[T]): ReadWriteAction[T] = {
    requireAccess(workspace.copy(isLocked = false), requiredAction)(op)
  }

  private def requireComputePermission[T](workspace: Workspace)(codeBlock: => ReadWriteAction[T]): ReadWriteAction[T] = {
    DBIO.from(samDAO.userHasAction(SamResourceTypeNames.billingProject, workspace.namespace, SamBillingProjectActions.launchBatchCompute, userInfo)) flatMap { projectCanCompute =>
      if (!projectCanCompute) DBIO.failed(new RawlsExceptionWithErrorReport(errorReport = ErrorReport(StatusCodes.Forbidden, accessDeniedMessage(workspace.toWorkspaceName))))
      else {
        DBIO.from(samDAO.userHasAction(SamResourceTypeNames.workspace, workspace.workspaceId, SamWorkspaceActions.compute, userInfo)) flatMap { launchBatchCompute =>
          if (launchBatchCompute) codeBlock
          else DBIO.from(samDAO.userHasAction(SamResourceTypeNames.workspace, workspace.workspaceId, SamWorkspaceActions.read, userInfo)) flatMap { workspaceRead =>
            if (workspaceRead) DBIO.failed(new RawlsExceptionWithErrorReport(errorReport = ErrorReport(StatusCodes.Forbidden, accessDeniedMessage(workspace.toWorkspaceName))))
            else DBIO.failed(new RawlsExceptionWithErrorReport(errorReport = ErrorReport(StatusCodes.NotFound, noSuchWorkspaceMessage(workspace.toWorkspaceName))))
          }
        }
      }
    }
  }

  private def withEntity[T](workspaceContext: SlickWorkspaceContext, entityType: String, entityName: String, dataAccess: DataAccess)(op: (Entity) => ReadWriteAction[T]): ReadWriteAction[T] = {
    dataAccess.entityQuery.get(workspaceContext, entityType, entityName) flatMap {
      case None => DBIO.failed(new RawlsExceptionWithErrorReport(errorReport = ErrorReport(StatusCodes.NotFound, s"${entityType} ${entityName} does not exist in ${workspaceContext.workspace.toWorkspaceName}")))
      case Some(entity) => op(entity)
    }
  }

  private def withAllEntities[T](workspaceContext: SlickWorkspaceContext, dataAccess: DataAccess, entities: Seq[AttributeEntityReference])(op: (Seq[Entity]) => ReadWriteAction[T]): ReadWriteAction[T] = {
    val entityActions: Seq[ReadAction[Try[Entity]]] = entities map { e =>
      dataAccess.entityQuery.get(workspaceContext, e.entityType, e.entityName) map {
        case None => Failure(new RawlsException(s"${e.entityType} ${e.entityName} does not exist in ${workspaceContext.workspace.toWorkspaceName}"))
        case Some(entity) => Success(entity)
      }
    }

    DBIO.sequence(entityActions) flatMap { entityTries =>
      val failures = entityTries.collect { case Failure(y) => y.getMessage }
      if (failures.isEmpty) op(entityTries collect { case Success(e) => e })
      else {
        val err = ErrorReport(statusCode = StatusCodes.BadRequest, message = (Seq("Entities were not found:") ++ failures) mkString System.lineSeparator())
        DBIO.failed(new RawlsExceptionWithErrorReport(err))
      }
    }
  }

  private def withSubmission[T](workspaceContext: SlickWorkspaceContext, submissionId: String, dataAccess: DataAccess)(op: (Submission) => ReadWriteAction[T]): ReadWriteAction[T] = {
    Try {
      UUID.fromString(submissionId)
    } match {
      case Failure(t: IllegalArgumentException) =>
        DBIO.failed(new RawlsExceptionWithErrorReport(errorReport = ErrorReport(StatusCodes.NotFound, s"Submission id ${submissionId} is not a valid submission id")))
      case _ =>
        dataAccess.submissionQuery.get(workspaceContext, submissionId) flatMap {
          case None => DBIO.failed(new RawlsExceptionWithErrorReport(errorReport = ErrorReport(StatusCodes.NotFound, s"Submission with id ${submissionId} not found in workspace ${workspaceContext.workspace.toWorkspaceName}")))
          case Some(submission) => op(submission)
        }
    }
  }

  // confirm that the Submission is a member of this workspace, but don't unmarshal it from the DB
  private def withSubmissionId[T](workspaceContext: SlickWorkspaceContext, submissionId: String, dataAccess: DataAccess)(op: UUID => ReadWriteAction[T]): ReadWriteAction[T] = {
    Try {
      UUID.fromString(submissionId)
    } match {
      case Failure(t: IllegalArgumentException) =>
        DBIO.failed(new RawlsExceptionWithErrorReport(errorReport = ErrorReport(StatusCodes.NotFound, s"Submission id ${submissionId} is not a valid submission id")))
      case Success(uuid) =>
        dataAccess.submissionQuery.confirmInWorkspace(workspaceContext.workspaceId, uuid) flatMap {
          case None =>
            val report = ErrorReport(StatusCodes.NotFound, s"Submission with id ${submissionId} not found in workspace ${workspaceContext.workspace.toWorkspaceName}")
            DBIO.failed(new RawlsExceptionWithErrorReport(errorReport = report))
          case Some(_) => op(uuid)
        }
    }
  }

  private def withWorkflow(workspaceName: WorkspaceName, submissionId: String, workflowId: String, dataAccess: DataAccess)(op: (Workflow) => ReadWriteAction[PerRequestMessage]): ReadWriteAction[PerRequestMessage] = {
    dataAccess.workflowQuery.getByExternalId(workflowId, submissionId) flatMap {
      case None => DBIO.failed(new RawlsExceptionWithErrorReport(errorReport = ErrorReport(StatusCodes.NotFound, s"Workflow with id ${workflowId} not found in submission ${submissionId} in workspace ${workspaceName}")))
      case Some(workflow) => op(workflow)
    }
  }

  private def withWorkflowRecord(workspaceName: WorkspaceName, submissionId: String, workflowId: String, dataAccess: DataAccess)(op: (WorkflowRecord) => ReadWriteAction[PerRequestMessage]): ReadWriteAction[PerRequestMessage] = {
    dataAccess.workflowQuery.findWorkflowByExternalIdAndSubmissionId(workflowId, UUID.fromString(submissionId)).result flatMap {
      case Seq() => DBIO.failed(new RawlsExceptionWithErrorReport(errorReport = ErrorReport(StatusCodes.NotFound, s"WorkflowRecord with id ${workflowId} not found in submission ${submissionId} in workspace ${workspaceName}")))
      case Seq(one) => op(one)
      case tooMany => DBIO.failed(new RawlsExceptionWithErrorReport(errorReport = ErrorReport(StatusCodes.InternalServerError, s"found multiple WorkflowRecords with id ${workflowId} in submission ${submissionId} in workspace ${workspaceName}")))
    }
  }

  // used as part of the workflow metadata permission check - more detail at workflowMetadata()

  // require submission to be present, but don't require the workflow to reference it
  // if the workflow does reference the submission, return its executionServiceKey

  private def withSubmissionAndWorkflowExecutionServiceKey[T](workspaceContext: SlickWorkspaceContext, submissionId: String, workflowId: String, dataAccess: DataAccess)(op: Option[ExecutionServiceId] => ReadWriteAction[T]): ReadWriteAction[T] = {
    withSubmissionId(workspaceContext, submissionId, dataAccess) { _ =>
      dataAccess.workflowQuery.getExecutionServiceIdByExternalId(workflowId, submissionId) flatMap {
        case Some(id) => op(Option(ExecutionServiceId(id)))
        case _ => op(None)
      }
    }
  }

  //Finds a single entity record in the db.
  private def withSingleEntityRec(entityType: String, entityName: String, workspaceContext: SlickWorkspaceContext, dataAccess: DataAccess)(op: (Seq[EntityRecord]) => ReadWriteAction[PerRequestMessage]): ReadWriteAction[PerRequestMessage] = {
    val entityRec = dataAccess.entityQuery.findEntityByName(workspaceContext.workspaceId, entityType, entityName).result
    entityRec flatMap { entities =>
      if (entities.isEmpty) {
        DBIO.failed(new RawlsExceptionWithErrorReport(errorReport = ErrorReport(StatusCodes.NotFound, s"No entity of type ${entityType} named ${entityName} exists in this workspace.")))
      } else if (entities.size == 1) {
        op(entities)
      } else {
        DBIO.failed(new RawlsExceptionWithErrorReport(errorReport = ErrorReport(StatusCodes.NotFound, s"More than one entity of type ${entityType} named ${entityName} exists in this workspace?!")))
      }
    }
  }

  def withSubmissionEntityRecs(submissionRequest: SubmissionRequest, workspaceContext: SlickWorkspaceContext, rootEntityTypeOpt: Option[String], dataAccess: DataAccess)(op: (Option[Seq[EntityRecord]]) => ReadWriteAction[PerRequestMessage]): ReadWriteAction[PerRequestMessage] = {
    if( rootEntityTypeOpt.isEmpty ) {
      op(None)
    } else {
      val rootEntityType = rootEntityTypeOpt.get

      //If there's an expression, evaluate it to get the list of entities to run this job on.
      //Otherwise, use the entity given in the submission.
      submissionRequest.expression match {
        case None =>
          if (submissionRequest.entityType.getOrElse("") != rootEntityType) {
            val whatYouGaveUs = if (submissionRequest.entityType.isDefined) s"an entity of type ${submissionRequest.entityType.get}" else "no entity"
            DBIO.failed(new RawlsExceptionWithErrorReport(errorReport = ErrorReport(StatusCodes.BadRequest, s"Method configuration expects an entity of type $rootEntityType, but you gave us $whatYouGaveUs.")))
          } else {
            withSingleEntityRec(submissionRequest.entityType.get, submissionRequest.entityName.get, workspaceContext, dataAccess)(rec => op(Some(rec)))
          }
        case Some(expression) =>
          ExpressionEvaluator.withNewExpressionEvaluator(dataAccess, workspaceContext, submissionRequest.entityType.get, submissionRequest.entityName.get) { evaluator =>
            evaluator.evalFinalEntity(workspaceContext, expression).asTry
          } flatMap { //gotta close out the expression evaluator to wipe the EXPREVAL_TEMP table
            case Failure(regret) => DBIO.failed(new RawlsExceptionWithErrorReport(errorReport = ErrorReport(StatusCodes.BadRequest, regret)))
            case Success(entityRecords) =>
              if (entityRecords.isEmpty) {
                DBIO.failed(new RawlsExceptionWithErrorReport(errorReport = ErrorReport(StatusCodes.BadRequest, "No entities eligible for submission were found.")))
              } else {
                val eligibleEntities = entityRecords.filter(_.entityType == rootEntityType).toSeq
                if (eligibleEntities.isEmpty)
                  DBIO.failed(new RawlsExceptionWithErrorReport(errorReport = ErrorReport(StatusCodes.BadRequest, s"The expression in your SubmissionRequest matched only entities of the wrong type. (Expected type ${rootEntityType}.)")))
                else
                  op(Some(eligibleEntities))
              }
          }
      }
    }
  }

  /** Validates the workflow failure mode in the submission request. */
  private def withWorkflowFailureMode(submissionRequest: SubmissionRequest)(op: Option[WorkflowFailureMode] => ReadWriteAction[PerRequestMessage]): ReadWriteAction[PerRequestMessage] = {
    Try(submissionRequest.workflowFailureMode.map(WorkflowFailureModes.withName)) match {
      case Success(failureMode) => op(failureMode)
      case Failure(NonFatal(e)) => DBIO.failed(new RawlsExceptionWithErrorReport(errorReport = ErrorReport(StatusCodes.BadRequest, e.getMessage)))
    }
  }


  private def withSubmissionParameters(workspaceName: WorkspaceName, submissionRequest: SubmissionRequest)
    (op: (DataAccess, SlickWorkspaceContext, String, SubmissionValidationHeader, Seq[SubmissionValidationEntityInputs], Seq[SubmissionValidationEntityInputs], Option[WorkflowFailureMode]) => ReadWriteAction[PerRequestMessage]): Future[PerRequestMessage] = {
    dataSource.inTransaction { dataAccess =>
      withWorkspaceContextAndPermissions(workspaceName, SamWorkspaceActions.write, dataAccess) { workspaceContext =>
        withMethodConfig(workspaceContext, submissionRequest.methodConfigurationNamespace, submissionRequest.methodConfigurationName, dataAccess) { methodConfig =>
          withMethodInputs(methodConfig, userInfo) { (wdl, gatherInputsResult) =>

            //either both entityName and entityType must be defined, or neither. Error otherwise
            if(submissionRequest.entityName.isDefined != submissionRequest.entityType.isDefined) {
              throw new RawlsExceptionWithErrorReport(errorReport = ErrorReport(StatusCodes.BadRequest, s"You must set both entityType and entityName to run on an entity, or neither (to run with literal or workspace inputs)."))
            }
            if(methodConfig.rootEntityType.isDefined != submissionRequest.entityName.isDefined) {
              if(methodConfig.rootEntityType.isDefined) {
                throw new RawlsExceptionWithErrorReport(errorReport = ErrorReport(StatusCodes.BadRequest, s"Your method config defines a root entity but you haven't passed one to the submission."))
              } else {
                //This isn't _strictly_ necessary, since a single submission entity will create one workflow.
                //However, passing in a submission entity + an expression doesn't make sense for two reasons:
                // 1. you'd have to write an expression from your submission entity to an entity of "no entity necessary" type
                // 2. even if you _could_ do this, you'd kick off a bunch of identical workflows.
                //More likely than not, an MC with no root entity + a submission entity = you're doing something wrong. So we'll just say no here.
                throw new RawlsExceptionWithErrorReport(errorReport = ErrorReport(StatusCodes.BadRequest, s"Your method config uses no root entity, but you passed one to the submission."))
              }
            }
            withValidatedMCExpressions(methodConfig, gatherInputsResult, allowRootEntity = submissionRequest.entityName.isDefined, dataAccess) { _ =>
              withSubmissionEntityRecs(submissionRequest, workspaceContext, methodConfig.rootEntityType, dataAccess) { jobEntityRecs =>
                withWorkflowFailureMode(submissionRequest) { workflowFailureMode =>
                  //Parse out the entity -> results map to a tuple of (successful, failed) SubmissionValidationEntityInputs
                  methodConfigResolver.evaluateInputExpressions(workspaceContext, gatherInputsResult.processableInputs, jobEntityRecs, dataAccess) flatMap { valuesByEntity =>
                    valuesByEntity
                      .map({ case (entityName, values) => SubmissionValidationEntityInputs(entityName, values.toSet) })
                      .partition({ entityInputs => entityInputs.inputResolutions.forall(_.error.isEmpty) }) match {
                      case (succeeded, failed) =>
                        val methodConfigInputs = gatherInputsResult.processableInputs.map { methodInput => SubmissionValidationInput(methodInput.workflowInput.getName, methodInput.expression) }
                        val header = SubmissionValidationHeader(methodConfig.rootEntityType, methodConfigInputs)
                        op(dataAccess, workspaceContext, wdl, header, succeeded.toSeq, failed.toSeq, workflowFailureMode)
                    }
                  }
                }
              }
            }
          }
        }
      }
    }
  }
}

class AttributeUpdateOperationException(message: String) extends RawlsException(message)
class AttributeNotFoundException(message: String) extends AttributeUpdateOperationException(message)<|MERGE_RESOLUTION|>--- conflicted
+++ resolved
@@ -2020,13 +2020,8 @@
     }
 
 
-<<<<<<< HEAD
     traceDBIOWithParent("requireCreateWorkspaceAccess", parentSpan)( s1 => requireCreateWorkspaceAccess(workspaceRequest, dataAccess, s1) {
-      traceDBIOWithParent("findByName", s1)( _=> dataAccess.workspaceQuery.findByName(workspaceRequest.toWorkspaceName)) flatMap {
-=======
-    requireCreateWorkspaceAccess(workspaceRequest, dataAccess) {
-      dataAccess.workspaceQuery.findByName(workspaceRequest.toWorkspaceName, Option(WorkspaceAttributeSpecs(all = false, List.empty[AttributeName]))) flatMap {
->>>>>>> 3546ead6
+      traceDBIOWithParent("findByName", s1)( _=> dataAccess.workspaceQuery.findByName(workspaceRequest.toWorkspaceName, Option(WorkspaceAttributeSpecs(all = false, List.empty[AttributeName])))) flatMap {
         case Some(_) => DBIO.failed(new RawlsExceptionWithErrorReport(errorReport = ErrorReport(StatusCodes.Conflict, s"Workspace ${workspaceRequest.namespace}/${workspaceRequest.name} already exists")))
         case None =>
           val workspaceId = UUID.randomUUID.toString
