package org.broadinstitute.dsde.rawls.workspace

import akka.http.scaladsl.model.StatusCodes
import akka.http.scaladsl.model.headers.OAuth2BearerToken
import akka.stream.Materializer
import bio.terra.workspace.client.ApiException
import bio.terra.workspace.model.WorkspaceDescription
import cats.implicits._
import com.google.api.services.cloudresourcemanager.model.Project
import com.typesafe.scalalogging.LazyLogging
import io.opencensus.scala.Tracing._
import io.opencensus.trace.{Span, Status, AttributeValue => OpenCensusAttributeValue}
import org.broadinstitute.dsde.rawls.config.WorkspaceServiceConfig
import org.broadinstitute.dsde.rawls.{RawlsException, RawlsExceptionWithErrorReport, StringValidationUtils}
import slick.jdbc.TransactionIsolation
import org.broadinstitute.dsde.rawls.dataaccess._
import org.broadinstitute.dsde.rawls.dataaccess.slick._
import org.broadinstitute.dsde.rawls.dataaccess.workspacemanager.WorkspaceManagerDAO
import org.broadinstitute.dsde.rawls.entities.base.ExpressionEvaluationSupport.LookupExpression
import org.broadinstitute.dsde.rawls.entities.base.{EntityProvider, ExpressionEvaluationContext}
import org.broadinstitute.dsde.rawls.entities.{EntityManager, EntityRequestArguments}
import org.broadinstitute.dsde.rawls.expressions.ExpressionEvaluator
import org.broadinstitute.dsde.rawls.genomics.GenomicsService
import org.broadinstitute.dsde.rawls.jobexec.MethodConfigResolver
import org.broadinstitute.dsde.rawls.jobexec.MethodConfigResolver.GatherInputsResult
import org.broadinstitute.dsde.rawls.metrics.RawlsInstrumented
import org.broadinstitute.dsde.rawls.model.AttributeUpdateOperations._
import org.broadinstitute.dsde.rawls.model.WorkflowFailureModes.WorkflowFailureMode
import org.broadinstitute.dsde.rawls.model.WorkflowStatuses.WorkflowStatus
import org.broadinstitute.dsde.rawls.model.WorkspaceAccessLevels._
import org.broadinstitute.dsde.rawls.model.WorkspaceJsonSupport._
import org.broadinstitute.dsde.rawls.model.WorkspaceType.WorkspaceType
import org.broadinstitute.dsde.rawls.model.WorkspaceVersions.WorkspaceVersion
import org.broadinstitute.dsde.rawls.model._
import org.broadinstitute.dsde.rawls.monitor.migration.WorkspaceMigrationDetails
import org.broadinstitute.dsde.rawls.resourcebuffer.ResourceBufferService
import org.broadinstitute.dsde.rawls.serviceperimeter.ServicePerimeterService
import org.broadinstitute.dsde.rawls.user.UserService
import org.broadinstitute.dsde.rawls.util.OpenCensusDBIOUtils._
import org.broadinstitute.dsde.rawls.util._
import org.broadinstitute.dsde.workbench.google.GoogleIamDAO
import org.broadinstitute.dsde.workbench.google.GoogleIamDAO.MemberType
import org.broadinstitute.dsde.workbench.model.google.{GcsBucketName, GoogleProject}
import org.broadinstitute.dsde.workbench.model.{WorkbenchEmail, WorkbenchException, WorkbenchGroupName}
import org.joda.time.DateTime
import spray.json.DefaultJsonProtocol._
import spray.json._

import java.util.UUID
import scala.concurrent.{ExecutionContext, Future}
import scala.jdk.CollectionConverters._
import scala.language.postfixOps
import scala.util.control.NonFatal
import scala.util.{Failure, Success, Try}

/**
 * Created by dvoet on 4/27/15.
 */
//noinspection TypeAnnotation
object WorkspaceService {
  def constructor(dataSource: SlickDataSource, methodRepoDAO: MethodRepoDAO, cromiamDAO: ExecutionServiceDAO,
                  executionServiceCluster: ExecutionServiceCluster, execServiceBatchSize: Int, workspaceManagerDAO: WorkspaceManagerDAO,
                  methodConfigResolver: MethodConfigResolver, gcsDAO: GoogleServicesDAO, samDAO: SamDAO,
                  notificationDAO: NotificationDAO, userServiceConstructor: UserInfo => UserService,
                  genomicsServiceConstructor: UserInfo => GenomicsService, maxActiveWorkflowsTotal: Int,
                  maxActiveWorkflowsPerUser: Int, workbenchMetricBaseName: String, submissionCostService: SubmissionCostService,
                  config: WorkspaceServiceConfig, requesterPaysSetupService: RequesterPaysSetupService,
                  entityManager: EntityManager, resourceBufferService: ResourceBufferService, resourceBufferSaEmail: String,
                  servicePerimeterService: ServicePerimeterService,
                  googleIamDao: GoogleIamDAO, terraBillingProjectOwnerRole: String, terraWorkspaceCanComputeRole: String, terraWorkspaceNextflowRole: String)
                 (userInfo: UserInfo)
                 (implicit materializer: Materializer, executionContext: ExecutionContext): WorkspaceService = {

    new WorkspaceService(userInfo, dataSource, entityManager, methodRepoDAO, cromiamDAO,
      executionServiceCluster, execServiceBatchSize, workspaceManagerDAO,
      methodConfigResolver, gcsDAO, samDAO,
      notificationDAO, userServiceConstructor,
      genomicsServiceConstructor, maxActiveWorkflowsTotal,
      maxActiveWorkflowsPerUser, workbenchMetricBaseName, submissionCostService,
      config, requesterPaysSetupService, resourceBufferService, resourceBufferSaEmail, servicePerimeterService,
      googleIamDao, terraBillingProjectOwnerRole, terraWorkspaceCanComputeRole, terraWorkspaceNextflowRole)
  }

  val SECURITY_LABEL_KEY = "security"
  val HIGH_SECURITY_LABEL = "high"
  val LOW_SECURITY_LABEL = "low"

  private[workspace] def extractOperationIdsFromCromwellMetadata(metadataJson: JsObject): Iterable[String] = {
    case class Call(jobId: Option[String])
    case class OpMetadata(calls: Option[Map[String, Seq[Call]]])
    implicit val callFormat = jsonFormat1(Call)
    implicit val opMetadataFormat = jsonFormat1(OpMetadata)

    for {
      calls <- metadataJson.convertTo[OpMetadata].calls.toList // toList on the Option makes the compiler like the for comp
      call <- calls.values.flatten
      jobId <- call.jobId
    } yield jobId
  }

  private[workspace] def getTerminalStatusDate(submission: Submission, workflowID: Option[String]): Option[DateTime] = {
    // find all workflows that have finished
    val terminalWorkflows = submission.workflows.filter(workflow => WorkflowStatuses.terminalStatuses.contains(workflow.status))
    // optionally limit the list to a specific workflowID
    val workflows = workflowID match {
      case Some(_) => terminalWorkflows.filter(_.workflowId == workflowID)
      case None => terminalWorkflows
    }
    if (workflows.isEmpty) {
      None
    } else {
      // use the latest date the workflow(s) reached a terminal status
      Option(workflows.map(_.statusLastChangedDate).maxBy(_.getMillis))
    }
  }
}

//noinspection TypeAnnotation,MatchToPartialFunction,SimplifyBooleanMatch,RedundantBlock,NameBooleanParameters,MapGetGet,ScalaDocMissingParameterDescription,AccessorLikeMethodIsEmptyParen,ScalaUnnecessaryParentheses,EmptyParenMethodAccessedAsParameterless,ScalaUnusedSymbol,EmptyCheck,ScalaUnusedSymbol,RedundantDefaultArgument
class WorkspaceService(protected val userInfo: UserInfo,
                       val dataSource: SlickDataSource,
                       val entityManager: EntityManager,
                       val methodRepoDAO: MethodRepoDAO,
                       cromiamDAO: ExecutionServiceDAO,
                       executionServiceCluster: ExecutionServiceCluster,
                       execServiceBatchSize: Int,
                       val workspaceManagerDAO: WorkspaceManagerDAO,
                       val methodConfigResolver: MethodConfigResolver,
                       protected val gcsDAO: GoogleServicesDAO,
                       val samDAO: SamDAO, notificationDAO: NotificationDAO,
                       userServiceConstructor: UserInfo => UserService,
                       genomicsServiceConstructor: UserInfo => GenomicsService,
                       maxActiveWorkflowsTotal: Int,
                       maxActiveWorkflowsPerUser: Int,
                       override val workbenchMetricBaseName: String,
                       submissionCostService: SubmissionCostService,
                       config: WorkspaceServiceConfig,
                       requesterPaysSetupService: RequesterPaysSetupService,
                       resourceBufferService: ResourceBufferService,
                       resourceBufferSaEmail: String,
                       servicePerimeterService: ServicePerimeterService,
                       googleIamDao: GoogleIamDAO,
                       terraBillingProjectOwnerRole: String,
                       terraWorkspaceCanComputeRole: String,
                       terraWorkspaceNextflowRole: String)
                      (implicit protected val executionContext: ExecutionContext) extends RoleSupport
  with LibraryPermissionsSupport
  with FutureSupport
  with MethodWiths
  with UserWiths
  with LazyLogging
  with RawlsInstrumented
  with JsonFilterUtils
  with WorkspaceSupport
  with EntitySupport
  with AttributeSupport
  with StringValidationUtils {

  import dataSource.dataAccess.driver.api._

  implicit val errorReportSource = ErrorReportSource("rawls")

  // Note: this limit is also hard-coded in the terra-ui code to allow client-side validation.
  // If it is changed, it must also be updated in that repository.
  private val UserCommentMaxLength: Int = 1000

  def createWorkspace(workspaceRequest: WorkspaceRequest, parentSpan: Span = null): Future[Workspace] =
    traceWithParent("withAttributeNamespaceCheck", parentSpan)( s1 => withAttributeNamespaceCheck(workspaceRequest) {
      traceWithParent("withWorkspaceBucketRegionCheck", s1)(s2 => withWorkspaceBucketRegionCheck(workspaceRequest.bucketLocation) {
        traceWithParent("withBillingProjectContext", s1)(s2 => withBillingProjectContext(workspaceRequest.namespace, s2) { billingProject =>
          for {
            workspace <- traceWithParent("withNewWorkspaceContext", s2) (s3 => dataSource.inTransactionWithAttrTempTable(Set(AttributeTempTableType.Workspace))({ dataAccess =>
              withNewWorkspaceContext(workspaceRequest, billingProject, sourceBucketName = None, dataAccess, s3) { workspaceContext =>
                DBIO.successful(workspaceContext)
              }
            }, TransactionIsolation.ReadCommitted)) // read committed to avoid deadlocks on workspace attr scratch table
          } yield workspace
        })
      })
    })

  /** Returns the Set of legal field names supplied by the user, trimmed of whitespace.
    * Throws an error if the user supplied an unrecognized field name.
    * Legal field names are any member of `WorkspaceResponse`, `WorkspaceDetails`,
    * or any arbitrary key starting with "workspace.attributes."
    *
    * @param params the raw strings supplied by the user
    * @return the set of field names to be included in the response
    */
  def validateParams(params: WorkspaceFieldSpecs, default: Set[String]): Set[String] = {
    // be lenient to whitespace, e.g. some user included spaces in their delimited string ("one, two, three")
    val args = params.fields.getOrElse(default).map(_.trim)
    // did the user specify any fields that we don't know about?
    // include custom leniency here for attributes: we can't validate attribute names because they are arbitrary,
    // so allow any field that starts with "workspace.attributes."
    val unrecognizedFields: Set[String] = args.diff(default).filter(!_.startsWith("workspace.attributes."))
    if (unrecognizedFields.nonEmpty) {
      throw new RawlsException(s"Unrecognized field names: ${unrecognizedFields.toList.sorted.mkString(", ")}")
    }
    args
  }

  def getWorkspace(workspaceName: WorkspaceName, params: WorkspaceFieldSpecs, parentSpan: Span = null): Future[JsObject] = {
    val span = startSpanWithParent("optionsProcessing", parentSpan)

    // validate the inbound parameters
    val options = Try(validateParams(params, WorkspaceFieldNames.workspaceResponseFieldNames)) match {
      case Success(opts) => opts
      case Failure(ex) => throw new RawlsExceptionWithErrorReport(ErrorReport(StatusCodes.BadRequest, ex))
    }

    // dummy function that returns a Future(None)
    def noFuture = Future.successful(None)

    // if user requested the entire attributes map, or any individual attributes, retrieve attributes.
    val attrSpecs = WorkspaceAttributeSpecs(
      options.contains("workspace.attributes"),
      options.filter(_.startsWith("workspace.attributes."))
        .map(str => AttributeName.fromDelimitedName(str.replaceFirst("workspace.attributes.",""))).toList
    )
    span.setStatus(Status.OK)
    span.end()

    traceWithParent("getWorkspaceContextAndPermissions", parentSpan)(s1 => getWorkspaceContextAndPermissions(workspaceName, SamWorkspaceActions.read, Option(attrSpecs)) flatMap { workspaceContext =>
      dataSource.inTransaction { dataAccess =>
        val azureInfo: Option[AzureManagedAppCoordinates] = getAzureCloudContextFromWorkspaceManager(workspaceContext, s1)

        // maximum access level is required to calculate canCompute and canShare. Therefore, if any of
        // accessLevel, canCompute, canShare is specified, we have to get it.
        def accessLevelFuture(): Future[WorkspaceAccessLevels.WorkspaceAccessLevel] =
          if (options.contains("accessLevel") || options.contains("canCompute") || options.contains("canShare")) {
            getMaximumAccessLevel(workspaceContext.workspaceIdAsUUID.toString)
          } else {
            Future.successful(WorkspaceAccessLevels.NoAccess)
          }

        // determine whether or not to retrieve attributes
        val useAttributes = options.contains("workspace") || attrSpecs.all || attrSpecs.attrsToSelect.nonEmpty

        traceDBIOWithParent("accessLevelFuture", s1)(s2 => DBIO.from(accessLevelFuture())) flatMap { accessLevel =>
          // we may have calculated accessLevel because canShare/canCompute needs it;
          // but if the user didn't ask for it, don't return it
          val optionalAccessLevelForResponse = if (options.contains("accessLevel")) { Option(accessLevel) } else { None }

          // determine which functions to use for the various part of the response
          def bucketOptionsFuture(): Future[Option[WorkspaceBucketOptions]] = if (options.contains("bucketOptions")) {
            azureInfo match {
              case None => traceWithParent("getBucketDetails", s1)(_ => gcsDAO.getBucketDetails(workspaceContext.bucketName, workspaceContext.googleProjectId).map(Option(_)))
              case _ => noFuture
            }
          } else {
            noFuture
          }
          def canComputeFuture(): Future[Option[Boolean]] = if (options.contains("canCompute")) {
            traceWithParent("getUserComputePermissions",s1)(_ =>  getUserComputePermissions(workspaceContext.workspaceIdAsUUID.toString, accessLevel).map(Option(_)))
          } else {
            noFuture
          }
          def canShareFuture(): Future[Option[Boolean]] = if (options.contains("canShare")) {
            //convoluted but accessLevel for both params because user could at most share with their own access level
            traceWithParent("getUserSharePermissions",s1)(_ =>  getUserSharePermissions(workspaceContext.workspaceIdAsUUID.toString, accessLevel, accessLevel).map(Option(_)))
          } else {
            noFuture
          }
          def catalogFuture(): Future[Option[Boolean]] = if (options.contains("catalog")) {
            traceWithParent("getUserCatalogPermissions",s1)(_ =>  getUserCatalogPermissions(workspaceContext.workspaceIdAsUUID.toString).map(Option(_)))
          } else {
            noFuture
          }

          def ownersFuture(): Future[Option[Set[String]]] = if (options.contains("owners")) {
            traceWithParent("getWorkspaceOwners",s1)(_ =>  getWorkspaceOwners(workspaceContext.workspaceIdAsUUID.toString).map(_.map(_.value)).map(Option(_)))
          } else {
            noFuture
          }

          def workspaceAuthorizationDomainFuture(): Future[Option[Set[ManagedGroupRef]]] = if (options.contains("workspace.authorizationDomain") || options.contains("workspace")) {
            traceWithParent("loadResourceAuthDomain",s1)(_ =>  loadResourceAuthDomain(SamResourceTypeNames.workspace, workspaceContext.workspaceId, userInfo).map(Option(_)))
          } else {
            noFuture
          }

          def workspaceSubmissionStatsFuture(): slick.ReadAction[Option[WorkspaceSubmissionStats]] = if (options.contains("workspaceSubmissionStats")) {
            getWorkspaceSubmissionStats(workspaceContext, dataAccess).map(Option(_))
          } else {
            DBIO.from(noFuture)
          }

          //run these futures in parallel. this is equivalent to running the for-comp with the futures already defined and running
          val futuresInParallel = (
            catalogFuture(),
            canShareFuture(),
            canComputeFuture(),
            ownersFuture(),
            workspaceAuthorizationDomainFuture(),
            bucketOptionsFuture()
          ).tupled

          for {
            (canCatalog, canShare, canCompute, owners, authDomain, bucketDetails) <- DBIO.from(futuresInParallel)
            stats <- traceDBIOWithParent("workspaceSubmissionStatsFuture", s1)(_ => workspaceSubmissionStatsFuture())
          } yield {
            // post-process JSON to remove calculated-but-undesired keys
            val workspaceResponse = WorkspaceResponse(
              optionalAccessLevelForResponse,
              canShare,
              canCompute,
              canCatalog,
              WorkspaceDetails.fromWorkspaceAndOptions(workspaceContext, authDomain, useAttributes),
              stats,
              bucketDetails,
              owners,
              azureInfo)
            val filteredJson = deepFilterJsObject(workspaceResponse.toJson.asJsObject, options)
            filteredJson
          }
        }
      }
    })
  }

  private def getAzureCloudContextFromWorkspaceManager(workspaceContext: Workspace, parentSpan: Span = null) = {
    workspaceContext.workspaceType match {
      case WorkspaceType.McWorkspace => {
        val span = startSpanWithParent("getWorkspaceFromWorkspaceManager", parentSpan)

        try {
          val wsmInfo = workspaceManagerDAO.getWorkspace(workspaceContext.workspaceIdAsUUID, userInfo.accessToken)

          Option(wsmInfo.getAzureContext) match {
            case Some(azureContext) => Some(AzureManagedAppCoordinates(
              azureContext.getTenantId,
              azureContext.getSubscriptionId,
              azureContext.getResourceGroupId)
            )
            case None => {
                throw new RawlsExceptionWithErrorReport(errorReport = ErrorReport(
                  StatusCodes.NotImplemented, s"Non-azure MC workspaces not supported [id=${workspaceContext.workspaceId}]"
              ))
            }
          }
        } catch {
          case e: ApiException =>
            logger.warn(s"Error retrieving MC workspace from workspace manager [id=${workspaceContext.workspaceId}, code=${e.getCode}]")

            if (e.getCode == StatusCodes.NotFound.intValue) {
              span.setStatus(Status.NOT_FOUND)
              throw new RawlsExceptionWithErrorReport(errorReport = ErrorReport(StatusCodes.NotFound, e))
            } else {
              span.setStatus(Status.INTERNAL)
              throw new RawlsExceptionWithErrorReport(errorReport = ErrorReport(e.getCode, e))
            }
        } finally {
          span.end()
        }
      }
      case _ => None
    }
  }

  def getWorkspaceById(workspaceId: String, params: WorkspaceFieldSpecs, parentSpan: Span = null): Future[JsObject] = {
    val workspaceUuid = Try(UUID.fromString(workspaceId)) match {
      case Success(uid) => uid
      case Failure(_) => throw new RawlsExceptionWithErrorReport(errorReport = ErrorReport(StatusCodes.BadRequest, "invalid UUID"))
    }
    // retrieve the namespace/name for this workspace and then delegate to getWorkspace(WorkspaceName).
    // note that this id -> namespace/name lookup does not enforce security; that's enforced in getWorkspace(WorkspaceName).
    val workspaceRecords = dataSource.inTransaction { dataAccess =>
      dataAccess.workspaceQuery.findByIdQuery(workspaceUuid).map(r => (r.namespace, r.name)).take(1).result
    }
    workspaceRecords.flatMap { recsFound =>
      if (recsFound.size == 1) {
        val ws = recsFound.head
        getWorkspace(WorkspaceName(ws._1, ws._2), params, parentSpan)
      } else {
        throw new RawlsExceptionWithErrorReport(errorReport = ErrorReport(StatusCodes.NotFound, noSuchWorkspaceMessage(workspaceUuid)))
      }
    }
  }

  def getBucketOptions(workspaceName: WorkspaceName): Future[WorkspaceBucketOptions] = {
    getWorkspaceContextAndPermissions(workspaceName, SamWorkspaceActions.read) flatMap { workspaceContext =>
      dataSource.inTransaction { dataAccess =>
        DBIO.from(gcsDAO.getBucketDetails(workspaceContext.bucketName, workspaceContext.googleProjectId)) map { details =>
          details
        }
      }
    }
  }

  private def loadResourceAuthDomain(resourceTypeName: SamResourceTypeName, resourceId: String, userInfo: UserInfo): Future[Set[ManagedGroupRef]] = {
    samDAO.getResourceAuthDomain(resourceTypeName, resourceId, userInfo).map(_.map(g => ManagedGroupRef(RawlsGroupName(g))).toSet)
  }

  def getUserComputePermissions(workspaceId: String, userAccessLevel: WorkspaceAccessLevel): Future[Boolean] = {
    if(userAccessLevel >= WorkspaceAccessLevels.Owner) Future.successful(true)
    else samDAO.userHasAction(SamResourceTypeNames.workspace, workspaceId, SamWorkspaceActions.compute, userInfo)
  }

  def getUserSharePermissions(workspaceId: String, userAccessLevel: WorkspaceAccessLevel, accessLevelToShareWith: WorkspaceAccessLevel): Future[Boolean] = {
    if (userAccessLevel < WorkspaceAccessLevels.Read) Future.successful(false)
    else if(userAccessLevel >= WorkspaceAccessLevels.Owner) Future.successful(true)
    else samDAO.userHasAction(SamResourceTypeNames.workspace, workspaceId, SamWorkspaceActions.sharePolicy(accessLevelToShareWith.toString.toLowerCase), userInfo)
  }

  def getUserCatalogPermissions(workspaceId: String): Future[Boolean] = {
    samDAO.userHasAction(SamResourceTypeNames.workspace, workspaceId, SamWorkspaceActions.catalog, userInfo)
  }

  /**
    * Sums up all the user's roles in a workspace to a single access level.
    *
    * USE FOR DISPLAY/USABILITY PURPOSES ONLY, NOT FOR REAL ACCESS DECISIONS
    * for real access decisions check actions in sam
    *
    * @param workspaceId
    * @return
    */
  def getMaximumAccessLevel(workspaceId: String): Future[WorkspaceAccessLevel] = {
    samDAO.listUserRolesForResource(SamResourceTypeNames.workspace, workspaceId, userInfo).map { roles =>
      roles.flatMap(role => WorkspaceAccessLevels.withRoleName(role.value)).fold(WorkspaceAccessLevels.NoAccess)(max)
    }
  }

  def getWorkspaceOwners(workspaceId: String): Future[Set[WorkbenchEmail]] = {
    samDAO.getPolicy(SamResourceTypeNames.workspace, workspaceId, SamWorkspacePolicyNames.owner, userInfo).map(_.memberEmails)
  }

  def deleteWorkspace(workspaceName: WorkspaceName, parentSpan: Span = null): Future[Option[String]] =  {
    traceWithParent("getWorkspaceContextAndPermissions", parentSpan)(_ => getWorkspaceContextAndPermissions(workspaceName, SamWorkspaceActions.delete) flatMap { ctx =>
      traceWithParent("maybeLoadMCWorkspace", parentSpan)(_ => maybeLoadMcWorkspace(ctx)) flatMap { maybeMcWorkspace =>
        traceWithParent("deleteWorkspaceInternal", parentSpan)(s1 => deleteWorkspaceInternal(workspaceName, ctx, maybeMcWorkspace, s1))
      }
    })
  }

  def maybeLoadMcWorkspace(workspaceContext: Workspace): Future[Option[WorkspaceDescription]] = {
    workspaceContext.workspaceType match {
      case WorkspaceType.McWorkspace => Future(Option(workspaceManagerDAO.getWorkspace(workspaceContext.workspaceIdAsUUID, userInfo.accessToken)))
      case WorkspaceType.RawlsWorkspace => Future(None)
    }
  }

  private def gatherWorkflowsToAbortAndSetStatusToAborted(workspaceName: WorkspaceName, workspaceContext: Workspace) = {
    dataSource.inTransaction { dataAccess =>
      for {
        // Gather any active workflows with external ids
        workflowsToAbort <- dataAccess.workflowQuery.findActiveWorkflowsWithExternalIds(workspaceContext)

        //If a workflow is not done, automatically change its status to Aborted
        _ <- dataAccess.workflowQuery.findWorkflowsByWorkspace(workspaceContext).result.map { workflowRecords =>
          workflowRecords.filter(workflowRecord => !WorkflowStatuses.withName(workflowRecord.status).isDone)
          .foreach { workflowRecord =>
            dataAccess.workflowQuery.updateStatus(workflowRecord, WorkflowStatuses.Aborted) { status =>
              if (config.trackDetailedSubmissionMetrics) Option(workflowStatusCounter(workspaceSubmissionMetricBuilder(workspaceName, workflowRecord.submissionId))(status))
              else None
            }
          }
        }
      } yield {
        workflowsToAbort
      }
    }
  }

  private def deleteWorkspaceTransaction(workspaceName: WorkspaceName, workspaceContext: Workspace) = {
    dataSource.inTransaction { dataAccess =>
      for {
        // Delete components of the workspace
        _ <- dataAccess.submissionQuery.deleteFromDb(workspaceContext.workspaceIdAsUUID)
        _ <- dataAccess.methodConfigurationQuery.deleteFromDb(workspaceContext.workspaceIdAsUUID)
        _ <- dataAccess.entityQuery.deleteFromDb(workspaceContext)

        // Schedule bucket for deletion
        _ <- dataAccess.pendingBucketDeletionQuery.save(PendingBucketDeletionRecord(workspaceContext.bucketName))

        // Delete the workspace
        _ <- dataAccess.workspaceQuery.delete(workspaceName)
      } yield ()
    }
  }

  private def deleteWorkspaceInternal(workspaceName: WorkspaceName, workspaceContext: Workspace, maybeMcWorkspace: Option[WorkspaceDescription], parentSpan: Span = null): Future[Option[String]] = {
    for {
      _ <- traceWithParent("requesterPaysSetupService.revokeAllUsersFromWorkspace", parentSpan)(_ =>
        requesterPaysSetupService.revokeAllUsersFromWorkspace(workspaceContext) recoverWith {
          case t:Throwable => {
            logger.warn(s"Unexpected failure deleting workspace (while revoking 'requester pays' users) for workspace `${workspaceName}`", t)
            Future.failed(t)
          }
        }
      )

      workflowsToAbort <- traceWithParent("gatherWorkflowsToAbortAndSetStatusToAborted", parentSpan)(_ =>
        gatherWorkflowsToAbortAndSetStatusToAborted(workspaceName, workspaceContext) recoverWith {
          case t:Throwable => {
            logger.warn(s"Unexpected failure deleting workspace (while gathering workflows that need to be aborted) for workspace `${workspaceName}`", t)
            Future.failed(t)
          }
        }
      )

      //Attempt to abort any running workflows so they don't write any more to the bucket.
      //Notice that we're kicking off Futures to do the aborts concurrently, but we never collect their results!
      //This is because there's nothing we can do if Cromwell fails, so we might as well move on and let the
      //ExecutionContext run the futures whenever
      aborts = traceWithParent("abortRunningWorkflows", parentSpan)(_ =>
        Future.traverse(workflowsToAbort) { wf => executionServiceCluster.abort(wf, userInfo) } recoverWith {
          case t:Throwable => {
            logger.warn(s"Unexpected failure deleting workspace (while aborting workflows) for workspace `${workspaceName}`", t)
            Future.failed(t)
          }
        }
      )

      // Delete Google Project
      _ <- traceWithParent("maybeDeleteGoogleProject", parentSpan)(_ =>
        if (!isAzureMcWorkspace(maybeMcWorkspace)) {
          maybeDeleteGoogleProject(workspaceContext.googleProjectId, workspaceContext.workspaceVersion, userInfo) recoverWith {
            case t: Throwable => {
              logger.error(s"Unexpected failure deleting workspace (while deleting google project) for workspace `${workspaceName}`", t)
              Future.failed(t)
            }
          }
        } else Future.successful()
      )

      // Delete the workspace records in Rawls. Do this after deleting the google project to prevent service perimeter leaks.
      _ <- traceWithParent("deleteWorkspaceTransaction", parentSpan)(_ =>
        deleteWorkspaceTransaction(workspaceName, workspaceContext) recoverWith {
          case t:Throwable => {
            logger.error(s"Unexpected failure deleting workspace (while deleting workspace in Rawls DB) for workspace `${workspaceName}`", t)
            Future.failed(t)
          }
        }
      )

      // Delete workflowCollection resource in sam outside of DB transaction
      _ <- traceWithParent("deleteWorkflowCollectionSamResource", parentSpan)(_ =>
        workspaceContext.workflowCollectionName.map( cn => samDAO.deleteResource(SamResourceTypeNames.workflowCollection, cn, userInfo) ).getOrElse(Future.successful(())) recoverWith {
          case t: RawlsExceptionWithErrorReport if t.errorReport.statusCode.contains(StatusCodes.NotFound) =>
            logger.warn(s"Received 404 from delete workflowCollection resource in Sam (while deleting workspace) for workspace `${workspaceName}`: [${t.errorReport.message}]")
            Future.successful()
          case t: RawlsExceptionWithErrorReport =>
            logger.error(s"Unexpected failure deleting workspace (while deleting workflowCollection in Sam) for workspace `${workspaceName}`.", t)
            Future.failed(t)
        }
      )

      // Delete workspace manager record (which will only exist if there had ever been a TDR snapshot in the WS)
      _ <- traceWithParent("deleteWorkspaceInWSM", parentSpan)(_ =>
        Future(workspaceManagerDAO.deleteWorkspace(workspaceContext.workspaceIdAsUUID, userInfo.accessToken)).recoverWith {
          //this will only ever succeed if a TDR snapshot had been created in the WS, so we gracefully handle all exceptions here
          case e: ApiException => {
            if(e.getCode != StatusCodes.NotFound.intValue) {
              logger.warn(s"Unexpected failure deleting workspace (while deleting in Workspace Manager) for workspace `${workspaceName}. Received ${e.getCode}: [${e.getResponseBody}]")
            }
            Future.successful()
          }
        }
      )

      _ <- traceWithParent("deleteWorkspaceSamResource", parentSpan)(_ =>
        if (workspaceContext.workspaceType != WorkspaceType.McWorkspace) { // WSM will delete Sam resources for McWorkspaces
          samDAO.deleteResource(SamResourceTypeNames.workspace, workspaceContext.workspaceIdAsUUID.toString, userInfo) recoverWith {
            case t: RawlsExceptionWithErrorReport if t.errorReport.statusCode.contains(StatusCodes.NotFound) =>
              logger.warn(s"Received 404 from delete workspace resource in Sam (while deleting workspace) for workspace `${workspaceName}`: [${t.errorReport.message}]")
              Future.successful()
            case t: RawlsExceptionWithErrorReport =>
              logger.error(s"Unexpected failure deleting workspace (while deleting workspace in Sam) for workspace `${workspaceName}`.", t)
              Future.failed(t)
          }
        } else { Future.successful() }
      )
    } yield {
      aborts.onComplete {
        case Failure(t) => logger.info(s"failure aborting workflows while deleting workspace ${workspaceName}", t)
        case _ => /* ok */
      }

      if (!isAzureMcWorkspace(maybeMcWorkspace)) {
        Option(workspaceContext.bucketName)
      } else None
    }
  }

  private def isAzureMcWorkspace(maybeMcWorkspace: Option[WorkspaceDescription]): Boolean = {
    maybeMcWorkspace.flatMap(mcWorkspace => Option(mcWorkspace.getAzureContext)).isDefined
  }

  // TODO - once workspace migration is complete and there are no more v1 workspaces or v1 billing projects, we can remove this https://broadworkbench.atlassian.net/browse/CA-1118
  private def maybeDeleteGoogleProject(googleProjectId: GoogleProjectId, workspaceVersion: WorkspaceVersion, userInfoForSam: UserInfo): Future[Unit] = {
    if (workspaceVersion == WorkspaceVersions.V2) {
      deleteGoogleProject(googleProjectId, userInfoForSam)
    } else {
      Future.successful()
    }
  }

  def deleteGoogleProject(googleProjectId: GoogleProjectId, userInfoForSam: UserInfo): Future[Unit] = {
        for {
          _ <- deletePetsInProject(googleProjectId, userInfoForSam)
          _ <- gcsDAO.deleteGoogleProject(googleProjectId)
          _ <- samDAO.deleteResource(SamResourceTypeNames.googleProject, googleProjectId.value, userInfoForSam).recover {
            case regrets: RawlsExceptionWithErrorReport if regrets.errorReport.statusCode == Option(StatusCodes.NotFound) =>
              logger.info(s"google-project resource ${googleProjectId.value} not found in Sam. Continuing with workspace deletion")
          }
        } yield ()
  }

  private def deletePetsInProject(projectName: GoogleProjectId, userInfo: UserInfo): Future[Unit] = {
    for {
      projectUsers <- samDAO.listAllResourceMemberIds(SamResourceTypeNames.googleProject, projectName.value, userInfo).recover {
        case regrets: RawlsExceptionWithErrorReport if regrets.errorReport.statusCode == Option(StatusCodes.NotFound) =>
          logger.info(s"google-project resource ${projectName.value} not found in Sam. Continuing with workspace deletion")
          Set[UserIdInfo]()
      }
      _ <- projectUsers.toList.traverse(destroyPet(_, projectName))
    } yield ()
  }

  private def destroyPet(userIdInfo: UserIdInfo, projectName: GoogleProjectId): Future[Unit] = {
    for {
      petSAJson <- samDAO.getPetServiceAccountKeyForUser(projectName, RawlsUserEmail(userIdInfo.userEmail))
      petUserInfo <- gcsDAO.getUserInfoUsingJson(petSAJson)
      _ <- samDAO.deleteUserPetServiceAccount(projectName, petUserInfo)
    } yield ()
  }

  def updateLibraryAttributes(workspaceName: WorkspaceName, operations: Seq[AttributeUpdateOperation]): Future[WorkspaceDetails] = {
    withLibraryAttributeNamespaceCheck(operations.map(_.name)) {
      for {
        isCurator <- tryIsCurator(userInfo.userEmail)
        workspace <- getWorkspaceContext(workspaceName) flatMap { ctx =>
          withLibraryPermissions(ctx, operations, userInfo, isCurator) {
            dataSource.inTransactionWithAttrTempTable(Set(AttributeTempTableType.Workspace))({ dataAccess =>
              updateWorkspace(operations, dataAccess)(ctx.toWorkspaceName)
            }, TransactionIsolation.ReadCommitted) // read committed to avoid deadlocks on workspace attr scratch table
          }
        }
        authDomain <- loadResourceAuthDomain(SamResourceTypeNames.workspace, workspace.workspaceId, userInfo)
      } yield {
        WorkspaceDetails(workspace, authDomain)
      }
    }
  }

  def updateWorkspace(workspaceName: WorkspaceName, operations: Seq[AttributeUpdateOperation]): Future[WorkspaceDetails] = {
    withAttributeNamespaceCheck(operations.map(_.name)) {
      for {
        ctx <- getWorkspaceContextAndPermissions(workspaceName, SamWorkspaceActions.write)
        workspace <- dataSource.inTransactionWithAttrTempTable(Set(AttributeTempTableType.Workspace))({ dataAccess =>
            updateWorkspace(operations, dataAccess)(ctx.toWorkspaceName)
        }, TransactionIsolation.ReadCommitted) // read committed to avoid deadlocks on workspace attr scratch table
        authDomain <- loadResourceAuthDomain(SamResourceTypeNames.workspace, workspace.workspaceId, userInfo)
      } yield {
        WorkspaceDetails(workspace, authDomain)
      }
    }
  }

  private def updateWorkspace(operations: Seq[AttributeUpdateOperation], dataAccess: DataAccess)(workspaceName: WorkspaceName): ReadWriteAction[Workspace] = {
    // get the source workspace again, to avoid race conditions where the workspace was updated outside of this transaction
    withWorkspaceContext(workspaceName, dataAccess) { workspaceContext =>
      val workspace = workspaceContext
      Try {
        val updatedWorkspace = applyOperationsToWorkspace(workspace, operations)
        dataAccess.workspaceQuery.createOrUpdate(updatedWorkspace)
      } match {
        case Success(result) => result
        case Failure(e: AttributeUpdateOperationException) =>
          DBIO.failed(new RawlsExceptionWithErrorReport(errorReport = ErrorReport(StatusCodes.BadRequest, s"Unable to update ${workspace.name}", ErrorReport(e))))
        case Failure(regrets) => DBIO.failed(regrets)
      }
    }
  }

  def getTags(query: Option[String], limit: Option[Int] = None): Future[Seq[WorkspaceTag]] = {
    for {
      workspacesForUser <- samDAO.getPoliciesForType(SamResourceTypeNames.workspace, userInfo)
      //Filter out non-UUID workspaceIds, which are possible in Sam but not valid in Rawls
      workspaceIdsForUser = workspacesForUser.map(resource => Try(UUID.fromString(resource.resourceId))).collect {
        case Success(workspaceId) => workspaceId
      }.toSeq
      result <- dataSource.inTransaction { dataAccess =>
        dataAccess.workspaceQuery.getTags(query, limit, Some(workspaceIdsForUser))
      }
    } yield result
  }

  def listWorkspaces(params: WorkspaceFieldSpecs, parentSpan: Span): Future[JsValue] = {

    val s = startSpanWithParent("optionHandling", parentSpan)

    // validate the inbound parameters
    val options = Try(validateParams(params, WorkspaceFieldNames.workspaceListResponseFieldNames)) match {
      case Success(opts) => opts
      case Failure(ex) =>
        throw new RawlsExceptionWithErrorReport(ErrorReport(StatusCodes.BadRequest, ex))
    }

    // if user requested the entire attributes map, or any individual attributes, retrieve attributes.
    val attributeSpecs = WorkspaceAttributeSpecs(
      options.contains("workspace.attributes"),
      options.filter(_.startsWith("workspace.attributes."))
        .map(str => AttributeName.fromDelimitedName(str.replaceFirst("workspace.attributes.",""))).toList
    )

    // Can this be shared with get-workspace somehow?
    val optionsExist = options.nonEmpty
    val submissionStatsEnabled = options.contains("workspaceSubmissionStats")
    val attributesEnabled = attributeSpecs.all || attributeSpecs.attrsToSelect.nonEmpty

    s.setStatus(Status.OK)
    s.end()

    for {
      workspacePolicies <- traceWithParent("getPolicies", parentSpan)(_ => samDAO.getPoliciesForType(SamResourceTypeNames.workspace, userInfo))
      // filter out the policies that are not related to access levels, if a user has only those ignore the workspace
      // also filter out any policy whose resourceId is not a UUID; these will never match a known workspace
      accessLevelWorkspacePolicies = workspacePolicies.filter(p =>
        WorkspaceAccessLevels.withPolicyName(p.accessPolicyName.value).nonEmpty &&
        Try(UUID.fromString(p.resourceId)).isSuccess
      )
      accessLevelWorkspacePolicyUUIDs = accessLevelWorkspacePolicies.map(p => UUID.fromString(p.resourceId)).toSeq
      result <- dataSource.inTransaction({ dataAccess =>

        def workspaceSubmissionStatsFuture(): slick.ReadAction[Map[UUID, WorkspaceSubmissionStats]] = if (submissionStatsEnabled) {
          dataAccess.workspaceQuery.listSubmissionSummaryStats(accessLevelWorkspacePolicyUUIDs)
        } else {
          DBIO.from(Future(Map()))
        }

        val query = for {
          submissionSummaryStats <- traceDBIOWithParent("submissionStats", parentSpan)(_ => workspaceSubmissionStatsFuture())
          workspaces <- traceDBIOWithParent("listByIds", parentSpan)(_ => dataAccess.workspaceQuery.listByIds(accessLevelWorkspacePolicyUUIDs, Option(attributeSpecs)))
        } yield (submissionSummaryStats, workspaces)

        val results = traceDBIOWithParent("finalResults", parentSpan)(_ => query.map { case (submissionSummaryStats, workspaces) =>
          val policiesByWorkspaceId = accessLevelWorkspacePolicies.groupBy(_.resourceId).map { case (workspaceId, policies) =>
            workspaceId -> policies.reduce { (p1, p2) =>
              val betterAccessPolicyName = (WorkspaceAccessLevels.withPolicyName(p1.accessPolicyName.value), WorkspaceAccessLevels.withPolicyName(p2.accessPolicyName.value)) match {
                case (Some(p1Level), Some(p2Level)) if p1Level > p2Level => p1.accessPolicyName
                case (Some(_), Some(_)) => p2.accessPolicyName
                case _ => throw new RawlsException(s"unexpected state, both $p1 and $p2 should be related to access levels at this point")
              }
              SamResourceIdWithPolicyName(
                p1.resourceId,
                betterAccessPolicyName,
                p1.authDomainGroups ++ p2.authDomainGroups,
                p1.missingAuthDomainGroups ++ p2.missingAuthDomainGroups,
                p1.public || p2.public
              )
            }
          }
          workspaces.map { workspace =>
            val wsId = UUID.fromString(workspace.workspaceId)
            val workspacePolicy = policiesByWorkspaceId(workspace.workspaceId)
            val accessLevel = if (workspacePolicy.missingAuthDomainGroups.nonEmpty) WorkspaceAccessLevels.NoAccess else WorkspaceAccessLevels.withPolicyName(workspacePolicy.accessPolicyName.value).getOrElse(WorkspaceAccessLevels.NoAccess)
            // remove attributes if they were not requested
            val workspaceDetails = WorkspaceDetails.fromWorkspaceAndOptions(workspace, Option(workspacePolicy.authDomainGroups.map(groupName => ManagedGroupRef(RawlsGroupName(groupName.value)))), attributesEnabled)
            // remove submission stats if they were not requested
            val submissionStats: Option[WorkspaceSubmissionStats] = if (submissionStatsEnabled) {
              Option(submissionSummaryStats(wsId))
            } else {
              None
            }

            WorkspaceListResponse(accessLevel, workspaceDetails, submissionStats, workspacePolicy.public)
          }
        })

        results.map { responses =>
          if (!optionsExist) {
            responses.toJson
          } else {
            // perform json-filtering of payload
            deepFilterJsValue(responses.toJson, options)
          }
        }
      }, TransactionIsolation.ReadCommitted)
    } yield result
  }

  private def getWorkspaceSubmissionStats(workspaceContext: Workspace, dataAccess: DataAccess): ReadAction[WorkspaceSubmissionStats] = {
    // listSubmissionSummaryStats works against a sequence of workspaces; we call it just for this one workspace
    dataAccess.workspaceQuery
      .listSubmissionSummaryStats(Seq(workspaceContext.workspaceIdAsUUID))
      .map {p => p.get(workspaceContext.workspaceIdAsUUID).get}
  }

  // NOTE: Orchestration has its own implementation of cloneWorkspace. When changing something here, you may also need to update orchestration's implementation (maybe helpful search term: `Post(workspacePath + "/clone"`).
  def cloneWorkspace(sourceWorkspaceName: WorkspaceName, destWorkspaceRequest: WorkspaceRequest, parentSpan: Span = null): Future[Workspace] = {
    destWorkspaceRequest.copyFilesWithPrefix.foreach(prefix => validateFileCopyPrefix(prefix))
    clonedWorkspaceCounter.inc()

    val (libraryAttributeNames, workspaceAttributeNames) = destWorkspaceRequest.attributes.keys.partition(name => name.namespace == AttributeName.libraryNamespace)
    withAttributeNamespaceCheck(workspaceAttributeNames) {
      withLibraryAttributeNamespaceCheck(libraryAttributeNames) {
        withBillingProjectContext(destWorkspaceRequest.namespace) { destBillingProject =>
          getWorkspaceContextAndPermissions(sourceWorkspaceName, SamWorkspaceActions.read).flatMap { permCtx =>
            withWorkspaceBucketRegionCheck(destWorkspaceRequest.bucketLocation) {
              // if bucket location is specified, then we just use that for the destination workspace's bucket location.
              // if bucket location is NOT specified then we want to use the same location as the source workspace.
              // Since the destination workspace's Google project has not been claimed at this point, we cannot charge
              // the Google request that checks the source workspace bucket's location to the destination workspace's
              // Google project. To get around this, we pass in the source workspace bucket's name to
              // withNewWorkspaceContext and get the source workspace bucket's location after we've claimed a Google
              // project and before we create the destination workspace's bucket.
              val sourceBucketNameOption: Option[String] = destWorkspaceRequest.bucketLocation match {
                case Some(_) => None
                case None => Option(permCtx.bucketName)
              }

              for {
                workspaceTuple <- dataSource.inTransactionWithAttrTempTable(Set(AttributeTempTableType.Workspace))({ dataAccess =>
                  // get the source workspace again, to avoid race conditions where the workspace was updated outside of this transaction
                  withWorkspaceContext(permCtx.toWorkspaceName, dataAccess) { sourceWorkspaceContext =>
                    DBIO.from(samDAO.getResourceAuthDomain(SamResourceTypeNames.workspace, sourceWorkspaceContext.workspaceId, userInfo)).flatMap { sourceAuthDomains =>
                      withClonedAuthDomain(sourceAuthDomains.map(n => ManagedGroupRef(RawlsGroupName(n))).toSet, destWorkspaceRequest.authorizationDomain.getOrElse(Set.empty)) { newAuthDomain =>
                        // add to or replace current attributes, on an individual basis
                        val newAttrs = sourceWorkspaceContext.attributes ++ destWorkspaceRequest.attributes
                        traceDBIOWithParent("withNewWorkspaceContext (cloneWorkspace)", parentSpan) { s1 =>
                          withNewWorkspaceContext(destWorkspaceRequest.copy(authorizationDomain = Option(newAuthDomain), attributes = newAttrs), destBillingProject, sourceBucketNameOption, dataAccess, s1) { destWorkspaceContext =>
<<<<<<< HEAD
                            dataAccess.entityQuery.cloneEntitiesToNewWorkspace(sourceWorkspaceContext.workspaceIdAsUUID, destWorkspaceContext.workspaceIdAsUUID).map { counts: (Int, Int) =>
                              clonedWorkspaceEntityHistogram += counts._1
                              clonedWorkspaceAttributeHistogram += counts._2
                            } andThen {
=======
                            dataAccess.entityQuery.copyEntitiesToNewWorkspace(sourceWorkspaceContext.workspaceIdAsUUID, destWorkspaceContext.workspaceIdAsUUID).map { counts: (Int, Int) =>
                              clonedWorkspaceEntityHistogram += counts._1
                              clonedWorkspaceAttributeHistogram += counts._2
                            } andThen
>>>>>>> 06a7c32c
                              dataAccess.methodConfigurationQuery.listActive(sourceWorkspaceContext).flatMap { methodConfigShorts =>
                                val inserts = methodConfigShorts.map { methodConfigShort =>
                                  dataAccess.methodConfigurationQuery.get(sourceWorkspaceContext, methodConfigShort.namespace, methodConfigShort.name).flatMap { methodConfig =>
                                    dataAccess.methodConfigurationQuery.create(destWorkspaceContext, methodConfig.get)
                                  }
                                }
                                DBIO.seq(inserts: _*)
                              } andThen {
                                DBIO.successful((sourceWorkspaceContext, destWorkspaceContext))
                              }
                            }
                          }
                        }
                      }
                    }
                  }
                }, TransactionIsolation.ReadCommitted)
                // read committed to avoid deadlocks on workspace attr scratch table
              } yield workspaceTuple
            }
          }.map { case (sourceWorkspaceContext, destWorkspaceContext) =>
            //we will fire and forget this. a more involved, but robust, solution involves using the Google Storage Transfer APIs
            //in most of our use cases, these files should copy quickly enough for there to be no noticeable delay to the user
            //we also don't want to block returning a response on this call because it's already a slow endpoint
            destWorkspaceRequest.copyFilesWithPrefix.foreach { prefix =>
              dataSource.inTransaction { dataAccess =>
                dataAccess.cloneWorkspaceFileTransferQuery.save(destWorkspaceContext.workspaceIdAsUUID, sourceWorkspaceContext.workspaceIdAsUUID, prefix)
              }
            }

            destWorkspaceContext
          }
        }
      }
    }
  }

  private def validateFileCopyPrefix(copyFilesWithPrefix: String): Unit = {
    if(copyFilesWithPrefix.isEmpty) throw new RawlsExceptionWithErrorReport(ErrorReport(StatusCodes.BadRequest, """You may not specify an empty string for `copyFilesWithPrefix`. Did you mean to specify "/" or leave the field out entirely?"""))
  }

  def listPendingFileTransfersForWorkspace(workspaceName: WorkspaceName): Future[Seq[PendingCloneWorkspaceFileTransfer]] = {
    getWorkspaceContextAndPermissions(workspaceName, SamWorkspaceActions.read) flatMap { workspaceContext =>
      dataSource.inTransaction { dataAccess =>
        dataAccess.cloneWorkspaceFileTransferQuery.listPendingTransfers(Option(workspaceContext.workspaceIdAsUUID))
      }
    }
  }

  private def withClonedAuthDomain[T](sourceWorkspaceADs: Set[ManagedGroupRef], destWorkspaceADs: Set[ManagedGroupRef])(op: (Set[ManagedGroupRef]) => ReadWriteAction[T]): ReadWriteAction[T] = {
    // if the source has an auth domain, the dest must also have that auth domain as a subset
    // otherwise, the caller may choose to add to the auth domain
    if(sourceWorkspaceADs.subsetOf(destWorkspaceADs)) op(sourceWorkspaceADs ++ destWorkspaceADs)
    else {
      val missingGroups = sourceWorkspaceADs -- destWorkspaceADs
      val errorMsg = s"Source workspace has an Authorization Domain containing the groups ${missingGroups.map(_.membersGroupName.value).mkString(", ")}, which are missing on the destination workspace"
      DBIO.failed(new RawlsExceptionWithErrorReport(ErrorReport(StatusCodes.UnprocessableEntity, errorMsg)))
    }
  }

  private def isUserPending(userEmail: String): Future[Boolean] = {
    samDAO.getUserIdInfo(userEmail, userInfo).map {
      case SamDAO.User(x) => x.googleSubjectId.isEmpty
      case SamDAO.NotUser => false
      case SamDAO.NotFound => true
    }
  }

  //API_CHANGE: project owners no longer returned (because it would just show a policy and not everyone can read the members of that policy)
  private def getACLInternal(workspaceName: WorkspaceName): Future[WorkspaceACL] = {

    def loadPolicy(policyName: SamResourcePolicyName, policyList: Set[SamPolicyWithNameAndEmail]): SamPolicyWithNameAndEmail = {
      policyList.find(_.policyName.value.equalsIgnoreCase(policyName.value)).getOrElse(throw new WorkbenchException(s"Could not load $policyName policy"))
    }

    val policyMembers = for {
      workspaceId <- loadWorkspaceId(workspaceName)
      currentACL <- samDAO.listPoliciesForResource(SamResourceTypeNames.workspace, workspaceId, userInfo)
    } yield {
      val ownerPolicyMembers = loadPolicy(SamWorkspacePolicyNames.owner, currentACL).policy.memberEmails
      val writerPolicyMembers = loadPolicy(SamWorkspacePolicyNames.writer, currentACL).policy.memberEmails
      val readerPolicyMembers = loadPolicy(SamWorkspacePolicyNames.reader, currentACL).policy.memberEmails
      val shareReaderPolicyMembers = loadPolicy(SamWorkspacePolicyNames.shareReader, currentACL).policy.memberEmails
      val shareWriterPolicyMembers = loadPolicy(SamWorkspacePolicyNames.shareWriter, currentACL).policy.memberEmails
      val computePolicyMembers = loadPolicy(SamWorkspacePolicyNames.canCompute, currentACL).policy.memberEmails
      //note: can-catalog is a policy on the side and is not a part of the core workspace ACL so we won't load it

      (ownerPolicyMembers, writerPolicyMembers, readerPolicyMembers, shareReaderPolicyMembers, shareWriterPolicyMembers, computePolicyMembers)
    }

    policyMembers.flatMap { case (ownerPolicyMembers, writerPolicyMembers, readerPolicyMembers, shareReaderPolicyMembers, shareWriterPolicyMembers, computePolicyMembers) =>
      val sharers = shareReaderPolicyMembers ++ shareWriterPolicyMembers

      for {
        ownersPending <- Future.traverse(ownerPolicyMembers) { email => isUserPending(email.value).map(pending => email -> pending) }
        writersPending <- Future.traverse(writerPolicyMembers) { email => isUserPending(email.value).map(pending => email -> pending) }
        readersPending <- Future.traverse(readerPolicyMembers) { email => isUserPending(email.value).map(pending => email -> pending) }
      } yield {
        val owners = ownerPolicyMembers.map(email => email.value -> AccessEntry(WorkspaceAccessLevels.Owner, ownersPending.toMap.getOrElse(email, true), true, true)) //API_CHANGE: pending owners used to show as false for canShare and canCompute. they now show true. this is more accurate anyway
        val writers = writerPolicyMembers.map(email => email.value -> AccessEntry(WorkspaceAccessLevels.Write, writersPending.toMap.getOrElse(email, true), sharers.contains(email), computePolicyMembers.contains(email)))
        val readers = readerPolicyMembers.map(email => email.value -> AccessEntry(WorkspaceAccessLevels.Read, readersPending.toMap.getOrElse(email, true), sharers.contains(email), computePolicyMembers.contains(email)))

        WorkspaceACL((owners ++ writers ++ readers).toMap)
      }
    }
  }

  def getACL(workspaceName: WorkspaceName): Future[WorkspaceACL] = {
    getACLInternal(workspaceName)
  }

  def getCatalog(workspaceName: WorkspaceName): Future[Set[WorkspaceCatalog]] = {
    loadWorkspaceId(workspaceName).flatMap { workspaceId =>
      samDAO.getPolicy(SamResourceTypeNames.workspace, workspaceId, SamWorkspacePolicyNames.canCatalog, userInfo).map { members => members.memberEmails.map(email => WorkspaceCatalog(email.value, true))}
    }
  }

  private def loadWorkspaceId(workspaceName: WorkspaceName): Future[String] = {
    dataSource.inTransaction { dataAccess => dataAccess.workspaceQuery.getWorkspaceId(workspaceName) }.map {
      case None => throw new RawlsExceptionWithErrorReport(ErrorReport(StatusCodes.NotFound, "unable to load workspace"))
      case Some(id) => id.toString
    }
  }

  def updateCatalog(workspaceName: WorkspaceName, input: Seq[WorkspaceCatalog]): Future[WorkspaceCatalogUpdateResponseList] = {
    for {
      workspaceId <- loadWorkspaceId(workspaceName)
      results <- Future.traverse(input) {
        case WorkspaceCatalog(email, true) =>
          toFutureTry(samDAO.addUserToPolicy(SamResourceTypeNames.workspace, workspaceId, SamWorkspacePolicyNames.canCatalog, email, userInfo)).
            map(_.map(_ => Either.right[String, WorkspaceCatalogResponse](WorkspaceCatalogResponse(email, true))).recover {
              case t: RawlsExceptionWithErrorReport if t.errorReport.statusCode.contains(StatusCodes.BadRequest) => Left(email)
            })

        case WorkspaceCatalog(email, false) =>
          toFutureTry(samDAO.removeUserFromPolicy(SamResourceTypeNames.workspace, workspaceId, SamWorkspacePolicyNames.canCatalog, email, userInfo)).
            map(_.map(_ => Either.right[String, WorkspaceCatalogResponse](WorkspaceCatalogResponse(email, false))).recover {
              case t: RawlsExceptionWithErrorReport if t.errorReport.statusCode.contains(StatusCodes.BadRequest) => Left(email)
            })
      }
    } yield {
      val failures = results.collect {
        case Failure(regrets) => ErrorReport(regrets)
      }
      if (failures.nonEmpty) {
        throw new RawlsExceptionWithErrorReport(ErrorReport("Error setting catalog permissions", failures))
      } else {
        WorkspaceCatalogUpdateResponseList(results.collect { case Success(Right(wc)) => wc }, results.collect { case Success(Left(email)) => email })
      }
    }
  }

  private def getWorkspacePolicies(workspaceName: WorkspaceName): Future[Set[SamPolicyWithNameAndEmail]] = {
    for {
      workspaceId <- loadWorkspaceId(workspaceName)
      policies <- samDAO.listPoliciesForResource(SamResourceTypeNames.workspace, workspaceId, userInfo)
    } yield policies
  }

  def collectMissingUsers(userEmails: Set[String]): Future[Set[String]] = {
    Future.traverse(userEmails) { email =>
      samDAO.getUserIdInfo(email, userInfo).map {
        case SamDAO.NotFound => Option(email)
        case _ => None
      }
    }.map(_.flatten)
  }

  /**
   * updates acls for a workspace
   * @param workspaceName
   * @param aclUpdates changes to make, if an entry already exists it will be changed to the level indicated in this
   *                   Set, use NoAccess to remove an entry, all other preexisting accesses remain unchanged
   * @return
   */
  def updateACL(workspaceName: WorkspaceName, aclUpdates: Set[WorkspaceACLUpdate], inviteUsersNotFound: Boolean): Future[WorkspaceACLUpdateResponseList] = {
    if (aclUpdates.map(_.email).size < aclUpdates.size) {
      throw new RawlsExceptionWithErrorReport(ErrorReport(StatusCodes.BadRequest, s"Only 1 entry per email allowed."))
    }

    /**
      * convert a set of policy names to the corresponding WorkspaceAclUpdate representation
      * @param userEmail
      * @param samWorkspacePolicyNames
      * @return
      */
    def policiesToAclUpdate(userEmail: String, samWorkspacePolicyNames: Set[SamResourcePolicyName]) = {
      val accessLevel = samWorkspacePolicyNames.flatMap(n => WorkspaceAccessLevels.withPolicyName(n.value)).fold(WorkspaceAccessLevels.NoAccess)(WorkspaceAccessLevels.max)
      val ownerLevel = samWorkspacePolicyNames.contains(SamWorkspacePolicyNames.projectOwner) || samWorkspacePolicyNames.contains(SamWorkspacePolicyNames.owner)
      val canShare = ownerLevel ||
        (samWorkspacePolicyNames.contains(SamWorkspacePolicyNames.reader) && samWorkspacePolicyNames.contains(SamWorkspacePolicyNames.shareReader)) ||
        (samWorkspacePolicyNames.contains(SamWorkspacePolicyNames.writer) && samWorkspacePolicyNames.contains(SamWorkspacePolicyNames.shareWriter))
      val canCompute = ownerLevel || samWorkspacePolicyNames.contains(SamWorkspacePolicyNames.canCompute)
      WorkspaceACLUpdate(userEmail, accessLevel, Option(canShare), Option(canCompute))
    }

    /**
      * convert a WorkspaceAclUpdate to the set of policy names that implement it
      * @param workspaceACLUpdate
      * @return
      */
    def aclUpdateToPolicies(workspaceACLUpdate: WorkspaceACLUpdate)= {
      val sharePolicy = workspaceACLUpdate match {
        case WorkspaceACLUpdate(_, WorkspaceAccessLevels.Read, Some(true), _) => SamWorkspacePolicyNames.shareReader.some
        case WorkspaceACLUpdate(_, WorkspaceAccessLevels.Write, Some(true), _) => SamWorkspacePolicyNames.shareWriter.some
        case _ => None
      }

      // canCompute is only applicable to write access, readers can't have it and owners have it implicitly
      val computePolicy = workspaceACLUpdate.canCompute match {
        case Some(false) => None
        case _ if workspaceACLUpdate.accessLevel == WorkspaceAccessLevels.Write => SamWorkspacePolicyNames.canCompute.some
        case _ => None
      }

      Set(workspaceACLUpdate.accessLevel.toPolicyName.map(SamResourcePolicyName), sharePolicy, computePolicy).flatten
    }

    def normalize(aclUpdates: Set[WorkspaceACLUpdate]) = {
      aclUpdates.map { update =>
        val ownerLevel = update.accessLevel >= WorkspaceAccessLevels.Owner
        val normalizedCanCompute = ownerLevel || update.canCompute.getOrElse(update.accessLevel == WorkspaceAccessLevels.Write)
        update.copy(canShare = Option(ownerLevel || update.canShare.getOrElse(false)), canCompute = Option(normalizedCanCompute)) }
    }

    collectMissingUsers(aclUpdates.map(_.email)).flatMap { userToInvite =>
      if (userToInvite.isEmpty || inviteUsersNotFound) {
        getWorkspacePolicies(workspaceName).flatMap { existingPolicies =>
          // the acl update code does not deal with the can catalog permission, there are separate functions for that.
          // exclude any existing can catalog policies so we don't inadvertently remove them
          val existingPoliciesExcludingCatalog = existingPolicies.filterNot(_.policyName == SamWorkspacePolicyNames.canCatalog)

          // convert all the existing policy memberships into WorkspaceAclUpdate objects
          val existingPoliciesWithMembers = existingPoliciesExcludingCatalog.flatMap(p => p.policy.memberEmails.map(email => email -> p.policyName))
          val existingAcls = existingPoliciesWithMembers.groupBy(_._1).map { case (email, policyNames) =>
            policiesToAclUpdate(email.value, policyNames.map(_._2))
          }.toSet

          // figure out which of the incoming aclUpdates are actually changes by removing all the existingAcls
          val aclChanges = normalize(aclUpdates) -- existingAcls
          validateAclChanges(aclChanges, existingAcls)

          // find users to remove from policies: existing policy members that are not in policies implied by aclChanges
          // note that access level No Access corresponds to 0 desired policies so all existing policies will be removed
          val policyRemovals = aclChanges.flatMap { aclChange =>
            val desiredPolicies = aclUpdateToPolicies(aclChange)
            existingPoliciesWithMembers.collect {
              case (email, policyName) if email.value.equalsIgnoreCase(aclChange.email) && !desiredPolicies.contains(policyName) => (policyName, aclChange.email)
            }
          }

          // find users to add to policies: users that are not existing policy members of policies implied by aclChanges
          val policyAdditions = aclChanges.flatMap { aclChange =>
            val desiredPolicies = aclUpdateToPolicies(aclChange)
            desiredPolicies.collect {
              case policyName if !existingPoliciesWithMembers.exists(x => x._1.value.equalsIgnoreCase(aclChange.email) && x._2 == policyName) => (policyName, aclChange.email)
            }
          }

          // now do all the work: invites, additions, removals, notifications
          for {
            maybeWorkspace <- dataSource.inTransaction { dataAccess => dataAccess.workspaceQuery.findByName(workspaceName) }
            workspace = maybeWorkspace.getOrElse(throw new RawlsException(s"workspace $workspaceName not found"))

            inviteNotifications <- Future.traverse(userToInvite) { invite =>
              samDAO.inviteUser(invite, userInfo).map { _ =>
                Notifications.WorkspaceInvitedNotification(RawlsUserEmail(invite), userInfo.userSubjectId, workspaceName, workspace.bucketName)
              }
            }

            // do additions before removals so users are not left unable to access the workspace in case of errors that
            // lead to incomplete application of these changes, remember: this is not transactional
            _ <- Future.traverse(policyAdditions) { case (policyName, email) =>
                samDAO.addUserToPolicy(SamResourceTypeNames.workspace, workspace.workspaceId, policyName, email, userInfo)
            }

            _ <- Future.traverse(policyRemovals) { case (policyName, email) =>
              samDAO.removeUserFromPolicy(SamResourceTypeNames.workspace, workspace.workspaceId, policyName, email, userInfo)
            }

            _ <- revokeRequesterPaysForLinkedSAs(workspace, policyRemovals, policyAdditions)

            _ <- maybeShareProjectComputePolicy(policyAdditions, workspaceName)

          } yield {
            val (invites, updates) = aclChanges.partition(acl => userToInvite.contains(acl.email))
            sendACLUpdateNotifications(workspaceName, updates) //we can blindly fire off this future because we don't care about the results and it happens async anyway
            notificationDAO.fireAndForgetNotifications(inviteNotifications)
            WorkspaceACLUpdateResponseList(updates, invites, Set.empty) //API_CHANGE: no longer return invitesUpdated because you technically can't do that anymore...
          }
        }
      }
      else Future.successful(WorkspaceACLUpdateResponseList(Set.empty, Set.empty, aclUpdates.filter(au => userToInvite.contains(au.email))))
    }
  }

  /**
    * Revoke any linked SAs for users removed from workspace. This happens during the acl update process. This process
    * can remove a user from one policy and add to another or simply remove a user altogether. Only removals/additions
    * to policies that can spend money count (owner, writer). Removal from applicable policy with a corresponding
    * addition to a different applicable policy should not result in revocation. This is done by first finding all the
    * removals from applicable policies then removing all the additions to applicable policies. Revoke linked SAs for
    * all resulting users.
    *
    * @param workspace
    * @param policyRemovals
    * @param policyAdditions
    * @return
    */
  private def revokeRequesterPaysForLinkedSAs(workspace: Workspace, policyRemovals: Set[(SamResourcePolicyName, String)], policyAdditions: Set[(SamResourcePolicyName, String)]): Future[Unit] = {
    val applicablePolicies = Set(SamWorkspacePolicyNames.owner, SamWorkspacePolicyNames.writer)
    val applicableRemovals = policyRemovals.collect {
      case (policy, email) if applicablePolicies.contains(policy) => RawlsUserEmail(email)
    }
    val applicableAdditions = policyAdditions.collect {
      case (policy, email) if applicablePolicies.contains(policy) => RawlsUserEmail(email)
    }
    Future.traverse(applicableRemovals -- applicableAdditions) { emailToRevoke => requesterPaysSetupService.revokeUserFromWorkspace(emailToRevoke, workspace) }.void
  }

  private def validateAclChanges(aclChanges: Set[WorkspaceACLUpdate], existingAcls: Set[WorkspaceACLUpdate]) = {
    val emailsBeingChanged = aclChanges.map(_.email.toLowerCase)
    if (aclChanges.exists(_.accessLevel == WorkspaceAccessLevels.ProjectOwner) || existingAcls.exists(existingAcl => existingAcl.accessLevel == ProjectOwner && emailsBeingChanged.contains(existingAcl.email.toLowerCase))) {
      throw new RawlsExceptionWithErrorReport(ErrorReport(StatusCodes.BadRequest, "project owner permissions cannot be changed"))
    }
    if (aclChanges.exists(_.email.equalsIgnoreCase(userInfo.userEmail.value))) {
      throw new RawlsExceptionWithErrorReport(ErrorReport(StatusCodes.BadRequest, "you may not change your own permissions"))
    }
    if (aclChanges.exists {
      case WorkspaceACLUpdate(_, WorkspaceAccessLevels.Read, _, Some(true)) => true
      case _ => false
    }) {
      throw new RawlsExceptionWithErrorReport(ErrorReport(StatusCodes.BadRequest, "may not grant readers compute access"))
    }
  }

  // called from test harness
  private[workspace] def maybeShareProjectComputePolicy(policyAdditions: Set[(SamResourcePolicyName, String)], workspaceName: WorkspaceName): Future[Unit] = {
    val newWriterEmails = policyAdditions.collect {
      case (SamWorkspacePolicyNames.canCompute, email)  => email
    }
    Future.traverse(newWriterEmails) { email =>
      samDAO.addUserToPolicy(SamResourceTypeNames.billingProject, workspaceName.namespace, SamBillingProjectPolicyNames.canComputeUser, email, userInfo).recoverWith {
        case regrets: Throwable =>
          logger.info(s"error adding user to canComputeUser policy of Terra billing project while updating ${workspaceName.toString} likely because it is a v2 billing project which does not have a canComputeUser policy. regrets: ${regrets.getMessage}")
          Future.successful(())
      }
    }.map(_ => ())
  }

  private def sendACLUpdateNotifications(workspaceName: WorkspaceName, usersModified: Set[WorkspaceACLUpdate]): Unit = {
    Future.traverse(usersModified) { accessUpdate =>
      for {
        userIdInfo <- samDAO.getUserIdInfo(accessUpdate.email, userInfo)
      } yield {
        userIdInfo match {
          case SamDAO.User(UserIdInfo(_, _, Some(googleSubjectId))) =>
            if(accessUpdate.accessLevel == WorkspaceAccessLevels.NoAccess)
              notificationDAO.fireAndForgetNotification(Notifications.WorkspaceRemovedNotification(RawlsUserSubjectId(googleSubjectId), NoAccess.toString, workspaceName, userInfo.userSubjectId))
            else
              notificationDAO.fireAndForgetNotification(Notifications.WorkspaceAddedNotification(RawlsUserSubjectId(googleSubjectId), accessUpdate.accessLevel.toString, workspaceName, userInfo.userSubjectId))
          case _ =>
        }
      }
    }
  }

  def sendChangeNotifications(workspaceName: WorkspaceName): Future[String] = {
    for {
      workspaceContext <- getWorkspaceContextAndPermissions(workspaceName, SamWorkspaceActions.own)

      userIdInfos <- samDAO.listAllResourceMemberIds(SamResourceTypeNames.workspace, workspaceContext.workspaceId, userInfo)

      notificationMessages = userIdInfos.collect {
        case UserIdInfo(_, _, Some(userId)) => Notifications.WorkspaceChangedNotification(RawlsUserSubjectId(userId), workspaceName)
      }
    } yield {
      notificationDAO.fireAndForgetNotifications(notificationMessages)
      notificationMessages.size.toString
    }
  }

  def lockWorkspace(workspaceName: WorkspaceName): Future[Boolean] = {
    //don't do the sam REST call inside the db transaction.
    getWorkspaceContext(workspaceName) flatMap { workspaceContext =>
      requireAccessIgnoreLockF(workspaceContext, SamWorkspaceActions.own) {
        //if we get here, we passed all the hoops

        dataSource.inTransaction { dataAccess =>
          lockWorkspaceInternal(workspaceContext, dataAccess)
        }
      }
    }
  }

  private def lockWorkspaceInternal(workspaceContext: Workspace, dataAccess: DataAccess) = {
    dataAccess.submissionQuery.list(workspaceContext).flatMap { submissions =>
      if (!submissions.forall(_.status.isTerminated)) {
        DBIO.failed(new RawlsExceptionWithErrorReport(errorReport = ErrorReport(StatusCodes.Conflict, s"There are running submissions in workspace ${workspaceContext.toWorkspaceName}, so it cannot be locked.")))
      } else {
        dataAccess.workspaceQuery.lock(workspaceContext.toWorkspaceName)
      }
    }
  }

  def unlockWorkspace(workspaceName: WorkspaceName): Future[Int] = {
    //don't do the sam REST call inside the db transaction.
    getWorkspaceContext(workspaceName) flatMap { workspaceContext =>
      requireAccessIgnoreLockF(workspaceContext, SamWorkspaceActions.own) {
        //if we get here, we passed all the hoops

        dataSource.inTransaction { dataAccess =>
          dataAccess.workspaceMigrationQuery.isMigrating(workspaceContext).flatMap {
            case true => DBIO.failed(new RawlsExceptionWithErrorReport(ErrorReport(StatusCodes.BadRequest, "cannot unlock migrating workspace")))
            case false => dataAccess.workspaceQuery.unlock(workspaceContext.toWorkspaceName)
          }
        }
      }
    }
  }

  /**
   * Applies the sequence of operations in order to the workspace.
   *
   * @param workspace to update
   * @param operations sequence of operations
   * @throws AttributeNotFoundException when removing from a list attribute that does not exist
   * @throws AttributeUpdateOperationException when adding or removing from an attribute that is not a list
   * @return the updated entity
   */
  def applyOperationsToWorkspace(workspace: Workspace, operations: Seq[AttributeUpdateOperation]): Workspace = {
    workspace.copy(attributes = applyAttributeUpdateOperations(workspace, operations))
  }

  //validates the expressions in the method configuration, taking into account optional inputs
  private def validateMethodConfiguration(methodConfiguration: MethodConfiguration, workspaceContext: Workspace): Future[ValidatedMethodConfiguration] = {
    for {
      entityProvider <- getEntityProviderForMethodConfig(workspaceContext, methodConfiguration)
      gatherInputsResult <- gatherMethodConfigInputs(methodConfiguration)
      vmc <- entityProvider.expressionValidator.validateMCExpressions(methodConfiguration, gatherInputsResult)
    } yield vmc
  }

  private def getEntityProviderForMethodConfig(workspaceContext: Workspace, methodConfiguration: MethodConfiguration): Future[EntityProvider] = {
    entityManager.resolveProviderFuture(EntityRequestArguments(workspaceContext, userInfo, methodConfiguration.dataReferenceName, None))
  }

  def getAndValidateMethodConfiguration(workspaceName: WorkspaceName, methodConfigurationNamespace: String, methodConfigurationName: String): Future[ValidatedMethodConfiguration] = {
    getWorkspaceContextAndPermissions(workspaceName, SamWorkspaceActions.read) flatMap { workspaceContext =>
      for {
        methodConfig <- dataSource.inTransaction { dataAccess =>
          withMethodConfig(workspaceContext, methodConfigurationNamespace, methodConfigurationName, dataAccess) { methodConfig =>
            DBIO.successful(methodConfig)
          }
        }
        vmc <- validateMethodConfiguration(methodConfig, workspaceContext)
      } yield vmc
    }
  }

  def createMethodConfiguration(workspaceName: WorkspaceName, methodConfiguration: MethodConfiguration): Future[ValidatedMethodConfiguration] = {
    withAttributeNamespaceCheck(methodConfiguration) {
      getWorkspaceContextAndPermissions(workspaceName, SamWorkspaceActions.write) flatMap { workspaceContext =>
        dataSource.inTransaction { dataAccess =>
          dataAccess.methodConfigurationQuery.get(workspaceContext, methodConfiguration.namespace, methodConfiguration.name) flatMap {
            case Some(_) => DBIO.failed(new RawlsExceptionWithErrorReport(errorReport = ErrorReport(StatusCodes.Conflict, s"${methodConfiguration.name} already exists in ${workspaceName}")))
            case None => dataAccess.methodConfigurationQuery.create(workspaceContext, methodConfiguration)
          }
        }.flatMap { methodConfig =>
          validateMethodConfiguration(methodConfig, workspaceContext) }
      }
    }
  }

  def deleteMethodConfiguration(workspaceName: WorkspaceName, methodConfigurationNamespace: String, methodConfigurationName: String): Future[Boolean] =
    getWorkspaceContextAndPermissions(workspaceName, SamWorkspaceActions.write) flatMap { workspaceContext =>
      dataSource.inTransaction { dataAccess =>
        withMethodConfig(workspaceContext, methodConfigurationNamespace, methodConfigurationName, dataAccess) { methodConfig =>
          dataAccess.methodConfigurationQuery.delete(workspaceContext, methodConfigurationNamespace, methodConfigurationName)
        }
      }
    }

  def renameMethodConfiguration(workspaceName: WorkspaceName, methodConfigurationNamespace: String, methodConfigurationName: String, newName: MethodConfigurationName): Future[MethodConfiguration] =
    getWorkspaceContextAndPermissions(workspaceName, SamWorkspaceActions.write) flatMap { workspaceContext =>
      dataSource.inTransaction { dataAccess =>
        //It's terrible that we pass unnecessary junk that we don't read in the payload, but a big refactor of the API is going to have to wait until Some Other Time.
        if(newName.workspaceName != workspaceName) {
          DBIO.failed(new RawlsExceptionWithErrorReport(ErrorReport(StatusCodes.BadRequest, "Workspace name and namespace in payload must match those in the URI")))
        } else {
          withMethodConfig(workspaceContext, methodConfigurationNamespace, methodConfigurationName, dataAccess) { methodConfiguration =>
            //If a different MC exists at the target location, return 409. But it's okay to want to overwrite your own MC.
            dataAccess.methodConfigurationQuery.get(workspaceContext, newName.namespace, newName.name) flatMap {
              case Some(_) if methodConfigurationNamespace != newName.namespace || methodConfigurationName != newName.name =>
                DBIO.failed(new RawlsExceptionWithErrorReport(errorReport =
                  ErrorReport(StatusCodes.Conflict, s"There is already a method configuration at ${methodConfiguration.namespace}/${methodConfiguration.name} in ${workspaceName}.")))
              case Some(_) => DBIO.successful(methodConfiguration) //renaming self to self: no-op
              case None =>
                dataAccess.methodConfigurationQuery.update(workspaceContext, methodConfigurationNamespace, methodConfigurationName, methodConfiguration.copy(name = newName.name, namespace = newName.namespace))
            }
          }
        }
      }
    }

  //Overwrite the method configuration at methodConfiguration[namespace|name] with the new method configuration.
  def overwriteMethodConfiguration(workspaceName: WorkspaceName, methodConfigurationNamespace: String, methodConfigurationName: String, methodConfiguration: MethodConfiguration): Future[ValidatedMethodConfiguration] = {
    withAttributeNamespaceCheck(methodConfiguration) {
      // check permissions
      getWorkspaceContextAndPermissions(workspaceName, SamWorkspaceActions.write) flatMap { workspaceContext =>
        // create transaction
        dataSource.inTransaction { dataAccess =>
          if (methodConfiguration.namespace != methodConfigurationNamespace || methodConfiguration.name != methodConfigurationName) {
            DBIO.failed(new RawlsExceptionWithErrorReport(errorReport = ErrorReport(StatusCodes.BadRequest,
              s"The method configuration name and namespace in the URI should match the method configuration name and namespace in the request body. If you want to move this method configuration, use POST.")))
          } else {
            dataAccess.methodConfigurationQuery.create(workspaceContext, methodConfiguration)
          }
        }.flatMap { methodConfig =>
          validateMethodConfiguration(methodConfig, workspaceContext)
        }
      }
    }
  }

  //Move the method configuration at methodConfiguration[namespace|name] to the location specified in methodConfiguration, _and_ update it.
  //It's like a rename and upsert all rolled into one.
  def updateMethodConfiguration(workspaceName: WorkspaceName, methodConfigurationNamespace: String, methodConfigurationName: String, methodConfiguration: MethodConfiguration): Future[ValidatedMethodConfiguration] = {
    withAttributeNamespaceCheck(methodConfiguration) {
      // check permissions
      getWorkspaceContextAndPermissions(workspaceName, SamWorkspaceActions.write) flatMap { workspaceContext =>
        // create transaction
        dataSource.inTransaction { dataAccess =>
          withMethodConfig(workspaceContext, methodConfigurationNamespace, methodConfigurationName, dataAccess) { _ =>
              dataAccess.methodConfigurationQuery.get(workspaceContext, methodConfiguration.namespace, methodConfiguration.name) flatMap {
                //If a different MC exists at the target location, return 409. But it's okay to want to overwrite your own MC.
                case Some(_) if methodConfigurationNamespace != methodConfiguration.namespace || methodConfigurationName != methodConfiguration.name =>
                  DBIO.failed(new RawlsExceptionWithErrorReport(errorReport =
                    ErrorReport(StatusCodes.Conflict, s"There is already a method configuration at ${methodConfiguration.namespace}/${methodConfiguration.name} in ${workspaceName}.")))
                case _ =>
                  dataAccess.methodConfigurationQuery.update(workspaceContext, methodConfigurationNamespace, methodConfigurationName, methodConfiguration)
              }
          }
        }.flatMap { updatedMethodConfig =>
          validateMethodConfiguration(updatedMethodConfig, workspaceContext)
        }
      }
    }
  }

  def getMethodConfiguration(workspaceName: WorkspaceName, methodConfigurationNamespace: String, methodConfigurationName: String): Future[MethodConfiguration] =
    getWorkspaceContextAndPermissions(workspaceName, SamWorkspaceActions.read) flatMap { workspaceContext =>
      dataSource.inTransaction { dataAccess =>
        withMethodConfig(workspaceContext, methodConfigurationNamespace, methodConfigurationName, dataAccess) { methodConfig =>
          DBIO.successful(methodConfig)
        }
      }
    }

  def copyMethodConfiguration(mcnp: MethodConfigurationNamePair): Future[ValidatedMethodConfiguration] = {
    // split into two transactions because we need to call out to Google after retrieving the source MC

    val transaction1Result = getWorkspaceContextAndPermissions(mcnp.destination.workspaceName, SamWorkspaceActions.write) flatMap { destContext =>
      getWorkspaceContextAndPermissions(mcnp.source.workspaceName, SamWorkspaceActions.read) flatMap { sourceContext =>
        dataSource.inTransaction { dataAccess =>
          dataAccess.methodConfigurationQuery.get(sourceContext, mcnp.source.namespace, mcnp.source.name) flatMap {
            case None =>
              val err = ErrorReport(StatusCodes.NotFound, s"There is no method configuration named ${mcnp.source.namespace}/${mcnp.source.name} in ${mcnp.source.workspaceName}.")
              DBIO.failed(new RawlsExceptionWithErrorReport(errorReport = err))
            case Some(methodConfig) => DBIO.successful((methodConfig, destContext))
          }
        }
      }
    }

    transaction1Result flatMap { case (methodConfig, destContext) =>
      withAttributeNamespaceCheck(methodConfig) {
        dataSource.inTransaction { dataAccess =>
          saveCopiedMethodConfiguration(methodConfig, mcnp.destination, destContext, dataAccess)
        }.flatMap { methodConfig =>
          validateMethodConfiguration(methodConfig, destContext)
        }
      }
    }
  }

  def copyMethodConfigurationFromMethodRepo(methodRepoQuery: MethodRepoConfigurationImport): Future[ValidatedMethodConfiguration] =
    methodRepoDAO.getMethodConfig(methodRepoQuery.methodRepoNamespace, methodRepoQuery.methodRepoName, methodRepoQuery.methodRepoSnapshotId, userInfo) flatMap {
      case None =>
        val name = s"${methodRepoQuery.methodRepoNamespace}/${methodRepoQuery.methodRepoName}/${methodRepoQuery.methodRepoSnapshotId}"
        val err = ErrorReport(StatusCodes.NotFound, s"There is no method configuration named $name in the repository.")
        Future.failed(new RawlsExceptionWithErrorReport(errorReport = err))
      case Some(agoraEntity) => Future.fromTry(parseAgoraEntity(agoraEntity)) flatMap { targetMethodConfig =>
        withAttributeNamespaceCheck(targetMethodConfig) {
          getWorkspaceContextAndPermissions(methodRepoQuery.destination.workspaceName, SamWorkspaceActions.write) flatMap { destContext =>
            dataSource.inTransaction { dataAccess =>
              saveCopiedMethodConfiguration(targetMethodConfig, methodRepoQuery.destination, destContext, dataAccess)
            }.flatMap { methodConfig =>
              validateMethodConfiguration(methodConfig, destContext)
            }
          }
        }
      }
    }

  private def parseAgoraEntity(agoraEntity: AgoraEntity): Try[MethodConfiguration] = {
    val parsed = Try {
      agoraEntity.payload.map(JsonParser(_).convertTo[AgoraMethodConfiguration])
    } recoverWith {
      case e: Exception =>
        Failure(new RawlsExceptionWithErrorReport(errorReport = ErrorReport(StatusCodes.UnprocessableEntity, "Error parsing Method Repo response message.", ErrorReport(e))))
    }

    parsed flatMap {
      case Some(agoraMC) => Success(convertToMethodConfiguration(agoraMC))
      case None => Failure(new RawlsExceptionWithErrorReport(errorReport = ErrorReport(StatusCodes.UnprocessableEntity, "Method Repo missing configuration payload")))
    }
  }

  private def convertToMethodConfiguration(agoraMethodConfig: AgoraMethodConfiguration): MethodConfiguration = {
    MethodConfiguration(agoraMethodConfig.namespace, agoraMethodConfig.name, Some(agoraMethodConfig.rootEntityType), Some(Map.empty[String, AttributeString]), agoraMethodConfig.inputs, agoraMethodConfig.outputs, agoraMethodConfig.methodRepoMethod)
  }

  def copyMethodConfigurationToMethodRepo(methodRepoQuery: MethodRepoConfigurationExport): Future[AgoraEntity] = {
    getWorkspaceContextAndPermissions(methodRepoQuery.source.workspaceName, SamWorkspaceActions.read) flatMap { workspaceContext =>
      dataSource.inTransaction { dataAccess =>
        withMethodConfig(workspaceContext, methodRepoQuery.source.namespace, methodRepoQuery.source.name, dataAccess) { methodConfig =>

          DBIO.from(methodRepoDAO.postMethodConfig(
            methodRepoQuery.methodRepoNamespace,
            methodRepoQuery.methodRepoName,
            methodConfig.copy(namespace = methodRepoQuery.methodRepoNamespace, name = methodRepoQuery.methodRepoName),
            userInfo))
        }
      }
    }
  }

  private def saveCopiedMethodConfiguration(methodConfig: MethodConfiguration, dest: MethodConfigurationName, destContext: Workspace, dataAccess: DataAccess) = {
    val target = methodConfig.copy(name = dest.name, namespace = dest.namespace)

    dataAccess.methodConfigurationQuery.get(destContext, dest.namespace, dest.name).flatMap {
      case Some(existingMethodConfig) => DBIO.failed(new RawlsExceptionWithErrorReport(errorReport = ErrorReport(StatusCodes.Conflict, s"A method configuration named ${dest.namespace}/${dest.name} already exists in ${dest.workspaceName}")))
      case None => dataAccess.methodConfigurationQuery.create(destContext, target)
    }
  }

  def listAgoraMethodConfigurations(workspaceName: WorkspaceName): Future[List[MethodConfigurationShort]] =
    getWorkspaceContextAndPermissions(workspaceName, SamWorkspaceActions.read) flatMap { workspaceContext =>
      dataSource.inTransaction { dataAccess =>
        dataAccess.methodConfigurationQuery.listActive(workspaceContext).map { r =>
          r.toList.filter(_.methodRepoMethod.repo == Agora)
        }
      }
    }

  def listMethodConfigurations(workspaceName: WorkspaceName): Future[List[MethodConfigurationShort]] =
    getWorkspaceContextAndPermissions(workspaceName, SamWorkspaceActions.read) flatMap { workspaceContext =>
      dataSource.inTransaction { dataAccess =>
        dataAccess.methodConfigurationQuery.listActive(workspaceContext).map(_.toList)
      }
    }

  def createMethodConfigurationTemplate(methodRepoMethod: MethodRepoMethod ): Future[MethodConfiguration] = {
    dataSource.inTransaction { _ =>
      withMethod(methodRepoMethod, userInfo) { wdl: WDL =>
        methodConfigResolver.toMethodConfiguration(userInfo, wdl, methodRepoMethod) match {
          case Failure(exception) => DBIO.failed(new RawlsExceptionWithErrorReport(errorReport = ErrorReport(StatusCodes.BadRequest, exception)))
          case Success(methodConfig) => DBIO.successful(methodConfig)
        }
      }
    }
  }

  def getMethodInputsOutputs(userInfo: UserInfo, methodRepoMethod: MethodRepoMethod ): Future[MethodInputsOutputs] = {
    dataSource.inTransaction { _ =>
      withMethod(methodRepoMethod, userInfo) { wdl: WDL =>
        methodConfigResolver.getMethodInputsOutputs(userInfo, wdl) match {
          case Failure(exception) => DBIO.failed(new RawlsExceptionWithErrorReport(errorReport = ErrorReport(StatusCodes.BadRequest, exception)))
          case Success(inputsOutputs) => DBIO.successful(inputsOutputs)
        }
      }
    }
  }

  def listSubmissions(workspaceName: WorkspaceName): Future[Seq[SubmissionListResponse]] = {
    val costlessSubmissionsFuture = getWorkspaceContextAndPermissions(workspaceName, SamWorkspaceActions.read) flatMap { workspaceContext =>
      dataSource.inTransaction { dataAccess =>
        dataAccess.submissionQuery.listWithSubmitter(workspaceContext)
      }
    }

    // TODO David An 2018-05-30: temporarily disabling cost calculations for submission list due to potential performance hit
    // val costMapFuture = costlessSubmissionsFuture flatMap { submissions =>
    //   submissionCostService.getWorkflowCosts(submissions.flatMap(_.workflowIds).flatten, workspaceName.namespace)
    // }
    val costMapFuture = Future.successful(Map.empty[String,Float])

    toFutureTry(costMapFuture) flatMap { costMapTry =>
      val costMap: Map[String,Float] = costMapTry match {
        case Failure(ex) =>
          logger.error("Unable to get cost data from BigQuery", ex)
          Map()
        case Success(costs) => costs
      }

      costlessSubmissionsFuture map { costlessSubmissions =>
        val costedSubmissions = costlessSubmissions map { costlessSubmission =>
          // TODO David An 2018-05-30: temporarily disabling cost calculations for submission list due to potential performance hit
          // val summedCost = costlessSubmission.workflowIds.map { workflowIds => workflowIds.flatMap(costMap.get).sum }
          val summedCost = None
          // Clearing workflowIds is a quick fix to prevent SubmissionListResponse from having too much data. Will address in the near future.
          costlessSubmission.copy(cost = summedCost, workflowIds = None)
        }
        costedSubmissions
      }
    }
  }

  def countSubmissions(workspaceName: WorkspaceName): Future[Map[String, Int]] =
    getWorkspaceContextAndPermissions(workspaceName, SamWorkspaceActions.read) flatMap { workspaceContext =>
      dataSource.inTransaction { dataAccess =>
        dataAccess.submissionQuery.countByStatus(workspaceContext)
      }
    }

  def createSubmission(workspaceName: WorkspaceName, submissionRequest: SubmissionRequest): Future[SubmissionReport] = {
    for {
      (workspaceContext, submissionParameters, workflowFailureMode, header) <- prepareSubmission(workspaceName, submissionRequest)
      submission <- saveSubmission(workspaceContext, submissionRequest, submissionParameters, workflowFailureMode, header)
    } yield {
      SubmissionReport(submissionRequest, submission.submissionId, submission.submissionDate, userInfo.userEmail.value, submission.status, header, submissionParameters.filter(_.inputResolutions.forall(_.error.isEmpty)))
    }
  }

  private def prepareSubmission(workspaceName: WorkspaceName, submissionRequest: SubmissionRequest):
  Future[(Workspace, Stream[SubmissionValidationEntityInputs], Option[WorkflowFailureMode], SubmissionValidationHeader)] = {
    for {
      _ <- requireComputePermission(workspaceName)

      // getWorkflowFailureMode early because it does validation and better to error early
      workflowFailureMode <- getWorkflowFailureMode(submissionRequest)

      workspaceContext <- getWorkspaceContextAndPermissions(workspaceName, SamWorkspaceActions.write)
      methodConfigOption <- dataSource.inTransaction { dataAccess =>
        dataAccess.methodConfigurationQuery.get(workspaceContext, submissionRequest.methodConfigurationNamespace, submissionRequest.methodConfigurationName)
      }
      methodConfig = methodConfigOption.getOrElse(
        throw new RawlsExceptionWithErrorReport(errorReport = ErrorReport(StatusCodes.NotFound, s"${submissionRequest.methodConfigurationNamespace}/${submissionRequest.methodConfigurationName} does not exist in ${workspaceContext}"))
      )

      entityProvider <- getEntityProviderForMethodConfig(workspaceContext, methodConfig)

      _ = validateSubmissionRootEntity(submissionRequest, methodConfig)

      _ = submissionRequest.userComment.map(validateMaxStringLength(_, "userComment", UserCommentMaxLength))

      gatherInputsResult <- gatherMethodConfigInputs(methodConfig)

      validationResult <- entityProvider.expressionValidator.validateExpressionsForSubmission(methodConfig, gatherInputsResult)

      // calling .get on the Try will throw the validation error
      _ = validationResult.get

      methodConfigInputs = gatherInputsResult.processableInputs.map { methodInput => SubmissionValidationInput(methodInput.workflowInput.getName, methodInput.expression) }
      header = SubmissionValidationHeader(methodConfig.rootEntityType, methodConfigInputs, entityProvider.entityStoreId)

      workspaceExpressionResults <- evaluateWorkspaceExpressions(workspaceContext, gatherInputsResult)
      submissionParameters <- entityProvider.evaluateExpressions(ExpressionEvaluationContext(submissionRequest.entityType, submissionRequest.entityName, submissionRequest.expression, methodConfig.rootEntityType), gatherInputsResult, workspaceExpressionResults)
    } yield {
      (workspaceContext, submissionParameters, workflowFailureMode, header)
    }
  }

  private def evaluateWorkspaceExpressions(workspace: Workspace, gatherInputResults: GatherInputsResult): Future[Map[LookupExpression, Try[Iterable[AttributeValue]]]] = {
    dataSource.inTransaction { dataAccess =>
      ExpressionEvaluator.withNewExpressionEvaluator(dataAccess, None) { expressionEvaluator =>
        val expressionQueries = gatherInputResults.processableInputs.map { input =>
          expressionEvaluator.evalWorkspaceExpressionsOnly(workspace, input.expression)
        }

        // reduce(_ ++ _) collapses the series of maps into a single map
        // duplicate map keys are dropped but that is ok as the values should be duplicate
        DBIO.sequence(expressionQueries.toSeq).map {
          case Seq() => Map.empty[LookupExpression, Try[Iterable[AttributeValue]]]
          case results => results.reduce(_ ++ _)
        }
      }
    }
  }

  private def gatherMethodConfigInputs(methodConfig: MethodConfiguration): Future[MethodConfigResolver.GatherInputsResult] = {
    toFutureTry(methodRepoDAO.getMethod(methodConfig.methodRepoMethod, userInfo)).map {
      case Success(None) => throw new RawlsExceptionWithErrorReport(errorReport = ErrorReport(StatusCodes.NotFound, s"Cannot get ${methodConfig.methodRepoMethod.methodUri} from method repo."))
      case Success(Some(wdl)) => methodConfigResolver.gatherInputs(userInfo, methodConfig, wdl).recoverWith { case regrets =>
        Failure(new RawlsExceptionWithErrorReport(errorReport = ErrorReport(StatusCodes.BadRequest, regrets)))
      }.get
      case Failure(throwable) => throw new RawlsExceptionWithErrorReport(errorReport = ErrorReport(StatusCodes.BadGateway, s"Unable to query the method repo.", methodRepoDAO.toErrorReport(throwable)))
    }
  }

  def saveSubmission(workspaceContext: Workspace, submissionRequest: SubmissionRequest, submissionParameters: Seq[SubmissionValidationEntityInputs], workflowFailureMode: Option[WorkflowFailureMode], header: SubmissionValidationHeader): Future[Submission] = {
    dataSource.inTransaction { dataAccess =>
      val submissionId: UUID = UUID.randomUUID()
      val (successes, failures) = submissionParameters.partition({ entityInputs => entityInputs.inputResolutions.forall(_.error.isEmpty) })
      val workflows = successes map { entityInputs =>
        val workflowEntityOpt = header.entityType.map(_ => AttributeEntityReference(entityType = header.entityType.get, entityName = entityInputs.entityName))
        Workflow(workflowId = None,
          status = WorkflowStatuses.Queued,
          statusLastChangedDate = DateTime.now,
          workflowEntity = workflowEntityOpt,
          inputResolutions = entityInputs.inputResolutions.toSeq
        )
      }

      val workflowFailures = failures map { entityInputs =>
        val workflowEntityOpt = header.entityType.map(_ => AttributeEntityReference(entityType = header.entityType.get, entityName = entityInputs.entityName))
        Workflow(workflowId = None,
          status = WorkflowStatuses.Failed,
          statusLastChangedDate = DateTime.now,
          workflowEntity = workflowEntityOpt,
          inputResolutions = entityInputs.inputResolutions.toSeq,
          messages = (for (entityValue <- entityInputs.inputResolutions if entityValue.error.isDefined) yield AttributeString(entityValue.inputName + " - " + entityValue.error.get)).toSeq
        )
      }

      val submissionEntityOpt = if (header.entityType.isEmpty || submissionRequest.entityName.isEmpty) {
        None
      } else {
        Some(AttributeEntityReference(entityType = submissionRequest.entityType.get, entityName = submissionRequest.entityName.get))
      }

      val submission = Submission(submissionId = submissionId.toString,
        submissionDate = DateTime.now(),
        submitter = WorkbenchEmail(userInfo.userEmail.value),
        methodConfigurationNamespace = submissionRequest.methodConfigurationNamespace,
        methodConfigurationName = submissionRequest.methodConfigurationName,
        submissionEntity = submissionEntityOpt,
        workflows = workflows ++ workflowFailures,
        status = SubmissionStatuses.Submitted,
        useCallCache = submissionRequest.useCallCache,
        deleteIntermediateOutputFiles = submissionRequest.deleteIntermediateOutputFiles,
        useReferenceDisks = submissionRequest.useReferenceDisks,
        memoryRetryMultiplier = submissionRequest.memoryRetryMultiplier,
        workflowFailureMode = workflowFailureMode,
        externalEntityInfo = for {
          entityType <- header.entityType
          dataStoreId <- header.entityStoreId
        } yield ExternalEntityInfo(dataStoreId, entityType),
        userComment = submissionRequest.userComment
      )

      // implicitly passed to SubmissionComponent.create
      implicit val subStatusCounter = submissionStatusCounter(workspaceMetricBuilder(workspaceContext.toWorkspaceName))
      implicit val wfStatusCounter = (status: WorkflowStatus) =>
        if (config.trackDetailedSubmissionMetrics) Option(workflowStatusCounter(workspaceSubmissionMetricBuilder(workspaceContext.toWorkspaceName, submissionId))(status))
        else None

      dataAccess.submissionQuery.create(workspaceContext, submission)
    }
  }

  def validateSubmission(workspaceName: WorkspaceName, submissionRequest: SubmissionRequest): Future[SubmissionValidationReport] = {
    for {
      (_, submissionParameters, _, header) <- prepareSubmission(workspaceName, submissionRequest)
    } yield {
      val (failed, succeeded) = submissionParameters.partition(_.inputResolutions.exists(_.error.isDefined))
      SubmissionValidationReport(submissionRequest, header, succeeded, failed)
    }
  }

  def getSubmissionStatus(workspaceName: WorkspaceName, submissionId: String): Future[Submission] = {
    val submissionWithoutCostsAndWorkspace = getWorkspaceContextAndPermissions(workspaceName, SamWorkspaceActions.read) flatMap { workspaceContext =>
      dataSource.inTransaction { dataAccess =>
        withSubmission(workspaceContext, submissionId, dataAccess) { submission =>
          DBIO.successful((submission, workspaceContext))
        }
      }
    }

    submissionWithoutCostsAndWorkspace flatMap {
      case (submission, workspace) => {
        val allWorkflowIds: Seq[String] = submission.workflows.flatMap(_.workflowId)
        val submissionDoneDate: Option[DateTime] = WorkspaceService.getTerminalStatusDate(submission, None)

        getSpendReportTableName(RawlsBillingProjectName(workspaceName.namespace)) flatMap { tableName =>
          toFutureTry(submissionCostService.getSubmissionCosts(submissionId, allWorkflowIds, workspace.googleProjectId, submission.submissionDate, submissionDoneDate, tableName)) map {
            case Failure(ex) =>
              logger.error(s"Unable to get workflow costs for submission $submissionId", ex)
              submission
            case Success(costMap) =>
              val costedWorkflows = submission.workflows.map { workflow =>
                workflow.workflowId match {
                  case Some(wfId) => workflow.copy(cost = costMap.get(wfId))
                  case None => workflow
                }
              }
              val costedSubmission = submission.copy(cost = Some(costMap.values.sum), workflows = costedWorkflows)
              costedSubmission
          }
        }
      }
    }
  }

  def updateSubmissionUserComment(workspaceName: WorkspaceName, submissionId: String, newComment: UserCommentUpdateOperation): Future[Int] = {
    validateMaxStringLength(newComment.userComment, "userComment", UserCommentMaxLength)

    getWorkspaceContextAndPermissions(workspaceName, SamWorkspaceActions.write) flatMap { workspaceContext =>
      dataSource.inTransaction { dataAccess =>
        withSubmissionId(workspaceContext, submissionId, dataAccess) { submissionId =>
          dataAccess.submissionQuery.updateSubmissionUserComment(submissionId, newComment.userComment)
        }
      }
    }
  }

  def abortSubmission(workspaceName: WorkspaceName, submissionId: String): Future[Int] = {
    getWorkspaceContextAndPermissions(workspaceName, SamWorkspaceActions.write) flatMap { workspaceContext =>
      dataSource.inTransaction { dataAccess =>
        abortSubmission(workspaceContext, submissionId, dataAccess)
      }
    }
  }

  private def abortSubmission(workspaceContext: Workspace, submissionId: String, dataAccess: DataAccess): ReadWriteAction[Int] = {
    withSubmissionId(workspaceContext, submissionId, dataAccess) { submissionId =>
      // implicitly passed to SubmissionComponent.updateStatus
      implicit val subStatusCounter = submissionStatusCounter(workspaceMetricBuilder(workspaceContext.toWorkspaceName))
      dataAccess.submissionQuery.updateStatus(submissionId, SubmissionStatuses.Aborting)
    }
  }

  /**
   * Munges together the output of Cromwell's /outputs and /logs endpoints, grouping them by task name */
  private def mergeWorkflowOutputs(execOuts: ExecutionServiceOutputs, execLogs: ExecutionServiceLogs, workflowId: String): WorkflowOutputs = {
    val outs = execOuts.outputs
    val logs = execLogs.calls getOrElse Map()

    //Cromwell workflow outputs look like workflow_name.task_name.output_name.
    //Under perverse conditions it might just be workflow_name.output_name.
    //Group outputs by everything left of the rightmost dot.
    val outsByTask = outs groupBy { case (k,_) => k.split('.').dropRight(1).mkString(".") }

    val taskMap = (outsByTask.keySet ++ logs.keySet).map( key => key -> TaskOutput( logs.get(key), outsByTask.get(key)) ).toMap
    WorkflowOutputs(workflowId, taskMap)
  }

  /**
   * Get the list of outputs for a given workflow in this submission */
  def workflowOutputs(workspaceName: WorkspaceName, submissionId: String, workflowId: String) = {
    getWorkspaceContextAndPermissions(workspaceName, SamWorkspaceActions.read) flatMap { workspaceContext =>
      dataSource.inTransaction { dataAccess =>
        withWorkflowRecord(workspaceName, submissionId, workflowId, dataAccess) { wr =>
          val outputFTs = toFutureTry(executionServiceCluster.outputs(wr, userInfo))
          val logFTs = toFutureTry(executionServiceCluster.logs(wr, userInfo))
          DBIO.from(outputFTs zip logFTs map {
            case (Success(outputs), Success(logs)) =>
              mergeWorkflowOutputs(outputs, logs, workflowId)
            case (Failure(outputsFailure), Success(logs)) =>
              throw new RawlsExceptionWithErrorReport(errorReport = ErrorReport(StatusCodes.BadGateway, s"Unable to get outputs for ${submissionId}.", executionServiceCluster.toErrorReport(outputsFailure)))
            case (Success(outputs), Failure(logsFailure)) =>
              throw new RawlsExceptionWithErrorReport(errorReport = ErrorReport(StatusCodes.BadGateway, s"Unable to get logs for ${submissionId}.", executionServiceCluster.toErrorReport(logsFailure)))
            case (Failure(outputsFailure), Failure(logsFailure)) =>
              throw new RawlsExceptionWithErrorReport(errorReport = ErrorReport(StatusCodes.BadGateway, s"Unable to get outputs and unable to get logs for ${submissionId}.",
                Seq(executionServiceCluster.toErrorReport(outputsFailure),executionServiceCluster.toErrorReport(logsFailure))))
          })
        }
      }
    }
  }

  // retrieve the cost of this Workflow from BigQuery, if available
  def workflowCost(workspaceName: WorkspaceName, submissionId: String, workflowId: String): Future[WorkflowCost] = {

    // confirm: the user can Read this Workspace, the Submission is in this Workspace,
    // and the Workflow is in the Submission

    val execIdFutOpt = getWorkspaceContextAndPermissions(workspaceName, SamWorkspaceActions.read) flatMap { workspaceContext =>
      dataSource.inTransaction { dataAccess =>
        withSubmissionAndWorkflowExecutionServiceKey(workspaceContext, submissionId, workflowId, dataAccess) { optExecKey =>
          withSubmission(workspaceContext, submissionId, dataAccess) { submission =>
            DBIO.successful((optExecKey, submission, workspaceContext))
          }
        }
      }
    }

    for {
      (optExecId, submission, workspace) <- execIdFutOpt
      tableName <- getSpendReportTableName(RawlsBillingProjectName(workspaceName.namespace))

      // we don't need the Execution Service ID, but we do need to confirm the Workflow is in one for this Submission
      // if we weren't able to do so above
      _ <- executionServiceCluster.findExecService(submissionId, workflowId, userInfo, optExecId)
      submissionDoneDate = WorkspaceService.getTerminalStatusDate(submission, Option(workflowId))
      costs <- submissionCostService.getWorkflowCost(workflowId, workspace.googleProjectId, submission.submissionDate, submissionDoneDate, tableName)
    } yield WorkflowCost(workflowId, costs.get(workflowId))
  }

  def workflowMetadata(workspaceName: WorkspaceName, submissionId: String, workflowId: String, metadataParams: MetadataParams): Future[JsObject] = {

    // two possibilities here:
    //
    // (classic case) if the workflow is a top-level workflow of a submission, it has a row in the DB and an
    // association with a specific execution service shard.  Use the DB to verify the submission association and retrieve
    // the execution service identifier.
    //
    // if it's a subworkflow (or sub-sub-workflow, etc) it's not present in the Rawls DB and we don't know which
    // execution service shard has processed it.  Query all* execution service shards for the workflow to learn its
    // submission association and which shard processed it.
    //
    // * in practice, one shard does everything except for some older workflows on shard 2.  Revisit this if that changes!

    // determine which case this is, and close the DB transaction
    val execIdFutOpt: Future[Option[ExecutionServiceId]] = getWorkspaceContextAndPermissions(workspaceName, SamWorkspaceActions.read) flatMap { workspaceContext =>
      dataSource.inTransaction { dataAccess =>
        withSubmissionAndWorkflowExecutionServiceKey(workspaceContext, submissionId, workflowId, dataAccess) { optExecKey =>
          DBIO.successful(optExecKey)
        }
      }
    }

    // query the execution service(s) for the metadata
    execIdFutOpt flatMap {
      executionServiceCluster.callLevelMetadata(submissionId, workflowId, metadataParams, _, userInfo)
    }
  }

  def workflowQueueStatus(): Future[WorkflowQueueStatusResponse] = {
    dataSource.inTransaction { dataAccess =>
      dataAccess.workflowQuery.countWorkflowsByQueueStatus.flatMap { statusMap =>
        // determine the current size of the workflow queue
        statusMap.get(WorkflowStatuses.Queued.toString) match {
          case Some(x) if x > 0 =>
            for {
              timeEstimate <- dataAccess.workflowAuditStatusQuery.queueTimeMostRecentSubmittedWorkflow
              workflowsAhead <- dataAccess.workflowQuery.countWorkflowsAheadOfUserInQueue(userInfo)
            } yield {
              WorkflowQueueStatusResponse(timeEstimate, workflowsAhead, statusMap)
            }
          case _ => DBIO.successful(WorkflowQueueStatusResponse(0, 0, statusMap))
        }
      }
    }
  }

  def adminWorkflowQueueStatusByUser(): Future[WorkflowQueueStatusByUserResponse] = {
    asFCAdmin {
      dataSource.inTransaction ({ dataAccess =>
        for {
          global <- dataAccess.workflowQuery.countWorkflowsByQueueStatus
          perUser <- dataAccess.workflowQuery.countWorkflowsByQueueStatusByUser
        } yield WorkflowQueueStatusByUserResponse(global, perUser, maxActiveWorkflowsTotal, maxActiveWorkflowsPerUser)
      }, TransactionIsolation.ReadUncommitted)
    }
  }

  /*
   If the user only has read access, check the bucket using the default pet.
   If the user has a higher level of access, check the bucket using the pet for this workspace's project.

   We use the default pet when possible because the default pet is created in a per-user shell project, i.e. not in
     this workspace's project. This prevents proliferation of service accounts within this workspace's project. For
     FireCloud's common read-only public workspaces, this is an important safeguard; else those common projects
     would constantly hit limits on the number of allowed service accounts.

   If the user has write access, we need to use the pet for this workspace's project in order to get accurate results.
 */
  def checkBucketReadAccess(workspaceName: WorkspaceName): Future[Unit] = {
    for {
      (workspace, maxAccessLevel) <- getWorkspaceContextAndPermissions(workspaceName, SamWorkspaceActions.read) flatMap { workspaceContext =>
        dataSource.inTransaction { dataAccess =>
          DBIO.from(getMaximumAccessLevel(workspaceContext.workspaceIdAsUUID.toString)).map { accessLevel =>
            (workspaceContext, accessLevel)
          }
        }
      }

      petKey <- if (maxAccessLevel >= WorkspaceAccessLevels.Write)
        samDAO.getPetServiceAccountKeyForUser(workspace.googleProjectId, userInfo.userEmail)
      else
        samDAO.getDefaultPetServiceAccountKeyForUser(userInfo)

      accessToken <- gcsDAO.getAccessTokenUsingJson(petKey)

      (petEmail, petSubjectId) = petKey.parseJson match {
        case JsObject(fields) => (RawlsUserEmail(fields("client_email").toString), RawlsUserSubjectId(fields("client_id").toString))
        case _ => throw new RawlsException("pet service account key was not a json object")
      }

      resultsForPet <- gcsDAO.diagnosticBucketRead(UserInfo(petEmail, OAuth2BearerToken(accessToken), 60, petSubjectId), workspace.bucketName)
    } yield {
      resultsForPet match {
        case None => ()
        case Some(report) => throw new RawlsExceptionWithErrorReport(report)
      }
    }
  }

  def checkSamActionWithLock(workspaceName: WorkspaceName, samAction: SamResourceAction): Future[Boolean] = {
    val wsCtxFuture = dataSource.inTransaction { dataAccess =>
      withWorkspaceContext(workspaceName, dataAccess, Some(WorkspaceAttributeSpecs(all = false))) { workspaceContext =>
        DBIO.successful(workspaceContext)
      }
    }

    //don't do the sam REST call inside the db transaction.
    val access: Future[Boolean] = wsCtxFuture flatMap { workspaceContext =>
      requireAccessF(workspaceContext, samAction) {
        Future.successful(true) //if we get here, we passed all the hoops
      }
    }

    //if we failed for any reason, the user can't do that thing on the workspace
    access.recover { case _ => false }
  }

  def adminListAllActiveSubmissions(): Future[Seq[ActiveSubmission]] = {
    asFCAdmin {
      dataSource.inTransaction { dataAccess =>
        dataAccess.submissionQuery.listAllActiveSubmissions()
      }
    }
  }

  def adminAbortSubmission(workspaceName: WorkspaceName, submissionId: String): Future[Int] = {
    asFCAdmin {
      dataSource.inTransaction { dataAccess =>
        withWorkspaceContext(workspaceName, dataAccess) { workspaceContext =>
          abortSubmission(workspaceContext, submissionId, dataAccess)
        }
      }
    }
  }

  def listAllWorkspaces() = {
    asFCAdmin {
      dataSource.inTransaction { dataAccess =>
        dataAccess.workspaceQuery.listAll.map(workspaces => workspaces.map(w => WorkspaceDetails(w, Set.empty)))
      }
    }
  }

  def adminListWorkspacesWithAttribute(attributeName: AttributeName, attributeValue: AttributeValue): Future[Seq[WorkspaceDetails]] = {
    asFCAdmin {
      for {
        workspaces <- dataSource.inTransaction { dataAccess =>
          dataAccess.workspaceQuery.listWithAttribute(attributeName, attributeValue)
        }
        results <- Future.traverse(workspaces) { workspace =>
          loadResourceAuthDomain(SamResourceTypeNames.workspace, workspace.workspaceId, userInfo).map(WorkspaceDetails(workspace, _))
        }
      } yield {
        results
      }
    }
  }

  def adminListWorkspaceFeatureFlags(workspaceName: WorkspaceName): Future[Seq[WorkspaceFeatureFlag]] = {
    asFCAdmin {
      dataSource.inTransaction { dataAccess =>
        withWorkspaceContext(workspaceName, dataAccess) { workspaceContext =>
          dataAccess.workspaceFeatureFlagQuery.listAllForWorkspace(workspaceContext.workspaceIdAsUUID)
        }
      }
    }
  }

  def adminOverwriteWorkspaceFeatureFlags(workspaceName: WorkspaceName, flagNames: List[String]): Future[Seq[WorkspaceFeatureFlag]] = {
    asFCAdmin {
      val flags = flagNames.map(WorkspaceFeatureFlag)
      dataSource.inTransaction { dataAccess =>
        withWorkspaceContext(workspaceName, dataAccess) { workspaceContext =>
          for {
            _ <- dataAccess.workspaceFeatureFlagQuery.deleteAllForWorkspace(workspaceContext.workspaceIdAsUUID)
            _ <- dataAccess.workspaceFeatureFlagQuery.saveAll(workspaceContext.workspaceIdAsUUID, flags)
          } yield {
            flags
          }
        }
      }
    }
  }

  def getBucketUsage(workspaceName: WorkspaceName): Future[BucketUsageResponse] = {
    //don't do the sam REST call inside the db transaction.
    getWorkspaceContext(workspaceName) flatMap { workspaceContext =>
      requireAccessIgnoreLockF(workspaceContext, SamWorkspaceActions.write) {
        //if we get here, we passed all the hoops, otherwise an exception would have been thrown

        gcsDAO.getBucketUsage(workspaceContext.googleProjectId, workspaceContext.bucketName)
      }
    }
  }

  def getAccessInstructions(workspaceName: WorkspaceName): Future[Seq[ManagedGroupAccessInstructions]] = {
    for {
      workspaceId <- loadWorkspaceId(workspaceName)
      authDomains <- samDAO.getResourceAuthDomain(SamResourceTypeNames.workspace, workspaceId, userInfo)
      instructions <- Future.traverse(authDomains) { adGroup =>
        samDAO.getAccessInstructions(WorkbenchGroupName(adGroup), userInfo).map { maybeInstruction =>
          maybeInstruction.map(i => ManagedGroupAccessInstructions(adGroup, i))
        }
      }
    } yield instructions.flatten
  }

  def getGenomicsOperationV2(workflowId: String, operationId: List[String]): Future[Option[JsObject]] = {
    // note that cromiam should only give back metadata if the user is authorized to see it
    cromiamDAO.callLevelMetadata(workflowId, MetadataParams(includeKeys = Set("jobId")), userInfo).flatMap { metadataJson =>
      val operationIds: Iterable[String] = WorkspaceService.extractOperationIdsFromCromwellMetadata(metadataJson)

      val operationIdString = operationId.mkString("/")
      // check that the requested operation id actually exists in the workflow
      if (operationIds.toList.contains(operationIdString)) {
        val genomicsServiceRef = genomicsServiceConstructor(userInfo)
        genomicsServiceRef.getOperation(operationIdString)
      } else {
        Future.failed(new RawlsExceptionWithErrorReport(ErrorReport(StatusCodes.NotFound, s"operation id ${operationIdString} not found in workflow $workflowId")))
      }
    }
  }

  def enableRequesterPaysForLinkedSAs(workspaceName: WorkspaceName): Future[Unit] = {
    for {
      maybeWorkspace <- dataSource.inTransaction { dataAccess => dataAccess.workspaceQuery.findByName(workspaceName) }
      workspace <- maybeWorkspace match {
        case None => Future.failed(new RawlsExceptionWithErrorReport(errorReport = ErrorReport(StatusCodes.NotFound, noSuchWorkspaceMessage(workspaceName))))
        case Some(workspace) => Future.successful(workspace)
      }
      _ <- accessCheck(workspace, SamWorkspaceActions.compute, ignoreLock = false)
      _ <- requesterPaysSetupService.grantRequesterPaysToLinkedSAs(userInfo, workspace)
    } yield {}
  }

  def disableRequesterPaysForLinkedSAs(workspaceName: WorkspaceName): Future[Unit] = {
    // note that this does not throw an error if the workspace does not exist
    // the user may no longer have access to the workspace so we can't confirm it exists
    // but the user does have the right to remove their linked SAs
    for {
      maybeWorkspace <- dataSource.inTransaction { dataaccess =>
        dataaccess.workspaceQuery.findByName(workspaceName)
      }
      _ <- Future.traverse(maybeWorkspace.toList) { workspace =>
        requesterPaysSetupService.revokeUserFromWorkspace(userInfo.userEmail, workspace)
      }
    } yield {}
  }

  // helper methods

  private def createWorkflowCollectionForWorkspace(workspaceId: String, policyEmailsByName: Map[SamResourcePolicyName, WorkbenchEmail], parentSpan: Span = null) = {
    for {
      _ <- traceWithParent("createResourceFull",parentSpan)( _ => samDAO.createResourceFull(
              SamResourceTypeNames.workflowCollection,
              workspaceId,
              Map(
                SamWorkflowCollectionPolicyNames.workflowCollectionOwnerPolicyName ->
                  SamPolicy(Set(policyEmailsByName(SamWorkspacePolicyNames.projectOwner), policyEmailsByName(SamWorkspacePolicyNames.owner)), Set.empty, Set(SamWorkflowCollectionRoles.owner)),
                SamWorkflowCollectionPolicyNames.workflowCollectionWriterPolicyName ->
                  SamPolicy(Set(policyEmailsByName(SamWorkspacePolicyNames.canCompute)), Set.empty, Set(SamWorkflowCollectionRoles.writer)),
                SamWorkflowCollectionPolicyNames.workflowCollectionReaderPolicyName ->
                  SamPolicy(Set(policyEmailsByName(SamWorkspacePolicyNames.reader), policyEmailsByName(SamWorkspacePolicyNames.writer)), Set.empty, Set(SamWorkflowCollectionRoles.reader))
              ),
              Set.empty,
              userInfo,
              None
            ))
    } yield {
    }
  }

  /**
    * Gets a Google Project from the Resource Buffering Service (RBS) and sets it up to be usable by Rawls as the backing
    * Google Project for a Workspace.  The specific entities in the Google Project (like Buckets or compute nodes or
    * whatever) that are used by the Workspace will all get set up later after the Workspace is created in Rawls.  The
    * project should NOT be added to any Service Perimeters yet, that needs to happen AFTER we persist the Workspace
    * record.
    * 1. Claim Project from RBS
    * 2. Update Billing Account information on Google Project
    *
    * @param billingProject
    * @param billingAccount
    * @param workspaceId
    * @param rbsHandoutRequestId
    * @param span
    * @return Future[(GoogleProjectId, GoogleProjectNumber)] of the project that we claimed from RBS
    */
  def setupGoogleProject(billingProject: RawlsBillingProject,
                         billingAccount: RawlsBillingAccountName,
                         workspaceId: String,
                         workspaceName: WorkspaceName,
                         rbsHandoutRequestId: String,
                         span: Span = null) : Future[(GoogleProjectId, GoogleProjectNumber)] =
    for {
      googleProjectId <- traceWithParent("getGoogleProjectFromBuffer", span) { _ =>
        resourceBufferService.getGoogleProjectFromBuffer(
          if (billingProject.servicePerimeter.isDefined)
            ProjectPoolType.ExfiltrationControlled else
            ProjectPoolType.Regular,
          rbsHandoutRequestId
        )
      }

      _ = logger.info(s"Moving google project ${googleProjectId} to folder.")
      _ <- traceWithParent("maybeMoveGoogleProjectToFolder", span) { _ =>
        billingProject.servicePerimeter.traverse_ {
          userServiceConstructor(userInfo).moveGoogleProjectToServicePerimeterFolder(_, googleProjectId)
        }
      }

      _ = logger.info(s"Setting billing account for ${googleProjectId} to ${billingAccount} replacing the RBS billing account.")
      _ <- traceWithParent("updateGoogleProjectBillingAccount", span) { s =>
        // Since we don't necessarily know what the RBS Billing Account is, we need to bypass the "oldBillingAccount"
        // check when updating the Billing Account on the project
        s.putAttribute("workspaceId", OpenCensusAttributeValue.stringAttributeValue(workspaceId))
        s.putAttribute("googleProjectId", OpenCensusAttributeValue.stringAttributeValue(googleProjectId.value))
        s.putAttribute("billingAccount", OpenCensusAttributeValue.stringAttributeValue(billingAccount.value))
        gcsDAO.setBillingAccountName(googleProjectId, billingAccount, s)
      }

      _ = logger.info(s"Creating labels for ${googleProjectId}.")
      googleProjectLabels = gcsDAO.labelSafeMap(Map(
        "workspaceNamespace" -> workspaceName.namespace,
        "workspaceName" -> workspaceName.name,
        "workspaceId" -> workspaceId
      ),
        ""
      )

      _ = logger.info(s"Setting up project in ${googleProjectId} cloud resource manager.")
      googleProjectName = gcsDAO.googleProjectNameSafeString(s"${workspaceName.namespace}--${workspaceName.name}")
      googleProject <- traceWithParent("setUpProjectInCloudResourceManager", span) { _ =>
        setUpProjectInCloudResourceManager(googleProjectId, googleProjectLabels, googleProjectName)
      }

      _ = logger.info(s"Remove RBS SA from owner policy ${googleProjectId}.")
      googleProjectNumber = gcsDAO.getGoogleProjectNumber(googleProject)
      _ <- traceWithParent("remove RBS SA from owner policy", span) { _ =>
        gcsDAO.removePolicyBindings(googleProjectId, Map("roles/owner" -> Set("serviceAccount:" + resourceBufferSaEmail)))
      }
    } yield (googleProjectId, googleProjectNumber)

  def setupGoogleProjectIam(googleProjectId : GoogleProjectId,
                            policyEmailsByName: Map[SamResourcePolicyName, WorkbenchEmail],
                            billingProjectOwnerPolicyEmail: WorkbenchEmail,
                            span: Span = null): Future[Unit] = {
    logger.info(s"Updating google project IAM ${googleProjectId}.")
    traceWithParent("updateGoogleProjectIam", span) { _ =>
      updateGoogleProjectIam(googleProjectId, policyEmailsByName, terraBillingProjectOwnerRole, terraWorkspaceCanComputeRole, terraWorkspaceNextflowRole, billingProjectOwnerPolicyEmail)
    }
  }

  private def updateGoogleProjectIam(googleProject: GoogleProjectId,
                                     policyEmailsByName: Map[SamResourcePolicyName, WorkbenchEmail],
                                     terraBillingProjectOwnerRole: String,
                                     terraWorkspaceCanComputeRole: String,
                                     terraWorkspaceNextflowRole: String,
                                     billingProjectOwnerPolicyEmail: WorkbenchEmail): Future[Unit] = {
  // organizations/$ORG_ID/roles/terra-billing-project-owner AND organizations/$ORG_ID/roles/terra-workspace-can-compute
  // billing project owner
  // organizations/$ORG_ID/roles/terra-workspace-can-compute
  // workspace owner
  // workspace can-compute

  // Add lifesciences.workflowsRunner (part of enabling nextflow in notebooks: https://broadworkbench.atlassian.net/browse/IA-3326) outside
  // of the canCompute policy to give the flexibility to fine-tune which workspaces it's added to if needed. This
  // role gives the user the ability to launch compute in any region, which may be counter to some data regionality policies.

  // todo: update this line as part of https://broadworkbench.atlassian.net/browse/CA-1220
  // This is done sequentially intentionally in order to avoid conflict exceptions as a result of concurrent IAM updates.
    List(
      billingProjectOwnerPolicyEmail -> Set(terraBillingProjectOwnerRole, terraWorkspaceCanComputeRole, terraWorkspaceNextflowRole),
      policyEmailsByName(SamWorkspacePolicyNames.owner) -> Set(terraWorkspaceCanComputeRole, terraWorkspaceNextflowRole),
      policyEmailsByName(SamWorkspacePolicyNames.canCompute) -> Set(terraWorkspaceCanComputeRole, terraWorkspaceNextflowRole)
    )
      .traverse_ { case (email, roles) =>
        googleIamDao.addIamRoles(
          GoogleProject(googleProject.value),
          email,
          MemberType.Group,
          roles,
          retryIfGroupDoesNotExist = true
        )
      }
  }

  /**
    * Update google project with the labels and google project name to reduce the number of calls made to google so we can avoid quota issues
    * @param googleProjectId
    * @param newLabels Make sure labels are google-safe by running gcsDAO.labelSafeMap()
    * @param googleProjectName Make sure the project name is google-safe by running gcsDAO.googleProjectNameSafeString()
    * @return
    */
  private def setUpProjectInCloudResourceManager(googleProjectId: GoogleProjectId, newLabels: Map[String, String], googleProjectName: String): Future[Project] = {
    for {
      googleProject <- gcsDAO.getGoogleProject(googleProjectId)

      // RBS projects already come with some labels. In order to not lose those, we need to combine those existing labels with the new labels
      existingLabels = googleProject.getLabels match {
        case null => Map.empty
        case map => map.asScala
      }
      combinedLabels = existingLabels ++ newLabels

      updatedProject <- gcsDAO.updateGoogleProject(googleProjectId, googleProject.setName(googleProjectName).setLabels(combinedLabels.toMap.asJava))
    } yield (updatedProject)
  }

  /**
    * If a ServicePerimeter is specified on the BillingProject, then we should update the list of Google Projects in the
    * Service Perimeter.  All newly created Workspaces (and their newly claimed Google Projects) should already be
    * persisted in the Rawls database prior to calling this method.  If no ServicePerimeter is specified on the Billing
    * Project, do nothing
    *
    * @param billingProject
    * @param span
    * @return Future[Unit]
    */
  private def maybeUpdateGoogleProjectsInPerimeter(billingProject: RawlsBillingProject, dataAccess: DataAccess, span: Span = null): ReadAction[Unit] = {
    billingProject.servicePerimeter match {
      case Some(servicePerimeterName) => servicePerimeterService.overwriteGoogleProjectsInPerimeter(servicePerimeterName, dataAccess)
      case None => DBIO.successful()
    }
  }

  /**
    * takes a RawlsBillingProject and checks that Rawls has the appropriate permissions on the underlying Billing
    * Account on Google.  Does NOT check if Terra _User_ has necessary permissions on the Billing Account.  Updates
    * BillingProject to persist latest 'invalidBillingAccount' info.  Returns TRUE if user has right IAM access, else
    * FALSE
    */
  def updateAndGetBillingAccountAccess(billingProject: RawlsBillingProject, parentSpan: Span = null): Future[Boolean] = {
    val billingAccountName: RawlsBillingAccountName = billingProject.billingAccount.getOrElse(
      throw new RawlsExceptionWithErrorReport(errorReport = ErrorReport(
        StatusCodes.InternalServerError,
        s"Billing Project ${billingProject.projectName.value} has no Billing Account associated with it")))

    for {
      hasAccess <- traceWithParent("checkBillingAccountIAM", parentSpan)(_ => gcsDAO.testDMBillingAccountAccess(billingAccountName))
      invalidBillingAccount = !hasAccess
      _ <- if (billingProject.invalidBillingAccount != invalidBillingAccount) {
        dataSource.inTransaction { dataAccess =>
          traceDBIOWithParent("updateInvalidBillingAccountField", parentSpan)(_ =>
            dataAccess.rawlsBillingProjectQuery.updateBillingAccountValidity(
              billingAccountName,
              invalidBillingAccount))
        }
      } else {
        Future.successful(Seq[Int]())
      }
    } yield hasAccess
  }

  def getWorkspaceMigrationAttempts(workspaceName: WorkspaceName): Future[List[WorkspaceMigrationDetails]] = asFCAdmin {
    for {
      workspace <- getWorkspaceContext(workspaceName)
      attempts <- dataSource.inTransaction { dataAccess =>
        dataAccess.workspaceMigrationQuery.getMigrationAttempts(workspace)
      }
    } yield attempts.mapWithIndex(WorkspaceMigrationDetails.fromWorkspaceMigration)
  }

  def migrateWorkspace(workspaceName: WorkspaceName): Future[Unit] = asFCAdmin {
    logger.info(s"migrateWorkspace - workspace:'${workspaceName.namespace}/${workspaceName.name}' is being scheduled for migration")
    for {
      workspace <- getWorkspaceContext(workspaceName)
      _ <- dataSource.inTransaction { dataAccess =>
        for {
          wasUnlocked <- lockWorkspaceInternal(workspace, dataAccess)
          _ <- dataAccess.workspaceMigrationQuery.schedule(workspace, wasUnlocked)
        } yield ()
      }
    } yield()
  }

  private def failUnlessBillingProjectReady(billingProject: RawlsBillingProject) =
    billingProject.status match {
      case CreationStatuses.Ready => Future.unit
      case _ => Future.failed(new RawlsExceptionWithErrorReport(errorReport = ErrorReport(StatusCodes.BadRequest, s"Billing Project ${billingProject.projectName} is not ready")))
    }

  private def failUnlessBillingAccountHasAccess(billingProject: RawlsBillingProject, span: Span) =
    updateAndGetBillingAccountAccess(billingProject, span).map { hasAccess =>
      if (!hasAccess) throw new RawlsExceptionWithErrorReport(errorReport = ErrorReport(
        StatusCodes.Forbidden,
        s"Terra does not have required permissions on Billing Account: ${billingProject.billingAccount}.  Please ensure that 'terra-billing@terra.bio' is a member of your Billing Account with the 'Billing Account User' role"
      ))
    }

  /**
    * Checks that Rawls has the right permissions on the BillingProject's Billing Account, and then passes along the
    * BillingProject to op to be used by code in this context
    *
    * @param billingProjectName
    * @param parentSpan
    * @param op
    * @tparam T
    * @return
    */
  private def withBillingProjectContext[T](billingProjectName: String, parentSpan: Span = null)
                                          (op: (RawlsBillingProject) => Future[T]): Future[T] = {
    for {
      maybeBillingProject <- dataSource.inTransaction { dataAccess =>
        traceDBIOWithParent("loadBillingProject", parentSpan) { _ =>
          dataAccess.rawlsBillingProjectQuery.load(RawlsBillingProjectName(billingProjectName))
        }
      }

      billingProject = maybeBillingProject.getOrElse(throw new RawlsExceptionWithErrorReport(errorReport = ErrorReport(StatusCodes.BadRequest, s"Billing Project ${billingProjectName} does not exist")))
      _ <- failUnlessBillingProjectReady(billingProject)
      _ <- failUnlessBillingAccountHasAccess(billingProject, parentSpan)
      result <- op(billingProject)
    } yield result
  }

  private def createWorkspaceResourceInSam(workspaceId: String, billingProjectOwnerPolicyEmail: WorkbenchEmail, workspaceRequest: WorkspaceRequest, parentSpan: Span): ReadWriteAction[SamCreateResourceResponse] = {

    val projectOwnerPolicy = SamWorkspacePolicyNames.projectOwner -> SamPolicy(Set(billingProjectOwnerPolicyEmail), Set.empty, Set(SamWorkspaceRoles.owner, SamWorkspaceRoles.projectOwner))
    val ownerPolicyMembership: Set[WorkbenchEmail] = if (workspaceRequest.noWorkspaceOwner.getOrElse(false)) {
      Set.empty
    } else {
      Set(WorkbenchEmail(userInfo.userEmail.value))
    }
    val ownerPolicy = SamWorkspacePolicyNames.owner -> SamPolicy(ownerPolicyMembership, Set.empty, Set(SamWorkspaceRoles.owner))
    val writerPolicy = SamWorkspacePolicyNames.writer -> SamPolicy(Set.empty, Set.empty, Set(SamWorkspaceRoles.writer))
    val readerPolicy = SamWorkspacePolicyNames.reader -> SamPolicy(Set.empty, Set.empty, Set(SamWorkspaceRoles.reader))
    val shareReaderPolicy = SamWorkspacePolicyNames.shareReader -> SamPolicy(Set.empty, Set.empty, Set(SamWorkspaceRoles.shareReader))
    val shareWriterPolicy = SamWorkspacePolicyNames.shareWriter -> SamPolicy(Set.empty, Set.empty, Set(SamWorkspaceRoles.shareWriter))
    val canComputePolicy = SamWorkspacePolicyNames.canCompute -> SamPolicy(Set.empty, Set.empty, Set(SamWorkspaceRoles.canCompute))
    val canCatalogPolicy = SamWorkspacePolicyNames.canCatalog -> SamPolicy(Set.empty, Set.empty, Set(SamWorkspaceRoles.canCatalog))

    val allPolicies = Map(projectOwnerPolicy, ownerPolicy, writerPolicy, readerPolicy, shareReaderPolicy, shareWriterPolicy, canComputePolicy, canCatalogPolicy)

    DBIO.from(
      traceWithParent("createResourceFull (workspace)", parentSpan)(_ =>
        samDAO.createResourceFull(SamResourceTypeNames.workspace, workspaceId, allPolicies, workspaceRequest.authorizationDomain.getOrElse(Set.empty).map(_.membersGroupName.value), userInfo, None))
    )
  }

  private def syncPolicies(workspaceId: String, policyEmailsByName: Map[SamResourcePolicyName, WorkbenchEmail], workspaceRequest: WorkspaceRequest, parentSpan: Span) = {
    traceWithParent("traversePolicies", parentSpan) (s1 =>
      Future.traverse(policyEmailsByName.keys) { policyName =>
        if (policyName == SamWorkspacePolicyNames.projectOwner && workspaceRequest.authorizationDomain.getOrElse(Set.empty).isEmpty) {
          // when there isn't an auth domain, we will use the billing project admin policy email directly on workspace
          // resources instead of synching an extra group. This helps to keep the number of google groups a user is in below
          // the limit of 2000
          Future.successful(())
        } else if (WorkspaceAccessLevels.withPolicyName(policyName.value).isDefined || policyName == SamWorkspacePolicyNames.canCompute) {
          // only sync policies that have corresponding WorkspaceAccessLevels to google because only those are
          // granted bucket access (and thus need a google group)
          traceWithParent(s"syncPolicy-${policyName}", s1)(_ => samDAO.syncPolicyToGoogle(SamResourceTypeNames.workspace, workspaceId, policyName))
        } else {
          Future.successful(())
        }
      }
    )
  }

  private def createWorkspaceInDatabase(
                                         workspaceId: String,
                                         workspaceRequest: WorkspaceRequest,
                                         bucketName: String,
                                         billingProjectOwnerPolicyEmail: WorkbenchEmail,
                                         googleProjectId: GoogleProjectId,
                                         googleProjectNumber: Option[GoogleProjectNumber],
                                         currentBillingAccountOnWorkspace: Option[RawlsBillingAccountName],
                                         dataAccess: DataAccess,
                                         parentSpan: Span = null,
                                         workspaceType: WorkspaceType = WorkspaceType.RawlsWorkspace): ReadWriteAction[Workspace] = {
    val currentDate = DateTime.now
    val completedCloneWorkspaceFileTransfer = workspaceRequest.copyFilesWithPrefix match {
      case Some(_) => None
      case None => Option(currentDate)
    }

    val workspace = Workspace(
      namespace = workspaceRequest.namespace,
      name = workspaceRequest.name,
      workspaceId = workspaceId,
      bucketName = bucketName,
      workflowCollectionName = Some(workspaceId),
      createdDate = currentDate,
      lastModified = currentDate,
      createdBy = userInfo.userEmail.value,
      attributes = workspaceRequest.attributes,
      isLocked = false,
      workspaceVersion = WorkspaceVersions.V2,
      googleProjectId = googleProjectId,
      googleProjectNumber = googleProjectNumber,
      currentBillingAccountOnWorkspace,
      billingAccountErrorMessage = None,
      completedCloneWorkspaceFileTransfer = completedCloneWorkspaceFileTransfer,
      workspaceType
    )
    traceDBIOWithParent("save", parentSpan)(_ => dataAccess.workspaceQuery.createOrUpdate(workspace))
      .map(_ => workspace)
  }

  // TODO: find and assess all usages. This is written to reside inside a DB transaction, but it makes external REST calls.
  private def withNewWorkspaceContext[T](workspaceRequest: WorkspaceRequest, billingProject: RawlsBillingProject, sourceBucketName: Option[String], dataAccess: DataAccess, parentSpan: Span)
                                     (op: (Workspace) => ReadWriteAction[T]): ReadWriteAction[T] = {

    def getBucketName(workspaceId: String, secure: Boolean) = s"${config.workspaceBucketNamePrefix}-${if(secure) "secure-" else ""}${workspaceId}"
    def getLabels(authDomain: List[ManagedGroupRef]) = authDomain match {
      case Nil => Map(WorkspaceService.SECURITY_LABEL_KEY -> WorkspaceService.LOW_SECURITY_LABEL)
      case ads => Map(WorkspaceService.SECURITY_LABEL_KEY -> WorkspaceService.HIGH_SECURITY_LABEL) ++ ads.map(ad => gcsDAO.labelSafeString(ad.membersGroupName.value, "ad-") -> "")
    }

    traceDBIOWithParent("requireCreateWorkspaceAccess", parentSpan)(span => requireCreateWorkspaceAccess(workspaceRequest, dataAccess, span) {
      traceDBIOWithParent("maybeRequireBillingProjectOwnerAccess", parentSpan) (_ => maybeRequireBillingProjectOwnerAccess(workspaceRequest) {
        traceDBIOWithParent("findByName", parentSpan)(_ => dataAccess.workspaceQuery.findByName(workspaceRequest.toWorkspaceName, Option(WorkspaceAttributeSpecs(all = false, List.empty[AttributeName])))) flatMap {
          case Some(_) => DBIO.failed(new RawlsExceptionWithErrorReport(errorReport = ErrorReport(StatusCodes.Conflict, s"Workspace ${workspaceRequest.namespace}/${workspaceRequest.name} already exists")))
          case None =>
            val workspaceId = UUID.randomUUID.toString
            logger.info(s"createWorkspace - workspace:'${workspaceRequest.name}' - UUID:${workspaceId}")
            val bucketName = getBucketName(workspaceId, workspaceRequest.authorizationDomain.exists(_.nonEmpty))
            // We should never get here with a missing or invalid Billing Account, but we still need to get the value out of the
            // Option, so we are being thorough
            val billingAccount = billingProject.billingAccount match {
              case Some(ba) if !billingProject.invalidBillingAccount => ba
              case _ => throw new RawlsExceptionWithErrorReport(ErrorReport(StatusCodes.BadRequest, s"Billing Account is missing or invalid for Billing Project: ${billingProject}"))
            }
            val workspaceName = WorkspaceName(workspaceRequest.namespace, workspaceRequest.name)
            // add the workspace id to the span so we can find and correlate it later with other services
            parentSpan.putAttribute("workspaceId", OpenCensusAttributeValue.stringAttributeValue(workspaceId))

            for {
              billingProjectOwnerPolicyEmail <- traceDBIOWithParent("getPolicySyncStatus", parentSpan)(_ => DBIO.from(
                  samDAO.getPolicySyncStatus(SamResourceTypeNames.billingProject, workspaceRequest.namespace, SamBillingProjectPolicyNames.owner, userInfo).map(_.email)))
              resource <- createWorkspaceResourceInSam(workspaceId, billingProjectOwnerPolicyEmail, workspaceRequest, parentSpan)
              policyEmailsByName: Map[SamResourcePolicyName, WorkbenchEmail] = resource.accessPolicies.map(x => SamResourcePolicyName(x.id.accessPolicyName) -> WorkbenchEmail(x.email)).toMap
              _ <- DBIO.from({
                // declare these next two Futures so they start in parallel
                val createWorkflowCollectionFuture = traceWithParent("createWorkflowCollectionForWorkspace", parentSpan)(span => (createWorkflowCollectionForWorkspace(workspaceId, policyEmailsByName, span)))
                val syncPoliciesFuture = syncPolicies(workspaceId, policyEmailsByName, workspaceRequest, parentSpan)
                for {
                  _ <- createWorkflowCollectionFuture
                  _ <- syncPoliciesFuture
                } yield()})
              (googleProjectId, googleProjectNumber) <- traceDBIOWithParent("setupGoogleProject", parentSpan) { span =>
                DBIO.from(
                  for {
                    (googleProjectId, googleProjectNumber) <- setupGoogleProject(billingProject, billingAccount, workspaceId, workspaceName, rbsHandoutRequestId = workspaceId, span)
                    _ <- setupGoogleProjectIam(googleProjectId, policyEmailsByName, billingProjectOwnerPolicyEmail, parentSpan)
                  } yield (googleProjectId, googleProjectNumber)
                )
              }
              savedWorkspace <- traceDBIOWithParent("saveNewWorkspace", parentSpan)(span =>
                createWorkspaceInDatabase(workspaceId, workspaceRequest, bucketName, billingProjectOwnerPolicyEmail, googleProjectId, Option(googleProjectNumber), Option(billingAccount), dataAccess, span))

              _ <- traceDBIOWithParent("updateServicePerimeter", parentSpan)(_ =>
                maybeUpdateGoogleProjectsInPerimeter(billingProject, dataAccess))

              // After the workspace has been created, create the google-project resource in Sam with the workspace as the resource parent
              _ <- traceDBIOWithParent("createResourceFull (google project)", parentSpan)(_ => DBIO.from(
                  samDAO.createResourceFull(SamResourceTypeNames.googleProject, googleProjectId.value, Map.empty, Set.empty, userInfo, Option(SamFullyQualifiedResourceId(workspaceId, SamResourceTypeNames.workspace.value)))))

              //there's potential for another perf improvement here for workspaces with auth domains. if a workspace is in an auth domain, we'll already have
              //the projectOwnerEmail, so we don't need to get it from sam. in a pinch, we could also store the project owner email in the rawls DB since it
              //will never change, which would eliminate the call to sam entirely
              policyEmails <- DBIO.successful(policyEmailsByName.map { case (policyName, policyEmail) =>
                if (policyName == SamWorkspacePolicyNames.projectOwner && workspaceRequest.authorizationDomain.getOrElse(Set.empty).isEmpty) {
                  // when there isn't an auth domain, we will use the billing project admin policy email directly on workspace
                  // resources instead of synching an extra group. This helps to keep the number of google groups a user is in below
                  // the limit of 2000
                  Option(WorkspaceAccessLevels.ProjectOwner -> billingProjectOwnerPolicyEmail)
                } else {
                  WorkspaceAccessLevels.withPolicyName(policyName.value).map(_ -> policyEmail)
                }
              }.flatten.toMap)

              workspaceBucketLocation <- traceDBIOWithParent("determineWorkspaceBucketLocation", parentSpan)(_ => DBIO.from(
                determineWorkspaceBucketLocation(workspaceRequest.bucketLocation, sourceBucketName, googleProjectId)))
              _ <- traceDBIOWithParent("gcsDAO.setupWorkspace", parentSpan)(span => DBIO.from(
                  gcsDAO.setupWorkspace(userInfo, savedWorkspace.googleProjectId, policyEmails, GcsBucketName(bucketName), getLabels(workspaceRequest.authorizationDomain.getOrElse(Set.empty).toList), span, workspaceBucketLocation)))
              _ = workspaceRequest.bucketLocation.foreach(location => logger.info(s"Internal bucket for workspace `${workspaceRequest.name}` in namespace `${workspaceRequest.namespace}` was created in region `$location`."))
              response <- traceDBIOWithParent("doOp", parentSpan)(_ => op(savedWorkspace))
            } yield (response)
        }
      })
    })
  }

  // A new workspace request may specify the region where the bucket should be created. In the case of cloning a
  // workspace, if no bucket location is provided, then the cloned workspace's bucket will be created in the same region
  // as the source workspace's bucket. Rawls does not store bucket regions, so in order to get this information we need
  // to query Google and this query costs money, so we need to make sure that the target Google Project is the one that
  // gets charged. If neither a bucket location nor a source bucket name are provided, a default bucket location from
  // the rawls configuration will be used
  private def determineWorkspaceBucketLocation(maybeBucketLocation: Option[String], maybeSourceBucketName: Option[String], googleProjectId: GoogleProjectId): Future[Option[String]] = {
    (maybeBucketLocation, maybeSourceBucketName) match {
      case (bucketLocation@Some(_), _) => Future(bucketLocation)
      case (None, Some(sourceBucketName)) => gcsDAO.getRegionForRegionalBucket(sourceBucketName, Option(googleProjectId))
      case (None, None) => Future(Some(config.defaultLocation))
    }
  }

  private def withSubmission[T](workspaceContext: Workspace, submissionId: String, dataAccess: DataAccess)(op: (Submission) => ReadWriteAction[T]): ReadWriteAction[T] = {
    Try {
      UUID.fromString(submissionId)
    } match {
      case Failure(_) =>
        DBIO.failed(new RawlsExceptionWithErrorReport(errorReport = ErrorReport(StatusCodes.NotFound, s"Submission id ${submissionId} is not a valid submission id")))
      case _ =>
        dataAccess.submissionQuery.get(workspaceContext, submissionId) flatMap {
          case None => DBIO.failed(new RawlsExceptionWithErrorReport(errorReport = ErrorReport(StatusCodes.NotFound, s"Submission with id ${submissionId} not found in workspace ${workspaceContext.toWorkspaceName}")))
          case Some(submission) => op(submission)
        }
    }
  }

  // confirm that the Submission is a member of this workspace, but don't unmarshal it from the DB
  private def withSubmissionId[T](workspaceContext: Workspace, submissionId: String, dataAccess: DataAccess)(op: UUID => ReadWriteAction[T]): ReadWriteAction[T] = {
    Try {
      UUID.fromString(submissionId)
    } match {
      case Failure(_) =>
        DBIO.failed(new RawlsExceptionWithErrorReport(errorReport = ErrorReport(StatusCodes.NotFound, s"Submission id ${submissionId} is not a valid submission id")))
      case Success(uuid) =>
        dataAccess.submissionQuery.confirmInWorkspace(workspaceContext.workspaceIdAsUUID, uuid) flatMap {
          case None =>
            val report = ErrorReport(StatusCodes.NotFound, s"Submission with id ${submissionId} not found in workspace ${workspaceContext.toWorkspaceName}")
            DBIO.failed(new RawlsExceptionWithErrorReport(errorReport = report))
          case Some(_) => op(uuid)
        }
    }
  }

  private def withWorkflowRecord[T](workspaceName: WorkspaceName, submissionId: String, workflowId: String, dataAccess: DataAccess)(op: (WorkflowRecord) => ReadWriteAction[T]): ReadWriteAction[T] = {
    dataAccess.workflowQuery.findWorkflowByExternalIdAndSubmissionId(workflowId, UUID.fromString(submissionId)).result flatMap {
      case Seq() => DBIO.failed(new RawlsExceptionWithErrorReport(errorReport = ErrorReport(StatusCodes.NotFound, s"WorkflowRecord with id ${workflowId} not found in submission ${submissionId} in workspace ${workspaceName}")))
      case Seq(one) => op(one)
      case tooMany => DBIO.failed(new RawlsExceptionWithErrorReport(errorReport = ErrorReport(StatusCodes.InternalServerError, s"found multiple WorkflowRecords with id ${workflowId} in submission ${submissionId} in workspace ${workspaceName}")))
    }
  }

  // used as part of the workflow metadata permission check - more detail at workflowMetadata()

  // require submission to be present, but don't require the workflow to reference it
  // if the workflow does reference the submission, return its executionServiceKey

  private def withSubmissionAndWorkflowExecutionServiceKey[T](workspaceContext: Workspace, submissionId: String, workflowId: String, dataAccess: DataAccess)(op: Option[ExecutionServiceId] => ReadWriteAction[T]): ReadWriteAction[T] = {
    withSubmissionId(workspaceContext, submissionId, dataAccess) { _ =>
      dataAccess.workflowQuery.getExecutionServiceIdByExternalId(workflowId, submissionId) flatMap {
        case Some(id) => op(Option(ExecutionServiceId(id)))
        case _ => op(None)
      }
    }
  }


  /** Validates the workflow failure mode in the submission request. */
  private def getWorkflowFailureMode(submissionRequest: SubmissionRequest): Future[Option[WorkflowFailureMode]] = {
    Try(submissionRequest.workflowFailureMode.map(WorkflowFailureModes.withName)) match {
      case Success(failureMode) => Future.successful(failureMode)
      case Failure(NonFatal(e)) => Future.failed(new RawlsExceptionWithErrorReport(errorReport = ErrorReport(StatusCodes.BadRequest, e.getMessage)))
      case Failure(e) => Future.failed(new RawlsExceptionWithErrorReport(errorReport = ErrorReport(StatusCodes.InternalServerError, e.getMessage)))
    }
  }

  private def validateSubmissionRootEntity(submissionRequest: SubmissionRequest, methodConfig: MethodConfiguration): Unit = {
    if (submissionRequest.entityName.isDefined != submissionRequest.entityType.isDefined) {
      throw new RawlsExceptionWithErrorReport(errorReport = ErrorReport(StatusCodes.BadRequest, s"You must set both entityType and entityName to run on an entity, or neither (to run with literal or workspace inputs)."))
    }
    if (methodConfig.dataReferenceName.isEmpty && methodConfig.rootEntityType.isDefined != submissionRequest.entityName.isDefined) {
      if (methodConfig.rootEntityType.isDefined) {
        throw new RawlsExceptionWithErrorReport(errorReport = ErrorReport(StatusCodes.BadRequest, s"Your method config defines a root entity but you haven't passed one to the submission."))
      } else {
        //This isn't _strictly_ necessary, since a single submission entity will create one workflow.
        //However, passing in a submission entity + an expression doesn't make sense for two reasons:
        // 1. you'd have to write an expression from your submission entity to an entity of "no entity necessary" type
        // 2. even if you _could_ do this, you'd kick off a bunch of identical workflows.
        //More likely than not, an MC with no root entity + a submission entity = you're doing something wrong. So we'll just say no here.
        throw new RawlsExceptionWithErrorReport(errorReport = ErrorReport(StatusCodes.BadRequest, s"Your method config uses no root entity, but you passed one to the submission."))
      }
    }
    if (methodConfig.dataReferenceName.isDefined && submissionRequest.entityName.isDefined) {
      throw new RawlsExceptionWithErrorReport(errorReport = ErrorReport(StatusCodes.BadRequest, "Your method config defines a data reference and an entity name. Running on a submission on a single entity in a data reference is not yet supported."))
    }
  }

  def getSpendReportTableName(billingProjectName: RawlsBillingProjectName): Future[Option[String]] = {
    dataSource.inTransaction { dataAccess =>
      dataAccess.rawlsBillingProjectQuery.load(billingProjectName).map { billingProject =>
        billingProject match {
          case None => throw new RawlsExceptionWithErrorReport(ErrorReport(StatusCodes.NotFound, s"Could not find billing project ${billingProjectName.value}"))
          case Some(RawlsBillingProject(_, _, _, _, _, _, _, _, Some(spendReportDataset), Some(spendReportTable), Some(spendReportDatasetGoogleProject), _)) =>
            Option(s"${spendReportDatasetGoogleProject}.${spendReportDataset}.${spendReportTable}")
          case _ => None
        }
      }
    }
  }

}

class AttributeUpdateOperationException(message: String) extends RawlsException(message)
class AttributeNotFoundException(message: String) extends AttributeUpdateOperationException(message)<|MERGE_RESOLUTION|>--- conflicted
+++ resolved
@@ -821,17 +821,10 @@
                         val newAttrs = sourceWorkspaceContext.attributes ++ destWorkspaceRequest.attributes
                         traceDBIOWithParent("withNewWorkspaceContext (cloneWorkspace)", parentSpan) { s1 =>
                           withNewWorkspaceContext(destWorkspaceRequest.copy(authorizationDomain = Option(newAuthDomain), attributes = newAttrs), destBillingProject, sourceBucketNameOption, dataAccess, s1) { destWorkspaceContext =>
-<<<<<<< HEAD
-                            dataAccess.entityQuery.cloneEntitiesToNewWorkspace(sourceWorkspaceContext.workspaceIdAsUUID, destWorkspaceContext.workspaceIdAsUUID).map { counts: (Int, Int) =>
-                              clonedWorkspaceEntityHistogram += counts._1
-                              clonedWorkspaceAttributeHistogram += counts._2
-                            } andThen {
-=======
                             dataAccess.entityQuery.copyEntitiesToNewWorkspace(sourceWorkspaceContext.workspaceIdAsUUID, destWorkspaceContext.workspaceIdAsUUID).map { counts: (Int, Int) =>
                               clonedWorkspaceEntityHistogram += counts._1
                               clonedWorkspaceAttributeHistogram += counts._2
                             } andThen
->>>>>>> 06a7c32c
                               dataAccess.methodConfigurationQuery.listActive(sourceWorkspaceContext).flatMap { methodConfigShorts =>
                                 val inserts = methodConfigShorts.map { methodConfigShort =>
                                   dataAccess.methodConfigurationQuery.get(sourceWorkspaceContext, methodConfigShort.namespace, methodConfigShort.name).flatMap { methodConfig =>
