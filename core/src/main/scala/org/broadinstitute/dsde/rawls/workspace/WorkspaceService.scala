package org.broadinstitute.dsde.rawls.workspace

import java.util.UUID

import com.typesafe.scalalogging.LazyLogging
import org.broadinstitute.dsde.rawls.{RawlsException, RawlsExceptionWithErrorReport}
import slick.jdbc.TransactionIsolation
import org.broadinstitute.dsde.rawls.dataaccess._
import org.broadinstitute.dsde.rawls.dataaccess.slick._
import org.broadinstitute.dsde.rawls.expressions._
import org.broadinstitute.dsde.rawls.genomics.GenomicsService
import org.broadinstitute.dsde.rawls.jobexec.MethodConfigResolver
import org.broadinstitute.dsde.rawls.metrics.RawlsInstrumented
import org.broadinstitute.dsde.rawls.model.Attributable.AttributeMap
import org.broadinstitute.dsde.rawls.model.AttributeUpdateOperations._
import org.broadinstitute.dsde.rawls.model.ExecutionJsonSupport.{ActiveSubmissionFormat, SubmissionListResponseFormat, SubmissionReportFormat, SubmissionStatusResponseFormat, SubmissionValidationReportFormat, WorkflowCostFormat, WorkflowOutputsFormat, WorkflowQueueStatusByUserResponseFormat, WorkflowQueueStatusResponseFormat}
import org.broadinstitute.dsde.rawls.model.MethodRepoJsonSupport.AgoraEntityFormat
import org.broadinstitute.dsde.rawls.model.WorkflowFailureModes.WorkflowFailureMode
import org.broadinstitute.dsde.rawls.model.WorkspaceACLJsonSupport.{WorkspaceACLFormat, WorkspaceACLUpdateResponseListFormat, WorkspaceCatalogFormat, WorkspaceCatalogUpdateResponseListFormat}
import org.broadinstitute.dsde.rawls.model.WorkspaceAccessLevels._
import org.broadinstitute.dsde.rawls.model.WorkspaceJsonSupport._
import org.broadinstitute.dsde.rawls.model._
import org.broadinstitute.dsde.rawls.user.UserService
import org.broadinstitute.dsde.rawls.util._
import org.broadinstitute.dsde.rawls.webservice.PerRequest
import org.broadinstitute.dsde.rawls.webservice.PerRequest._
import org.joda.time.DateTime
import akka.http.scaladsl.marshallers.sprayjson.SprayJsonSupport._
import akka.http.scaladsl.model.headers.OAuth2BearerToken
import akka.http.scaladsl.model.{StatusCodes, Uri}
import com.google.api.services.storage.model.StorageObject
import org.broadinstitute.dsde.rawls.model.WorkflowStatuses.WorkflowStatus
import org.broadinstitute.dsde.workbench.model.{WorkbenchEmail, WorkbenchException, WorkbenchGroupName}
import spray.json.DefaultJsonProtocol._
import spray.json._

import scala.concurrent.{ExecutionContext, Future}
import scala.util.control.NonFatal
import scala.util.{Failure, Success, Try}
import cats.implicits._

/**
 * Created by dvoet on 4/27/15.
 */

object WorkspaceService {
  def constructor(dataSource: SlickDataSource, methodRepoDAO: MethodRepoDAO, cromiamDAO: ExecutionServiceDAO, executionServiceCluster: ExecutionServiceCluster, execServiceBatchSize: Int, methodConfigResolver: MethodConfigResolver, gcsDAO: GoogleServicesDAO, samDAO: SamDAO, notificationDAO: NotificationDAO, userServiceConstructor: UserInfo => UserService, genomicsServiceConstructor: UserInfo => GenomicsService, maxActiveWorkflowsTotal: Int, maxActiveWorkflowsPerUser: Int, workbenchMetricBaseName: String, submissionCostService: SubmissionCostService, config: WorkspaceServiceConfig)(userInfo: UserInfo)(implicit executionContext: ExecutionContext) = {
    new WorkspaceService(userInfo, dataSource, methodRepoDAO, cromiamDAO, executionServiceCluster, execServiceBatchSize, methodConfigResolver, gcsDAO, samDAO, notificationDAO, userServiceConstructor, genomicsServiceConstructor, maxActiveWorkflowsTotal, maxActiveWorkflowsPerUser, workbenchMetricBaseName, submissionCostService, config)
  }

  val SECURITY_LABEL_KEY = "security"
  val HIGH_SECURITY_LABEL = "high"
  val LOW_SECURITY_LABEL = "low"

  private[workspace] def extractOperationIdsFromCromwellMetadata(metadataJson: JsObject): Iterable[String] = {
    case class Call(jobId: Option[String])
    case class OpMetadata(calls: Option[Map[String, Seq[Call]]])
    implicit val callFormat = jsonFormat1(Call)
    implicit val opMetadataFormat = jsonFormat1(OpMetadata)

    for {
      calls <- metadataJson.convertTo[OpMetadata].calls.toList // toList on the Option makes the compiler like the for comp
      call <- calls.values.flatten
      jobId <- call.jobId
    } yield jobId
  }

}

final case class WorkspaceServiceConfig(trackDetailedSubmissionMetrics: Boolean, workspaceBucketNamePrefix: String)

class WorkspaceService(protected val userInfo: UserInfo, val dataSource: SlickDataSource, val methodRepoDAO: MethodRepoDAO, cromiamDAO: ExecutionServiceDAO, executionServiceCluster: ExecutionServiceCluster, execServiceBatchSize: Int, val methodConfigResolver: MethodConfigResolver, protected val gcsDAO: GoogleServicesDAO, val samDAO: SamDAO, notificationDAO: NotificationDAO, userServiceConstructor: UserInfo => UserService, genomicsServiceConstructor: UserInfo => GenomicsService, maxActiveWorkflowsTotal: Int, maxActiveWorkflowsPerUser: Int, override val workbenchMetricBaseName: String, submissionCostService: SubmissionCostService, config: WorkspaceServiceConfig)(implicit protected val executionContext: ExecutionContext)
  extends RoleSupport with LibraryPermissionsSupport with FutureSupport with MethodWiths with UserWiths with LazyLogging with RawlsInstrumented {

  import dataSource.dataAccess.driver.api._

  def CreateWorkspace(workspace: WorkspaceRequest) = createWorkspace(workspace)
  def GetWorkspace(workspaceName: WorkspaceName) = getWorkspace(workspaceName)
  def DeleteWorkspace(workspaceName: WorkspaceName) = deleteWorkspace(workspaceName)
  def UpdateWorkspace(workspaceName: WorkspaceName, operations: Seq[AttributeUpdateOperation]) = updateWorkspace(workspaceName, operations)
  def UpdateLibraryAttributes(workspaceName: WorkspaceName, operations: Seq[AttributeUpdateOperation]) = updateLibraryAttributes(workspaceName, operations)
  def ListWorkspaces() = listWorkspaces()
  def ListAllWorkspaces = listAllWorkspaces()
  def GetTags(query: Option[String]) = getTags(query)
  def AdminListWorkspacesWithAttribute(attributeName: AttributeName, attributeValue: AttributeValue) = asFCAdmin { listWorkspacesWithAttribute(attributeName, attributeValue) }
  def CloneWorkspace(sourceWorkspace: WorkspaceName, destWorkspace: WorkspaceRequest) = cloneWorkspace(sourceWorkspace, destWorkspace)
  def GetACL(workspaceName: WorkspaceName) = getACL(workspaceName)
  def UpdateACL(workspaceName: WorkspaceName, aclUpdates: Set[WorkspaceACLUpdate], inviteUsersNotFound: Boolean) = updateACL(workspaceName, aclUpdates, inviteUsersNotFound)
  def SendChangeNotifications(workspaceName: WorkspaceName) = sendChangeNotifications(workspaceName)
  def GetCatalog(workspaceName: WorkspaceName) = getCatalog(workspaceName)
  def UpdateCatalog(workspaceName: WorkspaceName, catalogUpdates: Seq[WorkspaceCatalog]) = updateCatalog(workspaceName, catalogUpdates)
  def LockWorkspace(workspaceName: WorkspaceName) = lockWorkspace(workspaceName)
  def UnlockWorkspace(workspaceName: WorkspaceName) = unlockWorkspace(workspaceName)
  def CheckBucketReadAccess(workspaceName: WorkspaceName) = checkBucketReadAccess(workspaceName)
  def GetBucketUsage(workspaceName: WorkspaceName) = getBucketUsage(workspaceName)
  def GetBucketOptions(workspaceName: WorkspaceName) = getBucketOptions(workspaceName)
  //def UpdateBucketOptions(workspaceName: WorkspaceName, bucketOptions: WorkspaceBucketOptions) = updateBucketOptions(workspaceName, bucketOptions)
  def GetAccessInstructions(workspaceName: WorkspaceName) = getAccessInstructions(workspaceName)

  def CreateEntity(workspaceName: WorkspaceName, entity: Entity) = createEntity(workspaceName, entity)
  def GetEntity(workspaceName: WorkspaceName, entityType: String, entityName: String) = getEntity(workspaceName, entityType, entityName)
  def UpdateEntity(workspaceName: WorkspaceName, entityType: String, entityName: String, operations: Seq[AttributeUpdateOperation]) = updateEntity(workspaceName, entityType, entityName, operations)
  def DeleteEntities(workspaceName: WorkspaceName, entities: Seq[AttributeEntityReference]) = deleteEntities(workspaceName, entities)
  def RenameEntity(workspaceName: WorkspaceName, entityType: String, entityName: String, newName: String) = renameEntity(workspaceName, entityType, entityName, newName)
  def EvaluateExpression(workspaceName: WorkspaceName, entityType: String, entityName: String, expression: String) = evaluateExpression(workspaceName, entityType, entityName, expression)
  def GetEntityTypeMetadata(workspaceName: WorkspaceName) = entityTypeMetadata(workspaceName)
  def ListEntities(workspaceName: WorkspaceName, entityType: String) = listEntities(workspaceName, entityType)
  def QueryEntities(workspaceName: WorkspaceName, entityType: String, query: EntityQuery) = queryEntities(workspaceName, entityType, query)
  def CopyEntities(entityCopyDefinition: EntityCopyDefinition, uri:Uri, linkExistingEntities: Boolean) = copyEntities(entityCopyDefinition, uri, linkExistingEntities)
  def BatchUpsertEntities(workspaceName: WorkspaceName, entityUpdates: Seq[EntityUpdateDefinition]) = batchUpdateEntities(workspaceName, entityUpdates, true)
  def BatchUpdateEntities(workspaceName: WorkspaceName, entityUpdates: Seq[EntityUpdateDefinition]) = batchUpdateEntities(workspaceName, entityUpdates, false)

  def CreateMethodConfiguration(workspaceName: WorkspaceName, methodConfiguration: MethodConfiguration) = createMethodConfiguration(workspaceName, methodConfiguration)
  def RenameMethodConfiguration(workspaceName: WorkspaceName, methodConfigurationNamespace: String, methodConfigurationName: String, newName: MethodConfigurationName) = renameMethodConfiguration(workspaceName, methodConfigurationNamespace, methodConfigurationName, newName)
  def DeleteMethodConfiguration(workspaceName: WorkspaceName, methodConfigurationNamespace: String, methodConfigurationName: String) = deleteMethodConfiguration(workspaceName, methodConfigurationNamespace, methodConfigurationName)
  def GetMethodConfiguration(workspaceName: WorkspaceName, methodConfigurationNamespace: String, methodConfigurationName: String) = getMethodConfiguration(workspaceName, methodConfigurationNamespace, methodConfigurationName)
  def OverwriteMethodConfiguration(workspaceName: WorkspaceName, methodConfigurationNamespace: String, methodConfigurationName: String, newMethodConfiguration: MethodConfiguration) = overwriteMethodConfiguration(workspaceName, methodConfigurationNamespace, methodConfigurationName, newMethodConfiguration)
  def UpdateMethodConfiguration(workspaceName: WorkspaceName, methodConfigurationNamespace: String, methodConfigurationName: String, newMethodConfiguration: MethodConfiguration) = updateMethodConfiguration(workspaceName, methodConfigurationNamespace, methodConfigurationName, newMethodConfiguration)
  def CopyMethodConfiguration(methodConfigNamePair: MethodConfigurationNamePair) = copyMethodConfiguration(methodConfigNamePair)
  def CopyMethodConfigurationFromMethodRepo(query: MethodRepoConfigurationImport) = copyMethodConfigurationFromMethodRepo(query)
  def CopyMethodConfigurationToMethodRepo(query: MethodRepoConfigurationExport) = copyMethodConfigurationToMethodRepo(query)
  def ListAgoraMethodConfigurations(workspaceName: WorkspaceName) = listAgoraMethodConfigurations(workspaceName)
  def ListMethodConfigurations(workspaceName: WorkspaceName) = listMethodConfigurations(workspaceName)
  def CreateMethodConfigurationTemplate( methodRepoMethod: MethodRepoMethod ) = createMethodConfigurationTemplate(methodRepoMethod)
  def GetMethodInputsOutputs(userInfo: UserInfo, methodRepoMethod: MethodRepoMethod ) = getMethodInputsOutputs(userInfo, methodRepoMethod)
  def GetAndValidateMethodConfiguration(workspaceName: WorkspaceName, methodConfigurationNamespace: String, methodConfigurationName: String) = getAndValidateMethodConfiguration(workspaceName, methodConfigurationNamespace, methodConfigurationName)
<<<<<<< HEAD
=======
  def GetGenomicsOperation(workspaceName: WorkspaceName, jobId: String) = getGenomicsOperation(workspaceName, jobId)
  def GetGenomicsOperationV2(workflowId: String, operationId: List[String]) = getGenomicsOperationV2(workflowId, operationId)
>>>>>>> 1a6929e3

  def ListSubmissions(workspaceName: WorkspaceName) = listSubmissions(workspaceName)
  def CountSubmissions(workspaceName: WorkspaceName) = countSubmissions(workspaceName)
  def CreateSubmission(workspaceName: WorkspaceName, submission: SubmissionRequest) = createSubmission(workspaceName, submission)
  def ValidateSubmission(workspaceName: WorkspaceName, submission: SubmissionRequest) = validateSubmission(workspaceName, submission)
  def GetSubmissionStatus(workspaceName: WorkspaceName, submissionId: String) = getSubmissionStatus(workspaceName, submissionId)
  def AbortSubmission(workspaceName: WorkspaceName, submissionId: String) = abortSubmission(workspaceName, submissionId)
  def GetWorkflowOutputs(workspaceName: WorkspaceName, submissionId: String, workflowId: String) = workflowOutputs(workspaceName, submissionId, workflowId)
  def GetWorkflowMetadata(workspaceName: WorkspaceName, submissionId: String, workflowId: String, metadataParams: MetadataParams) = workflowMetadata(workspaceName, submissionId, workflowId, metadataParams)
  def GetWorkflowCost(workspaceName: WorkspaceName, submissionId: String, workflowId: String) = workflowCost(workspaceName, submissionId, workflowId)
  def WorkflowQueueStatus = workflowQueueStatus()

  def AdminListAllActiveSubmissions = asFCAdmin { listAllActiveSubmissions() }
  def AdminAbortSubmission(workspaceName: WorkspaceName, submissionId: String) = adminAbortSubmission(workspaceName,submissionId)
  def AdminWorkflowQueueStatusByUser = adminWorkflowQueueStatusByUser()

  def createWorkspace(workspaceRequest: WorkspaceRequest): Future[Workspace] =
    withAttributeNamespaceCheck(workspaceRequest) {
      dataSource.inTransaction({ dataAccess =>
        withNewWorkspaceContext(workspaceRequest, dataAccess) { workspaceContext =>
          DBIO.successful(workspaceContext.workspace)
        }
      }, TransactionIsolation.ReadCommitted) // read committed to avoid deadlocks on workspace attr scratch table
    }

  def getWorkspace(workspaceName: WorkspaceName): Future[PerRequestMessage] =
    dataSource.inTransaction { dataAccess =>
      withWorkspaceContext(workspaceName, dataAccess) { workspaceContext =>
        requireAccess(workspaceContext.workspace, SamWorkspaceActions.read) {
          DBIO.from(getMaximumAccessLevel(workspaceContext.workspaceId.toString)) flatMap { accessLevel =>
            //run these futures in parallel. this is equivalent to running the for-comp with the futures already defined and running
            val futuresInParallel = (
              getUserCatalogPermissions(workspaceContext.workspaceId.toString),
              //convoluted but accessLevel for both params because user could at most share with their own access level
              getUserSharePermissions(workspaceContext.workspaceId.toString, accessLevel, accessLevel),
              getUserComputePermissions(workspaceContext.workspaceId.toString, accessLevel),
              getWorkspaceOwners(workspaceContext.workspaceId.toString).map(_.map(_.value)),
              loadResourceAuthDomain(SamResourceTypeNames.workspace, workspaceContext.workspace.workspaceId, userInfo),
              gcsDAO.getBucketDetails(workspaceContext.workspace.bucketName, RawlsBillingProjectName(workspaceContext.workspace.namespace))
            ).tupled

            for {
              (canCatalog, canShare, canCompute, owners, authDomain, bucketDetails) <- DBIO.from(futuresInParallel)
              stats <- getWorkspaceSubmissionStats(workspaceContext, dataAccess)
            } yield {
              RequestComplete(StatusCodes.OK, WorkspaceResponse(Option(accessLevel), Option(canShare), Option(canCompute), Option(canCatalog), WorkspaceDetails(workspaceContext.workspace, authDomain.toSet), Option(stats), Option(bucketDetails), Option(owners)))
            }
          }
        }
      }
    }

  def getBucketOptions(workspaceName: WorkspaceName): Future[PerRequestMessage] = {
    dataSource.inTransaction { dataAccess =>
      withWorkspaceContext(workspaceName, dataAccess) { workspaceContext =>
        requireAccess(workspaceContext.workspace, SamWorkspaceActions.read) {
          DBIO.from(gcsDAO.getBucketDetails(workspaceContext.workspace.bucketName, RawlsBillingProjectName(workspaceContext.workspace.namespace))) map { details =>
            RequestComplete(StatusCodes.OK, details)
          }
        }
      }
    }
  }

  private def loadResourceAuthDomain(resourceTypeName: SamResourceTypeName, resourceId: String, userInfo: UserInfo): Future[Set[ManagedGroupRef]] = {
    samDAO.getResourceAuthDomain(resourceTypeName, resourceId, userInfo).map(_.map(g => ManagedGroupRef(RawlsGroupName(g))).toSet)
  }

  def getUserComputePermissions(workspaceId: String, userAccessLevel: WorkspaceAccessLevel): Future[Boolean] = {
    if(userAccessLevel >= WorkspaceAccessLevels.Owner) Future.successful(true)
    else samDAO.userHasAction(SamResourceTypeNames.workspace, workspaceId, SamWorkspaceActions.compute, userInfo)
  }

  def getUserSharePermissions(workspaceId: String, userAccessLevel: WorkspaceAccessLevel, accessLevelToShareWith: WorkspaceAccessLevel): Future[Boolean] = {
    if (userAccessLevel < WorkspaceAccessLevels.Read) Future.successful(false)
    else if(userAccessLevel >= WorkspaceAccessLevels.Owner) Future.successful(true)
    else samDAO.userHasAction(SamResourceTypeNames.workspace, workspaceId, SamWorkspaceActions.sharePolicy(accessLevelToShareWith.toString.toLowerCase), userInfo)
  }

  def getUserCatalogPermissions(workspaceId: String): Future[Boolean] = {
    samDAO.userHasAction(SamResourceTypeNames.workspace, workspaceId, SamWorkspaceActions.catalog, userInfo)
  }

  /**
    * Sums up all the user's roles in a workspace to a single access level.
    *
    * USE FOR DISPLAY/USABILITY PURPOSES ONLY, NOT FOR REAL ACCESS DECISIONS
    * for real access decisions check actions in sam
    *
    * @param workspaceId
    * @return
    */
  def getMaximumAccessLevel(workspaceId: String): Future[WorkspaceAccessLevel] = {
    samDAO.listUserRolesForResource(SamResourceTypeNames.workspace, workspaceId, userInfo).map { roles =>
      roles.flatMap(role => WorkspaceAccessLevels.withRoleName(role.value)).fold(WorkspaceAccessLevels.NoAccess)(max)
    }
  }

  def getWorkspaceOwners(workspaceId: String): Future[Set[WorkbenchEmail]] = {
    samDAO.getPolicy(SamResourceTypeNames.workspace, workspaceId, SamWorkspacePolicyNames.owner, userInfo).map(_.memberEmails)
  }

  def getWorkspaceContext(workspaceName: WorkspaceName): Future[SlickWorkspaceContext] = {
    dataSource.inTransaction { dataAccess =>
      withWorkspaceContext(workspaceName, dataAccess) { workspaceContext =>
        DBIO.successful(workspaceContext)
      }
    }
  }

  def getWorkspaceContextAndPermissions(workspaceName: WorkspaceName, requiredAction: SamResourceAction): Future[SlickWorkspaceContext] = {
    dataSource.inTransaction { dataAccess =>
      withWorkspaceContextAndPermissions(workspaceName, requiredAction, dataAccess) { workspaceContext =>
        DBIO.successful(workspaceContext)
      }
    }
  }

  def deleteWorkspace(workspaceName: WorkspaceName): Future[PerRequestMessage] =  {
     getWorkspaceContextAndPermissions(workspaceName, SamWorkspaceActions.delete) flatMap { ctx =>
       deleteWorkspace(workspaceName, ctx)
    }
  }

  private def deleteWorkspace(workspaceName: WorkspaceName, workspaceContext: SlickWorkspaceContext): Future[PerRequestMessage] = {
    //Attempt to abort any running workflows so they don't write any more to the bucket.
    //Notice that we're kicking off Futures to do the aborts concurrently, but we never collect their results!
    //This is because there's nothing we can do if Cromwell fails, so we might as well move on and let the
    //ExecutionContext run the futures whenever
    val deletionFuture: Future[Seq[WorkflowRecord]] = dataSource.inTransaction { dataAccess =>
      for {
        // Gather any active workflows with external ids
        workflowsToAbort <- dataAccess.workflowQuery.findActiveWorkflowsWithExternalIds(workspaceContext)

        //If a workflow is not done, automatically change its status to Aborted
        _ <- dataAccess.workflowQuery.findWorkflowsByWorkspace(workspaceContext).result.map { recs => recs.collect {
          case wf if !WorkflowStatuses.withName(wf.status).isDone =>
            dataAccess.workflowQuery.updateStatus(wf, WorkflowStatuses.Aborted) { status =>
              if (config.trackDetailedSubmissionMetrics) Option(workflowStatusCounter(workspaceSubmissionMetricBuilder(workspaceName, wf.submissionId))(status))
              else None
            }
        }}

        // Delete components of the workspace
        _ <- dataAccess.submissionQuery.deleteFromDb(workspaceContext.workspaceId)
        _ <- dataAccess.methodConfigurationQuery.deleteFromDb(workspaceContext.workspaceId)
        _ <- dataAccess.entityQuery.deleteFromDb(workspaceContext.workspaceId)

        // Delete the workspace
        _ <- dataAccess.workspaceQuery.delete(workspaceName)

        // Schedule bucket for deletion
        _ <- dataAccess.pendingBucketDeletionQuery.save(PendingBucketDeletionRecord(workspaceContext.workspace.bucketName))

      } yield {
        workflowsToAbort
      }
    }
    for {
      workflowsToAbort <- deletionFuture

      // Abort running workflows
      aborts = Future.traverse(workflowsToAbort) { wf => executionServiceCluster.abort(wf, userInfo) }

      // Delete resource in sam outside of DB transaction
      _ <- workspaceContext.workspace.workflowCollectionName.map( cn => samDAO.deleteResource(SamResourceTypeNames.workflowCollection, cn, userInfo) ).getOrElse(Future.successful(()))
      _ <- samDAO.deleteResource(SamResourceTypeNames.workspace, workspaceContext.workspaceId.toString, userInfo)
    } yield {
      aborts.onFailure {
        case t: Throwable => logger.info(s"failure aborting workflows while deleting workspace ${workspaceName}", t)
      }
      RequestComplete(StatusCodes.Accepted, s"Your Google bucket ${workspaceContext.workspace.bucketName} will be deleted within 24h.")
    }
  }

  def updateLibraryAttributes(workspaceName: WorkspaceName, operations: Seq[AttributeUpdateOperation]): Future[PerRequestMessage] = {
    withLibraryAttributeNamespaceCheck(operations.map(_.name)) {
      for {
        isCurator <- tryIsCurator(userInfo.userEmail)
        workspace <- getWorkspaceContext(workspaceName) flatMap { ctx =>
          withLibraryPermissions(ctx, operations, userInfo, isCurator) {
            dataSource.inTransaction ({ dataAccess =>
              updateWorkspace(operations, dataAccess)(ctx)
            }, TransactionIsolation.ReadCommitted) // read committed to avoid deadlocks on workspace attr scratch table
          }
        }
        authDomain <- loadResourceAuthDomain(SamResourceTypeNames.workspace, workspace.workspaceId, userInfo)
      } yield {
        RequestComplete(StatusCodes.OK, WorkspaceDetails(workspace, authDomain))
      }
    }
  }

  def updateWorkspace(workspaceName: WorkspaceName, operations: Seq[AttributeUpdateOperation]): Future[PerRequestMessage] = {
    withAttributeNamespaceCheck(operations.map(_.name)) {
      for {
        workspace <- dataSource.inTransaction({ dataAccess =>
          withWorkspaceContextAndPermissions(workspaceName, SamWorkspaceActions.write, dataAccess) {
            updateWorkspace(operations, dataAccess)
          }
        }, TransactionIsolation.ReadCommitted) // read committed to avoid deadlocks on workspace attr scratch table
        authDomain <- loadResourceAuthDomain(SamResourceTypeNames.workspace, workspace.workspaceId, userInfo)
      } yield {
        RequestComplete(StatusCodes.OK, WorkspaceDetails(workspace, authDomain))
      }
    }
  }

  private def updateWorkspace(operations: Seq[AttributeUpdateOperation], dataAccess: DataAccess)(workspaceContext: SlickWorkspaceContext): ReadWriteAction[Workspace] = {
    val workspace = workspaceContext.workspace
    Try {
      val updatedWorkspace = applyOperationsToWorkspace(workspace, operations)
      dataAccess.workspaceQuery.save(updatedWorkspace)
    } match {
      case Success(result) => result
      case Failure(e: AttributeUpdateOperationException) =>
        DBIO.failed(new RawlsExceptionWithErrorReport(errorReport = ErrorReport(StatusCodes.BadRequest, s"Unable to update ${workspace.name}", ErrorReport(e))))
      case Failure(regrets) => DBIO.failed(regrets)
    }
  }

  def getTags(query: Option[String]): Future[PerRequestMessage] =
    dataSource.inTransaction { dataAccess =>
      dataAccess.workspaceQuery.getTags(query).map { result =>
        RequestComplete(StatusCodes.OK, result)
      }
    }

  def listWorkspaces(): Future[PerRequestMessage] = {
    for {
      workspacePolicies <- samDAO.getPoliciesForType(SamResourceTypeNames.workspace, userInfo)
      // filter out the policies that are not related to access levels, if a user has only those ignore the workspace
      accessLevelWorkspacePolicies = workspacePolicies.filter(p => WorkspaceAccessLevels.withPolicyName(p.accessPolicyName.value).nonEmpty)
      result <- dataSource.inTransaction({ dataAccess =>
        val query = for {
          submissionSummaryStats <- dataAccess.workspaceQuery.listSubmissionSummaryStats(accessLevelWorkspacePolicies.map(p => UUID.fromString(p.resourceId)).toSeq)
          workspaces <- dataAccess.workspaceQuery.listByIds(accessLevelWorkspacePolicies.map(p => UUID.fromString(p.resourceId)).toSeq)
        } yield (submissionSummaryStats, workspaces)

        val results = query.map { case (submissionSummaryStats, workspaces) =>
          val policiesByWorkspaceId = accessLevelWorkspacePolicies.groupBy(_.resourceId).map { case (workspaceId, policies) =>
            workspaceId -> policies.reduce { (p1, p2) =>
              val betterAccessPolicyName = (WorkspaceAccessLevels.withPolicyName(p1.accessPolicyName.value), WorkspaceAccessLevels.withPolicyName(p2.accessPolicyName.value)) match {
                case (Some(p1Level), Some(p2Level)) if p1Level > p2Level => p1.accessPolicyName
                case (Some(_), Some(_)) => p2.accessPolicyName
                case _ => throw new RawlsException(s"unexpected state, both $p1 and $p2 should be related to access levels at this point")
              }
              SamResourceIdWithPolicyName(
                p1.resourceId,
                betterAccessPolicyName,
                p1.authDomainGroups ++ p2.authDomainGroups,
                p1.missingAuthDomainGroups ++ p2.missingAuthDomainGroups,
                p1.public || p2.public
              )
            }
          }
          workspaces.map { workspace =>
            val wsId = UUID.fromString(workspace.workspaceId)
            val workspacePolicy = policiesByWorkspaceId(workspace.workspaceId)
            val accessLevel = if (workspacePolicy.missingAuthDomainGroups.nonEmpty) WorkspaceAccessLevels.NoAccess else WorkspaceAccessLevels.withPolicyName(workspacePolicy.accessPolicyName.value).getOrElse(WorkspaceAccessLevels.NoAccess)
            val workspaceDetails = WorkspaceDetails(workspace, workspacePolicy.authDomainGroups.map(groupName => ManagedGroupRef(RawlsGroupName(groupName.value))))
            WorkspaceListResponse(accessLevel, workspaceDetails, submissionSummaryStats(wsId), workspacePolicy.public)
          }
        }

        results.map { responses => RequestComplete(StatusCodes.OK, responses) }
      }, TransactionIsolation.ReadCommitted)
    } yield result
  }

  private def getWorkspaceSubmissionStats(workspaceContext: SlickWorkspaceContext, dataAccess: DataAccess): ReadAction[WorkspaceSubmissionStats] = {
    // listSubmissionSummaryStats works against a sequence of workspaces; we call it just for this one workspace
    dataAccess.workspaceQuery
      .listSubmissionSummaryStats(Seq(workspaceContext.workspaceId))
      .map {p => p.get(workspaceContext.workspaceId).get}
  }

  def cloneWorkspace(sourceWorkspaceName: WorkspaceName, destWorkspaceRequest: WorkspaceRequest): Future[Workspace] = {
    destWorkspaceRequest.copyFilesWithPrefix.foreach(prefix => validateFileCopyPrefix(prefix))

    val (libraryAttributeNames, workspaceAttributeNames) = destWorkspaceRequest.attributes.keys.partition(name => name.namespace == AttributeName.libraryNamespace)
    withAttributeNamespaceCheck(workspaceAttributeNames) {
      withLibraryAttributeNamespaceCheck(libraryAttributeNames) {
        dataSource.inTransaction({ dataAccess =>
          withWorkspaceContextAndPermissions(sourceWorkspaceName, SamWorkspaceActions.read, dataAccess) { sourceWorkspaceContext =>
            DBIO.from(samDAO.getResourceAuthDomain(SamResourceTypeNames.workspace, sourceWorkspaceContext.workspace.workspaceId, userInfo)).flatMap { sourceAuthDomains =>
              withClonedAuthDomain(sourceAuthDomains.map(n => ManagedGroupRef(RawlsGroupName(n))).toSet, destWorkspaceRequest.authorizationDomain.getOrElse(Set.empty)) { newAuthDomain =>

                // add to or replace current attributes, on an individual basis
                val newAttrs = sourceWorkspaceContext.workspace.attributes ++ destWorkspaceRequest.attributes

                withNewWorkspaceContext(destWorkspaceRequest.copy(authorizationDomain = Option(newAuthDomain), attributes = newAttrs), dataAccess) { destWorkspaceContext =>
                  dataAccess.entityQuery.copyAllEntities(sourceWorkspaceContext, destWorkspaceContext) andThen
                    dataAccess.methodConfigurationQuery.listActive(sourceWorkspaceContext).flatMap { methodConfigShorts =>
                      val inserts = methodConfigShorts.map { methodConfigShort =>
                        dataAccess.methodConfigurationQuery.get(sourceWorkspaceContext, methodConfigShort.namespace, methodConfigShort.name).flatMap { methodConfig =>
                          dataAccess.methodConfigurationQuery.create(destWorkspaceContext, methodConfig.get)
                        }
                      }
                      DBIO.seq(inserts: _*)
                    } andThen {
                    DBIO.successful((sourceWorkspaceContext, destWorkspaceContext))
                  }
                }
              }
            }
          }
          // read committed to avoid deadlocks on workspace attr scratch table
        }, TransactionIsolation.ReadCommitted).map { case (sourceWorkspaceContext, destWorkspaceContext) =>
          //we will fire and forget this. a more involved, but robust, solution involves using the Google Storage Transfer APIs
          //in most of our use cases, these files should copy quickly enough for there to be no noticeable delay to the user
          //we also don't want to block returning a response on this call because it's already a slow endpoint
          destWorkspaceRequest.copyFilesWithPrefix.foreach { prefix =>
            copyBucketFiles(sourceWorkspaceContext, destWorkspaceContext, prefix)
          }

          destWorkspaceContext.workspace
        }
      }
    }
  }

  private def validateFileCopyPrefix(copyFilesWithPrefix: String): Unit = {
    if(copyFilesWithPrefix.isEmpty) throw new RawlsExceptionWithErrorReport(ErrorReport(StatusCodes.BadRequest, """You may not specify an empty string for `copyFilesWithPrefix`. Did you mean to specify "/" or leave the field out entirely?"""))
  }

  private def copyBucketFiles(sourceWorkspaceContext: SlickWorkspaceContext, destWorkspaceContext: SlickWorkspaceContext, copyFilesWithPrefix: String): Future[List[Option[StorageObject]]] = {
    gcsDAO.listObjectsWithPrefix(sourceWorkspaceContext.workspace.bucketName, copyFilesWithPrefix).flatMap { objectsToCopy =>
      Future.traverse(objectsToCopy) { objectToCopy =>  gcsDAO.copyFile(sourceWorkspaceContext.workspace.bucketName, objectToCopy.getName, destWorkspaceContext.workspace.bucketName, objectToCopy.getName) }
    }
  }

  private def withClonedAuthDomain[T](sourceWorkspaceADs: Set[ManagedGroupRef], destWorkspaceADs: Set[ManagedGroupRef])(op: (Set[ManagedGroupRef]) => ReadWriteAction[T]): ReadWriteAction[T] = {
    // if the source has an auth domain, the dest must also have that auth domain as a subset
    // otherwise, the caller may choose to add to the auth domain
    if(sourceWorkspaceADs.subsetOf(destWorkspaceADs)) op(sourceWorkspaceADs ++ destWorkspaceADs)
    else {
      val missingGroups = sourceWorkspaceADs -- destWorkspaceADs
      val errorMsg = s"Source workspace has an Authorization Domain containing the groups ${missingGroups.map(_.membersGroupName.value).mkString(", ")}, which are missing on the destination workspace"
      DBIO.failed(new RawlsExceptionWithErrorReport(ErrorReport(StatusCodes.UnprocessableEntity, errorMsg)))
    }
  }

  private def isUserPending(userEmail: String): Future[Boolean] = {
    samDAO.getUserIdInfo(userEmail, userInfo).map {
      case SamDAO.User(x) => x.googleSubjectId.isEmpty
      case SamDAO.NotUser => false
      case SamDAO.NotFound => true
    }
  }

  //API_CHANGE: project owners no longer returned (because it would just show a policy and not everyone can read the members of that policy)
  private def getACLInternal(workspaceName: WorkspaceName): Future[WorkspaceACL] = {

    def loadPolicy(policyName: SamResourcePolicyName, policyList: Set[SamPolicyWithNameAndEmail]): SamPolicyWithNameAndEmail = {
      policyList.find(_.policyName.value.equalsIgnoreCase(policyName.value)).getOrElse(throw new WorkbenchException(s"Could not load $policyName policy"))
    }

    val policyMembers = for {
      workspaceId <- loadWorkspaceId(workspaceName)
      currentACL <- samDAO.listPoliciesForResource(SamResourceTypeNames.workspace, workspaceId, userInfo)
    } yield {
      val ownerPolicyMembers = loadPolicy(SamWorkspacePolicyNames.owner, currentACL).policy.memberEmails
      val writerPolicyMembers = loadPolicy(SamWorkspacePolicyNames.writer, currentACL).policy.memberEmails
      val readerPolicyMembers = loadPolicy(SamWorkspacePolicyNames.reader, currentACL).policy.memberEmails
      val shareReaderPolicyMembers = loadPolicy(SamWorkspacePolicyNames.shareReader, currentACL).policy.memberEmails
      val shareWriterPolicyMembers = loadPolicy(SamWorkspacePolicyNames.shareWriter, currentACL).policy.memberEmails
      val computePolicyMembers = loadPolicy(SamWorkspacePolicyNames.canCompute, currentACL).policy.memberEmails
      //note: can-catalog is a policy on the side and is not a part of the core workspace ACL so we won't load it

      (ownerPolicyMembers, writerPolicyMembers, readerPolicyMembers, shareReaderPolicyMembers, shareWriterPolicyMembers, computePolicyMembers)
    }

    policyMembers.flatMap { case (ownerPolicyMembers, writerPolicyMembers, readerPolicyMembers, shareReaderPolicyMembers, shareWriterPolicyMembers, computePolicyMembers) =>
      val sharers = shareReaderPolicyMembers ++ shareWriterPolicyMembers

      for {
        ownersPending <- Future.traverse(ownerPolicyMembers) { email => isUserPending(email.value).map(pending => email -> pending) }
        writersPending <- Future.traverse(writerPolicyMembers) { email => isUserPending(email.value).map(pending => email -> pending) }
        readersPending <- Future.traverse(readerPolicyMembers) { email => isUserPending(email.value).map(pending => email -> pending) }
      } yield {
        val owners = ownerPolicyMembers.map(email => email.value -> AccessEntry(WorkspaceAccessLevels.Owner, ownersPending.toMap.getOrElse(email, true), true, true)) //API_CHANGE: pending owners used to show as false for canShare and canCompute. they now show true. this is more accurate anyway
        val writers = writerPolicyMembers.map(email => email.value -> AccessEntry(WorkspaceAccessLevels.Write, writersPending.toMap.getOrElse(email, true), sharers.contains(email), computePolicyMembers.contains(email)))
        val readers = readerPolicyMembers.map(email => email.value -> AccessEntry(WorkspaceAccessLevels.Read, readersPending.toMap.getOrElse(email, true), sharers.contains(email), computePolicyMembers.contains(email)))

        WorkspaceACL((owners ++ writers ++ readers).toMap)
      }
    }
  }

  def getACL(workspaceName: WorkspaceName): Future[PerRequestMessage] = {
    getACLInternal(workspaceName).map { acl => RequestComplete(StatusCodes.OK, acl)}
  }

  def getCatalog(workspaceName: WorkspaceName): Future[PerRequestMessage] = {
    loadWorkspaceId(workspaceName).flatMap { workspaceId =>
      samDAO.getPolicy(SamResourceTypeNames.workspace, workspaceId, SamWorkspacePolicyNames.canCatalog, userInfo).map { members => RequestComplete(StatusCodes.OK, members.memberEmails.map(email => WorkspaceCatalog(email.value, true)))}
    }
  }

  private def loadWorkspaceId(workspaceName: WorkspaceName): Future[String] = {
    dataSource.inTransaction { dataAccess => dataAccess.workspaceQuery.getWorkspaceId(workspaceName) }.map {
      case None => throw new RawlsExceptionWithErrorReport(ErrorReport(StatusCodes.NotFound, "unable to load workspace"))
      case Some(id) => id.toString
    }
  }

  def updateCatalog(workspaceName: WorkspaceName, input: Seq[WorkspaceCatalog]): Future[PerRequestMessage] = {
    for {
      workspaceId <- loadWorkspaceId(workspaceName)
      results <- Future.traverse(input) {
        case WorkspaceCatalog(email, true) =>
          toFutureTry(samDAO.addUserToPolicy(SamResourceTypeNames.workspace, workspaceId, SamWorkspacePolicyNames.canCatalog, email, userInfo)).
            map(_.map(_ => Either.right[String, WorkspaceCatalogResponse](WorkspaceCatalogResponse(email, true))).recover {
              case t: RawlsExceptionWithErrorReport if t.errorReport.statusCode.contains(StatusCodes.BadRequest) => Left(email)
            })

        case WorkspaceCatalog(email, false) =>
          toFutureTry(samDAO.removeUserFromPolicy(SamResourceTypeNames.workspace, workspaceId, SamWorkspacePolicyNames.canCatalog, email, userInfo)).
            map(_.map(_ => Either.right[String, WorkspaceCatalogResponse](WorkspaceCatalogResponse(email, false))).recover {
              case t: RawlsExceptionWithErrorReport if t.errorReport.statusCode.contains(StatusCodes.BadRequest) => Left(email)
            })
      }
    } yield {
      val failures = results.collect {
        case Failure(regrets) => ErrorReport(regrets)
      }
      if (failures.nonEmpty) {
        throw new RawlsExceptionWithErrorReport(ErrorReport("Error setting catalog permissions", failures))
      } else {
        RequestComplete(StatusCodes.OK, WorkspaceCatalogUpdateResponseList(results.collect { case Success(Right(wc)) => wc }, results.collect { case Success(Left(email)) => email }))
      }
    }
  }

  private def getWorkspacePolicies(workspaceName: WorkspaceName): Future[Set[SamPolicyWithNameAndEmail]] = {
    for {
      workspaceId <- loadWorkspaceId(workspaceName)
      policies <- samDAO.listPoliciesForResource(SamResourceTypeNames.workspace, workspaceId, userInfo)
    } yield policies
  }

  def collectMissingUsers(userEmails: Set[String]): Future[Set[String]] = {
    Future.traverse(userEmails) { email =>
      samDAO.getUserIdInfo(email, userInfo).map {
        case SamDAO.NotFound => Option(email)
        case _ => None
      }
    }.map(_.flatten)
  }

  /**
   * updates acls for a workspace
   * @param workspaceName
   * @param aclUpdates changes to make, if an entry already exists it will be changed to the level indicated in this
   *                   Set, use NoAccess to remove an entry, all other preexisting accesses remain unchanged
   * @return
   */
  def updateACL(workspaceName: WorkspaceName, aclUpdates: Set[WorkspaceACLUpdate], inviteUsersNotFound: Boolean): Future[PerRequestMessage] = {
    if (aclUpdates.map(_.email).size < aclUpdates.size) {
      throw new RawlsExceptionWithErrorReport(ErrorReport(StatusCodes.BadRequest, s"Only 1 entry per email allowed."))
    }

    /**
      * convert a set of policy names to the corresponding WorkspaceAclUpdate representation
      * @param userEmail
      * @param samWorkspacePolicyNames
      * @return
      */
    def policiesToAclUpdate(userEmail: String, samWorkspacePolicyNames: Set[SamResourcePolicyName]) = {
      val accessLevel = samWorkspacePolicyNames.flatMap(n => WorkspaceAccessLevels.withPolicyName(n.value)).fold(WorkspaceAccessLevels.NoAccess)(WorkspaceAccessLevels.max)
      val ownerLevel = samWorkspacePolicyNames.contains(SamWorkspacePolicyNames.projectOwner) || samWorkspacePolicyNames.contains(SamWorkspacePolicyNames.owner)
      val canShare = ownerLevel ||
        (samWorkspacePolicyNames.contains(SamWorkspacePolicyNames.reader) && samWorkspacePolicyNames.contains(SamWorkspacePolicyNames.shareReader)) ||
        (samWorkspacePolicyNames.contains(SamWorkspacePolicyNames.writer) && samWorkspacePolicyNames.contains(SamWorkspacePolicyNames.shareWriter))
      val canCompute = ownerLevel || samWorkspacePolicyNames.contains(SamWorkspacePolicyNames.canCompute)
      WorkspaceACLUpdate(userEmail, accessLevel, Option(canShare), Option(canCompute))
    }

    /**
      * convert a WorkspaceAclUpdate to the set of policy names that implement it
      * @param workspaceACLUpdate
      * @return
      */
    def aclUpdateToPolicies(workspaceACLUpdate: WorkspaceACLUpdate)= {
      val sharePolicy = workspaceACLUpdate match {
        case WorkspaceACLUpdate(_, WorkspaceAccessLevels.Read, Some(true), _) => SamWorkspacePolicyNames.shareReader.some
        case WorkspaceACLUpdate(_, WorkspaceAccessLevels.Write, Some(true), _) => SamWorkspacePolicyNames.shareWriter.some
        case _ => None
      }

      // canCompute is only applicable to write access, readers can't have it and owners have it implicitly
      val computePolicy = workspaceACLUpdate.canCompute match {
        case Some(false) => None
        case _ if workspaceACLUpdate.accessLevel == WorkspaceAccessLevels.Write => SamWorkspacePolicyNames.canCompute.some
        case _ => None
      }

      Set(workspaceACLUpdate.accessLevel.toPolicyName.map(SamResourcePolicyName), sharePolicy, computePolicy).flatten
    }

    def normalize(aclUpdates: Set[WorkspaceACLUpdate]) = {
      aclUpdates.map { update =>
        val ownerLevel = update.accessLevel >= WorkspaceAccessLevels.Owner
        val normalizedCanCompute = ownerLevel || update.canCompute.getOrElse(update.accessLevel == WorkspaceAccessLevels.Write)
        update.copy(canShare = Option(ownerLevel || update.canShare.getOrElse(false)), canCompute = Option(normalizedCanCompute)) }
    }

    collectMissingUsers(aclUpdates.map(_.email)).flatMap { userToInvite =>
      if (userToInvite.isEmpty || inviteUsersNotFound) {
        getWorkspacePolicies(workspaceName).flatMap { existingPolicies =>
          // the acl update code does not deal with the can catalog permission, there are separate functions for that.
          // exclude any existing can catalog policies so we don't inadvertently remove them
          val existingPoliciesExcludingCatalog = existingPolicies.filterNot(_.policyName == SamWorkspacePolicyNames.canCatalog)

          // convert all the existing policy memberships into WorkspaceAclUpdate objects
          val existingPoliciesWithMembers = existingPoliciesExcludingCatalog.flatMap(p => p.policy.memberEmails.map(email => email -> p.policyName))
          val existingAcls = existingPoliciesWithMembers.groupBy(_._1).map { case (email, policyNames) =>
            policiesToAclUpdate(email.value, policyNames.map(_._2))
          }.toSet

          // figure out which of the incoming aclUpdates are actually changes by removing all the existingAcls
          val aclChanges = normalize(aclUpdates) -- existingAcls
          validateAclChanges(aclChanges, existingAcls)

          // find users to remove from policies: existing policy members that are not in policies implied by aclChanges
          // note that access level No Access corresponds to 0 desired policies so all existing policies will be removed
          val policyRemovals = aclChanges.flatMap { aclChange =>
            val desiredPolicies = aclUpdateToPolicies(aclChange)
            existingPoliciesWithMembers.collect {
              case (email, policyName) if email.value.equalsIgnoreCase(aclChange.email) && !desiredPolicies.contains(policyName) => (policyName, aclChange.email)
            }
          }

          // find users to add to policies: users that are not existing policy members of policies implied by aclChanges
          val policyAdditions = aclChanges.flatMap { aclChange =>
            val desiredPolicies = aclUpdateToPolicies(aclChange)
            desiredPolicies.collect {
              case policyName if !existingPoliciesWithMembers.exists(x => x._1.value.equalsIgnoreCase(aclChange.email) && x._2 == policyName) => (policyName, aclChange.email)
            }
          }

          // now do all the work: invites, additions, removals, notifications
          for {
            maybeWorkspace <- dataSource.inTransaction { dataAccess => dataAccess.workspaceQuery.findByName(workspaceName) }
            workspace = maybeWorkspace.getOrElse(throw new RawlsException(s"workspace $workspaceName not found"))

            inviteNotifications <- Future.traverse(userToInvite) { invite =>
              samDAO.inviteUser(invite, userInfo).map { _ =>
                Notifications.WorkspaceInvitedNotification(RawlsUserEmail(invite), userInfo.userSubjectId, workspaceName, workspace.bucketName)
              }
            }

            // do additions before removals so users are not left unable to access the workspace in case of errors that
            // lead to incomplete application of these changes, remember: this is not transactional
            _ <- Future.traverse(policyAdditions) { case (policyName, email) =>
                samDAO.addUserToPolicy(SamResourceTypeNames.workspace, workspace.workspaceId, policyName, email, userInfo)
            }

            _ <- Future.traverse(policyRemovals) { case (policyName, email) =>
              samDAO.removeUserFromPolicy(SamResourceTypeNames.workspace, workspace.workspaceId, policyName, email, userInfo)
            }
            _ <- maybeShareProjectComputePolicy(policyAdditions, workspaceName)

          } yield {
            val (invites, updates) = aclChanges.partition(acl => userToInvite.contains(acl.email))
            sendACLUpdateNotifications(workspaceName, updates) //we can blindly fire off this future because we don't care about the results and it happens async anyway
            notificationDAO.fireAndForgetNotifications(inviteNotifications)
            RequestComplete(StatusCodes.OK, WorkspaceACLUpdateResponseList(updates, invites, Set.empty)) //API_CHANGE: no longer return invitesUpdated because you technically can't do that anymore...
          }
        }
      }
      else Future.successful(RequestComplete(StatusCodes.OK, WorkspaceACLUpdateResponseList(Set.empty, Set.empty, aclUpdates.filter(au => userToInvite.contains(au.email)))))
    }
  }

  private def validateAclChanges(aclChanges: Set[WorkspaceACLUpdate], existingAcls: Set[WorkspaceACLUpdate]) = {
    val emailsBeingChanged = aclChanges.map(_.email.toLowerCase)
    if (aclChanges.exists(_.accessLevel == WorkspaceAccessLevels.ProjectOwner) || existingAcls.exists(existingAcl => existingAcl.accessLevel == ProjectOwner && emailsBeingChanged.contains(existingAcl.email.toLowerCase))) {
      throw new RawlsExceptionWithErrorReport(ErrorReport(StatusCodes.BadRequest, "project owner permissions cannot be changed"))
    }
    if (aclChanges.exists(_.email.equalsIgnoreCase(userInfo.userEmail.value))) {
      throw new RawlsExceptionWithErrorReport(ErrorReport(StatusCodes.BadRequest, "you may not change your own permissions"))
    }
    if (aclChanges.exists {
      case WorkspaceACLUpdate(_, WorkspaceAccessLevels.Read, _, Some(true)) => true
      case _ => false
    }) {
      throw new RawlsExceptionWithErrorReport(ErrorReport(StatusCodes.BadRequest, "may not grant readers compute access"))
    }
  }

  // called from test harness
  private[workspace] def maybeShareProjectComputePolicy(policyAdditions: Set[(SamResourcePolicyName, String)], workspaceName: WorkspaceName): Future[Unit] = {
    val newWriterEmails = policyAdditions.collect {
      case (SamWorkspacePolicyNames.canCompute, email)  => email
    }
    Future.traverse(newWriterEmails) { email =>
      samDAO.addUserToPolicy(SamResourceTypeNames.billingProject, workspaceName.namespace, SamBillingProjectPolicyNames.canComputeUser, email, userInfo)
    }.map(_ => ())
  }

  private def sendACLUpdateNotifications(workspaceName: WorkspaceName, usersModified: Set[WorkspaceACLUpdate]): Unit = {
    Future.traverse(usersModified) { accessUpdate =>
      for {
        userIdInfo <- samDAO.getUserIdInfo(accessUpdate.email, userInfo)
      } yield {
        userIdInfo match {
          case SamDAO.User(UserIdInfo(_, _, Some(googleSubjectId))) =>
            if(accessUpdate.accessLevel == WorkspaceAccessLevels.NoAccess)
              notificationDAO.fireAndForgetNotification(Notifications.WorkspaceRemovedNotification(RawlsUserSubjectId(googleSubjectId), NoAccess.toString, workspaceName, userInfo.userSubjectId))
            else
              notificationDAO.fireAndForgetNotification(Notifications.WorkspaceAddedNotification(RawlsUserSubjectId(googleSubjectId), accessUpdate.accessLevel.toString, workspaceName, userInfo.userSubjectId))
          case _ =>
        }
      }
    }
  }

  def sendChangeNotifications(workspaceName: WorkspaceName): Future[PerRequestMessage] = {
    for {
      workspaceContext <- dataSource.inTransaction { dataAccess =>
        withWorkspaceContextAndPermissions(workspaceName, SamWorkspaceActions.own, dataAccess) { ctx => DBIO.successful(ctx) }
      }

      userIdInfos <- samDAO.listAllResourceMemberIds(SamResourceTypeNames.workspace, workspaceContext.workspace.workspaceId, userInfo)

      notificationMessages = userIdInfos.collect {
        case UserIdInfo(_, _, Some(userId)) => Notifications.WorkspaceChangedNotification(RawlsUserSubjectId(userId), workspaceName)
      }
    } yield {
      notificationDAO.fireAndForgetNotifications(notificationMessages)
      RequestComplete(StatusCodes.OK, notificationMessages.size.toString)
    }
  }

  def lockWorkspace(workspaceName: WorkspaceName): Future[PerRequestMessage] =
    dataSource.inTransaction { dataAccess =>
      withWorkspaceContext(workspaceName, dataAccess) { workspaceContext =>
        requireAccessIgnoreLock(workspaceContext.workspace, SamWorkspaceActions.own) {
          dataAccess.submissionQuery.list(workspaceContext).flatMap { submissions =>
            if (!submissions.forall(_.status.isTerminated)) {
              DBIO.failed(new RawlsExceptionWithErrorReport(errorReport = ErrorReport(StatusCodes.Conflict, s"There are running submissions in workspace $workspaceName, so it cannot be locked.")))
            } else {
              dataAccess.workspaceQuery.lock(workspaceContext.workspace.toWorkspaceName).map(_ => RequestComplete(StatusCodes.NoContent))
            }
          }
        }
      }
    }

  def unlockWorkspace(workspaceName: WorkspaceName): Future[PerRequestMessage] =
    dataSource.inTransaction { dataAccess =>
      withWorkspaceContext(workspaceName, dataAccess) { workspaceContext =>
        requireAccessIgnoreLock(workspaceContext.workspace, SamWorkspaceActions.own) {
          dataAccess.workspaceQuery.unlock(workspaceContext.workspace.toWorkspaceName).map(_ => RequestComplete(StatusCodes.NoContent))
        }
      }
    }

  def copyEntities(entityCopyDef: EntityCopyDefinition, uri: Uri, linkExistingEntities: Boolean): Future[PerRequestMessage] =
    dataSource.inTransaction { dataAccess =>
      withWorkspaceContextAndPermissions(entityCopyDef.destinationWorkspace, SamWorkspaceActions.write, dataAccess) { destWorkspaceContext =>
        withWorkspaceContextAndPermissions(entityCopyDef.sourceWorkspace,SamWorkspaceActions.read, dataAccess) { sourceWorkspaceContext =>
          for {
            sourceAD <- DBIO.from(samDAO.getResourceAuthDomain(SamResourceTypeNames.workspace, sourceWorkspaceContext.workspace.workspaceId, userInfo))
            destAD <- DBIO.from(samDAO.getResourceAuthDomain(SamResourceTypeNames.workspace, destWorkspaceContext.workspace.workspaceId, userInfo))
            result <- authDomainCheck(sourceAD.toSet, destAD.toSet) flatMap { _ =>
              val entityNames = entityCopyDef.entityNames
              val entityType = entityCopyDef.entityType
              val copyResults = dataAccess.entityQuery.checkAndCopyEntities(sourceWorkspaceContext, destWorkspaceContext, entityType, entityNames, linkExistingEntities)
              copyResults.map { response =>
                if (response.hardConflicts.isEmpty && (response.softConflicts.isEmpty || linkExistingEntities)) RequestComplete(StatusCodes.Created, response)
                else RequestComplete(StatusCodes.Conflict, response)
              }
            }
          } yield result
        }
      }
    }

  // can't use withClonedAuthDomain because the Auth Domain -> no Auth Domain logic is different
  private def authDomainCheck(sourceWorkspaceADs: Set[String], destWorkspaceADs: Set[String]): ReadWriteAction[Boolean] = {
    // if the source has any auth domains, the dest must also *at least* have those auth domains
    if(sourceWorkspaceADs.subsetOf(destWorkspaceADs)) DBIO.successful(true)
    else {
      val missingGroups = sourceWorkspaceADs -- destWorkspaceADs
      val errorMsg = s"Source workspace has an Authorization Domain containing the groups ${missingGroups.mkString(", ")}, which are missing on the destination workspace"
      DBIO.failed(new RawlsExceptionWithErrorReport(ErrorReport(StatusCodes.UnprocessableEntity, errorMsg)))
    }
  }

  def createEntity(workspaceName: WorkspaceName, entity: Entity): Future[Entity] =
    withAttributeNamespaceCheck(entity) {
      dataSource.inTransaction { dataAccess =>
        withWorkspaceContextAndPermissions(workspaceName, SamWorkspaceActions.write, dataAccess) { workspaceContext =>
          dataAccess.entityQuery.get(workspaceContext, entity.entityType, entity.name) flatMap {
            case Some(_) => DBIO.failed(new RawlsExceptionWithErrorReport(errorReport = ErrorReport(StatusCodes.Conflict, s"${entity.entityType} ${entity.name} already exists in ${workspaceName}")))
            case None => dataAccess.entityQuery.save(workspaceContext, entity)
          }
        }
      }
    }

  def batchUpdateEntities(workspaceName: WorkspaceName, entityUpdates: Seq[EntityUpdateDefinition], upsert: Boolean = false): Future[PerRequestMessage] = {
    val namesToCheck = for {
      update <- entityUpdates
      operation <- update.operations
    } yield operation.name

    withAttributeNamespaceCheck(namesToCheck) {
      dataSource.inTransaction { dataAccess =>
        withWorkspaceContextAndPermissions(workspaceName, SamWorkspaceActions.write, dataAccess) { workspaceContext =>
          val updateTrialsAction = dataAccess.entityQuery.getActiveEntities(workspaceContext, entityUpdates.map(eu => AttributeEntityReference(eu.entityType, eu.name))) map { entities =>
            val entitiesByName = entities.map(e => (e.entityType, e.name) -> e).toMap
            entityUpdates.map { entityUpdate =>
              entityUpdate -> (entitiesByName.get((entityUpdate.entityType, entityUpdate.name)) match {
                case Some(e) =>
                  Try(applyOperationsToEntity(e, entityUpdate.operations))
                case None =>
                  if (upsert) {
                    Try(applyOperationsToEntity(Entity(entityUpdate.name, entityUpdate.entityType, Map.empty), entityUpdate.operations))
                  } else {
                    Failure(new RuntimeException("Entity does not exist"))
                  }
              })
            }
          }

          val saveAction = updateTrialsAction flatMap { updateTrials =>
            val errorReports = updateTrials.collect { case (entityUpdate, Failure(regrets)) =>
              ErrorReport(s"Could not update ${entityUpdate.entityType} ${entityUpdate.name}", ErrorReport(regrets))
            }
            if (!errorReports.isEmpty) {
              DBIO.failed(new RawlsExceptionWithErrorReport(ErrorReport(StatusCodes.BadRequest, "Some entities could not be updated.", errorReports)))
            } else {
              val t = updateTrials.collect { case (entityUpdate, Success(entity)) => entity }

              dataAccess.entityQuery.save(workspaceContext, t)
            }
          }

          saveAction.map(_ => RequestComplete(StatusCodes.NoContent))
        }
      }
    }
  }

  def entityTypeMetadata(workspaceName: WorkspaceName): Future[PerRequestMessage] =
    dataSource.inTransaction { dataAccess =>
      withWorkspaceContextAndPermissions(workspaceName, SamWorkspaceActions.read, dataAccess) { workspaceContext =>
        dataAccess.entityQuery.getEntityTypeMetadata(workspaceContext).map(r => RequestComplete(StatusCodes.OK, r))
      }
    }

  def listEntities(workspaceName: WorkspaceName, entityType: String): Future[PerRequestMessage] =
    dataSource.inTransaction { dataAccess =>
      withWorkspaceContextAndPermissions(workspaceName, SamWorkspaceActions.read, dataAccess) { workspaceContext =>
        dataAccess.entityQuery.listActiveEntitiesOfType(workspaceContext, entityType).map(r => RequestComplete(StatusCodes.OK, r.toSeq))
      }
    }

  def queryEntities(workspaceName: WorkspaceName, entityType: String, query: EntityQuery): Future[PerRequestMessage] = {
    dataSource.inTransaction { dataAccess =>
      withWorkspaceContextAndPermissions(workspaceName, SamWorkspaceActions.read, dataAccess) { workspaceContext =>
        dataAccess.entityQuery.loadEntityPage(workspaceContext, entityType, query) map { case (unfilteredCount, filteredCount, entities) =>
          createEntityQueryResponse(query, unfilteredCount, filteredCount, entities.toSeq).get
        }
      }
    }
  }

  def createEntityQueryResponse(query: EntityQuery, unfilteredCount: Int, filteredCount: Int, page: Seq[Entity]): Try[RequestComplete[(StatusCodes.Success, EntityQueryResponse)]] = {
    val pageCount = Math.ceil(filteredCount.toFloat / query.pageSize).toInt
    if (filteredCount > 0 && query.page > pageCount) {
      Failure(new RawlsExceptionWithErrorReport(ErrorReport(StatusCodes.BadRequest, s"requested page ${query.page} is greater than the number of pages $pageCount")))

    } else {
      val response = EntityQueryResponse(query, EntityQueryResultMetadata(unfilteredCount, filteredCount, pageCount), page)

      Success(RequestComplete(StatusCodes.OK, response))
    }
  }

  def getEntity(workspaceName: WorkspaceName, entityType: String, entityName: String): Future[PerRequestMessage] =
    dataSource.inTransaction { dataAccess =>
      withWorkspaceContextAndPermissions(workspaceName, SamWorkspaceActions.read, dataAccess) { workspaceContext =>
        withEntity(workspaceContext, entityType, entityName, dataAccess) { entity =>
          DBIO.successful(PerRequest.RequestComplete(StatusCodes.OK, entity))
        }
      }
    }

  def updateEntity(workspaceName: WorkspaceName, entityType: String, entityName: String, operations: Seq[AttributeUpdateOperation]): Future[PerRequestMessage] =
    withAttributeNamespaceCheck(operations.map(_.name)) {
      dataSource.inTransaction { dataAccess =>
        withWorkspaceContextAndPermissions(workspaceName, SamWorkspaceActions.write, dataAccess) { workspaceContext =>
          withEntity(workspaceContext, entityType, entityName, dataAccess) { entity =>
            val updateAction = Try {
              val updatedEntity = applyOperationsToEntity(entity, operations)
              dataAccess.entityQuery.save(workspaceContext, updatedEntity)
            } match {
              case Success(result) => result
              case Failure(e: AttributeUpdateOperationException) =>
                DBIO.failed(new RawlsExceptionWithErrorReport(errorReport = ErrorReport(StatusCodes.BadRequest, s"Unable to update entity ${entityType}/${entityName} in ${workspaceName}", ErrorReport(e))))
              case Failure(regrets) => DBIO.failed(regrets)
            }
            updateAction.map(RequestComplete(StatusCodes.OK, _))
          }
        }
      }
    }

  def deleteEntities(workspaceName: WorkspaceName, entRefs: Seq[AttributeEntityReference]): Future[PerRequestMessage] =
    dataSource.inTransaction { dataAccess =>
      withWorkspaceContextAndPermissions(workspaceName, SamWorkspaceActions.write, dataAccess) { workspaceContext =>
        withAllEntities(workspaceContext, dataAccess, entRefs) { entities =>
          dataAccess.entityQuery.getAllReferringEntities(workspaceContext, entRefs.toSet) flatMap { referringEntities =>
            if (referringEntities != entRefs.toSet)
              DBIO.successful(RequestComplete(StatusCodes.Conflict, referringEntities))
            else {
              dataAccess.entityQuery.hide(workspaceContext, entRefs).map(_ => RequestComplete(StatusCodes.NoContent))
            }
          }
        }
      }
    }

  def renameEntity(workspaceName: WorkspaceName, entityType: String, entityName: String, newName: String): Future[PerRequestMessage] =
    dataSource.inTransaction { dataAccess =>
      withWorkspaceContextAndPermissions(workspaceName, SamWorkspaceActions.write, dataAccess) { workspaceContext =>
        withEntity(workspaceContext, entityType, entityName, dataAccess) { entity =>
          dataAccess.entityQuery.get(workspaceContext, entity.entityType, newName) flatMap {
            case None => dataAccess.entityQuery.rename(workspaceContext, entity.entityType, entity.name, newName)
            case Some(_) => throw new RawlsExceptionWithErrorReport(errorReport = ErrorReport(StatusCodes.Conflict, s"Destination ${entity.entityType} ${newName} already exists"))
          } map(_ => RequestComplete(StatusCodes.NoContent))
        }
      }
    }

  def evaluateExpression(workspaceName: WorkspaceName, entityType: String, entityName: String, expression: String): Future[PerRequestMessage] =
    dataSource.inTransaction { dataAccess =>
      withWorkspaceContextAndPermissions(workspaceName, SamWorkspaceActions.read, dataAccess) { workspaceContext =>
        withSingleEntityRec(entityType, entityName, workspaceContext, dataAccess) { entities =>
          ExpressionEvaluator.withNewExpressionEvaluator(dataAccess, Some(entities)) { evaluator =>
            evaluator.evalFinalAttribute(workspaceContext, expression).asTry map { tryValuesByEntity => tryValuesByEntity match {
              //parsing failure
              case Failure(regret) => throw new RawlsExceptionWithErrorReport(errorReport = ErrorReport(StatusCodes.BadRequest, regret))
              case Success(valuesByEntity) =>
                if (valuesByEntity.size != 1) {
                  //wrong number of entities?!
                  throw new RawlsException(s"Expression parsing should have returned a single entity for ${entityType}/$entityName $expression, but returned ${valuesByEntity.size} entities instead")
                } else {
                  assert(valuesByEntity.head._1 == entityName)
                  valuesByEntity.head match {
                    case (_, Success(result)) => RequestComplete(StatusCodes.OK, result.toSeq)
                    case (_, Failure(regret)) =>
                      throw new RawlsExceptionWithErrorReport(errorReport = ErrorReport(StatusCodes.BadRequest, "Unable to evaluate expression '${expression}' on ${entityType}/${entityName} in ${workspaceName}", ErrorReport(regret)))
                  }
                }
              }
            }
          }
        }
      }
    }

  /**
   * Applies the sequence of operations in order to the entity.
   *
   * @param entity to update
   * @param operations sequence of operations
   * @throws AttributeNotFoundException when removing from a list attribute that does not exist
   * @throws AttributeUpdateOperationException when adding or removing from an attribute that is not a list
   * @return the updated entity
   */
  def applyOperationsToEntity(entity: Entity, operations: Seq[AttributeUpdateOperation]): Entity = {
    entity.copy(attributes = applyAttributeUpdateOperations(entity, operations))
  }

  /**
   * Applies the sequence of operations in order to the workspace.
   *
   * @param workspace to update
   * @param operations sequence of operations
   * @throws AttributeNotFoundException when removing from a list attribute that does not exist
   * @throws AttributeUpdateOperationException when adding or removing from an attribute that is not a list
   * @return the updated entity
   */
  def applyOperationsToWorkspace(workspace: Workspace, operations: Seq[AttributeUpdateOperation]): Workspace = {
    workspace.copy(attributes = applyAttributeUpdateOperations(workspace, operations))
  }

  private def applyAttributeUpdateOperations(attributable: Attributable, operations: Seq[AttributeUpdateOperation]): AttributeMap = {
    operations.foldLeft(attributable.attributes) { (startingAttributes, operation) =>

      operation match {
        case AddUpdateAttribute(attributeName, attribute) => startingAttributes + (attributeName -> attribute)

        case RemoveAttribute(attributeName) => startingAttributes - attributeName

        case CreateAttributeEntityReferenceList(attributeName) =>
          if( startingAttributes.contains(attributeName) ) { //non-destructive
            startingAttributes
          } else {
            startingAttributes + (attributeName -> AttributeEntityReferenceEmptyList)
          }

        case CreateAttributeValueList(attributeName) =>
          if( startingAttributes.contains(attributeName) ) { //non-destructive
            startingAttributes
          } else {
            startingAttributes + (attributeName -> AttributeValueEmptyList)
          }

        case AddListMember(attributeListName, newMember) =>
          startingAttributes.get(attributeListName) match {
            case Some(AttributeValueEmptyList) =>
              newMember match {
                case AttributeNull =>
                  startingAttributes
                case newMember: AttributeValue =>
                  startingAttributes + (attributeListName -> AttributeValueList(Seq(newMember)))
                case newMember: AttributeEntityReference =>
                  throw new AttributeUpdateOperationException("Cannot add non-value to list of values.")
                case _ => throw new AttributeUpdateOperationException("Cannot create list with that type.")
              }

            case Some(AttributeEntityReferenceEmptyList) =>
              newMember match {
                case AttributeNull =>
                  startingAttributes
                case newMember: AttributeEntityReference =>
                  startingAttributes + (attributeListName -> AttributeEntityReferenceList(Seq(newMember)))
                case newMember: AttributeValue =>
                  throw new AttributeUpdateOperationException("Cannot add non-reference to list of references.")
                case _ => throw new AttributeUpdateOperationException("Cannot create list with that type.")
              }

            case Some(l: AttributeValueList) =>
              newMember match {
                case AttributeNull =>
                  startingAttributes
                case newMember: AttributeValue =>
                  startingAttributes + (attributeListName -> AttributeValueList(l.list :+ newMember))
                case _ => throw new AttributeUpdateOperationException("Cannot add non-value to list of values.")
              }

            case Some(l: AttributeEntityReferenceList) =>
              newMember match {
                case AttributeNull =>
                  startingAttributes
                case newMember: AttributeEntityReference =>
                  startingAttributes + (attributeListName -> AttributeEntityReferenceList(l.list :+ newMember))
                case _ => throw new AttributeUpdateOperationException("Cannot add non-reference to list of references.")
              }

            case None =>
              newMember match {
                case AttributeNull =>
                  throw new AttributeUpdateOperationException("Cannot use AttributeNull to create empty list. Use CreateEmpty[Ref|Val]List instead.")
                case newMember: AttributeValue =>
                  startingAttributes + (attributeListName -> AttributeValueList(Seq(newMember)))
                case newMember: AttributeEntityReference =>
                  startingAttributes + (attributeListName -> AttributeEntityReferenceList(Seq(newMember)))
                case _ => throw new AttributeUpdateOperationException("Cannot create list with that type.")
              }

            case Some(_) => throw new AttributeUpdateOperationException(s"$attributeListName of ${attributable.briefName} is not a list")
          }

        case RemoveListMember(attributeListName, removeMember) =>
          startingAttributes.get(attributeListName) match {
            case Some(l: AttributeValueList) =>
              startingAttributes + (attributeListName -> AttributeValueList(l.list.filterNot(_ == removeMember)))
            case Some(l: AttributeEntityReferenceList) =>
              startingAttributes + (attributeListName -> AttributeEntityReferenceList(l.list.filterNot(_ == removeMember)))
            case None => throw new AttributeNotFoundException(s"$attributeListName of ${attributable.briefName} does not exist")
            case Some(_) => throw new AttributeUpdateOperationException(s"$attributeListName of ${attributable.briefName} is not a list")
          }
      }
    }
  }

  //validates the expressions in the method configuration, taking into account optional inputs
  private def validateMethodConfiguration(methodConfiguration: MethodConfiguration, dataAccess: DataAccess): ReadWriteAction[ValidatedMethodConfiguration] = {
    withMethodInputs(methodConfiguration, userInfo) { (_, gatherInputsResult) =>
      val vmc = ExpressionValidator.validateAndParseMCExpressions(methodConfiguration, gatherInputsResult, allowRootEntity = methodConfiguration.rootEntityType.isDefined, dataAccess)
      DBIO.successful(vmc)
    }
  }

  def createMCAndValidateExpressions(workspaceContext: SlickWorkspaceContext, methodConfiguration: MethodConfiguration, dataAccess: DataAccess): ReadWriteAction[ValidatedMethodConfiguration] = {
    dataAccess.methodConfigurationQuery.create(workspaceContext, methodConfiguration) flatMap { _ =>
      validateMethodConfiguration(methodConfiguration, dataAccess)
    }
  }

  def updateMCAndValidateExpressions(workspaceContext: SlickWorkspaceContext, methodConfigurationNamespace: String, methodConfigurationName: String, methodConfiguration: MethodConfiguration, dataAccess: DataAccess): ReadWriteAction[ValidatedMethodConfiguration] = {
    dataAccess.methodConfigurationQuery.update(workspaceContext, methodConfigurationNamespace, methodConfigurationName, methodConfiguration) flatMap { _ =>
      validateMethodConfiguration(methodConfiguration, dataAccess)
    }
  }

  def getAndValidateMethodConfiguration(workspaceName: WorkspaceName, methodConfigurationNamespace: String, methodConfigurationName: String): Future[PerRequestMessage] = {
    dataSource.inTransaction { dataAccess =>
      withWorkspaceContextAndPermissions(workspaceName, SamWorkspaceActions.read, dataAccess) { workspaceContext =>
        withMethodConfig(workspaceContext, methodConfigurationNamespace, methodConfigurationName, dataAccess) { methodConfig =>
          validateMethodConfiguration(methodConfig, dataAccess) map { vmc =>
            PerRequest.RequestComplete(StatusCodes.OK, vmc)
          }
        }
      }
    }
  }

  def createMethodConfiguration(workspaceName: WorkspaceName, methodConfiguration: MethodConfiguration): Future[ValidatedMethodConfiguration] = {
    withAttributeNamespaceCheck(methodConfiguration) {
      dataSource.inTransaction { dataAccess =>
        withWorkspaceContextAndPermissions(workspaceName, SamWorkspaceActions.write, dataAccess) { workspaceContext =>
          dataAccess.methodConfigurationQuery.get(workspaceContext, methodConfiguration.namespace, methodConfiguration.name) flatMap {
            case Some(_) => DBIO.failed(new RawlsExceptionWithErrorReport(errorReport = ErrorReport(StatusCodes.Conflict, s"${methodConfiguration.name} already exists in ${workspaceName}")))
            case None => createMCAndValidateExpressions(workspaceContext, methodConfiguration, dataAccess)
          }
        }
      }
    }
  }

  def deleteMethodConfiguration(workspaceName: WorkspaceName, methodConfigurationNamespace: String, methodConfigurationName: String): Future[PerRequestMessage] =
    dataSource.inTransaction { dataAccess =>
      withWorkspaceContextAndPermissions(workspaceName, SamWorkspaceActions.write, dataAccess) { workspaceContext =>
        withMethodConfig(workspaceContext, methodConfigurationNamespace, methodConfigurationName, dataAccess) { methodConfig =>
          dataAccess.methodConfigurationQuery.delete(workspaceContext, methodConfigurationNamespace, methodConfigurationName).map(_ => RequestComplete(StatusCodes.NoContent))
        }
      }
    }

  def renameMethodConfiguration(workspaceName: WorkspaceName, methodConfigurationNamespace: String, methodConfigurationName: String, newName: MethodConfigurationName): Future[PerRequestMessage] =
    dataSource.inTransaction { dataAccess =>
      withWorkspaceContextAndPermissions(workspaceName, SamWorkspaceActions.write, dataAccess) { workspaceContext =>
        //It's terrible that we pass unnecessary junk that we don't read in the payload, but a big refactor of the API is going to have to wait until Some Other Time.
        if(newName.workspaceName != workspaceName) {
          DBIO.failed(new RawlsExceptionWithErrorReport(ErrorReport(StatusCodes.BadRequest, "Workspace name and namespace in payload must match those in the URI")))
        } else {
          withMethodConfig(workspaceContext, methodConfigurationNamespace, methodConfigurationName, dataAccess) { methodConfiguration =>
            //If a different MC exists at the target location, return 409. But it's okay to want to overwrite your own MC.
            dataAccess.methodConfigurationQuery.get(workspaceContext, newName.namespace, newName.name) flatMap {
              case Some(_) if methodConfigurationNamespace != newName.namespace || methodConfigurationName != newName.name =>
                DBIO.failed(new RawlsExceptionWithErrorReport(errorReport =
                  ErrorReport(StatusCodes.Conflict, s"There is already a method configuration at ${methodConfiguration.namespace}/${methodConfiguration.name} in ${workspaceName}.")))
              case Some(_) => DBIO.successful(()) //renaming self to self: no-op
              case None =>
                dataAccess.methodConfigurationQuery.update(workspaceContext, methodConfigurationNamespace, methodConfigurationName, methodConfiguration.copy(name = newName.name, namespace = newName.namespace))
            } map (_ => RequestComplete(StatusCodes.NoContent))
          }
        }
      }
    }

  //Overwrite the method configuration at methodConfiguration[namespace|name] with the new method configuration.
  def overwriteMethodConfiguration(workspaceName: WorkspaceName, methodConfigurationNamespace: String, methodConfigurationName: String, methodConfiguration: MethodConfiguration): Future[ValidatedMethodConfiguration] = {
    withAttributeNamespaceCheck(methodConfiguration) {
      // create transaction
      dataSource.inTransaction { dataAccess =>
        // check permissions
        withWorkspaceContextAndPermissions(workspaceName, SamWorkspaceActions.write, dataAccess) { workspaceContext =>
          if(methodConfiguration.namespace != methodConfigurationNamespace || methodConfiguration.name != methodConfigurationName) {
            DBIO.failed(new RawlsExceptionWithErrorReport(errorReport = ErrorReport(StatusCodes.BadRequest,
              s"The method configuration name and namespace in the URI should match the method configuration name and namespace in the request body. If you want to move this method configuration, use POST.")))
          } else {
            createMCAndValidateExpressions(workspaceContext, methodConfiguration, dataAccess)
          }
        }
      }
    }
  }

  //Move the method configuration at methodConfiguration[namespace|name] to the location specified in methodConfiguration, _and_ update it.
  //It's like a rename and upsert all rolled into one.
  def updateMethodConfiguration(workspaceName: WorkspaceName, methodConfigurationNamespace: String, methodConfigurationName: String, methodConfiguration: MethodConfiguration): Future[PerRequestMessage] = {
    withAttributeNamespaceCheck(methodConfiguration) {
     // create transaction
      dataSource.inTransaction { dataAccess =>
       // check permissions
        withWorkspaceContextAndPermissions(workspaceName, SamWorkspaceActions.write, dataAccess) { workspaceContext =>
          withMethodConfig(workspaceContext, methodConfigurationNamespace, methodConfigurationName, dataAccess) { _ =>
              dataAccess.methodConfigurationQuery.get(workspaceContext, methodConfiguration.namespace, methodConfiguration.name) flatMap {
                //If a different MC exists at the target location, return 409. But it's okay to want to overwrite your own MC.
                case Some(_) if methodConfigurationNamespace != methodConfiguration.namespace || methodConfigurationName != methodConfiguration.name =>
                  DBIO.failed(new RawlsExceptionWithErrorReport(errorReport =
                    ErrorReport(StatusCodes.Conflict, s"There is already a method configuration at ${methodConfiguration.namespace}/${methodConfiguration.name} in ${workspaceName}.")))
                case _ =>
                  updateMCAndValidateExpressions(workspaceContext, methodConfigurationNamespace, methodConfigurationName, methodConfiguration, dataAccess)
              } map (RequestComplete(StatusCodes.OK, _))
          }
        }
      }
    }
  }

  def getMethodConfiguration(workspaceName: WorkspaceName, methodConfigurationNamespace: String, methodConfigurationName: String): Future[PerRequestMessage] =
    dataSource.inTransaction { dataAccess =>
      withWorkspaceContextAndPermissions(workspaceName, SamWorkspaceActions.read, dataAccess) { workspaceContext =>
        withMethodConfig(workspaceContext, methodConfigurationNamespace, methodConfigurationName, dataAccess) { methodConfig =>
          DBIO.successful(PerRequest.RequestComplete(StatusCodes.OK, methodConfig))
        }
      }
    }

  def copyMethodConfiguration(mcnp: MethodConfigurationNamePair): Future[ValidatedMethodConfiguration] = {
    // split into two transactions because we need to call out to Google after retrieving the source MC

    val transaction1Result = dataSource.inTransaction { dataAccess =>
      withWorkspaceContextAndPermissions(mcnp.destination.workspaceName, SamWorkspaceActions.write, dataAccess) { destContext =>
        withWorkspaceContextAndPermissions(mcnp.source.workspaceName, SamWorkspaceActions.read, dataAccess) { sourceContext =>
          dataAccess.methodConfigurationQuery.get(sourceContext, mcnp.source.namespace, mcnp.source.name) flatMap {
            case None =>
              val err = ErrorReport(StatusCodes.NotFound, s"There is no method configuration named ${mcnp.source.namespace}/${mcnp.source.name} in ${mcnp.source.workspaceName}.")
              DBIO.failed(new RawlsExceptionWithErrorReport(errorReport = err))
            case Some(methodConfig) => DBIO.successful((methodConfig, destContext))
          }
        }
      }
    }

    transaction1Result flatMap { case (methodConfig, destContext) =>
      withAttributeNamespaceCheck(methodConfig) {
        dataSource.inTransaction { dataAccess =>
          saveCopiedMethodConfiguration(methodConfig, mcnp.destination, destContext, dataAccess)
        }
      }
    }
  }

  def copyMethodConfigurationFromMethodRepo(methodRepoQuery: MethodRepoConfigurationImport): Future[ValidatedMethodConfiguration] =
    methodRepoDAO.getMethodConfig(methodRepoQuery.methodRepoNamespace, methodRepoQuery.methodRepoName, methodRepoQuery.methodRepoSnapshotId, userInfo) flatMap {
      case None =>
        val name = s"${methodRepoQuery.methodRepoNamespace}/${methodRepoQuery.methodRepoName}/${methodRepoQuery.methodRepoSnapshotId}"
        val err = ErrorReport(StatusCodes.NotFound, s"There is no method configuration named $name in the repository.")
        Future.failed(new RawlsExceptionWithErrorReport(errorReport = err))
      case Some(agoraEntity) => Future.fromTry(parseAgoraEntity(agoraEntity)) flatMap { targetMethodConfig =>
        withAttributeNamespaceCheck(targetMethodConfig) {
          dataSource.inTransaction { dataAccess =>
            withWorkspaceContextAndPermissions(methodRepoQuery.destination.workspaceName, SamWorkspaceActions.write, dataAccess) { destContext =>
              saveCopiedMethodConfiguration(targetMethodConfig, methodRepoQuery.destination, destContext, dataAccess)
            }
          }
        }
      }
    }

  private def parseAgoraEntity(agoraEntity: AgoraEntity): Try[MethodConfiguration] = {
    val parsed = Try {
      agoraEntity.payload.map(JsonParser(_).convertTo[AgoraMethodConfiguration])
    } recoverWith {
      case e: Exception =>
        Failure(new RawlsExceptionWithErrorReport(errorReport = ErrorReport(StatusCodes.UnprocessableEntity, "Error parsing Method Repo response message.", ErrorReport(e))))
    }

    parsed flatMap {
      case Some(agoraMC) => Success(convertToMethodConfiguration(agoraMC))
      case None => Failure(new RawlsExceptionWithErrorReport(errorReport = ErrorReport(StatusCodes.UnprocessableEntity, "Method Repo missing configuration payload")))
    }
  }

  private def convertToMethodConfiguration(agoraMethodConfig: AgoraMethodConfiguration): MethodConfiguration = {
    MethodConfiguration(agoraMethodConfig.namespace, agoraMethodConfig.name, Some(agoraMethodConfig.rootEntityType), Some(Map.empty[String, AttributeString]), agoraMethodConfig.inputs, agoraMethodConfig.outputs, agoraMethodConfig.methodRepoMethod)
  }

  def copyMethodConfigurationToMethodRepo(methodRepoQuery: MethodRepoConfigurationExport): Future[PerRequestMessage] = {
    dataSource.inTransaction { dataAccess =>
      withWorkspaceContextAndPermissions(methodRepoQuery.source.workspaceName, SamWorkspaceActions.read, dataAccess) { workspaceContext =>
        withMethodConfig(workspaceContext, methodRepoQuery.source.namespace, methodRepoQuery.source.name, dataAccess) { methodConfig =>

          DBIO.from(methodRepoDAO.postMethodConfig(
            methodRepoQuery.methodRepoNamespace,
            methodRepoQuery.methodRepoName,
            methodConfig.copy(namespace = methodRepoQuery.methodRepoNamespace, name = methodRepoQuery.methodRepoName),
            userInfo)) map { RequestComplete(StatusCodes.OK, _) }
        }
      }
    }
  }

  private def saveCopiedMethodConfiguration(methodConfig: MethodConfiguration, dest: MethodConfigurationName, destContext: SlickWorkspaceContext, dataAccess: DataAccess) = {
    val target = methodConfig.copy(name = dest.name, namespace = dest.namespace)

    dataAccess.methodConfigurationQuery.get(destContext, dest.namespace, dest.name).flatMap {
      case Some(existingMethodConfig) => DBIO.failed(new RawlsExceptionWithErrorReport(errorReport = ErrorReport(StatusCodes.Conflict, s"A method configuration named ${dest.namespace}/${dest.name} already exists in ${dest.workspaceName}")))
      case None => createMCAndValidateExpressions(destContext, target, dataAccess)
    }
  }

  def listAgoraMethodConfigurations(workspaceName: WorkspaceName): Future[PerRequestMessage] =
    dataSource.inTransaction { dataAccess =>
      withWorkspaceContextAndPermissions(workspaceName, SamWorkspaceActions.read, dataAccess) { workspaceContext =>
        dataAccess.methodConfigurationQuery.listActive(workspaceContext).map { r =>
          RequestComplete(StatusCodes.OK, r.toList.filter(_.methodRepoMethod.repo == Agora))
        }
      }
    }

  def listMethodConfigurations(workspaceName: WorkspaceName): Future[PerRequestMessage] =
    dataSource.inTransaction { dataAccess =>
      withWorkspaceContextAndPermissions(workspaceName, SamWorkspaceActions.read, dataAccess) { workspaceContext =>
        dataAccess.methodConfigurationQuery.listActive(workspaceContext).map { r =>
          RequestComplete(StatusCodes.OK, r.toList)
        }
      }
    }

  def createMethodConfigurationTemplate(methodRepoMethod: MethodRepoMethod ): Future[PerRequestMessage] = {
    dataSource.inTransaction { dataAccess =>
      withMethod(methodRepoMethod, userInfo) { method =>
        withWdl(method) { wdl => methodConfigResolver.toMethodConfiguration(userInfo, wdl, methodRepoMethod) match {
          case Failure(exception) => DBIO.failed(new RawlsExceptionWithErrorReport(errorReport = ErrorReport(StatusCodes.BadRequest, exception)))
          case Success(methodConfig) => DBIO.successful(RequestComplete(StatusCodes.OK, methodConfig))
        }}
      }
    }
  }

  def getMethodInputsOutputs(userInfo: UserInfo, methodRepoMethod: MethodRepoMethod ): Future[PerRequestMessage] = {
    dataSource.inTransaction { dataAccess =>
      withMethod(methodRepoMethod, userInfo) { method =>
        withWdl(method) { wdl => methodConfigResolver.getMethodInputsOutputs(userInfo, wdl) match {
          case Failure(exception) => DBIO.failed(new RawlsExceptionWithErrorReport(errorReport = ErrorReport(StatusCodes.BadRequest, exception)))
          case Success(inputsOutputs) => DBIO.successful(RequestComplete(StatusCodes.OK, inputsOutputs))
        }}
      }
    }
  }

  def listSubmissions(workspaceName: WorkspaceName): Future[PerRequestMessage] = {
    val costlessSubmissionsFuture = dataSource.inTransaction { dataAccess =>
      withWorkspaceContextAndPermissions(workspaceName, SamWorkspaceActions.read, dataAccess) { workspaceContext =>
        dataAccess.submissionQuery.listWithSubmitter(workspaceContext)
      }
    }

    // TODO David An 2018-05-30: temporarily disabling cost calculations for submission list due to potential performance hit
    // val costMapFuture = costlessSubmissionsFuture flatMap { submissions =>
    //   submissionCostService.getWorkflowCosts(submissions.flatMap(_.workflowIds).flatten, workspaceName.namespace)
    // }
    val costMapFuture = Future.successful(Map.empty[String,Float])

    toFutureTry(costMapFuture) flatMap { costMapTry =>
      val costMap: Map[String,Float] = costMapTry match {
        case Failure(ex) =>
          logger.error("Unable to get cost data from BigQuery", ex)
          Map()
        case Success(costs) => costs
      }

      costlessSubmissionsFuture map { costlessSubmissions =>
        val costedSubmissions = costlessSubmissions map { costlessSubmission =>
          // TODO David An 2018-05-30: temporarily disabling cost calculations for submission list due to potential performance hit
          // val summedCost = costlessSubmission.workflowIds.map { workflowIds => workflowIds.flatMap(costMap.get).sum }
          val summedCost = None
          // Clearing workflowIds is a quick fix to prevent SubmissionListResponse from having too much data. Will address in the near future.
          costlessSubmission.copy(cost = summedCost, workflowIds = None)
        }
        RequestComplete(StatusCodes.OK, costedSubmissions)
      }
    }
  }

  def countSubmissions(workspaceName: WorkspaceName): Future[PerRequestMessage] =
    dataSource.inTransaction { dataAccess =>
      withWorkspaceContextAndPermissions(workspaceName, SamWorkspaceActions.read, dataAccess) { workspaceContext =>
        dataAccess.submissionQuery.countByStatus(workspaceContext).map(RequestComplete(StatusCodes.OK, _))
      }
    }

  def createSubmission(workspaceName: WorkspaceName, submissionRequest: SubmissionRequest): Future[PerRequestMessage] = {
    withSubmissionParameters(workspaceName, submissionRequest) {
      (dataAccess: DataAccess, workspaceContext: SlickWorkspaceContext, wdl: String, header: SubmissionValidationHeader, successes: Seq[SubmissionValidationEntityInputs], failures: Seq[SubmissionValidationEntityInputs], workflowFailureMode: Option[WorkflowFailureMode]) =>
        requireComputePermission(workspaceContext.workspace) {
          val submissionId: UUID = UUID.randomUUID()
          val submissionEntityOpt = if(header.entityType.isEmpty) { None } else { Some(AttributeEntityReference(entityType = submissionRequest.entityType.get, entityName = submissionRequest.entityName.get)) }

          val workflows = successes map { entityInputs =>
            val workflowEntityOpt = header.entityType.map(_ => AttributeEntityReference(entityType = header.entityType.get, entityName = entityInputs.entityName))
            Workflow(workflowId = None,
              status = WorkflowStatuses.Queued,
              statusLastChangedDate = DateTime.now,
              workflowEntity = workflowEntityOpt,
              inputResolutions = entityInputs.inputResolutions.toSeq
            )
          }

          val workflowFailures = failures map { entityInputs =>
            val workflowEntityOpt = header.entityType.map(_ => AttributeEntityReference(entityType = header.entityType.get, entityName = entityInputs.entityName))
            Workflow(workflowId = None,
              status = WorkflowStatuses.Failed,
              statusLastChangedDate = DateTime.now,
              workflowEntity = workflowEntityOpt,
              inputResolutions = entityInputs.inputResolutions.toSeq,
              messages = (for (entityValue <- entityInputs.inputResolutions if entityValue.error.isDefined) yield AttributeString(entityValue.inputName + " - " + entityValue.error.get)).toSeq
            )
          }

          val submission = Submission(submissionId = submissionId.toString,
            submissionDate = DateTime.now(),
            submitter = WorkbenchEmail(userInfo.userEmail.value),
            methodConfigurationNamespace = submissionRequest.methodConfigurationNamespace,
            methodConfigurationName = submissionRequest.methodConfigurationName,
            submissionEntity = submissionEntityOpt,
            workflows = workflows ++ workflowFailures,
            status = SubmissionStatuses.Submitted,
            useCallCache = submissionRequest.useCallCache,
            workflowFailureMode = workflowFailureMode
          )

          // implicitly passed to SubmissionComponent.create
          implicit val subStatusCounter = submissionStatusCounter(workspaceMetricBuilder(workspaceName))
          implicit val wfStatusCounter = (status: WorkflowStatus) =>
            if (config.trackDetailedSubmissionMetrics) Option(workflowStatusCounter(workspaceSubmissionMetricBuilder(workspaceName, submissionId))(status))
            else None

          dataAccess.submissionQuery.create(workspaceContext, submission) map { _ =>
            RequestComplete(StatusCodes.Created, SubmissionReport(submissionRequest, submission.submissionId, submission.submissionDate, userInfo.userEmail.value, submission.status, header, successes))
          }
        }
    }
  }

  def validateSubmission(workspaceName: WorkspaceName, submissionRequest: SubmissionRequest): Future[PerRequestMessage] =
    withSubmissionParameters(workspaceName,submissionRequest) {
      (dataAccess: DataAccess, workspaceContext: SlickWorkspaceContext, wdl: String, header: SubmissionValidationHeader, succeeded: Seq[SubmissionValidationEntityInputs], failed: Seq[SubmissionValidationEntityInputs], _) =>
        DBIO.successful(RequestComplete(StatusCodes.OK, SubmissionValidationReport(submissionRequest, header, succeeded, failed)))
    }

  def getSubmissionStatus(workspaceName: WorkspaceName, submissionId: String): Future[PerRequestMessage] = {
    val submissionWithoutCosts = dataSource.inTransaction { dataAccess =>
      withWorkspaceContextAndPermissions(workspaceName, SamWorkspaceActions.read, dataAccess) { workspaceContext =>
        withSubmission(workspaceContext, submissionId, dataAccess) { submission =>
            DBIO.successful(submission)
        }
      }
    }

    submissionWithoutCosts flatMap {
      case (submission) => {
        val allWorkflowIds: Seq[String] = submission.workflows.flatMap(_.workflowId)
        toFutureTry(submissionCostService.getSubmissionCosts(submissionId, allWorkflowIds, workspaceName.namespace, Option(submission.submissionDate))) map {
          case Failure(ex) =>
            logger.error("Unable to get workflow costs for this submission. ", ex)
            RequestComplete((StatusCodes.OK, SubmissionStatusResponse(submission)))
          case Success(costMap) =>
            val costedWorkflows = submission.workflows.map { workflow =>
              workflow.workflowId match {
                case Some(wfId) => workflow.copy(cost = costMap.get(wfId))
                case None => workflow
              }
            }
            val costedSubmission = submission.copy(cost = Some(costMap.values.sum), workflows = costedWorkflows)
            RequestComplete((StatusCodes.OK, SubmissionStatusResponse(costedSubmission)))
        }
      }
    }
  }

  def abortSubmission(workspaceName: WorkspaceName, submissionId: String): Future[PerRequestMessage] = {
    dataSource.inTransaction { dataAccess =>
      withWorkspaceContextAndPermissions(workspaceName, SamWorkspaceActions.write, dataAccess) { workspaceContext =>
        abortSubmission(workspaceContext, submissionId, dataAccess)
      }
    }
  }

  private def abortSubmission(workspaceContext: SlickWorkspaceContext, submissionId: String, dataAccess: DataAccess): ReadWriteAction[PerRequestMessage] = {
    withSubmissionId(workspaceContext, submissionId, dataAccess) { submissionId =>
      // implicitly passed to SubmissionComponent.updateStatus
      implicit val subStatusCounter = submissionStatusCounter(workspaceMetricBuilder(workspaceContext.workspace.toWorkspaceName))
      dataAccess.submissionQuery.updateStatus(submissionId, SubmissionStatuses.Aborting) map { rows =>
        if(rows == 1)
          RequestComplete(StatusCodes.NoContent)
        else
          RequestComplete(ErrorReport(StatusCodes.NotFound, s"Unable to abort submission. Submission ${submissionId} could not be found."))
      }
    }
  }

  /**
   * Munges together the output of Cromwell's /outputs and /logs endpoints, grouping them by task name */
  private def mergeWorkflowOutputs(execOuts: ExecutionServiceOutputs, execLogs: ExecutionServiceLogs, workflowId: String): PerRequestMessage = {
    val outs = execOuts.outputs
    val logs = execLogs.calls getOrElse Map()

    //Cromwell workflow outputs look like workflow_name.task_name.output_name.
    //Under perverse conditions it might just be workflow_name.output_name.
    //Group outputs by everything left of the rightmost dot.
    val outsByTask = outs groupBy { case (k,_) => k.split('.').dropRight(1).mkString(".") }

    val taskMap = (outsByTask.keySet ++ logs.keySet).map( key => key -> TaskOutput( logs.get(key), outsByTask.get(key)) ).toMap
    RequestComplete(StatusCodes.OK, WorkflowOutputs(workflowId, taskMap))
  }

  /**
   * Get the list of outputs for a given workflow in this submission */
  def workflowOutputs(workspaceName: WorkspaceName, submissionId: String, workflowId: String) = {
    dataSource.inTransaction { dataAccess =>
      withWorkspaceContextAndPermissions(workspaceName, SamWorkspaceActions.read, dataAccess) { workspaceContext =>
        withWorkflowRecord(workspaceName, submissionId, workflowId, dataAccess) { wr =>
          val outputFTs = toFutureTry(executionServiceCluster.outputs(wr, userInfo))
          val logFTs = toFutureTry(executionServiceCluster.logs(wr, userInfo))
          DBIO.from(outputFTs zip logFTs map {
            case (Success(outputs), Success(logs)) =>
              mergeWorkflowOutputs(outputs, logs, workflowId)
            case (Failure(outputsFailure), Success(logs)) =>
              throw new RawlsExceptionWithErrorReport(errorReport = ErrorReport(StatusCodes.BadGateway, s"Unable to get outputs for ${submissionId}.", executionServiceCluster.toErrorReport(outputsFailure)))
            case (Success(outputs), Failure(logsFailure)) =>
              throw new RawlsExceptionWithErrorReport(errorReport = ErrorReport(StatusCodes.BadGateway, s"Unable to get logs for ${submissionId}.", executionServiceCluster.toErrorReport(logsFailure)))
            case (Failure(outputsFailure), Failure(logsFailure)) =>
              throw new RawlsExceptionWithErrorReport(errorReport = ErrorReport(StatusCodes.BadGateway, s"Unable to get outputs and unable to get logs for ${submissionId}.",
                Seq(executionServiceCluster.toErrorReport(outputsFailure),executionServiceCluster.toErrorReport(logsFailure))))
          })
        }
      }
    }
  }

  // retrieve the cost of this Workflow from BigQuery, if available
  def workflowCost(workspaceName: WorkspaceName, submissionId: String, workflowId: String) = {

    // confirm: the user can Read this Workspace, the Submission is in this Workspace,
    // and the Workflow is in the Submission

    val execIdFutOpt = dataSource.inTransaction { dataAccess =>
      withWorkspaceContextAndPermissions(workspaceName, SamWorkspaceActions.read, dataAccess) { workspaceContext =>
        withSubmissionAndWorkflowExecutionServiceKey(workspaceContext, submissionId, workflowId, dataAccess) { optExecKey =>
          withSubmission(workspaceContext, submissionId, dataAccess) { submission =>
            DBIO.successful((optExecKey, submission))
          }
        }
      }
    }

    for {
      (optExecId, submission) <- execIdFutOpt
      // we don't need the Execution Service ID, but we do need to confirm the Workflow is in one for this Submission
      // if we weren't able to do so above
      _ <- executionServiceCluster.findExecService(submissionId, workflowId, userInfo, optExecId)
      costs <- submissionCostService.getWorkflowCost(workflowId, workspaceName.namespace, Option(submission.submissionDate))
    } yield RequestComplete(StatusCodes.OK, WorkflowCost(workflowId, costs.get(workflowId)))
  }

  def workflowMetadata(workspaceName: WorkspaceName, submissionId: String, workflowId: String, metadataParams: MetadataParams): Future[PerRequestMessage] = {

    // two possibilities here:
    //
    // (classic case) if the workflow is a top-level workflow of a submission, it has a row in the DB and an
    // association with a specific execution service shard.  Use the DB to verify the submission association and retrieve
    // the execution service identifier.
    //
    // if it's a subworkflow (or sub-sub-workflow, etc) it's not present in the Rawls DB and we don't know which
    // execution service shard has processed it.  Query all* execution service shards for the workflow to learn its
    // submission association and which shard processed it.
    //
    // * in practice, one shard does everything except for some older workflows on shard 2.  Revisit this if that changes!

    // determine which case this is, and close the DB transaction
    val execIdFutOpt: Future[Option[ExecutionServiceId]] = dataSource.inTransaction { dataAccess =>
      withWorkspaceContextAndPermissions(workspaceName, SamWorkspaceActions.read, dataAccess) { workspaceContext =>
        withSubmissionAndWorkflowExecutionServiceKey(workspaceContext, submissionId, workflowId, dataAccess) { optExecKey =>
          DBIO.successful(optExecKey)
        }
      }
    }

    // query the execution service(s) for the metadata
    execIdFutOpt flatMap {
      executionServiceCluster.callLevelMetadata(submissionId, workflowId, metadataParams, _, userInfo)
    } map {
      metadata =>
        RequestComplete(StatusCodes.OK, metadata)
    }
  }

  def workflowQueueStatus() = {
    dataSource.inTransaction { dataAccess =>
      dataAccess.workflowQuery.countWorkflowsByQueueStatus.flatMap { statusMap =>
        // determine the current size of the workflow queue
        statusMap.get(WorkflowStatuses.Queued.toString) match {
          case Some(x) if x > 0 =>
            for {
              timeEstimate <- dataAccess.workflowAuditStatusQuery.queueTimeMostRecentSubmittedWorkflow
              workflowsAhead <- dataAccess.workflowQuery.countWorkflowsAheadOfUserInQueue(userInfo)
            } yield {
              RequestComplete(StatusCodes.OK, WorkflowQueueStatusResponse(timeEstimate, workflowsAhead, statusMap))
            }
          case _ => DBIO.successful(RequestComplete(StatusCodes.OK, WorkflowQueueStatusResponse(0, 0, statusMap)))
        }
      }
    }
  }

  def adminWorkflowQueueStatusByUser() = {
    asFCAdmin {
      dataSource.inTransaction ({ dataAccess =>
        for {
          global <- dataAccess.workflowQuery.countWorkflowsByQueueStatus
          perUser <- dataAccess.workflowQuery.countWorkflowsByQueueStatusByUser
        } yield RequestComplete(StatusCodes.OK, WorkflowQueueStatusByUserResponse(global, perUser, maxActiveWorkflowsTotal, maxActiveWorkflowsPerUser))
      }, TransactionIsolation.ReadUncommitted)
    }
  }

  /*
   If the user only has read access, check the bucket using the default pet.
   If the user has a higher level of access, check the bucket using the pet for this workspace's project.

   We use the default pet when possible because the default pet is created in a per-user shell project, i.e. not in
     this workspace's project. This prevents proliferation of service accounts within this workspace's project. For
     FireCloud's common read-only public workspaces, this is an important safeguard; else those common projects
     would constantly hit limits on the number of allowed service accounts.

   If the user has write access, we need to use the pet for this workspace's project in order to get accurate results.
 */
  def checkBucketReadAccess(workspaceName: WorkspaceName) = {
    for {
      (workspace, maxAccessLevel) <- dataSource.inTransaction { dataAccess =>
        withWorkspaceContextAndPermissions(workspaceName, SamWorkspaceActions.read, dataAccess) { workspaceContext =>
          DBIO.from(getMaximumAccessLevel(workspaceContext.workspaceId.toString)).map { accessLevel =>
            (workspaceContext.workspace, accessLevel)
          }
        }
      }

      petKey <- if (maxAccessLevel >= WorkspaceAccessLevels.Write)
        samDAO.getPetServiceAccountKeyForUser(workspace.namespace, userInfo.userEmail)
      else
        samDAO.getDefaultPetServiceAccountKeyForUser(userInfo)

      accessToken <- gcsDAO.getAccessTokenUsingJson(petKey)

      (petEmail, petSubjectId) = petKey.parseJson match {
        case JsObject(fields) => (RawlsUserEmail(fields("client_email").toString), RawlsUserSubjectId(fields("client_id").toString))
        case _ => throw new RawlsException("pet service account key was not a json object")
      }

      resultsForPet <- gcsDAO.diagnosticBucketRead(UserInfo(petEmail, OAuth2BearerToken(accessToken), 60, petSubjectId), workspace.bucketName)
    } yield {
      resultsForPet match {
        case None => RequestComplete(StatusCodes.OK)
        case Some(report) => RequestComplete(report)
      }
    }
  }

  def listAllActiveSubmissions() = {
    dataSource.inTransaction { dataAccess =>
      dataAccess.submissionQuery.listAllActiveSubmissions().map(RequestComplete(StatusCodes.OK, _))
    }
  }

  def adminAbortSubmission(workspaceName: WorkspaceName, submissionId: String) = {
    asFCAdmin {
      dataSource.inTransaction { dataAccess =>
        withWorkspaceContext(workspaceName, dataAccess) { workspaceContext =>
          abortSubmission(workspaceContext, submissionId, dataAccess)
        }
      }
    }
  }

  def listAllWorkspaces() = {
    asFCAdmin {
      dataSource.inTransaction { dataAccess =>
        dataAccess.workspaceQuery.listAll.map(workspaces => RequestComplete(StatusCodes.OK, workspaces.map(w => WorkspaceDetails(w, Set.empty))))
      }
    }
  }

  def listWorkspacesWithAttribute(attributeName: AttributeName, attributeValue: AttributeValue): Future[PerRequestMessage] = {
    for {
      workspaces <- dataSource.inTransaction { dataAccess =>
        dataAccess.workspaceQuery.listWithAttribute(attributeName, attributeValue)
      }
      results <- Future.traverse(workspaces) { workspace =>
        loadResourceAuthDomain(SamResourceTypeNames.workspace, workspace.workspaceId, userInfo).map(WorkspaceDetails(workspace, _))
      }
    } yield {
      RequestComplete(StatusCodes.OK, results)
    }

  }

  def getBucketUsage(workspaceName: WorkspaceName): Future[PerRequestMessage] = {
    for {
      bucketName <- dataSource.inTransaction { dataAccess =>
        withWorkspaceContext(workspaceName, dataAccess) { workspaceContext =>
          requireAccessIgnoreLock(workspaceContext.workspace, SamWorkspaceActions.write) {
            DBIO.successful(workspaceContext.workspace.bucketName)
          }
        }
      }
      usage <- gcsDAO.getBucketUsage(RawlsBillingProjectName(workspaceName.namespace), bucketName)
    } yield {
      RequestComplete(BucketUsageResponse(usage))
    }
  }

  def getAccessInstructions(workspaceName: WorkspaceName): Future[PerRequestMessage] = {
    for {
      workspaceId <- loadWorkspaceId(workspaceName)
      authDomains <- samDAO.getResourceAuthDomain(SamResourceTypeNames.workspace, workspaceId, userInfo)
      instructions <- Future.traverse(authDomains) { adGroup =>
        samDAO.getAccessInstructions(WorkbenchGroupName(adGroup), userInfo).map { maybeInstruction =>
          maybeInstruction.map(i => ManagedGroupAccessInstructions(adGroup, i))
        }
      }
    } yield RequestComplete(StatusCodes.OK, instructions.flatten)
  }

<<<<<<< HEAD
=======
  def getGenomicsOperation(workspaceName: WorkspaceName, jobId: String): Future[PerRequestMessage] = {
    // First check the workspace context and permissions in a DB transaction.
    // We don't need any DB information beyond that, so just return Unit on success.
    dataSource.inTransaction { dataAccess =>
      withWorkspaceContextAndPermissions(workspaceName, SamWorkspaceActions.read, dataAccess) { _ =>
        DBIO.successful(())
      }
    }
    // Next call GenomicsService, which actually makes the Google Genomics API call.
    .flatMap { _ =>
      val genomicsServiceRef = genomicsServiceConstructor(userInfo)
      genomicsServiceRef.GetOperation("operations/" + jobId)
    }
  }

  def getGenomicsOperationV2(workflowId: String, operationId: List[String]): Future[PerRequestMessage] = {
    // note that cromiam should only give back metadata if the user is authorized to see it
    cromiamDAO.callLevelMetadata(workflowId, MetadataParams(includeKeys = Set("jobId")), userInfo).flatMap { metadataJson =>
      val operationIds: Iterable[String] = WorkspaceService.extractOperationIdsFromCromwellMetadata(metadataJson)

      val operationIdString = operationId.mkString("/")
      // check that the requested operation id actually exists in the workflow
      if (operationIds.toList.contains(operationIdString)) {
        val genomicsServiceRef = genomicsServiceConstructor(userInfo)
        genomicsServiceRef.GetOperation(operationIdString)
      } else {
        Future.failed(new RawlsExceptionWithErrorReport(ErrorReport(StatusCodes.NotFound, s"operation id ${operationIdString} not found in workflow $workflowId")))
      }
    }
  }

>>>>>>> 1a6929e3
  // helper methods

  // note: success is indicated by  Map.empty
  private def attributeNamespaceCheck(attributeNames: Iterable[AttributeName]): Map[String, String] = {
    val namespaces = attributeNames.map(_.namespace).toSet

    // no one can modify attributes with invalid namespaces
    val invalidNamespaces = namespaces -- AttributeName.validNamespaces
    invalidNamespaces.map { ns => ns -> s"Invalid attribute namespace $ns" }.toMap
  }

  private def withAttributeNamespaceCheck[T](attributeNames: Iterable[AttributeName])(op: => T): T = {
    val errors = attributeNamespaceCheck(attributeNames)
    if (errors.isEmpty) op
    else {
      val reasons = errors.values.mkString(", ")
      val err = ErrorReport(statusCode = StatusCodes.Forbidden, message = s"Attribute namespace validation failed: [$reasons]")
      throw new RawlsExceptionWithErrorReport(errorReport = err)
    }
  }

  private def withAttributeNamespaceCheck[T](hasAttributes: Attributable)(op: => Future[T]): Future[T] =
    withAttributeNamespaceCheck(hasAttributes.attributes.keys)(op)

  private def withAttributeNamespaceCheck[T](methodConfiguration: MethodConfiguration)(op: => Future[T]): Future[T] = {
    // TODO: this duplicates expression parsing, the canonical way to do this.  Use that instead?
    // valid method configuration outputs are either in the format this.attrname or workspace.attrname
    // invalid (unparseable) will be caught by expression parsing instead
    val attrNames = methodConfiguration.outputs map { case (_, attr) => AttributeName.fromDelimitedName(attr.value.split('.').last) }
    withAttributeNamespaceCheck(attrNames)(op)
  }

  private def createWorkflowCollectionForWorkspace(workspaceId: String) = {
    for {
      workspacePolicies <- samDAO.listPoliciesForResource(SamResourceTypeNames.workspace, workspaceId, userInfo)
      policyMap = workspacePolicies.map(pol => pol.policyName -> pol.email).toMap
      _ <- samDAO.createResourceFull(
              SamResourceTypeNames.workflowCollection,
              workspaceId,
              Map(
                SamWorkflowCollectionPolicyNames.workflowCollectionOwnerPolicyName ->
                  SamPolicy(Set(policyMap(SamWorkspacePolicyNames.projectOwner), policyMap(SamWorkspacePolicyNames.owner)), Set.empty, Set(SamWorkflowCollectionRoles.owner)),
                SamWorkflowCollectionPolicyNames.workflowCollectionWriterPolicyName ->
                  SamPolicy(Set(policyMap(SamWorkspacePolicyNames.canCompute)), Set.empty, Set(SamWorkflowCollectionRoles.writer)),
                SamWorkflowCollectionPolicyNames.workflowCollectionReaderPolicyName ->
                  SamPolicy(Set(policyMap(SamWorkspacePolicyNames.reader), policyMap(SamWorkspacePolicyNames.writer)), Set.empty, Set(SamWorkflowCollectionRoles.reader))
              ),
              Set.empty,
              userInfo
            )
    } yield {
    }
  }

  private def withNewWorkspaceContext[T](workspaceRequest: WorkspaceRequest, dataAccess: DataAccess)
                                     (op: (SlickWorkspaceContext) => ReadWriteAction[T]): ReadWriteAction[T] = {

    def getBucketName(workspaceId: String, secure: Boolean) = s"${config.workspaceBucketNamePrefix}-${if(secure) "secure-" else ""}${workspaceId}"
    def getLabels(authDomain: List[ManagedGroupRef]) = authDomain match {
      case Nil => Map(WorkspaceService.SECURITY_LABEL_KEY -> WorkspaceService.LOW_SECURITY_LABEL)
      case ads => Map(WorkspaceService.SECURITY_LABEL_KEY -> WorkspaceService.HIGH_SECURITY_LABEL) ++ ads.map(ad => gcsDAO.labelSafeString(ad.membersGroupName.value, "ad-") -> "")
    }

    def saveNewWorkspace(workspaceId: String, workspaceRequest: WorkspaceRequest, bucketName: String, dataAccess: DataAccess): ReadWriteAction[Workspace] = {
      val currentDate = DateTime.now

      val workspace = Workspace(
        namespace = workspaceRequest.namespace,
        name = workspaceRequest.name,
        workspaceId = workspaceId,
        bucketName = bucketName,
        workflowCollectionName = Some(workspaceId),
        createdDate = currentDate,
        lastModified = currentDate,
        createdBy = userInfo.userEmail.value,
        attributes = workspaceRequest.attributes
      )

      dataAccess.workspaceQuery.save(workspace).flatMap { _ =>
        for {
          projectOwnerEmail <- DBIO.from(samDAO.getPolicySyncStatus(SamResourceTypeNames.billingProject, workspaceRequest.namespace, SamBillingProjectPolicyNames.owner, userInfo))
          policies <- {
            val projectOwnerPolicy = SamWorkspacePolicyNames.projectOwner -> SamPolicy(Set(projectOwnerEmail.email), Set.empty, Set(SamWorkspaceRoles.owner, SamWorkspaceRoles.projectOwner))
            val ownerPolicy = SamWorkspacePolicyNames.owner -> SamPolicy(Set(WorkbenchEmail(userInfo.userEmail.value)), Set.empty, Set(SamWorkspaceRoles.owner))
            val writerPolicy = SamWorkspacePolicyNames.writer -> SamPolicy(Set.empty, Set.empty, Set(SamWorkspaceRoles.writer))
            val readerPolicy = SamWorkspacePolicyNames.reader -> SamPolicy(Set.empty, Set.empty, Set(SamWorkspaceRoles.reader))
            val shareReaderPolicy = SamWorkspacePolicyNames.shareReader -> SamPolicy(Set.empty, Set.empty, Set(SamWorkspaceRoles.shareReader))
            val shareWriterPolicy = SamWorkspacePolicyNames.shareWriter -> SamPolicy(Set.empty, Set.empty, Set(SamWorkspaceRoles.shareWriter))
            val canComputePolicy = SamWorkspacePolicyNames.canCompute -> SamPolicy(Set.empty, Set.empty, Set(SamWorkspaceRoles.canCompute))
            val canCatalogPolicy = SamWorkspacePolicyNames.canCatalog -> SamPolicy(Set.empty, Set.empty, Set(SamWorkspaceRoles.canCatalog))

            val defaultPolicies = Map(projectOwnerPolicy, ownerPolicy, writerPolicy, readerPolicy, shareReaderPolicy, shareWriterPolicy, canComputePolicy, canCatalogPolicy)

            DBIO.from(samDAO.createResourceFull(SamResourceTypeNames.workspace, workspaceId, defaultPolicies, workspaceRequest.authorizationDomain.getOrElse(Set.empty).map(_.membersGroupName.value), userInfo)).map(_ => defaultPolicies)
          }
          _ <- DBIO.from(createWorkflowCollectionForWorkspace(workspaceId))
          _ <- DBIO.from(Future.traverse(policies.toSeq) { case (policyName, _) =>
            if (policyName == SamWorkspacePolicyNames.projectOwner && workspaceRequest.authorizationDomain.getOrElse(Set.empty).isEmpty) {
              // when there isn't an auth domain, we will use the billing project admin policy email directly on workspace
              // resources instead of synching an extra group. This helps to keep the number of google groups a user is in below
              // the limit of 2000
              Future.successful(())
            } else if (WorkspaceAccessLevels.withPolicyName(policyName.value).isDefined) {
              // only sync policies that have corresponding WorkspaceAccessLevels to google because only those are
              // granted bucket access (and thus need a google group)
              samDAO.syncPolicyToGoogle(SamResourceTypeNames.workspace, workspaceId, policyName)
            } else {
              Future.successful(())
            }
          })
        } yield workspace
      }
    }


    requireCreateWorkspaceAccess(workspaceRequest, dataAccess) {
      dataAccess.workspaceQuery.findByName(workspaceRequest.toWorkspaceName) flatMap {
        case Some(_) => DBIO.failed(new RawlsExceptionWithErrorReport(errorReport = ErrorReport(StatusCodes.Conflict, s"Workspace ${workspaceRequest.namespace}/${workspaceRequest.name} already exists")))
        case None =>
          val workspaceId = UUID.randomUUID.toString
          val bucketName = getBucketName(workspaceId, workspaceRequest.authorizationDomain.exists(_.nonEmpty))
          saveNewWorkspace(workspaceId, workspaceRequest, bucketName, dataAccess).flatMap { savedWorkspace =>
            for {
              project <- dataAccess.rawlsBillingProjectQuery.load(RawlsBillingProjectName(workspaceRequest.namespace))
              projectOwnerGroupEmail <- DBIO.from(samDAO.getPolicySyncStatus(SamResourceTypeNames.billingProject, project.get.projectName.value, SamBillingProjectPolicyNames.owner, userInfo).map(_.email))
              policyEmails <- DBIO.from(samDAO.listPoliciesForResource(SamResourceTypeNames.workspace, workspaceId, userInfo).map(_.flatMap(policy =>
                if(policy.policyName == SamWorkspacePolicyNames.projectOwner && workspaceRequest.authorizationDomain.getOrElse(Set.empty).isEmpty) {
                  // when there isn't an auth domain, we will use the billing project admin policy email directly on workspace
                  // resources instead of synching an extra group. This helps to keep the number of google groups a user is in below
                  // the limit of 2000
                  Option(WorkspaceAccessLevels.ProjectOwner -> projectOwnerGroupEmail)
                } else {
                  WorkspaceAccessLevels.withPolicyName(policy.policyName.value).map(_ -> policy.email)
                }).toMap))
              _ <- DBIO.from(gcsDAO.setupWorkspace(userInfo, project.get, policyEmails, bucketName, getLabels(workspaceRequest.authorizationDomain.getOrElse(Set.empty).toList)))
              response <- op(SlickWorkspaceContext(savedWorkspace))
            } yield response
          }
      }
    }
  }

  private def noSuchWorkspaceMessage(workspaceName: WorkspaceName) = s"${workspaceName} does not exist"
  private def accessDeniedMessage(workspaceName: WorkspaceName) = s"insufficient permissions to perform operation on ${workspaceName}"

  private def requireCreateWorkspaceAccess[T](workspaceRequest: WorkspaceRequest, dataAccess: DataAccess)(op: => ReadWriteAction[T]): ReadWriteAction[T] = {
    val projectName = RawlsBillingProjectName(workspaceRequest.namespace)
    for {
      userHasAction <- DBIO.from(samDAO.userHasAction(SamResourceTypeNames.billingProject, projectName.value, SamBillingProjectActions.createWorkspace, userInfo))
      response <- userHasAction match {
        case true =>
          dataAccess.rawlsBillingProjectQuery.load(projectName).flatMap {
            case Some(RawlsBillingProject(_, _, CreationStatuses.Ready, _, _, _, _, _)) => op //Sam will check to make sure the Auth Domain selection is valid
            case Some(RawlsBillingProject(RawlsBillingProjectName(name), _, CreationStatuses.Creating, _, _, _, _, _)) =>
              DBIO.failed(new RawlsExceptionWithErrorReport(errorReport = ErrorReport(StatusCodes.BadRequest, s"${name} is still being created")))

            case Some(RawlsBillingProject(RawlsBillingProjectName(name), _, CreationStatuses.Error, _, messageOp, _, _, _)) =>
              DBIO.failed(new RawlsExceptionWithErrorReport(errorReport = ErrorReport(StatusCodes.BadRequest, s"Error creating ${name}: ${messageOp.getOrElse("no message")}")))

            case None =>
              // this can't happen with the current code but a 404 would be the correct response
              DBIO.failed(new RawlsExceptionWithErrorReport(errorReport = ErrorReport(StatusCodes.NotFound, s"${workspaceRequest.toWorkspaceName.namespace} does not exist")))
          }
        case false =>
          DBIO.failed(new RawlsExceptionWithErrorReport(errorReport = ErrorReport(StatusCodes.Forbidden, s"You are not authorized to create a workspace in billing project ${workspaceRequest.toWorkspaceName.namespace}")))
      }
    } yield response
  }

  private def withWorkspaceContextAndPermissions[T](workspaceName: WorkspaceName, requiredAction: SamResourceAction, dataAccess: DataAccess)(op: (SlickWorkspaceContext) => ReadWriteAction[T]): ReadWriteAction[T] = {
    withWorkspaceContext(workspaceName, dataAccess) { workspaceContext =>
      requireAccess(workspaceContext.workspace, requiredAction) { op(workspaceContext) }
    }
  }

  private def withWorkspaceContext[T](workspaceName: WorkspaceName, dataAccess: DataAccess)(op: (SlickWorkspaceContext) => ReadWriteAction[T]) = {
    dataAccess.workspaceQuery.findByName(workspaceName) flatMap {
      case None => throw new RawlsExceptionWithErrorReport(errorReport = ErrorReport(StatusCodes.NotFound, noSuchWorkspaceMessage(workspaceName)))
      case Some(workspace) => op(SlickWorkspaceContext(workspace))
    }
  }

  private def requireAccess[T](workspace: Workspace, requiredAction: SamResourceAction)(codeBlock: => ReadWriteAction[T]): ReadWriteAction[T] = {
    DBIO.from(samDAO.userHasAction(SamResourceTypeNames.workspace, workspace.workspaceId, requiredAction, userInfo)) flatMap { hasRequiredLevel =>
      if (hasRequiredLevel) {
        if (Set(SamWorkspaceActions.write, SamWorkspaceActions.compute).contains(requiredAction) && workspace.isLocked)
          DBIO.failed(new RawlsExceptionWithErrorReport(errorReport = ErrorReport(StatusCodes.Forbidden, s"The workspace ${workspace.toWorkspaceName} is locked.")))
        else codeBlock
      } else {
        DBIO.from(samDAO.userHasAction(SamResourceTypeNames.workspace, workspace.workspaceId, SamWorkspaceActions.read, userInfo)) flatMap { canRead =>
          if (canRead) {
            DBIO.failed(new RawlsExceptionWithErrorReport(errorReport = ErrorReport(StatusCodes.Forbidden, accessDeniedMessage(workspace.toWorkspaceName))))
          }
          else {
            DBIO.failed(new RawlsExceptionWithErrorReport(errorReport = ErrorReport(StatusCodes.NotFound, noSuchWorkspaceMessage(workspace.toWorkspaceName))))
          }
        }
      }
    }
  }

  private def requireAccessIgnoreLock[T](workspace: Workspace, requiredAction: SamResourceAction)(op: => ReadWriteAction[T]): ReadWriteAction[T] = {
    requireAccess(workspace.copy(isLocked = false), requiredAction)(op)
  }

  private def requireComputePermission[T](workspace: Workspace)(codeBlock: => ReadWriteAction[T]): ReadWriteAction[T] = {
    DBIO.from(samDAO.userHasAction(SamResourceTypeNames.billingProject, workspace.namespace, SamBillingProjectActions.launchBatchCompute, userInfo)) flatMap { projectCanCompute =>
      if (!projectCanCompute) DBIO.failed(new RawlsExceptionWithErrorReport(errorReport = ErrorReport(StatusCodes.Forbidden, accessDeniedMessage(workspace.toWorkspaceName))))
      else {
        DBIO.from(samDAO.userHasAction(SamResourceTypeNames.workspace, workspace.workspaceId, SamWorkspaceActions.compute, userInfo)) flatMap { launchBatchCompute =>
          if (launchBatchCompute) codeBlock
          else DBIO.from(samDAO.userHasAction(SamResourceTypeNames.workspace, workspace.workspaceId, SamWorkspaceActions.read, userInfo)) flatMap { workspaceRead =>
            if (workspaceRead) DBIO.failed(new RawlsExceptionWithErrorReport(errorReport = ErrorReport(StatusCodes.Forbidden, accessDeniedMessage(workspace.toWorkspaceName))))
            else DBIO.failed(new RawlsExceptionWithErrorReport(errorReport = ErrorReport(StatusCodes.NotFound, noSuchWorkspaceMessage(workspace.toWorkspaceName))))
          }
        }
      }
    }
  }

  private def withEntity[T](workspaceContext: SlickWorkspaceContext, entityType: String, entityName: String, dataAccess: DataAccess)(op: (Entity) => ReadWriteAction[T]): ReadWriteAction[T] = {
    dataAccess.entityQuery.get(workspaceContext, entityType, entityName) flatMap {
      case None => DBIO.failed(new RawlsExceptionWithErrorReport(errorReport = ErrorReport(StatusCodes.NotFound, s"${entityType} ${entityName} does not exist in ${workspaceContext.workspace.toWorkspaceName}")))
      case Some(entity) => op(entity)
    }
  }

  private def withAllEntities[T](workspaceContext: SlickWorkspaceContext, dataAccess: DataAccess, entities: Seq[AttributeEntityReference])(op: (Seq[Entity]) => ReadWriteAction[T]): ReadWriteAction[T] = {
    val entityActions: Seq[ReadAction[Try[Entity]]] = entities map { e =>
      dataAccess.entityQuery.get(workspaceContext, e.entityType, e.entityName) map {
        case None => Failure(new RawlsException(s"${e.entityType} ${e.entityName} does not exist in ${workspaceContext.workspace.toWorkspaceName}"))
        case Some(entity) => Success(entity)
      }
    }

    DBIO.sequence(entityActions) flatMap { entityTries =>
      val failures = entityTries.collect { case Failure(y) => y.getMessage }
      if (failures.isEmpty) op(entityTries collect { case Success(e) => e })
      else {
        val err = ErrorReport(statusCode = StatusCodes.BadRequest, message = (Seq("Entities were not found:") ++ failures) mkString System.lineSeparator())
        DBIO.failed(new RawlsExceptionWithErrorReport(err))
      }
    }
  }

  private def withSubmission[T](workspaceContext: SlickWorkspaceContext, submissionId: String, dataAccess: DataAccess)(op: (Submission) => ReadWriteAction[T]): ReadWriteAction[T] = {
    Try {
      UUID.fromString(submissionId)
    } match {
      case Failure(t: IllegalArgumentException) =>
        DBIO.failed(new RawlsExceptionWithErrorReport(errorReport = ErrorReport(StatusCodes.NotFound, s"Submission id ${submissionId} is not a valid submission id")))
      case _ =>
        dataAccess.submissionQuery.get(workspaceContext, submissionId) flatMap {
          case None => DBIO.failed(new RawlsExceptionWithErrorReport(errorReport = ErrorReport(StatusCodes.NotFound, s"Submission with id ${submissionId} not found in workspace ${workspaceContext.workspace.toWorkspaceName}")))
          case Some(submission) => op(submission)
        }
    }
  }

  // confirm that the Submission is a member of this workspace, but don't unmarshal it from the DB
  private def withSubmissionId[T](workspaceContext: SlickWorkspaceContext, submissionId: String, dataAccess: DataAccess)(op: UUID => ReadWriteAction[T]): ReadWriteAction[T] = {
    Try {
      UUID.fromString(submissionId)
    } match {
      case Failure(t: IllegalArgumentException) =>
        DBIO.failed(new RawlsExceptionWithErrorReport(errorReport = ErrorReport(StatusCodes.NotFound, s"Submission id ${submissionId} is not a valid submission id")))
      case Success(uuid) =>
        dataAccess.submissionQuery.confirmInWorkspace(workspaceContext.workspaceId, uuid) flatMap {
          case None =>
            val report = ErrorReport(StatusCodes.NotFound, s"Submission with id ${submissionId} not found in workspace ${workspaceContext.workspace.toWorkspaceName}")
            DBIO.failed(new RawlsExceptionWithErrorReport(errorReport = report))
          case Some(_) => op(uuid)
        }
    }
  }

  private def withWorkflow(workspaceName: WorkspaceName, submissionId: String, workflowId: String, dataAccess: DataAccess)(op: (Workflow) => ReadWriteAction[PerRequestMessage]): ReadWriteAction[PerRequestMessage] = {
    dataAccess.workflowQuery.getByExternalId(workflowId, submissionId) flatMap {
      case None => DBIO.failed(new RawlsExceptionWithErrorReport(errorReport = ErrorReport(StatusCodes.NotFound, s"Workflow with id ${workflowId} not found in submission ${submissionId} in workspace ${workspaceName}")))
      case Some(workflow) => op(workflow)
    }
  }

  private def withWorkflowRecord(workspaceName: WorkspaceName, submissionId: String, workflowId: String, dataAccess: DataAccess)(op: (WorkflowRecord) => ReadWriteAction[PerRequestMessage]): ReadWriteAction[PerRequestMessage] = {
    dataAccess.workflowQuery.findWorkflowByExternalIdAndSubmissionId(workflowId, UUID.fromString(submissionId)).result flatMap {
      case Seq() => DBIO.failed(new RawlsExceptionWithErrorReport(errorReport = ErrorReport(StatusCodes.NotFound, s"WorkflowRecord with id ${workflowId} not found in submission ${submissionId} in workspace ${workspaceName}")))
      case Seq(one) => op(one)
      case tooMany => DBIO.failed(new RawlsExceptionWithErrorReport(errorReport = ErrorReport(StatusCodes.InternalServerError, s"found multiple WorkflowRecords with id ${workflowId} in submission ${submissionId} in workspace ${workspaceName}")))
    }
  }

  // used as part of the workflow metadata permission check - more detail at workflowMetadata()

  // require submission to be present, but don't require the workflow to reference it
  // if the workflow does reference the submission, return its executionServiceKey

  private def withSubmissionAndWorkflowExecutionServiceKey[T](workspaceContext: SlickWorkspaceContext, submissionId: String, workflowId: String, dataAccess: DataAccess)(op: Option[ExecutionServiceId] => ReadWriteAction[T]): ReadWriteAction[T] = {
    withSubmissionId(workspaceContext, submissionId, dataAccess) { _ =>
      dataAccess.workflowQuery.getExecutionServiceIdByExternalId(workflowId, submissionId) flatMap {
        case Some(id) => op(Option(ExecutionServiceId(id)))
        case _ => op(None)
      }
    }
  }

  //Finds a single entity record in the db.
  private def withSingleEntityRec(entityType: String, entityName: String, workspaceContext: SlickWorkspaceContext, dataAccess: DataAccess)(op: (Seq[EntityRecord]) => ReadWriteAction[PerRequestMessage]): ReadWriteAction[PerRequestMessage] = {
    val entityRec = dataAccess.entityQuery.findEntityByName(workspaceContext.workspaceId, entityType, entityName).result
    entityRec flatMap { entities =>
      if (entities.isEmpty) {
        DBIO.failed(new RawlsExceptionWithErrorReport(errorReport = ErrorReport(StatusCodes.NotFound, s"No entity of type ${entityType} named ${entityName} exists in this workspace.")))
      } else if (entities.size == 1) {
        op(entities)
      } else {
        DBIO.failed(new RawlsExceptionWithErrorReport(errorReport = ErrorReport(StatusCodes.NotFound, s"More than one entity of type ${entityType} named ${entityName} exists in this workspace?!")))
      }
    }
  }

  def withSubmissionEntityRecs(submissionRequest: SubmissionRequest, workspaceContext: SlickWorkspaceContext, rootEntityTypeOpt: Option[String], dataAccess: DataAccess)(op: (Option[Seq[EntityRecord]]) => ReadWriteAction[PerRequestMessage]): ReadWriteAction[PerRequestMessage] = {
    if( rootEntityTypeOpt.isEmpty ) {
      op(None)
    } else {
      val rootEntityType = rootEntityTypeOpt.get

      //If there's an expression, evaluate it to get the list of entities to run this job on.
      //Otherwise, use the entity given in the submission.
      submissionRequest.expression match {
        case None =>
          if (submissionRequest.entityType.getOrElse("") != rootEntityType) {
            val whatYouGaveUs = if (submissionRequest.entityType.isDefined) s"an entity of type ${submissionRequest.entityType.get}" else "no entity"
            DBIO.failed(new RawlsExceptionWithErrorReport(errorReport = ErrorReport(StatusCodes.BadRequest, s"Method configuration expects an entity of type $rootEntityType, but you gave us $whatYouGaveUs.")))
          } else {
            withSingleEntityRec(submissionRequest.entityType.get, submissionRequest.entityName.get, workspaceContext, dataAccess)(rec => op(Some(rec)))
          }
        case Some(expression) =>
          ExpressionEvaluator.withNewExpressionEvaluator(dataAccess, workspaceContext, submissionRequest.entityType.get, submissionRequest.entityName.get) { evaluator =>
            evaluator.evalFinalEntity(workspaceContext, expression).asTry
          } flatMap { //gotta close out the expression evaluator to wipe the EXPREVAL_TEMP table
            case Failure(regret) => DBIO.failed(new RawlsExceptionWithErrorReport(errorReport = ErrorReport(StatusCodes.BadRequest, regret)))
            case Success(entityRecords) =>
              if (entityRecords.isEmpty) {
                DBIO.failed(new RawlsExceptionWithErrorReport(errorReport = ErrorReport(StatusCodes.BadRequest, "No entities eligible for submission were found.")))
              } else {
                val eligibleEntities = entityRecords.filter(_.entityType == rootEntityType).toSeq
                if (eligibleEntities.isEmpty)
                  DBIO.failed(new RawlsExceptionWithErrorReport(errorReport = ErrorReport(StatusCodes.BadRequest, s"The expression in your SubmissionRequest matched only entities of the wrong type. (Expected type ${rootEntityType}.)")))
                else
                  op(Some(eligibleEntities))
              }
          }
      }
    }
  }

  /** Validates the workflow failure mode in the submission request. */
  private def withWorkflowFailureMode(submissionRequest: SubmissionRequest)(op: Option[WorkflowFailureMode] => ReadWriteAction[PerRequestMessage]): ReadWriteAction[PerRequestMessage] = {
    Try(submissionRequest.workflowFailureMode.map(WorkflowFailureModes.withName)) match {
      case Success(failureMode) => op(failureMode)
      case Failure(NonFatal(e)) => DBIO.failed(new RawlsExceptionWithErrorReport(errorReport = ErrorReport(StatusCodes.BadRequest, e.getMessage)))
    }
  }


  private def withSubmissionParameters(workspaceName: WorkspaceName, submissionRequest: SubmissionRequest)
    (op: (DataAccess, SlickWorkspaceContext, String, SubmissionValidationHeader, Seq[SubmissionValidationEntityInputs], Seq[SubmissionValidationEntityInputs], Option[WorkflowFailureMode]) => ReadWriteAction[PerRequestMessage]): Future[PerRequestMessage] = {
    dataSource.inTransaction { dataAccess =>
      withWorkspaceContextAndPermissions(workspaceName, SamWorkspaceActions.write, dataAccess) { workspaceContext =>
        withMethodConfig(workspaceContext, submissionRequest.methodConfigurationNamespace, submissionRequest.methodConfigurationName, dataAccess) { methodConfig =>
          withMethodInputs(methodConfig, userInfo) { (wdl, gatherInputsResult) =>

            //either both entityName and entityType must be defined, or neither. Error otherwise
            if(submissionRequest.entityName.isDefined != submissionRequest.entityType.isDefined) {
              throw new RawlsExceptionWithErrorReport(errorReport = ErrorReport(StatusCodes.BadRequest, s"You must set both entityType and entityName to run on an entity, or neither (to run with literal or workspace inputs)."))
            }
            if(methodConfig.rootEntityType.isDefined != submissionRequest.entityName.isDefined) {
              if(methodConfig.rootEntityType.isDefined) {
                throw new RawlsExceptionWithErrorReport(errorReport = ErrorReport(StatusCodes.BadRequest, s"Your method config defines a root entity but you haven't passed one to the submission."))
              } else {
                //This isn't _strictly_ necessary, since a single submission entity will create one workflow.
                //However, passing in a submission entity + an expression doesn't make sense for two reasons:
                // 1. you'd have to write an expression from your submission entity to an entity of "no entity necessary" type
                // 2. even if you _could_ do this, you'd kick off a bunch of identical workflows.
                //More likely than not, an MC with no root entity + a submission entity = you're doing something wrong. So we'll just say no here.
                throw new RawlsExceptionWithErrorReport(errorReport = ErrorReport(StatusCodes.BadRequest, s"Your method config uses no root entity, but you passed one to the submission."))
              }
            }
            withValidatedMCExpressions(methodConfig, gatherInputsResult, allowRootEntity = submissionRequest.entityName.isDefined, dataAccess) { _ =>
              withSubmissionEntityRecs(submissionRequest, workspaceContext, methodConfig.rootEntityType, dataAccess) { jobEntityRecs =>
                withWorkflowFailureMode(submissionRequest) { workflowFailureMode =>
                  //Parse out the entity -> results map to a tuple of (successful, failed) SubmissionValidationEntityInputs
                  methodConfigResolver.evaluateInputExpressions(workspaceContext, gatherInputsResult.processableInputs, jobEntityRecs, dataAccess) flatMap { valuesByEntity =>
                    valuesByEntity
                      .map({ case (entityName, values) => SubmissionValidationEntityInputs(entityName, values.toSet) })
                      .partition({ entityInputs => entityInputs.inputResolutions.forall(_.error.isEmpty) }) match {
                      case (succeeded, failed) =>
                        val methodConfigInputs = gatherInputsResult.processableInputs.map { methodInput => SubmissionValidationInput(methodInput.workflowInput.getName, methodInput.expression) }
                        val header = SubmissionValidationHeader(methodConfig.rootEntityType, methodConfigInputs)
                        op(dataAccess, workspaceContext, wdl, header, succeeded.toSeq, failed.toSeq, workflowFailureMode)
                    }
                  }
                }
              }
            }
          }
        }
      }
    }
  }
}

class AttributeUpdateOperationException(message: String) extends RawlsException(message)
class AttributeNotFoundException(message: String) extends AttributeUpdateOperationException(message)<|MERGE_RESOLUTION|>--- conflicted
+++ resolved
@@ -124,11 +124,7 @@
   def CreateMethodConfigurationTemplate( methodRepoMethod: MethodRepoMethod ) = createMethodConfigurationTemplate(methodRepoMethod)
   def GetMethodInputsOutputs(userInfo: UserInfo, methodRepoMethod: MethodRepoMethod ) = getMethodInputsOutputs(userInfo, methodRepoMethod)
   def GetAndValidateMethodConfiguration(workspaceName: WorkspaceName, methodConfigurationNamespace: String, methodConfigurationName: String) = getAndValidateMethodConfiguration(workspaceName, methodConfigurationNamespace, methodConfigurationName)
-<<<<<<< HEAD
-=======
-  def GetGenomicsOperation(workspaceName: WorkspaceName, jobId: String) = getGenomicsOperation(workspaceName, jobId)
   def GetGenomicsOperationV2(workflowId: String, operationId: List[String]) = getGenomicsOperationV2(workflowId, operationId)
->>>>>>> 1a6929e3
 
   def ListSubmissions(workspaceName: WorkspaceName) = listSubmissions(workspaceName)
   def CountSubmissions(workspaceName: WorkspaceName) = countSubmissions(workspaceName)
@@ -1746,23 +1742,6 @@
     } yield RequestComplete(StatusCodes.OK, instructions.flatten)
   }
 
-<<<<<<< HEAD
-=======
-  def getGenomicsOperation(workspaceName: WorkspaceName, jobId: String): Future[PerRequestMessage] = {
-    // First check the workspace context and permissions in a DB transaction.
-    // We don't need any DB information beyond that, so just return Unit on success.
-    dataSource.inTransaction { dataAccess =>
-      withWorkspaceContextAndPermissions(workspaceName, SamWorkspaceActions.read, dataAccess) { _ =>
-        DBIO.successful(())
-      }
-    }
-    // Next call GenomicsService, which actually makes the Google Genomics API call.
-    .flatMap { _ =>
-      val genomicsServiceRef = genomicsServiceConstructor(userInfo)
-      genomicsServiceRef.GetOperation("operations/" + jobId)
-    }
-  }
-
   def getGenomicsOperationV2(workflowId: String, operationId: List[String]): Future[PerRequestMessage] = {
     // note that cromiam should only give back metadata if the user is authorized to see it
     cromiamDAO.callLevelMetadata(workflowId, MetadataParams(includeKeys = Set("jobId")), userInfo).flatMap { metadataJson =>
@@ -1779,7 +1758,6 @@
     }
   }
 
->>>>>>> 1a6929e3
   // helper methods
 
   // note: success is indicated by  Map.empty
