--- conflicted
+++ resolved
@@ -70,13 +70,9 @@
                   genomicsServiceConstructor: UserInfo => GenomicsService, maxActiveWorkflowsTotal: Int,
                   maxActiveWorkflowsPerUser: Int, workbenchMetricBaseName: String, submissionCostService: SubmissionCostService,
                   config: WorkspaceServiceConfig, requesterPaysSetupService: RequesterPaysSetupService,
-<<<<<<< HEAD
                   entityManager: EntityManager, resourceBufferService: ResourceBufferService, resourceBufferSaEmail: String,
+                  servicePerimeterService: ServicePerimeterService,
                   googleIamDao: GoogleIamDAO, googleProjectOwnerRole: String, googleProjectViewerRole: String)
-=======
-                  entityManager: EntityManager, resourceBufferService: ResourceBufferService,
-                  servicePerimeterService: ServicePerimeterService)
->>>>>>> eed2a7a2
                  (userInfo: UserInfo)
                  (implicit system: ActorSystem, materializer: Materializer, executionContext: ExecutionContext): WorkspaceService = {
 
@@ -86,12 +82,8 @@
       notificationDAO, userServiceConstructor,
       genomicsServiceConstructor, maxActiveWorkflowsTotal,
       maxActiveWorkflowsPerUser, workbenchMetricBaseName, submissionCostService,
-<<<<<<< HEAD
-      config, requesterPaysSetupService, resourceBufferService, resourceBufferSaEmail,
+      config, requesterPaysSetupService, resourceBufferService, resourceBufferSaEmail, servicePerimeterService,
       googleIamDao: GoogleIamDAO, googleProjectOwnerRole: String, googleProjectViewerRole: String)
-=======
-      config, requesterPaysSetupService, resourceBufferService, servicePerimeterService)
->>>>>>> eed2a7a2
   }
 
   val SECURITY_LABEL_KEY = "security"
@@ -129,11 +121,7 @@
 }
 
 //noinspection TypeAnnotation,MatchToPartialFunction,SimplifyBooleanMatch,RedundantBlock,NameBooleanParameters,MapGetGet,ScalaDocMissingParameterDescription,AccessorLikeMethodIsEmptyParen,ScalaUnnecessaryParentheses,EmptyParenMethodAccessedAsParameterless,ScalaUnusedSymbol,EmptyCheck,ScalaUnusedSymbol,RedundantDefaultArgument
-<<<<<<< HEAD
-class WorkspaceService(protected val userInfo: UserInfo, val dataSource: SlickDataSource, val entityManager: EntityManager, val methodRepoDAO: MethodRepoDAO, cromiamDAO: ExecutionServiceDAO, executionServiceCluster: ExecutionServiceCluster, execServiceBatchSize: Int, val workspaceManagerDAO: WorkspaceManagerDAO, val methodConfigResolver: MethodConfigResolver, protected val gcsDAO: GoogleServicesDAO, val samDAO: SamDAO, notificationDAO: NotificationDAO, userServiceConstructor: UserInfo => UserService, genomicsServiceConstructor: UserInfo => GenomicsService, maxActiveWorkflowsTotal: Int, maxActiveWorkflowsPerUser: Int, override val workbenchMetricBaseName: String, submissionCostService: SubmissionCostService, config: WorkspaceServiceConfig, requesterPaysSetupService: RequesterPaysSetupService, resourceBufferService: ResourceBufferService, resourceBufferSaEmail: String, googleIamDao: GoogleIamDAO, googleProjectOwnerRole: String, googleProjectViewerRole: String)(implicit val system: ActorSystem, val materializer: Materializer, protected val executionContext: ExecutionContext)
-=======
-class WorkspaceService(protected val userInfo: UserInfo, val dataSource: SlickDataSource, val entityManager: EntityManager, val methodRepoDAO: MethodRepoDAO, cromiamDAO: ExecutionServiceDAO, executionServiceCluster: ExecutionServiceCluster, execServiceBatchSize: Int, val workspaceManagerDAO: WorkspaceManagerDAO, val methodConfigResolver: MethodConfigResolver, protected val gcsDAO: GoogleServicesDAO, val samDAO: SamDAO, notificationDAO: NotificationDAO, userServiceConstructor: UserInfo => UserService, genomicsServiceConstructor: UserInfo => GenomicsService, maxActiveWorkflowsTotal: Int, maxActiveWorkflowsPerUser: Int, override val workbenchMetricBaseName: String, submissionCostService: SubmissionCostService, config: WorkspaceServiceConfig, requesterPaysSetupService: RequesterPaysSetupService, resourceBufferService: ResourceBufferService, servicePerimeterService: ServicePerimeterService)(implicit val system: ActorSystem, val materializer: Materializer, protected val executionContext: ExecutionContext)
->>>>>>> eed2a7a2
+class WorkspaceService(protected val userInfo: UserInfo, val dataSource: SlickDataSource, val entityManager: EntityManager, val methodRepoDAO: MethodRepoDAO, cromiamDAO: ExecutionServiceDAO, executionServiceCluster: ExecutionServiceCluster, execServiceBatchSize: Int, val workspaceManagerDAO: WorkspaceManagerDAO, val methodConfigResolver: MethodConfigResolver, protected val gcsDAO: GoogleServicesDAO, val samDAO: SamDAO, notificationDAO: NotificationDAO, userServiceConstructor: UserInfo => UserService, genomicsServiceConstructor: UserInfo => GenomicsService, maxActiveWorkflowsTotal: Int, maxActiveWorkflowsPerUser: Int, override val workbenchMetricBaseName: String, submissionCostService: SubmissionCostService, config: WorkspaceServiceConfig, requesterPaysSetupService: RequesterPaysSetupService, resourceBufferService: ResourceBufferService, resourceBufferSaEmail: String, servicePerimeterService: ServicePerimeterService, googleIamDao: GoogleIamDAO, googleProjectOwnerRole: String, googleProjectViewerRole: String)(implicit val system: ActorSystem, val materializer: Materializer, protected val executionContext: ExecutionContext)
   extends RoleSupport with LibraryPermissionsSupport with FutureSupport with MethodWiths with UserWiths with LazyLogging with RawlsInstrumented with JsonFilterUtils with WorkspaceSupport with EntitySupport with AttributeSupport with Retry {
 
   import dataSource.dataAccess.driver.api._
