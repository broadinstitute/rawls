--- conflicted
+++ resolved
@@ -114,11 +114,7 @@
 }
 
 //noinspection TypeAnnotation,MatchToPartialFunction,SimplifyBooleanMatch,RedundantBlock,NameBooleanParameters,MapGetGet,ScalaDocMissingParameterDescription,AccessorLikeMethodIsEmptyParen,ScalaUnnecessaryParentheses,EmptyParenMethodAccessedAsParameterless,ScalaUnusedSymbol,EmptyCheck,ScalaUnusedSymbol,RedundantDefaultArgument
-<<<<<<< HEAD
 class WorkspaceService(protected val userInfo: UserInfo, val dataSource: SlickDataSource, val entityManager: EntityManager, val methodRepoDAO: MethodRepoDAO, cromiamDAO: ExecutionServiceDAO, executionServiceCluster: ExecutionServiceCluster, execServiceBatchSize: Int, val workspaceManagerDAO: WorkspaceManagerDAO, val methodConfigResolver: MethodConfigResolver, protected val gcsDAO: GoogleServicesDAO, val samDAO: SamDAO, notificationDAO: NotificationDAO, userServiceConstructor: UserInfo => UserService, genomicsServiceConstructor: UserInfo => GenomicsService, maxActiveWorkflowsTotal: Int, maxActiveWorkflowsPerUser: Int, override val workbenchMetricBaseName: String, submissionCostService: SubmissionCostService, config: WorkspaceServiceConfig, requesterPaysSetupService: RequesterPaysSetupService, resourceBufferService: ResourceBufferService)(implicit val system: ActorSystem, val materializer: Materializer, protected val executionContext: ExecutionContext)
-=======
-class WorkspaceService(protected val userInfo: UserInfo, val dataSource: SlickDataSource, val entityManager: EntityManager, val methodRepoDAO: MethodRepoDAO, cromiamDAO: ExecutionServiceDAO, executionServiceCluster: ExecutionServiceCluster, execServiceBatchSize: Int, val workspaceManagerDAO: WorkspaceManagerDAO, val methodConfigResolver: MethodConfigResolver, protected val gcsDAO: GoogleServicesDAO, val samDAO: SamDAO, notificationDAO: NotificationDAO, userServiceConstructor: UserInfo => UserService, genomicsServiceConstructor: UserInfo => GenomicsService, maxActiveWorkflowsTotal: Int, maxActiveWorkflowsPerUser: Int, override val workbenchMetricBaseName: String, submissionCostService: SubmissionCostService, config: WorkspaceServiceConfig, requesterPaysSetupService: RequesterPaysSetupService)(implicit val system: ActorSystem, val materializer: Materializer, protected val executionContext: ExecutionContext)
->>>>>>> ada0b859
   extends RoleSupport with LibraryPermissionsSupport with FutureSupport with MethodWiths with UserWiths with LazyLogging with RawlsInstrumented with JsonFilterUtils with WorkspaceSupport with EntitySupport with AttributeSupport with Retry {
 
   import dataSource.dataAccess.driver.api._
@@ -1841,18 +1837,6 @@
     }
   }
 
-<<<<<<< HEAD
-
-=======
-  // TODO: https://broadworkbench.atlassian.net/browse/CA-946
-  // This method should talk to the Resource Buffering Service, get a Google Project, and then set the appropriate
-  // Billing Account on the project and any other things we need to set on the Project.
-  private def getGoogleProjectFromRBS: Future[GoogleProjectId] = {
-    // TODO: Implement for real
-    Future.successful(GoogleProjectId(UUID.randomUUID.toString.substring(0, 8) + "_fake_proj_name"))
-  }
->>>>>>> ada0b859
-
   /**
     * Gets a Google Project from the Resource Buffering Service (RBS) and sets it up to be usable by Rawls as the backing
     * Google Project for a Workspace.  The specific entities in the Google Project (like Buckets or compute nodes or
@@ -1866,11 +1850,7 @@
     * @param span
     * @return Future[(GoogleProjectId, GoogleProjectNumber)] of the project that we claimed from RBS
     */
-<<<<<<< HEAD
-  private def setupGoogleProject(billingProject: RawlsBillingProject, workspaceId: String, span: Span = null) = {
-=======
   private def setupGoogleProject(billingProject: RawlsBillingProject, span: Span = null): Future[(GoogleProjectId, GoogleProjectNumber)] = {
->>>>>>> ada0b859
     // We should never get here with a missing or invalid Billing Account, but we still need to get the value out of the
     // Option, so we are being thorough
     val billingAccount = billingProject.billingAccount match {
@@ -1878,7 +1858,6 @@
       case _ => throw new RawlsExceptionWithErrorReport(ErrorReport(StatusCodes.BadRequest, s"Billing Account is missing or invalid for Billing Project: ${billingProject}"))
     }
 
-<<<<<<< HEAD
     val projectPoolType = billingProject.servicePerimeter match {
       case Some(_) => ProjectPoolType.ExfiltrationControlled
       case _ => ProjectPoolType.Regular
@@ -1886,10 +1865,6 @@
 
     for {
       googleProjectId <- traceWithParent("getGoogleProjectFromRBS", span)(_ => resourceBufferService.getGoogleProjectFromRBS(projectPoolType, workspaceId))
-=======
-    for {
-      googleProjectId <- traceWithParent("getGoogleProjectFromRBS", span)(_ => getGoogleProjectFromRBS)
->>>>>>> ada0b859
       _ <- traceWithParent("updateBillingAccountForProject", span)(_ => gcsDAO.setBillingAccountForProject(googleProjectId, billingAccount))
       googleProjectNumber <- traceWithParent("getProjectNumberFromGoogle", span)(_ => getGoogleProjectNumber(googleProjectId))
     } yield (googleProjectId, googleProjectNumber)
@@ -1949,11 +1924,7 @@
   private def overwriteGoogleProjectsInPerimeter(servicePerimeterName: ServicePerimeterName): Future[Unit] = {
     collectWorkspacesInPerimeter(servicePerimeterName).map { workspacesInPerimeter =>
       val projectNumbers = workspacesInPerimeter.flatMap(_.googleProjectNumber) ++ loadStaticProjectsForPerimeter(servicePerimeterName)
-<<<<<<< HEAD
-      val projectNumberStrings = projectNumbers.map(_.value)
-=======
       val projectNumberStrings = projectNumbers.map(_.value).toSet
->>>>>>> ada0b859
 
       // Make the call to Google to overwrite the project.  Poll and wait for the Google Operation to complete
       gcsDAO.accessContextManagerDAO.overwriteProjectsInServicePerimeter(servicePerimeterName, projectNumberStrings).map { operation =>
@@ -2132,11 +2103,7 @@
             s1.putAttribute("workspaceId", OpenCensusAttributeValue.stringAttributeValue(workspaceId))
 
             traceDBIOWithParent("getPolicySyncStatus", s1)(_ => DBIO.from(samDAO.getPolicySyncStatus(SamResourceTypeNames.billingProject, workspaceRequest.namespace, SamBillingProjectPolicyNames.owner, userInfo).map(_.email))).flatMap { projectOwnerPolicyEmail =>
-<<<<<<< HEAD
-              traceDBIOWithParent("setupGoogleProject", s1)(_ => DBIO.from(setupGoogleProject(billingProject, workspaceId, s1))).flatMap { case (googleProjectId, googleProjectNumber) =>
-=======
               traceDBIOWithParent("setupGoogleProject", s1)(_ => DBIO.from(setupGoogleProject(billingProject, s1))).flatMap { case (googleProjectId, googleProjectNumber) =>
->>>>>>> ada0b859
                 traceDBIOWithParent("saveNewWorkspace", s1)(s2 => saveNewWorkspace(workspaceId, workspaceRequest, bucketName, projectOwnerPolicyEmail, googleProjectId, Option(googleProjectNumber), dataAccess, s2).flatMap { case (savedWorkspace, policyMap) =>
                   for {
                     //there's potential for another perf improvement here for workspaces with auth domains. if a workspace is in an auth domain, we'll already have
