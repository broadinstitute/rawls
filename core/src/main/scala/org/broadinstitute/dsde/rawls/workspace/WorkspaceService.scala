--- conflicted
+++ resolved
@@ -16,11 +16,8 @@
 import org.broadinstitute.dsde.rawls.model.AttributeUpdateOperations._
 import org.broadinstitute.dsde.rawls.model.ExecutionJsonSupport.{SubmissionReportFormat, SubmissionStatusResponseFormat, SubmissionValidationReportFormat, WorkflowOutputsFormat, WorkflowQueueStatusResponseFormat}
 import org.broadinstitute.dsde.rawls.model.WorkspaceAccessLevels.{ProjectOwner, WorkspaceAccessLevel}
-<<<<<<< HEAD
 import org.broadinstitute.dsde.rawls.model.WorkspaceJsonSupport._
-=======
 import org.broadinstitute.dsde.rawls.model.WorkspaceAccessLevels._
->>>>>>> 30c3ed2e
 import org.broadinstitute.dsde.rawls.model._
 import org.broadinstitute.dsde.rawls.monitor.BucketDeletionMonitor
 import org.broadinstitute.dsde.rawls.user.UserService
@@ -1119,7 +1116,7 @@
     dataSource.inTransaction { dataAccess =>
       withWorkspaceContextAndPermissions(methodRepoQuery.source.workspaceName, WorkspaceAccessLevels.Read, dataAccess) { workspaceContext =>
         withMethodConfig(workspaceContext, methodRepoQuery.source.namespace, methodRepoQuery.source.name, dataAccess) { methodConfig =>
-
+          import org.broadinstitute.dsde.rawls.model.MethodRepoJsonSupport._
           DBIO.from(methodRepoDAO.postMethodConfig(
             methodRepoQuery.methodRepoNamespace,
             methodRepoQuery.methodRepoName,
@@ -1213,8 +1210,7 @@
           methodConfigurationName = submissionRequest.methodConfigurationName,
           submissionEntity = AttributeEntityReference(entityType = submissionRequest.entityType, entityName = submissionRequest.entityName),
           workflows = workflows ++ workflowFailures,
-          status = SubmissionStatuses.Submitted,
-          callCache = submissionRequest.callCache
+          status = SubmissionStatuses.Submitted
         )
 
         dataAccess.submissionQuery.create(workspaceContext, submission) map { _ =>
