--- conflicted
+++ resolved
@@ -821,14 +821,10 @@
                         val newAttrs = sourceWorkspaceContext.attributes ++ destWorkspaceRequest.attributes
                         traceDBIOWithParent("withNewWorkspaceContext (cloneWorkspace)", parentSpan) { s1 =>
                           withNewWorkspaceContext(destWorkspaceRequest.copy(authorizationDomain = Option(newAuthDomain), attributes = newAttrs), destBillingProject, sourceBucketNameOption, dataAccess, s1) { destWorkspaceContext =>
-<<<<<<< HEAD
-                            dataAccess.entityQuery.copyEntitiesToNewWorkspace(sourceWorkspaceContext.workspaceIdAsUUID, destWorkspaceContext.workspaceIdAsUUID) andThen
-=======
-                            dataAccess.entityQuery.cloneEntitiesToNewWorkspace(sourceWorkspaceContext.workspaceIdAsUUID, destWorkspaceContext.workspaceIdAsUUID).map { counts: (Int, Int) =>
+                            dataAccess.entityQuery.copyEntitiesToNewWorkspace(sourceWorkspaceContext.workspaceIdAsUUID, destWorkspaceContext.workspaceIdAsUUID).map { counts: (Int, Int) =>
                               clonedWorkspaceEntityHistogram += counts._1
                               clonedWorkspaceAttributeHistogram += counts._2
-                            } andThen {
->>>>>>> ee05d4ea
+                            } andThen
                               dataAccess.methodConfigurationQuery.listActive(sourceWorkspaceContext).flatMap { methodConfigShorts =>
                                 val inserts = methodConfigShorts.map { methodConfigShort =>
                                   dataAccess.methodConfigurationQuery.get(sourceWorkspaceContext, methodConfigShort.namespace, methodConfigShort.name).flatMap { methodConfig =>
@@ -837,8 +833,7 @@
                                 }
                                 DBIO.seq(inserts: _*)
                               } andThen {
-                                DBIO.successful((sourceWorkspaceContext, destWorkspaceContext))
-                              }
+                              DBIO.successful((sourceWorkspaceContext, destWorkspaceContext))
                             }
                           }
                         }
