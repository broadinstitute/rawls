--- conflicted
+++ resolved
@@ -599,18 +599,6 @@
                             entityName: String,
                             desiredFields: Set[AttributeName]
       ): ReadAction[Seq[EntityAndAttributesResult]] = {
-<<<<<<< HEAD
-        val formattedAttributePairs =
-          desiredFields.map(attributeName => s"('${attributeName.namespace}', '${attributeName.name}')").mkString(", ")
-        val attributesFilter =
-          if (desiredFields.isEmpty) "" else s"and (a.namespace, a.name) in ($formattedAttributePairs)"
-
-        sql"""#${baseEntityAndAttributeSql(
-            workspaceContext
-          )} where e.name = ${entityName} and e.entity_type = ${entityType} and e.workspace_id = ${workspaceContext.workspaceIdAsUUID}
-          #${attributesFilter}"""
-          .as[EntityAndAttributesResult]
-=======
         // user requested specific attributes. include them in the where clause.
         val attrNamespaceNameTuples = reduceSqlActionsWithDelim(desiredFields.toSeq.map { attrName =>
           sql"(${attrName.namespace}, ${attrName.name})"
@@ -625,7 +613,6 @@
             )} where e.name = ${entityName} and e.entity_type = ${entityType} and e.workspace_id = ${workspaceContext.workspaceIdAsUUID}""",
           attributesFilter
         ).as[EntityAndAttributesResult]
->>>>>>> ac7ae196
       }
 
       def actionForIds(workspaceId: UUID, entityIds: Set[Long]): ReadAction[Seq[EntityAndAttributesResult]] =
@@ -827,10 +814,6 @@
     // Actions
 
     // get a specific entity or set of entities: may include "hidden" deleted entities if not named "active"
-<<<<<<< HEAD
-=======
-
->>>>>>> ac7ae196
     def get(workspaceContext: Workspace,
             entityType: String,
             entityName: String,
@@ -921,14 +904,6 @@
     def loadSingleEntityForPage(workspaceContext: Workspace,
                                 entityType: String,
                                 entityName: String,
-<<<<<<< HEAD
-                                entityQuery: model.EntityQuery,
-                                parentContext: RawlsRequestContext
-    ): ReadWriteAction[(Int, Int, Iterable[Entity])] =
-      for {
-        unfilteredCount <- findActiveEntityByType(workspaceContext.workspaceIdAsUUID, entityType).length.result
-        optEntity <- get(workspaceContext, entityType, entityName)
-=======
                                 entityQuery: model.EntityQuery
     ): ReadWriteAction[(Int, Int, Iterable[Entity])] =
       for {
@@ -936,30 +911,12 @@
 
         desiredFields = entityQuery.fields.fields.getOrElse(Set.empty).map(AttributeName.fromDelimitedName)
         optEntity <- get(workspaceContext, entityType, entityName, desiredFields)
->>>>>>> ac7ae196
       } yield
         if (optEntity.isEmpty) {
           // if we didn't find an entity of this name, nothing else to do
           (unfilteredCount, 0, Seq.empty)
         } else {
-<<<<<<< HEAD
-          // which fields does the user want to return?
-          // TODO: we'd ideally do the field-selection at the db level so we're not returning data from the db and then immediately discarding it
-          val desiredFields = entityQuery.fields.fields.getOrElse(Set.empty).map(AttributeName.fromDelimitedName)
-
-          val page = (if (desiredFields.nonEmpty) {
-                        optEntity.map { ent =>
-                          val filteredAttributes = ent.attributes.filter { case (attrName, _) =>
-                            desiredFields.contains(attrName)
-                          }
-                          ent.copy(attributes = filteredAttributes)
-                        }
-                      } else {
-                        optEntity
-                      }).toSeq
-=======
           val page = optEntity.toSeq
->>>>>>> ac7ae196
           (unfilteredCount, page.size, page)
         }
 
@@ -972,11 +929,7 @@
       // if entityNameFilter exists, retrieve that entity directly, else do the full query:
       entityQuery.entityNameFilter match {
         case Some(entityName) =>
-<<<<<<< HEAD
-          loadSingleEntityForPage(workspaceContext, entityType, entityName, entityQuery, parentContext)
-=======
           loadSingleEntityForPage(workspaceContext, entityType, entityName, entityQuery)
->>>>>>> ac7ae196
         case _ =>
           EntityAndAttributesRawSqlQuery.activeActionForPagination(workspaceContext,
                                                                    entityType,
