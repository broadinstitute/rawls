--- conflicted
+++ resolved
@@ -897,7 +897,10 @@
       }
     }
 
-<<<<<<< HEAD
+    def countReferringEntitiesForType(workspaceContext: Workspace, entityType: String): ReadAction[Int] = {
+      EntityAndAttributesRawSqlQuery.countReferencesToType(workspaceContext, entityType).map(_.sum)
+    }
+
     def cloneEntitiesToNewWorkspace(sourceWs: UUID, destWs: UUID): WriteAction[(Int, Int)] = {
       for {
         entitiesCopiedCount <- CopyEntitiesQuery.copyEntities(sourceWs, destWs)
@@ -905,10 +908,6 @@
       } yield {
         (entitiesCopiedCount, attributesCopiedCount)
       }
-=======
-    def countReferringEntitiesForType(workspaceContext: Workspace, entityType: String): ReadAction[Int] = {
-      EntityAndAttributesRawSqlQuery.countReferencesToType(workspaceContext, entityType).map(_.sum)
->>>>>>> 62fc4e32
     }
 
     def doesEntityTypeAlreadyExist(workspaceContext: Workspace, entityType: String): ReadAction[Option[Boolean]] = {
