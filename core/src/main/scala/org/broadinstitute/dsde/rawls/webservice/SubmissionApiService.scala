--- conflicted
+++ resolved
@@ -4,11 +4,8 @@
 import akka.http.scaladsl.model.StatusCodes
 import akka.http.scaladsl.server
 import akka.http.scaladsl.server.Directives._
-<<<<<<< HEAD
+import io.opencensus.scala.akka.http.TracingDirective.traceRequest
 import org.broadinstitute.dsde.rawls.RawlsExceptionWithErrorReport
-=======
-import io.opencensus.scala.akka.http.TracingDirective.traceRequest
->>>>>>> 38abd750
 import org.broadinstitute.dsde.rawls.model.ExecutionJsonSupport._
 import org.broadinstitute.dsde.rawls.model.WorkspaceJsonSupport._
 import org.broadinstitute.dsde.rawls.model.WorkspaceJsonSupport.ErrorReportFormat
@@ -35,30 +32,6 @@
     requireUserInfo(Option(span)) { userInfo =>
       val ctx = RawlsRequestContext(userInfo, Option(span))
       path("workspaces" / Segment / Segment / "submissions") { (workspaceNamespace, workspaceName) =>
-<<<<<<< HEAD
-        post {
-          entity(as[SubmissionRequest]) { submission =>
-            complete { workspaceServiceConstructor(userInfo).createSubmission(WorkspaceName(workspaceNamespace, workspaceName), submission).map(StatusCodes.Created -> _) }
-          }
-        }
-      } ~
-      path("workspaces" / Segment / Segment / "submissions" / Segment / "retry") { (workspaceNamespace, workspaceName, submissionId) =>
-        post {
-          entity(as[SubmissionRetry]) { retry =>
-            complete { workspaceServiceConstructor(userInfo).retrySubmission(WorkspaceName(workspaceNamespace, workspaceName), retry, submissionId) }
-          }
-        }
-      } ~
-      path("workspaces" / Segment / Segment / "submissions" / "validate") { (workspaceNamespace, workspaceName) =>
-        post {
-          entity(as[SubmissionRequest]) { submission =>
-            complete { workspaceServiceConstructor(userInfo).validateSubmission(WorkspaceName(workspaceNamespace, workspaceName), submission) }
-          }
-        }
-      } ~
-      path("workspaces" / Segment / Segment / "submissions" / Segment) { (workspaceNamespace, workspaceName, submissionId) =>
-=======
->>>>>>> 38abd750
         get {
           complete {
             workspaceServiceConstructor(ctx).listSubmissions(WorkspaceName(workspaceNamespace, workspaceName))
@@ -83,7 +56,14 @@
             }
           }
         } ~
-        path("workspaces" / Segment / Segment / "submissions" / "validate") { (workspaceNamespace, workspaceName) =>
+        path("workspaces" / Segment / Segment / "submissions" / Segment / "retry") { (workspaceNamespace, workspaceName, submissionId) =>
+        post {
+          entity(as[SubmissionRetry]) { retry =>
+            complete { workspaceServiceConstructor(userInfo).retrySubmission(WorkspaceName(workspaceNamespace, workspaceName), retry, submissionId) }
+          }
+        }
+      } ~
+      path("workspaces" / Segment / Segment / "submissions" / "validate") { (workspaceNamespace, workspaceName) =>
           post {
             entity(as[SubmissionRequest]) { submission =>
               complete {
