--- conflicted
+++ resolved
@@ -102,21 +102,6 @@
                                       outcome: Option[Outcome]
 )
 
-<<<<<<< HEAD
-=======
-final case class WorkspaceManagerResourceMonitorRecord(jobControlId: UUID,
-                                                       jobType: String,
-                                                       workspaceId: Option[UUID],
-                                                       billingProjectId: Option[String],
-                                                       createdTime: Timestamp
-)
-
-object WorkspaceManagerResourceJobType extends Enumeration {
-  type WorkspaceManagerResourceJobType = Value
-  val AzureLandingZoneResult = Value("AzureLandingZoneResult")
-}
-
->>>>>>> f7800cc0
 trait RawlsBillingProjectComponent {
   this: DriverComponent =>
 
@@ -165,37 +150,6 @@
     ) <> ((RawlsBillingProjectRecord.apply _).tupled, RawlsBillingProjectRecord.unapply)
   }
 
-<<<<<<< HEAD
-=======
-  class WorkspaceManagerResourceMonitorRecordTable(tag: Tag)
-      extends Table[WorkspaceManagerResourceMonitorRecord](tag, "WORKSPACE_MANAGER_RESOURCE_MONITOR_RECORD") {
-    def jobControlId = column[UUID]("JOB_CONTROL_ID", O.PrimaryKey)
-
-    def jobType = column[String]("JOB_TYPE")
-
-    def workspaceId = column[Option[UUID]]("WORKSPACE_ID")
-
-    def billingProjectId = column[Option[String]]("BILLING_PROJECT_ID")
-
-    def createdTime = column[Timestamp]("CREATED_TIME")
-
-    def * = (jobControlId,
-             jobType,
-             workspaceId,
-             billingProjectId,
-             createdTime
-    ) <> ((WorkspaceManagerResourceMonitorRecord.apply _).tupled, WorkspaceManagerResourceMonitorRecord.unapply)
-  }
-
-  object WorkspaceManagerResourceMonitorRecordQuery
-      extends TableQuery(new WorkspaceManagerResourceMonitorRecordTable(_)) {
-
-    val query = TableQuery[WorkspaceManagerResourceMonitorRecordTable]
-    def create(job: WorkspaceManagerResourceMonitorRecord): WriteAction[Unit] = (query += job).map(_ => ())
-    def getRecords(): ReadAction[Seq[WorkspaceManagerResourceMonitorRecord]] = query.result
-  }
-
->>>>>>> f7800cc0
   final class BillingAccountChanges(tag: Tag) extends Table[BillingAccountChange](tag, "BILLING_ACCOUNT_CHANGES") {
 
     def id = column[Long]("ID", O.PrimaryKey, O.AutoInc)
