package org.broadinstitute.dsde.rawls.monitor.migration

import akka.actor.typed.Behavior
import akka.actor.typed.scaladsl.Behaviors
import cats.Applicative
import cats.Invariant.catsApplicativeForArrow
import cats.data.{NonEmptyList, OptionT, ReaderT}
import cats.effect.IO
import cats.effect.unsafe.IORuntime
import cats.effect.unsafe.implicits.global
import cats.implicits._
import com.google.cloud.Identity
import com.google.cloud.Identity.serviceAccount
import com.google.cloud.storage.Storage
import com.google.cloud.storage.Storage.{BucketGetOption, BucketSourceOption, BucketTargetOption}
import com.google.longrunning.Operation
import com.google.storagetransfer.v1.proto.TransferTypes.TransferJob
import net.ceedubs.ficus.Ficus.{finiteDurationReader, toFicusConfig}
import net.ceedubs.ficus.readers.ValueReader
import org.broadinstitute.dsde.rawls.dataaccess.slick._
import org.broadinstitute.dsde.rawls.dataaccess.{GoogleServicesDAO, SamDAO, SlickDataSource}
import org.broadinstitute.dsde.rawls.model._
import org.broadinstitute.dsde.rawls.monitor.migration.MigrationUtils.Implicits._
import org.broadinstitute.dsde.rawls.monitor.migration.MigrationUtils.Outcome.{Failure, Success, toTuple}
import org.broadinstitute.dsde.rawls.monitor.migration.MigrationUtils._
import org.broadinstitute.dsde.rawls.workspace.WorkspaceService
import org.broadinstitute.dsde.workbench.google.GoogleIamDAO
import org.broadinstitute.dsde.workbench.google2.GoogleStorageTransferService.ObjectDeletionOption.DeleteSourceObjectsAfterTransfer
import org.broadinstitute.dsde.workbench.google2.GoogleStorageTransferService.{JobTransferOptions, JobTransferSchedule}
import org.broadinstitute.dsde.workbench.google2.{GoogleStorageService, GoogleStorageTransferService, StorageRole}
import org.broadinstitute.dsde.workbench.model.WorkbenchEmail
import org.broadinstitute.dsde.workbench.model.google.{GcsBucketName, GoogleProject}
import org.typelevel.log4cats.slf4j.Slf4jLogger.getLogger
import spray.json.enrichAny

import java.sql.Timestamp
import java.time.{Instant, LocalDateTime, ZoneOffset}
import java.util.UUID
import scala.concurrent.duration._
import scala.concurrent.{ExecutionContext, Future}
import scala.jdk.CollectionConverters._


/**
 * The `WorkspaceMigrationActor` is an Akka Typed Actor [1] that migrates a v1 Workspace to a
 * "rawls" v2 Workspace by moving the Workspace's Google Cloud resources into a dedicated
 * Google Project.
 *
 * The actor migrates workspaces by executing a series of operations (or pipeline) successively.
 * These operations are self-contained units defined by some initial and final state in which the
 * actor
 *  - reads a migration attempt from the database in some initial state
 *  - performs some action to advance its state
 *  - writes the new state back to the database.
 *
 * Thus, each operation can be executed independently; successive pipeline execution will eventually
 * migrate a Workspace successfully or report a failure. In any particular invocation, the actor
 * might do any and all of
 *  - update a Workspace record with a new Google Project and unlock the Workspace
 *  - start Storage Transfer jobs to "move" a Workspace's storage bucket to another Google Project
 *  - configure another Google Project for a Workspace
 *  - mark a migration attempt as a failure with an appropriate cause
 *  - start migrating a workspace, if one has been scheduled for migration
 *
 * Between migrating Workspaces, the actor maintains a table of Storage Transfer jobs that transfer
 * a Workspace's bucket to another bucket. When a job completes, the actor updates the associated
 * migration attempt with the outcome of the job. You should be aware of the Storage Transfer
 * Service quotas and limits [2] when configuring the actor.
 *
 * [1]: https://doc.akka.io/docs/akka/2.5.32/typed-actors.html
 * [2]: https://cloud.google.com/storage-transfer/quotas
 */
object WorkspaceMigrationActor {

  final case class Config
  (
    /** The interval between pipeline invocations. */
    pollingInterval: FiniteDuration,

    /** The interval between updating the status of ongoing storage transfer jobs. */
    transferJobRefreshInterval: FiniteDuration,

    /** The Google Project to bill all cloud operations to. */
    googleProjectToBill: GoogleProject,

    /** The parent folder to move re-purposed v1 Billing Project Google Projects into. */
    googleProjectParentFolder: GoogleFolderId,

    /** The maximum number of migration attempts that can be active at any one time. */
    maxConcurrentMigrationAttempts: Int,

    /** The interval to wait before restarting rate-limited migrations. */
    rateLimitRetryInterval: FiniteDuration,

    /** The maximum number of times a failed migration may be retried. */
    maxRetries: Int
  )


  implicit val configReader: ValueReader[Config] = ValueReader.relative { config =>
    Config(
      pollingInterval = config.as[FiniteDuration]("polling-interval"),
      transferJobRefreshInterval = config.as[FiniteDuration]("transfer-job-refresh-interval"),
      googleProjectToBill = GoogleProject(config.getString("google-project-id-to-bill")),
      googleProjectParentFolder = GoogleFolderId(config.getString("google-project-parent-folder-id")),
      maxConcurrentMigrationAttempts = config.getInt("max-concurrent-migrations"),
      rateLimitRetryInterval = config.as[FiniteDuration]("rate-limit-restart-interval"),
      maxRetries = config.getInt("max-retries")
    )
  }


  final case class MigrationDeps(dataSource: SlickDataSource,
                                 googleProjectToBill: GoogleProject,
                                 parentFolder: GoogleFolderId,
                                 maxConcurrentAttempts: Int,
<<<<<<< HEAD
                                 restartInterval: FiniteDuration,
                                 workspaceService: RawlsRequestContext => WorkspaceService,
=======
                                 maxRetries: Int,
                                 workspaceService: UserInfo => WorkspaceService,
>>>>>>> ab26af66
                                 storageService: GoogleStorageService[IO],
                                 storageTransferService: GoogleStorageTransferService[IO],
                                 gcsDao: GoogleServicesDAO,
                                 googleIamDAO: GoogleIamDAO,
                                 samDao: SamDAO
                                )


  type MigrateAction[A] = ReaderT[OptionT[IO, *], MigrationDeps, A]

  object MigrateAction {

    final def apply[A](f: MigrationDeps => OptionT[IO, A]): MigrateAction[A] =
      ReaderT(f)

    // lookup a value in the environment using `selector`
    final def asks[A](selector: MigrationDeps => A): MigrateAction[A] =
      ReaderT.ask[OptionT[IO, *], MigrationDeps].map(selector)

    final def fromFuture[A](future: => Future[A]): MigrateAction[A] =
      MigrateAction.liftIO(future.io)

    // create a MigrateAction that ignores its input and returns the OptionT
    final def liftF[A](optionT: OptionT[IO, A]): MigrateAction[A] =
      ReaderT.liftF(optionT)

    // lift an IO action into the context of a MigrateAction
    final def liftIO[A](ioa: IO[A]): MigrateAction[A] =
      ReaderT.liftF(OptionT.liftF(ioa))

    // modify the environment that action is evaluated in
    final def local[A](f: MigrationDeps => MigrationDeps)(action: MigrateAction[A]): MigrateAction[A] =
      ReaderT.local(f)(action)

    // Raises the error when the condition is true, otherwise returns unit
    final def raiseWhen(condition: Boolean)(t: => Throwable): MigrateAction[Unit] =
      MigrateAction.liftIO(IO.raiseWhen(condition)(t))

    // empty action
    final def unit: MigrateAction[Unit] =
      pure()

    final def pure[A](a: A): MigrateAction[A] =
      ReaderT.pure(a)

    final def ifM[A](predicate: MigrateAction[Boolean])
                    (ifTrue: => MigrateAction[A], ifFalse: => MigrateAction[A]): MigrateAction[A] =
      predicate.ifM(ifTrue, ifFalse)

    // Stop executing this Migrate Action
    final def pass[A]: MigrateAction[A] =
      MigrateAction.liftF(OptionT.none)
  }


  implicit class MigrateActionOps[A](action: MigrateAction[A]) {
    final def handleErrorWith(f: Throwable => MigrateAction[A]): MigrateAction[A] =
      MigrateAction { env =>
        OptionT(action.run(env).value.handleErrorWith(f(_).run(env).value))
      }
  }


  // Read workspace migrations in various states, attempt to advance their state forward by one
  // step and write the outcome of each step to the database.
  final def migrate: MigrateAction[Unit] =
    List(
      startMigration,
      removeWorkspaceBucketIam,
      configureGoogleProject,
      createTempBucket,
      issueTransferJobToTmpBucket,
      deleteWorkspaceBucket,
      createFinalWorkspaceBucket,
      issueTransferJobToFinalWorkspaceBucket,
      deleteTemporaryBucket,
      retryFailuresLike(FailureModes.noPermissionsFailure),
      restoreIamPoliciesAndUpdateWorkspaceRecord
    )
      .parTraverse_(runStep)


  // Sequence the action and return an empty MigrateAction if the action succeeded
  def runStep(action: MigrateAction[Unit]): MigrateAction[Unit] =
    action.mapF(optionT => OptionT(optionT.value.as(().some)))


  implicit val ec: ExecutionContext = implicitly[IORuntime].compute

  import slick.jdbc.MySQLProfile.api._

  val storageTransferJobs = PpwStorageTransferJobs.storageTransferJobs

  final def startMigration: MigrateAction[Unit] =
    for {
      (maxAttempts, maxReties) <- MigrateAction.asks(d => (d.maxConcurrentAttempts, d.maxRetries))
      now <- nowTimestamp
      (id, workspaceName) <- inTransactionT { dataAccess =>
        import dataAccess.workspaceMigrationQuery._
        import dataAccess.{WorkspaceExtensions, workspaceQuery}
        for {
          // Use `OptionT` to guard starting more migrations when we're at capacity and
          // to encode non-determinism in picking a workspace to migrate
          activeFullMigrations <- OptionT.liftF(getNumActiveResourceLimitedMigrations)
          isRateLimited <- OptionT.liftF(dataAccess.migrationRetryQuery.isRateLimited(maxReties))

          // Only-child migrations are not subject to quotas as we don't need to create any
          // new resources for them
          (id, workspaceId, workspaceName) <-
            nextMigration(onlyChild = isRateLimited || activeFullMigrations >= maxAttempts)

          _ <- OptionT.liftF[ReadWriteAction, Unit] {
            orM[ReadWriteAction](workspaceQuery.withWorkspaceId(workspaceId).lock, wasLockedByPreviousMigration(workspaceId)).flatMap {
              update2(id, startedCol, Some(now), unlockOnCompletionCol, _).ignore
            }
          }
        } yield (id, workspaceName)
      }
      _ <- getLogger[MigrateAction].info(stringify(
        "migrationId" -> id,
        "workspace" -> workspaceName,
        "started" -> now
      ))
    } yield ()


  final def removeWorkspaceBucketIam: MigrateAction[Unit] =
    withMigration(_.workspaceMigrationQuery.removeWorkspaceBucketIamCondition) {
      (migration, workspace) =>
        for {
          (storageService, gcsDao, googleProjectToBill) <- MigrateAction.asks { d => (d.storageService, d.gcsDao, d.googleProjectToBill) }
          _ <- MigrateAction.liftIO {
            for {
              userInfo <- gcsDao.getServiceAccountUserInfo().io
              actorSaIdentity = serviceAccount(userInfo.userEmail.value)
              _ <- storageService.overrideIamPolicy(
                GcsBucketName(workspace.bucketName),
                Map(StorageRole.StorageAdmin -> NonEmptyList.one(actorSaIdentity)),
                bucketSourceOptions = List(BucketSourceOption.userProject(googleProjectToBill.value))
              ).compile.drain
            } yield ()
          }
          now <- nowTimestamp
          _ <- inTransaction { dataAccess =>
            dataAccess.workspaceMigrationQuery.update(migration.id, dataAccess.workspaceMigrationQuery.workspaceBucketIamRemovedCol, now.some)
          }
          _ <- getLogger[MigrateAction].info(stringify(
            "migrationId" -> migration.id,
            "workspace" -> workspace.toWorkspaceName,
            "workspaceBucketIamRemoved" -> now
          ))
        } yield ()
    }


  final def configureGoogleProject: MigrateAction[Unit] =
    withMigration(_.workspaceMigrationQuery.configureGoogleProjectCondition) {
      (migration, workspace) =>

        val isSoleWorkspaceInBillingProjectGoogleProject: MigrateAction[Boolean] =
          MigrateAction.pure(Seq(workspace.workspaceIdAsUUID) == _) ap inTransaction { dataAccess =>
            import dataAccess.{WorkspaceExtensions, workspaceQuery}
            workspaceQuery
              .withBillingProject(RawlsBillingProjectName(workspace.namespace))
              .map(_.id)
              .result
          }

        val makeError = (message: String, data: Map[String, Any]) => WorkspaceMigrationException(
          message = s"The workspace migration failed while configuring a new Google Project: $message.",
          data = Map(
            "migrationId" -> migration.id,
            "workspace" -> workspace.toWorkspaceName
          ) ++ data
        )

        for {
          _ <- MigrateAction.raiseWhen(workspace.billingAccountErrorMessage.isDefined) {
            makeError("a billing account error exists on workspace", Map(
              "billingAccountErrorMessage" -> workspace.billingAccountErrorMessage.get
            ))
          }

          workspaceBillingAccount = workspace.currentBillingAccountOnGoogleProject.getOrElse(
            throw makeError("no billing account on workspace", Map.empty)
          )

          // Safe to assume that this exists if the workspace exists
          billingProject <- inTransactionT { dataAccess =>
            OptionT {
              dataAccess.rawlsBillingProjectQuery.load(RawlsBillingProjectName(workspace.namespace))
            }
          }

          billingProjectBillingAccount = billingProject.billingAccount.getOrElse(
            throw makeError("no billing account on billing project", Map(
              "billingProject" -> billingProject.projectName
            ))
          )

          _ <- MigrateAction.raiseWhen(billingProject.invalidBillingAccount) {
            makeError("invalid billing account on billing project", Map(
              "billingProject" -> billingProject.projectName,
              "billingProjectBillingAccount" -> billingProjectBillingAccount
            ))
          }

          _ <- MigrateAction.raiseWhen(workspaceBillingAccount != billingProjectBillingAccount) {
            makeError("billing account on workspace differs from billing account on billing project", Map(
              "workspaceBillingAccount" -> workspaceBillingAccount,
              "billingProject" -> billingProject.projectName,
              "billingProjectBillingAccount" -> billingProjectBillingAccount
            ))
          }

          gcsDao <- MigrateAction.asks(_.gcsDao)
          userInfo <- MigrateAction.fromFuture(gcsDao.getServiceAccountUserInfo())
          workspaceService <- MigrateAction.asks(_.workspaceService(RawlsRequestContext(userInfo)))

          (googleProjectId, googleProjectNumber) <-
            MigrateAction.ifM(isSoleWorkspaceInBillingProjectGoogleProject)(
              // when there's only one v1 workspace in a v1 billing project, we can re-use the
              // google project associated with the billing project and forgo the need to transfer
              // the workspace bucket to a new google project. Thus, the billing project will become
              // a v2 billing project as its association with a google project will be removed.
              for {
                samDao <- MigrateAction.asks(_.samDao)
                // delete the google project resource in Sam while minimising length of time as admin
                _ <- samDao.asResourceAdmin(SamResourceTypeNames.billingProject,
                  billingProject.googleProjectId.value,
                  SamBillingProjectPolicyNames.owner,
                  userInfo
                ) {
                  MigrateAction.fromFuture {
                    samDao.deleteResource(SamResourceTypeNames.googleProject,
                      billingProject.googleProjectId.value,
                      userInfo
                    )
                  }
                }

                parentFolder <- MigrateAction.asks(_.parentFolder)
                _ <- Applicative[MigrateAction].unlessA(billingProject.servicePerimeter.isDefined) {
                  MigrateAction.fromFuture {
                    gcsDao.addProjectToFolder(billingProject.googleProjectId, parentFolder.value)
                  }
                }

                billingProjectPolicies <- MigrateAction.fromFuture {
                  samDao.admin.listPolicies(SamResourceTypeNames.billingProject,
                    billingProject.projectName.value,
                    userInfo
                  )
                }

                policiesAddedByDeploymentManager =
                  Set(SamBillingProjectPolicyNames.owner, SamBillingProjectPolicyNames.canComputeUser)

                _ <- removeIdentitiesFromGoogleProjectIam(
                  GoogleProject(billingProject.googleProjectId.value),
                  billingProjectPolicies
                    .filter(p => policiesAddedByDeploymentManager.contains(p.policyName))
                    .map(p => Identity.group(p.email.value))
                )

                now <- nowTimestamp.map(_.some)

                // short-circuit the bucket creation and transfer
                _ <- inTransaction { dataAccess =>
                  import dataAccess.workspaceMigrationQuery._
                  update8(migration.id,
                    tmpBucketCreatedCol, now,
                    workspaceBucketTransferJobIssuedCol, now,
                    workspaceBucketTransferredCol, now,
                    workspaceBucketDeletedCol, now,
                    finalBucketCreatedCol, now,
                    tmpBucketTransferJobIssuedCol, now,
                    tmpBucketTransferredCol, now,
                    tmpBucketDeletedCol, now
                  )
                }

                googleProjectId = billingProject.googleProjectId
                googleProjectNumber <- billingProject.googleProjectNumber.map(MigrateAction.pure).getOrElse(
                  MigrateAction.fromFuture(gcsDao.getGoogleProject(googleProjectId).map(gcsDao.getGoogleProjectNumber))
                )
              } yield (googleProjectId, googleProjectNumber),
              MigrateAction.fromFuture {
                workspaceService.createGoogleProject(
                  billingProject,
                  // Use a combination of the workspaceId and the current workspace google project id
                  // as the the resource buffer service (RBS) idempotence token. Why? So that we can
                  // test this actor with v2 workspaces whose Google Projects have already been claimed
                  // from RBS via the WorkspaceService.
                  // The actual value doesn't matter, it just has to be different to whatever the
                  // WorkspaceService uses otherwise we'll keep getting back the same google project id.
                  // Adding on the current project id means that this call will be idempotent for all
                  // attempts at migrating a workspace (until one succeeds, then this will change).
                  rbsHandoutRequestId = workspace.workspaceId ++ workspace.googleProjectId.value
                )
              }
            )

          _ <- MigrateAction.fromFuture {
            workspaceService.setupGoogleProject(
              googleProjectId,
              billingProject,
              workspaceBillingAccount,
              workspace.workspaceId,
              workspace.toWorkspaceName
            )
          }

          now <- nowTimestamp
          _ <- inTransaction { dataAccess =>
            import dataAccess.setOptionValueObject
            import dataAccess.workspaceMigrationQuery._
            update3(migration.id,
              newGoogleProjectIdCol, googleProjectId.some,
              newGoogleProjectNumberCol, googleProjectNumber.some,
              newGoogleProjectConfiguredCol, Some(now)
            )
          }

          _ <- getLogger[MigrateAction].info(stringify(
            "migrationId" -> migration.id,
            "workspace" -> workspace.toWorkspaceName,
            "googleProjectConfigured" -> now
          ))
        } yield ()
    }


  final def createTempBucket: MigrateAction[Unit] =
    withMigration(_.workspaceMigrationQuery.createTempBucketConditionCondition) {
      (migration, workspace) =>
        for {
          tmpBucketName <-
            MigrateAction.liftIO(randomSuffix("terra-workspace-migration-").map(GcsBucketName))

          googleProjectId = migration.newGoogleProjectId.getOrElse(
            throw noGoogleProjectError(migration, workspace)
          )
          _ <- createBucketInSameRegion(
            migration,
            workspace,
            sourceGoogleProject = GoogleProject(workspace.googleProjectId.value),
            sourceBucketName = GcsBucketName(workspace.bucketName),
            destGoogleProject = GoogleProject(googleProjectId.value),
            destBucketName = tmpBucketName
          )

          now <- nowTimestamp
          _ <- inTransaction { dataAccess =>
            import dataAccess.setOptionValueObject
            dataAccess.workspaceMigrationQuery.update2(migration.id,
              dataAccess.workspaceMigrationQuery.tmpBucketCol, Some(tmpBucketName),
              dataAccess.workspaceMigrationQuery.tmpBucketCreatedCol, Some(now))
          }

          _ <- getLogger[MigrateAction].info(stringify(
            "migrationId" -> migration.id,
            "workspace" -> workspace.toWorkspaceName,
            "tmpBucketCreated" -> now
          ))
        } yield ()
    }


  final def issueTransferJobToTmpBucket: MigrateAction[Unit] =
    withMigration(_.workspaceMigrationQuery.issueTransferJobToTmpBucketCondition) {
      (migration, workspace) =>
        for {
          tmpBucketName <- MigrateAction.liftIO(IO.fromOption(migration.tmpBucketName) {
            noTmpBucketError(migration, workspace)
          })

          _ <- startBucketTransferJob(
            migration,
            workspace,
            GcsBucketName(workspace.bucketName),
            tmpBucketName
          )

          issued <- nowTimestamp
          _ <- inTransaction { dataAccess =>
            dataAccess.workspaceMigrationQuery.update(migration.id, dataAccess.workspaceMigrationQuery.workspaceBucketTransferJobIssuedCol, issued.some)
          }
        } yield ()
    }


  final def deleteWorkspaceBucket: MigrateAction[Unit] =
    withMigration(_.workspaceMigrationQuery.deleteWorkspaceBucketCondition) {
      (migration, workspace) =>
        for {
          (storageService, googleProjectToBill) <- MigrateAction.asks(s => (s.storageService, s.googleProjectToBill))

          bucketInfo <- MigrateAction.liftIO {
            for {
              bucketOpt <- storageService.getBucket(
                GoogleProject(workspace.googleProjectId.value),
                GcsBucketName(workspace.bucketName),
                bucketGetOptions = List(
                  Storage.BucketGetOption.fields(Storage.BucketField.BILLING),
                  BucketGetOption.userProject(googleProjectToBill.value)),
              )
              bucketInfo <- IO.fromOption(bucketOpt)(noWorkspaceBucketError(migration, workspace))
            } yield bucketInfo
          }

          // commit requester pays state before deleting bucket in case there is a failure
          // and the bucket ends up being deleted and the not persisted which would be unrecoverable
          _ <- inTransaction { dataAccess =>
            val requesterPaysEnabled = Option(bucketInfo.requesterPays()).exists(_.booleanValue())
            dataAccess.workspaceMigrationQuery.update(migration.id,
              dataAccess.workspaceMigrationQuery.requesterPaysEnabledCol, requesterPaysEnabled)
          }

          _ <- MigrateAction.liftIO {
            storageService.deleteBucket(
              GoogleProject(workspace.googleProjectId.value),
              GcsBucketName(workspace.bucketName),
              bucketSourceOptions = List(BucketSourceOption.userProject(googleProjectToBill.value))
            ).compile.last
          }

          now <- nowTimestamp
          _ <- inTransaction { dataAccess =>
            dataAccess.workspaceMigrationQuery.update(migration.id,
              dataAccess.workspaceMigrationQuery.workspaceBucketDeletedCol, Some(now))
          }

          _ <- getLogger[MigrateAction].info(stringify(
            "migrationId" -> migration.id,
            "workspace" -> workspace.toWorkspaceName,
            "workspaceBucketDeleted" -> now
          ))
        } yield ()
    }

  final def createFinalWorkspaceBucket: MigrateAction[Unit] =
    withMigration(_.workspaceMigrationQuery.createFinalWorkspaceBucketCondition) {
      (migration, workspace) =>
        for {
          (googleProjectId, tmpBucketName) <- getGoogleProjectAndTmpBucket(migration, workspace)
          destGoogleProject = GoogleProject(googleProjectId.value)
          _ <- createBucketInSameRegion(
            migration,
            workspace,
            sourceGoogleProject = destGoogleProject,
            sourceBucketName = tmpBucketName,
            destGoogleProject = destGoogleProject,
            destBucketName = GcsBucketName(workspace.bucketName)
          )

          now <- nowTimestamp
          _ <- inTransaction { dataAccess =>
            dataAccess.workspaceMigrationQuery.update(migration.id,
              dataAccess.workspaceMigrationQuery.finalBucketCreatedCol, Some(now))
          }

          _ <- getLogger[MigrateAction].info(stringify(
            "migrationId" -> migration.id,
            "workspace" -> workspace.toWorkspaceName,
            "finalWorkspaceBucketCreated" -> now
          ))
        } yield ()
    }


  final def issueTransferJobToFinalWorkspaceBucket: MigrateAction[Unit] =
    withMigration(_.workspaceMigrationQuery.issueTransferJobToFinalWorkspaceBucketCondition) {
      (migration, workspace) =>
        for {
          tmpBucketName <- MigrateAction.liftIO(IO {
            migration.tmpBucketName.getOrElse(throw noGoogleProjectError(migration, workspace))
          })

          _ <- startBucketTransferJob(
            migration,
            workspace,
            tmpBucketName,
            GcsBucketName(workspace.bucketName)
          )

          issued <- nowTimestamp
          _ <- inTransaction { dataAccess =>
            dataAccess.workspaceMigrationQuery.update(migration.id,
              dataAccess.workspaceMigrationQuery.tmpBucketTransferJobIssuedCol,
              Some(issued)
            )
          }
        } yield ()
    }


  final def deleteTemporaryBucket: MigrateAction[Unit] =
    withMigration(_.workspaceMigrationQuery.deleteTemporaryBucketCondition) {
      (migration, workspace) =>
        for {
          (googleProjectId, tmpBucketName) <- getGoogleProjectAndTmpBucket(migration, workspace)
          (storageService, googleProjectToBill) <- MigrateAction.asks(s => (s.storageService, s.googleProjectToBill))
          successOpt <- MigrateAction.liftIO {
            storageService.deleteBucket(
              GoogleProject(googleProjectId.value),
              tmpBucketName,
              bucketSourceOptions = List(BucketSourceOption.userProject(googleProjectToBill.value))
            ).compile.last
          }

          _ <- MigrateAction.raiseWhen(!successOpt.contains(true)) {
            noTmpBucketError(migration, workspace)
          }

          now <- nowTimestamp
          _ <- inTransaction { dataAccess =>
            dataAccess.workspaceMigrationQuery.update(migration.id,
              dataAccess.workspaceMigrationQuery.tmpBucketDeletedCol,
              Some(now)
            )
          }
          _ <- getLogger[MigrateAction].info(stringify(
            "migrationId" -> migration.id,
            "workspace" -> workspace.toWorkspaceName,
            "tmpBucketDeleted" -> now
          ))
        } yield ()
    }


  final def restoreIamPoliciesAndUpdateWorkspaceRecord: MigrateAction[Unit] =
    withMigration(_.workspaceMigrationQuery.restoreIamPoliciesAndUpdateWorkspaceRecordCondition) { (migration, workspace) =>
      for {
        MigrationDeps(_, googleProjectToBill, _, _, _, workspaceService, storageService, _, gcsDao, _, samDao) <-
          MigrateAction.asks(identity)

        googleProjectId = migration.newGoogleProjectId.getOrElse(
          throw noGoogleProjectError(migration, workspace)
        )

        (userInfo, billingProjectOwnerPolicyGroup, workspacePolicies) <- MigrateAction.fromFuture {
          import SamBillingProjectPolicyNames.owner
          for {
            userInfo <- gcsDao.getServiceAccountUserInfo()

            billingProjectPolicies <- samDao.admin.listPolicies(
              SamResourceTypeNames.billingProject,
              workspace.namespace,
              userInfo
            )

            billingProjectOwnerPolicyGroup = billingProjectPolicies
              .find(_.policyName == owner)
              .getOrElse(throw WorkspaceMigrationException(
                message = s"""Workspace migration failed: no "$owner" policy on billing project.""",
                data = Map("migrationId" -> migration.id, "billingProject" -> workspace.namespace)
              ))
              .email

            // The `can-compute` policy group is sync'ed for v2 workspaces. This
            // was done at the billing project level only for v1 workspaces.
            _ <- samDao.syncPolicyToGoogle(SamResourceTypeNames.workspace,
              workspace.workspaceId,
              SamWorkspacePolicyNames.canCompute
            )

            workspacePolicies <- samDao.admin.listPolicies(
              SamResourceTypeNames.workspace,
              workspace.workspaceId,
              userInfo
            )

            workspacePoliciesByName = workspacePolicies.map(p => p.policyName -> p.email).toMap
            _ <- workspaceService(RawlsRequestContext(userInfo)).setupGoogleProjectIam(
              googleProjectId,
              workspacePoliciesByName,
              billingProjectOwnerPolicyGroup
            )
          } yield (userInfo, billingProjectOwnerPolicyGroup, workspacePoliciesByName)
        }

        // Now we'll update the workspace record with the new google project id.
        // Why? Because the WorkspaceService does it in this order when creating the workspace.
        _ <- inTransaction {
          _.workspaceQuery
            .filter(_.id === workspace.workspaceIdAsUUID)
            .map(w => (w.googleProjectId, w.googleProjectNumber))
            .update((googleProjectId.value, migration.newGoogleProjectNumber.map(_.toString)))
        }

        authDomains <- MigrateAction.liftIO {
          samDao.asResourceAdmin(SamResourceTypeNames.workspace,
            workspace.workspaceId,
            SamWorkspacePolicyNames.owner,
            userInfo
          ) {
            samDao.createResourceFull(
              SamResourceTypeNames.googleProject,
              googleProjectId.value,
              Map.empty,
              Set.empty,
              userInfo,
              Some(SamFullyQualifiedResourceId(workspace.workspaceId, SamResourceTypeNames.workspace.value))
            ).io *>
              samDao.getResourceAuthDomain(
                SamResourceTypeNames.workspace,
                workspace.workspaceId,
                userInfo
              ).io
          }
        }

        // when there isn't an auth domain, the billing project owners group is used in attempt
        // to reduce an individual's google group membership below the limit of 2000.
        _ <- MigrateAction.liftIO {
          val bucketPolices = (if (authDomains.isEmpty)
            workspacePolicies.updated(SamWorkspacePolicyNames.projectOwner, billingProjectOwnerPolicyGroup) else
            workspacePolicies)
            .map { case (policyName, group) =>
              WorkspaceAccessLevels.withPolicyName(policyName.value).map(_ -> group)
            }
            .flatten
            .toMap

          val bucket = GcsBucketName(workspace.bucketName)

          gcsDao.updateBucketIam(bucket, bucketPolices).io *> storageService.setRequesterPays(bucket,
            migration.requesterPaysEnabled,
            bucketTargetOptions = List(BucketTargetOption.userProject(googleProjectToBill.value))
          ).compile.drain
        }

        _ <- inTransaction {
          _.workspaceQuery
            .filter(_.id === workspace.workspaceIdAsUUID)
            .map(w => (w.isLocked, w.workspaceVersion))
            .update((!migration.unlockOnCompletion, WorkspaceVersions.V2.value))
        }

        _ <- endMigration(migration.id, workspace.toWorkspaceName, Success)
      } yield ()
    }


  def retryFailuresLike(failureMessage: String): MigrateAction[Unit] =
    for {
      (maxAttempts, maxRetries) <-
        MigrateAction.asks(d => (d.maxConcurrentAttempts, d.maxRetries))
      now <- nowTimestamp
      (migrationId, workspaceName, retryCount) <- inTransactionT { dataAccess =>
        import dataAccess.{migrationRetryQuery, workspaceMigrationQuery}
        for {
          (migrationId, workspaceName) <- migrationRetryQuery.nextFailureLike(failureMessage, maxRetries)
          numAttempts <- OptionT.liftF(workspaceMigrationQuery.getNumActiveResourceLimitedMigrations)

          if numAttempts < maxAttempts

          retryCount <- OptionT.liftF[ReadWriteAction, Long] {
            for {
              MigrationRetry(id, _, numRetries) <- migrationRetryQuery.getOrCreate(migrationId)
              retryCount = numRetries + 1
              _ <- workspaceMigrationQuery.update3(migrationId,
                workspaceMigrationQuery.finishedCol, Option.empty[Timestamp],
                workspaceMigrationQuery.outcomeCol, Option.empty[String],
                workspaceMigrationQuery.messageCol, Option.empty[String]
              )
              _ <- migrationRetryQuery.update(id, migrationRetryQuery.retriesCol, retryCount)
            } yield retryCount
          }
        } yield (migrationId, workspaceName, retryCount)
      }
      _ <- getLogger[MigrateAction].info(stringify(
        "migrationId" -> migrationId,
        "workspace" -> workspaceName,
        "retry" -> retryCount,
        "retried" -> now
      ))
    } yield ()


  def removeIdentitiesFromGoogleProjectIam(googleProject: GoogleProject,
                                           identities: Set[Identity]
                                          ): MigrateAction[Unit] =
    MigrateAction.asks(_.googleIamDAO).flatMap { googleIamDao =>
      MigrateAction.fromFuture {
        for {
          googleProjectPolicy <- googleIamDao.getProjectPolicy(googleProject)

          rolesToRemove = googleProjectPolicy.getBindings.asScala
            .map { b =>
              b.getMembers.asScala
                .map(Identity.valueOf)
                .filter(identities.contains)
                .map(_ -> Set(b.getRole))
                .toMap
            }
            .reduce(_ |+| _)
            .toList

          _ <- rolesToRemove.traverse_ { case (identity, roles) =>
            val Array(memberType, email) = identity.toString.split(":")
            googleIamDao.removeIamRoles(googleProject,
              WorkbenchEmail(email),
              GoogleIamDAO.MemberType.stringToMemberType(memberType),
              roles
            )
          }
        } yield ()
      }
    }


  final def createBucketInSameRegion(migration: WorkspaceMigration,
                                     workspace: Workspace,
                                     sourceGoogleProject: GoogleProject,
                                     sourceBucketName: GcsBucketName,
                                     destGoogleProject: GoogleProject,
                                     destBucketName: GcsBucketName)
  : MigrateAction[Unit] =
    MigrateAction { env =>

      def pollForBucketToBeCreated(interval: FiniteDuration, deadline: Deadline): IO[Unit] =
        IO.sleep(interval).whileM_ {
          for {
            _ <- IO.raiseWhen(deadline.isOverdue()) {
              WorkspaceMigrationException(
                message = "Workspace migration failed: timed out waiting for bucket creation",
                data = Map(
                  "migrationId" -> migration.id,
                  "workspace" -> workspace.toWorkspaceName,
                  "googleProject" -> destGoogleProject,
                  "bucketName" -> destBucketName
                )
              )
            }
            bucket <- env.storageService.getBucket(
              destGoogleProject,
              destBucketName,
              List(BucketGetOption.userProject(env.googleProjectToBill.value))
            )
          } yield bucket.isEmpty
        }

      OptionT.liftF {
        for {
          sourceBucketOpt <- env.storageService.getBucket(
            sourceGoogleProject,
            sourceBucketName,
            List(BucketGetOption.userProject(env.googleProjectToBill.value))
          )

          sourceBucket = sourceBucketOpt.getOrElse(
            throw WorkspaceMigrationException(
              message = "Workspace migration failed: cannot create bucket in same region as one that does not exist.",
              data = Map(
                "migrationId" -> migration.id,
                "workspace" -> workspace.toWorkspaceName,
                "sourceBucket" -> sourceBucketName
              )
            )
          )

          // todo: CA-1637 do we need to transfer the storage logs for this workspace? the logs are prefixed
          // with the ws bucket name, so we COULD do it, but do we HAVE to? it's a csv with the bucket
          // and the storage_byte_hours in it that is kept for 180 days
          _ <- env.storageService.insertBucket(
            googleProject = destGoogleProject,
            bucketName = destBucketName,
            labels = Option(sourceBucket.getLabels).map(_.asScala.toMap).getOrElse(Map.empty),
            bucketPolicyOnlyEnabled = true,
            logBucket = GcsBucketName(GoogleServicesDAO.getStorageLogsBucketName(GoogleProjectId(destGoogleProject.value))).some,
            location = Option(sourceBucket.getLocation)
          ).compile.drain

          // Poll for bucket to be created
          _ <- pollForBucketToBeCreated(interval = 100.milliseconds, deadline = 10.seconds.fromNow)
        } yield ()
      }
    }

  final def startBucketTransferJob(migration: WorkspaceMigration,
                                   workspace: Workspace,
                                   srcBucket: GcsBucketName,
                                   dstBucket: GcsBucketName)
  : MigrateAction[TransferJob] =
    for {
      (storageTransferService, storageService, googleProject) <- MigrateAction.asks { env =>
        (env.storageTransferService, env.storageService, env.googleProjectToBill)
      }

      transferJob <- MigrateAction.liftIO {
        for {
          serviceAccount <- storageTransferService.getStsServiceAccount(googleProject)
          serviceAccountList = NonEmptyList.one(Identity.serviceAccount(serviceAccount.email.value))
          // STS requires the following to read from the origin bucket and delete objects after
          // transfer
          _ <- storageService.setIamPolicy(srcBucket,
            Map(
              StorageRole.LegacyBucketWriter -> serviceAccountList,
              StorageRole.ObjectViewer -> serviceAccountList),
            bucketSourceOptions = List(BucketSourceOption.userProject(googleProject.value))
          ).compile.drain

          // STS requires the following to write to the destination bucket
          _ <- storageService.setIamPolicy(dstBucket,
            Map(
              StorageRole.LegacyBucketWriter -> serviceAccountList,
              StorageRole.ObjectCreator -> serviceAccountList),
            bucketSourceOptions = List(BucketSourceOption.userProject(googleProject.value))
          ).compile.drain

          jobName <- randomSuffix("transferJobs/terra-workspace-migration-")

          transferJob <- storageTransferService.createTransferJob(
            jobName = GoogleStorageTransferService.JobName(jobName),
            jobDescription =
              s"""Terra workspace migration transferring workspace bucket contents from "${srcBucket}" to "${dstBucket}"
                 |(workspace: "${workspace.toWorkspaceName}", "migration: ${migration.id}")"""".stripMargin,
            projectToBill = googleProject,
            srcBucket,
            dstBucket,
            JobTransferSchedule.Immediately,
            options = JobTransferOptions(whenToDelete = DeleteSourceObjectsAfterTransfer).some
          )
        } yield transferJob
      }

      _ <- getLogger[MigrateAction].info(stringify(
        "migrationId" -> migration.id,
        "workspace" -> workspace.toWorkspaceName,
        "transferJob" -> transferJob.getName,
        "srcBucket" -> srcBucket,
        "dstBucket" -> dstBucket,
        "issued" -> transferJob.getCreationTime
      ))

      _ <- inTransaction { _ =>
        storageTransferJobs
          .map(job => (job.jobName, job.migrationId, job.destBucket, job.originBucket))
          .insert((transferJob.getName, migration.id, dstBucket.value, srcBucket.value))
      }
    } yield transferJob


  final def refreshTransferJobs: MigrateAction[PpwStorageTransferJob] =
    for {
      transferJob <- peekTransferJob
      (storageTransferService, googleProject) <- MigrateAction.asks { env =>
        (env.storageTransferService, env.googleProjectToBill)
      }

      // Transfer operations are listed after they've been started.
      // For bucket-to-bucket transfers we expect at least one operation.
      outcome <- MigrateAction.liftF {
        OptionT {
          storageTransferService
            .listTransferOperations(transferJob.jobName, googleProject)
            .map(_.toList.foldMapK(getOperationOutcome))
        }
      }

      (status, message) = toTuple(outcome)
      now <- nowTimestamp
      _ <- inTransaction { _ =>
        storageTransferJobs
          .filter(_.id === transferJob.id)
          .map(row => (row.finished, row.outcome, row.message))
          .update(now.some, status.some, message)
      }

      _ <- getLogger[MigrateAction].info(stringify(
        "migrationId" -> transferJob.migrationId,
        "transferJob" -> transferJob.jobName.value,
        "finished" -> now,
        "outcome" -> outcome.toJson.compactPrint
      ))

    } yield transferJob.copy(finished = now.some, outcome = outcome.some)


  final def getOperationOutcome(operation: Operation): Option[Outcome] =
    operation.getDone.some.collect { case true =>
      if (!operation.hasError)
        Success.asInstanceOf[Outcome]
      else {
        val status = operation.getError
        if (status.getDetailsCount == 0)
          Failure(status.getMessage) else
          Failure(status.getMessage ++ " : " ++ status.getDetailsList.toString)
      }
    }


  final def updateMigrationTransferJobStatus(transferJob: PpwStorageTransferJob): MigrateAction[Unit] =
    transferJob.outcome match {
      case Some(Success) =>
        transferJobSucceeded(transferJob)
      case Some(failure) =>
        inTransactionT(_.workspaceMigrationQuery.getWorkspaceName(transferJob.migrationId)).flatMap {
          endMigration(transferJob.migrationId, _, failure)
        }
      case _ =>
        MigrateAction.pass
    }


  final def transferJobSucceeded(transferJob: PpwStorageTransferJob): MigrateAction[Unit] =
    withMigration(_.workspaceMigrationQuery.withMigrationId(transferJob.migrationId)) { (migration, _) =>
      for {
        (storageTransferService, storageService, googleProject) <- MigrateAction.asks { env =>
          (env.storageTransferService, env.storageService, env.googleProjectToBill)
        }

        _ <- MigrateAction.liftIO {
          for {
            serviceAccount <- storageTransferService.getStsServiceAccount(googleProject)
            serviceAccountList = NonEmptyList.one(Identity.serviceAccount(serviceAccount.email.value))

            _ <- storageService.removeIamPolicy(transferJob.originBucket,
              Map(
                StorageRole.LegacyBucketReader -> serviceAccountList,
                StorageRole.ObjectViewer -> serviceAccountList),
              bucketSourceOptions = List(BucketSourceOption.userProject(googleProject.value))
            ).compile.drain

            _ <- storageService.removeIamPolicy(transferJob.destBucket,
              Map(
                StorageRole.LegacyBucketWriter -> serviceAccountList,
                StorageRole.ObjectCreator -> serviceAccountList),
              bucketSourceOptions = List(BucketSourceOption.userProject(googleProject.value))
            ).compile.drain

          } yield ()
        }

        transferred <- nowTimestamp.map(_.some)
        _ <- inTransaction { dataAccess =>
          import dataAccess.workspaceMigrationQuery._
          update(migration.id,
            if (migration.workspaceBucketTransferred.isEmpty) workspaceBucketTransferredCol
            else tmpBucketTransferredCol,
            transferred
          )
        }
      } yield ()
    }


  final def endMigration(migrationId: Long, workspaceName: WorkspaceName, outcome: Outcome): MigrateAction[Unit] =
    for {
      now <- nowTimestamp
      _ <- inTransaction {
        _.workspaceMigrationQuery.setMigrationFinished(migrationId, now, outcome)
      }
      _ <- getLogger[MigrateAction].info(stringify(
        "migrationId" -> migrationId,
        "workspace" -> workspaceName,
        "finished" -> now,
        "outcome" -> outcome.toJson.compactPrint
      ))
  } yield ()


  final def withMigration(selectMigrations: DataAccess => ReadAction[Seq[WorkspaceMigration]])
                         (attempt: (WorkspaceMigration, Workspace) => MigrateAction[Unit])
  : MigrateAction[Unit] =
    for {
      (migration, workspace) <- inTransactionT { dataAccess =>
        OptionT[ReadWriteAction, (WorkspaceMigration, Workspace)] {
          for {
            migrations <- selectMigrations(dataAccess)

            workspaces <- dataAccess
              .workspaceQuery
              .listByIds(migrations.map(_.workspaceId))

          } yield migrations.zip(workspaces).headOption
        }
      }

      _ <- attempt(migration, workspace).handleErrorWith { t =>
        endMigration(migration.id, workspace.toWorkspaceName, Failure(t.getMessage))
      }
    } yield ()


  final def peekTransferJob: MigrateAction[PpwStorageTransferJob] =
    nowTimestamp.flatMap { now =>
      inTransactionT { dataAccess =>
        import dataAccess.driver.api._
        for {
          job <- OptionT[ReadWriteAction, PpwStorageTransferJob] {
            storageTransferJobs
              .filter(_.finished.isEmpty)
              .sortBy(_.updated.asc)
              .take(1)
              .result
              .headOption
          }

          // touch the job so that next call to peek returns another
          _ <- OptionT.liftF[ReadWriteAction, Unit] {
            storageTransferJobs.filter(_.id === job.id).map(_.updated).update(now).ignore
          }

        } yield job.copy(updated = now)
      }
    }


  final def getGoogleProjectAndTmpBucket(migration: WorkspaceMigration, workspace: Workspace)
  : MigrateAction[(GoogleProjectId, GcsBucketName)] =
    MigrateAction.liftIO {
      for {
        googleProjectId <- IO.fromOption(migration.newGoogleProjectId)(noGoogleProjectError(migration, workspace))
        bucketName <- IO.fromOption(migration.tmpBucketName)(noTmpBucketError(migration, workspace))
      } yield (googleProjectId, bucketName)
    }


  final def inTransactionT[A](action: DataAccess => OptionT[ReadWriteAction, A]): MigrateAction[A] =
    for {
      dataSource <- MigrateAction.asks(_.dataSource)
      result <- MigrateAction.liftF(OptionT(dataSource.inTransaction(action(_).value).io))
    } yield result


  final def inTransaction[A](action: DataAccess => ReadWriteAction[A]): MigrateAction[A] =
    for {
      dataSource <- MigrateAction.asks(_.dataSource)
      result <- MigrateAction.liftIO(dataSource.inTransaction(action).io)
    } yield result


  final def getWorkspace(workspaceId: UUID): MigrateAction[Workspace] =
    inTransaction {
      _.workspaceQuery.findByIdOrFail(workspaceId.toString)
    }


  final def nowTimestamp: MigrateAction[Timestamp] =
    MigrateAction.liftIO(IO {
      Timestamp.valueOf(LocalDateTime.ofInstant(Instant.now, ZoneOffset.UTC))
    })


  final def randomSuffix(str: String): IO[String] = IO {
    str ++ UUID.randomUUID.toString.replace("-", "")
  }


  final def noGoogleProjectError(migration: WorkspaceMigration, workspace: Workspace): Throwable =
    WorkspaceMigrationException(
      message = "Workspace migration failed: Google Project not found.",
      data = Map(
        "migrationId" -> migration.id,
        "workspace" -> workspace.toWorkspaceName,
        "googleProjectId" -> migration.newGoogleProjectId
      )
    )


  final def noWorkspaceBucketError(migration: WorkspaceMigration, workspace: Workspace): Throwable =
    WorkspaceMigrationException(
      message = "Workspace migration failed: Workspace cloud bucket not found.",
      data = Map(
        "migrationId" -> migration.id,
        "workspace" -> workspace.toWorkspaceName,
        "workspaceBucket" -> workspace.bucketName
      )
    )


  final def noTmpBucketError[A](migration: WorkspaceMigration, workspace: Workspace): Throwable =
    WorkspaceMigrationException(
      message = "Workspace migration failed: Temporary cloud storage bucket not found.",
      data = Map(
        "migrationId" -> migration.id,
        "workspace" -> workspace.toWorkspaceName,
        "tmpBucket" -> migration.tmpBucketName
      )
    )


  sealed trait Message
  case object RunMigration extends Message
  case object RefreshTransferJobs extends Message
  case object RetryRateLimitedMigrations extends Message

  def apply(actorConfig: Config,
            dataSource: SlickDataSource,
            workspaceService: RawlsRequestContext => WorkspaceService,
            storageService: GoogleStorageService[IO],
            storageTransferService: GoogleStorageTransferService[IO],
            gcsDao: GoogleServicesDAO,
            iamDao: GoogleIamDAO,
            samDao: SamDAO)
  : Behavior[Message] =
    Behaviors.setup { context =>

      def unsafeRunMigrateAction[A](action: MigrateAction[A]): Behavior[Message] = {
        try {
          action
            .run(
              MigrationDeps(
                dataSource,
                actorConfig.googleProjectToBill,
                actorConfig.googleProjectParentFolder,
                actorConfig.maxConcurrentMigrationAttempts,
                actorConfig.maxRetries,
                workspaceService,
                storageService,
                storageTransferService,
                gcsDao,
                iamDao,
                samDao
              )
            )
            .value
            .void
            .unsafeRunSync
        } catch {
          case failure: Throwable => context.executionContext.reportFailure(failure)
        }
        Behaviors.same
      }

      Behaviors.withTimers { scheduler =>
        scheduler.startTimerAtFixedRate(RunMigration, actorConfig.pollingInterval)
        scheduler.startTimerAtFixedRate(RefreshTransferJobs, actorConfig.transferJobRefreshInterval)
        scheduler.startTimerAtFixedRate(RetryRateLimitedMigrations, actorConfig.rateLimitRetryInterval)

        Behaviors.receiveMessage { message =>
          unsafeRunMigrateAction {
            message match {
              case RunMigration =>
                migrate

              case RefreshTransferJobs =>
                refreshTransferJobs >>= updateMigrationTransferJobStatus

              case RetryRateLimitedMigrations =>
                // The pipeline is stalled when rate limited. Greedily retrying should unblock us sooner.
                retryFailuresLike(FailureModes.rateLimitedFailure).foreverM
            }
          }
        }
      }
    }

}
<|MERGE_RESOLUTION|>--- conflicted
+++ resolved
@@ -114,13 +114,8 @@
                                  googleProjectToBill: GoogleProject,
                                  parentFolder: GoogleFolderId,
                                  maxConcurrentAttempts: Int,
-<<<<<<< HEAD
-                                 restartInterval: FiniteDuration,
+                                 maxRetries: Int,
                                  workspaceService: RawlsRequestContext => WorkspaceService,
-=======
-                                 maxRetries: Int,
-                                 workspaceService: UserInfo => WorkspaceService,
->>>>>>> ab26af66
                                  storageService: GoogleStorageService[IO],
                                  storageTransferService: GoogleStorageTransferService[IO],
                                  gcsDao: GoogleServicesDAO,
