--- conflicted
+++ resolved
@@ -2,10 +2,8 @@
 
 import akka.http.scaladsl.model.{StatusCode, StatusCodes}
 import org.broadinstitute.dsde.rawls.config.MultiCloudWorkspaceConfig
-<<<<<<< HEAD
 import org.broadinstitute.dsde.rawls.dataaccess.WorkspaceManagerResourceMonitorRecordDao
-=======
->>>>>>> f7800cc0
+
 import org.broadinstitute.dsde.rawls.dataaccess.workspacemanager.HttpWorkspaceManagerDAO
 import org.broadinstitute.dsde.rawls.model.CreationStatuses.CreationStatus
 import org.broadinstitute.dsde.rawls.model.{
@@ -22,17 +20,11 @@
  * This class knows how to validate Rawls billing project requests and instantiate linked billing profiles in the
  * billing profile manager service.
  */
-<<<<<<< HEAD
 class BpmBillingProjectCreator(
   billingRepository: BillingRepository,
   billingProfileManagerDAO: BillingProfileManagerDAO,
   workspaceManagerDAO: HttpWorkspaceManagerDAO,
   resourceMonitorRecordDao: WorkspaceManagerResourceMonitorRecordDao
-=======
-class BpmBillingProjectCreator(billingRepository: BillingRepository,
-                               billingProfileManagerDAO: BillingProfileManagerDAO,
-                               workspaceManagerDAO: HttpWorkspaceManagerDAO
->>>>>>> f7800cc0
 )(implicit val executionContext: ExecutionContext)
     extends BillingProjectCreator {
 
@@ -102,11 +94,7 @@
         case None => ()
       }
       for {
-<<<<<<< HEAD
         _ <- resourceMonitorRecordDao.create(
-=======
-        _ <- billingRepository.storeLandingZoneCreationRecord(
->>>>>>> f7800cc0
           UUID.fromString(landingZoneResponse.getJobReport.getId),
           createProjectRequest.projectName.value
         )
