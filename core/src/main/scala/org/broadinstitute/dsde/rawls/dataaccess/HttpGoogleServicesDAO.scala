--- conflicted
+++ resolved
@@ -206,14 +206,9 @@
                               policyGroupsByAccessLevel: Map[WorkspaceAccessLevel, WorkbenchEmail],
                               bucketName: GcsBucketName,
                               labels: Map[String, String],
-<<<<<<< HEAD
-                              parentSpan: Span = null,
+                              requestContext: RawlsRequestContext,
                               bucketLocation: Option[String],
                               actionServiceAccountsByAction: Map[SamResourceAction, WorkbenchEmail] = Map.empty
-=======
-                              requestContext: RawlsRequestContext,
-                              bucketLocation: Option[String]
->>>>>>> 69bf94d0
   ): Future[GoogleWorkspaceInfo] = {
     def insertInitialStorageLog: Future[Unit] = {
       implicit val service = GoogleInstrumentedService.Storage
@@ -265,16 +260,11 @@
               throw new RawlsExceptionWithErrorReport(errorReport)
           }
       ) // ACL = None because bucket IAM will be set separately in updateBucketIam
-<<<<<<< HEAD
-      updateBucketIamFuture = traceWithParent("updateBucketIam", parentSpan)(_ =>
+      updateBucketIamFuture = traceFutureWithParent("updateBucketIam", requestContext)(_ =>
         updateBucketIam(bucketName,
                         policyGroupsByAccessLevel,
                         actionServiceAccountsByAction = actionServiceAccountsByAction
         )
-=======
-      updateBucketIamFuture = traceFutureWithParent("updateBucketIam", requestContext)(_ =>
-        updateBucketIam(bucketName, policyGroupsByAccessLevel)
->>>>>>> 69bf94d0
       )
       insertInitialStorageLogFuture = traceFutureWithParent("insertInitialStorageLog", requestContext)(_ =>
         insertInitialStorageLog
