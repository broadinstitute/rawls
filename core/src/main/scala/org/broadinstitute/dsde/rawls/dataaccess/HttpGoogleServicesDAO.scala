package org.broadinstitute.dsde.rawls.dataaccess

import java.io._
import java.util.UUID

import akka.actor.ActorSystem
import akka.http.scaladsl.Http
import akka.http.scaladsl.client.RequestBuilding
import akka.http.scaladsl.model.headers.{Authorization, OAuth2BearerToken}
import akka.http.scaladsl.model.{StatusCode, StatusCodes}
import akka.http.scaladsl.unmarshalling.Unmarshal
import akka.stream.Materializer
import cats.effect.{ContextShift, IO, Timer}
import cats.data.NonEmptyList
import cats.syntax.functor._
import cats.instances.future._
import com.google.api.client.auth.oauth2.{Credential, TokenResponse}
import com.google.api.client.googleapis.auth.oauth2.{GoogleClientSecrets, GoogleCredential}
import com.google.api.client.googleapis.javanet.GoogleNetHttpTransport
import com.google.api.client.googleapis.json.GoogleJsonResponseException
import com.google.api.client.http.{HttpResponseException, InputStreamContent}
import com.google.api.client.json.jackson2.JacksonFactory
import com.google.api.services.admin.directory.model._
import com.google.api.services.admin.directory.{Directory, DirectoryScopes}
import com.google.api.services.cloudbilling.Cloudbilling
import com.google.api.services.cloudbilling.model.{BillingAccount, ProjectBillingInfo, TestIamPermissionsRequest}
import com.google.api.services.cloudresourcemanager.CloudResourceManager
import com.google.api.services.cloudresourcemanager.model._
import com.google.api.services.compute.{Compute, ComputeScopes}
import com.google.api.services.deploymentmanager.model.{ConfigFile, Deployment, TargetConfiguration}
import com.google.api.services.deploymentmanager.DeploymentManagerV2Beta
import com.google.api.services.oauth2.Oauth2.Builder
import com.google.api.services.plus.PlusScopes
import com.google.api.services.servicemanagement.ServiceManagement
import com.google.api.services.storage.model.Bucket.Lifecycle.Rule.{Action, Condition}
import com.google.api.services.storage.model.Bucket.{Lifecycle, Logging}
import com.google.api.services.storage.model._
import com.google.api.services.storage.{Storage, StorageScopes}
import com.google.auth.oauth2.ServiceAccountCredentials
import com.google.cloud.Identity
import fs2.Stream
import org.broadinstitute.dsde.rawls.crypto.{Aes256Cbc, EncryptedBytes, SecretKey}
import org.broadinstitute.dsde.rawls.dataaccess.slick.RawlsBillingProjectOperationRecord
import org.broadinstitute.dsde.rawls.google.{AccessContextManagerDAO, GoogleUtilities}
import org.broadinstitute.dsde.rawls.metrics.GoogleInstrumentedService
import org.broadinstitute.dsde.rawls.model.UserAuthJsonSupport._
import org.broadinstitute.dsde.rawls.model.WorkspaceAccessLevels._
import org.broadinstitute.dsde.rawls.model._
import org.broadinstitute.dsde.rawls.util.{FutureSupport, HttpClientUtilsStandard}
import org.broadinstitute.dsde.rawls.{RawlsException, RawlsExceptionWithErrorReport}
import org.broadinstitute.dsde.workbench.google2._
import org.broadinstitute.dsde.workbench.model.google.{GcsBucketName, GoogleProject, GoogleResourceTypes}
import org.broadinstitute.dsde.workbench.model.{TraceId, WorkbenchEmail}
import org.joda.time
import spray.json._
import _root_.io.chrisdavenport.log4cats.slf4j.Slf4jLogger
import cats.implicits.toTraverseOps
import com.google.api.services.genomics.v2alpha1.{Genomics, GenomicsScopes}
import com.google.api.services.iam.v1.Iam
import com.google.api.services.iamcredentials.v1.IAMCredentials
import com.google.api.services.iamcredentials.v1.model.GenerateAccessTokenRequest
import com.google.cloud.storage.StorageException
import io.opencensus.trace.Span
import org.broadinstitute.dsde.rawls.dataaccess.CloudResourceManagerV2Model.{Folder, FolderSearchResponse}
import org.broadinstitute.dsde.workbench.google2.util.RetryPredicates

import scala.collection.JavaConverters._
import scala.concurrent.{Future, _}
import scala.io.Source
import scala.util.matching.Regex

import io.opencensus.scala.Tracing._
import org.broadinstitute.dsde.workbench.google.GoogleIamDAO
import org.broadinstitute.dsde.workbench.google.GoogleIamDAO.MemberType

case class Resources (
                       name: String,
                       `type`: String,
                       properties: Map[String, JsValue]
                     )
case class ConfigContents (
                            resources: Seq[Resources]
                          )

//we're not using camelcase here because these become GCS labels, which all have to be lowercase.
case class TemplateLocation(
                             template_org: String,
                             template_repo: String,
                             template_branch: String,
                             template_path: String
                           )

object DeploymentManagerJsonSupport {
  import spray.json.DefaultJsonProtocol._
  implicit val resourceJsonFormat = jsonFormat3(Resources)
  implicit val configContentsJsonFormat = jsonFormat1(ConfigContents)
  implicit val templateLocationJsonFormat = jsonFormat4(TemplateLocation)
}

class HttpGoogleServicesDAO(
                             useServiceAccountForBuckets: Boolean,
                             val clientSecrets: GoogleClientSecrets,
                             clientEmail: String,
                             subEmail: String,
                             pemFile: String,
                             appsDomain: String,
                             orgID: Long,
                             groupsPrefix: String,
                             appName: String,
                             deletedBucketCheckSeconds: Int,
                             serviceProject: String,
                             tokenEncryptionKey: String,
                             tokenClientSecretsJson: String,
                             billingPemEmail: String,
                             billingPemFile: String,
                             val billingEmail: String,
                             val billingGroupEmail: String,
                             billingGroupEmailAliases: List[String],
                             billingProbeEmail: String,
                             bucketLogsMaxAge: Int,
                             maxPageSize: Int = 200,
                             googleStorageService: GoogleStorageService[IO],
                             googleServiceHttp: GoogleServiceHttp[IO],
                             topicAdmin: GoogleTopicAdmin[IO],
                             override val workbenchMetricBaseName: String,
                             proxyNamePrefix: String,
                             deploymentMgrProject: String,
                             cleanupDeploymentAfterCreating: Boolean,
                             terraBucketReaderRole: String,
                             terraBucketWriterRole: String,
                             override val accessContextManagerDAO: AccessContextManagerDAO,
                             resourceBufferJsonFile: String,
                             googleIamDao: GoogleIamDAO,
                             googleProjectOwnerRole: String,
                             googleProjectViewerRole: String)(implicit val system: ActorSystem, val materializer: Materializer, implicit val executionContext: ExecutionContext, implicit val cs: ContextShift[IO], implicit val timer: Timer[IO]) extends GoogleServicesDAO(groupsPrefix) with FutureSupport with GoogleUtilities {
  val http = Http(system)
  val httpClientUtils = HttpClientUtilsStandard()
  implicit val log4CatsLogger: _root_.io.chrisdavenport.log4cats.Logger[IO] = Slf4jLogger.getLogger[IO]

  val groupMemberRole = "MEMBER" // the Google Group role corresponding to a member (note that this is distinct from the GCS roles defined in WorkspaceAccessLevel)

  // modify these if we need more granular access in the future
  val workbenchLoginScopes = Seq(PlusScopes.USERINFO_EMAIL, PlusScopes.USERINFO_PROFILE)
  val storageScopes = Seq(StorageScopes.DEVSTORAGE_FULL_CONTROL, ComputeScopes.COMPUTE) ++ workbenchLoginScopes
  val directoryScopes = Seq(DirectoryScopes.ADMIN_DIRECTORY_GROUP)
  val genomicsScopes = Seq(GenomicsScopes.GENOMICS) // google requires GENOMICS, not just GENOMICS_READONLY, even though we're only doing reads
  val billingScopes = Seq("https://www.googleapis.com/auth/cloud-billing")

  val httpTransport = GoogleNetHttpTransport.newTrustedTransport
  val jsonFactory = JacksonFactory.getDefaultInstance
  val tokenClientSecrets: GoogleClientSecrets = GoogleClientSecrets.load(jsonFactory, new StringReader(tokenClientSecretsJson))
  val tokenBucketName = "tokens-" + clientSecrets.getDetails.getClientId.stripSuffix(".apps.googleusercontent.com")
  val tokenSecretKey = SecretKey(tokenEncryptionKey)
  val BILLING_ACCOUNT_PERMISSION = "billing.resourceAssociations.create"

  val SingleRegionLocationType: String = "region"

  //we only have to do this once, because there's only one DM project
  lazy val getDeploymentManagerSAEmail: Future[String] = {
    getGoogleProject(GoogleProjectId(deploymentMgrProject))
      .map( p => s"${p.getProjectNumber}@cloudservices.gserviceaccount.com")
  }

  initBuckets()

  protected def initBuckets(): Unit = {
    implicit val service = GoogleInstrumentedService.Storage
    val bucketAcls = List(new BucketAccessControl().setEntity("user-" + clientEmail).setRole("OWNER"))
    val defaultObjectAcls = List(new ObjectAccessControl().setEntity("user-" + clientEmail).setRole("OWNER"))

    try {
      getStorage(getBucketServiceAccountCredential).buckets().get(tokenBucketName).executeUsingHead()
    } catch {
      case t: HttpResponseException if t.getStatusCode == StatusCodes.NotFound.intValue =>
        val logBucket = new Bucket().
          setName(tokenBucketName + "-logs")
        val logInserter = getStorage(getBucketServiceAccountCredential).buckets.insert(serviceProject, logBucket)
        executeGoogleRequest(logInserter)
        allowGoogleCloudStorageWrite(logBucket.getName)

        val tokenBucket = new Bucket().
          setName(tokenBucketName).
          setAcl(bucketAcls.asJava).
          setDefaultObjectAcl(defaultObjectAcls.asJava).
          setLogging(new Logging().setLogBucket(logBucket.getName))
        val insertTokenBucket = getStorage(getBucketServiceAccountCredential).buckets.insert(serviceProject, tokenBucket)
        executeGoogleRequest(insertTokenBucket)
    }
  }

  def allowGoogleCloudStorageWrite(bucketName: String): Unit = {
    implicit val service = GoogleInstrumentedService.Storage
    // add cloud-storage-analytics@google.com as a writer so it can write logs
    // do it as a separate call so bucket gets default permissions plus this one
    val storage = getStorage(getBucketServiceAccountCredential)
    val bac = new BucketAccessControl().setEntity("group-cloud-storage-analytics@google.com").setRole("WRITER")
    executeGoogleRequest(storage.bucketAccessControls.insert(bucketName, bac))
  }

<<<<<<< HEAD
  override def setupWorkspace(userInfo: UserInfo, googleProject: GoogleProjectId, policyGroupsByAccessLevel: Map[WorkspaceAccessLevel, WorkbenchEmail], bucketName: String, labels: Map[String, String], policyMap: Map[SamResourcePolicyName, WorkbenchEmail], billingProjectOwnerPolicyEmail: WorkbenchEmail, parentSpan: Span = null): Future[GoogleWorkspaceInfo] = {
=======
  override def setupWorkspace(userInfo: UserInfo,
                              googleProject: GoogleProjectId,
                              policyGroupsByAccessLevel: Map[WorkspaceAccessLevel, WorkbenchEmail],
                              bucketName: String,
                              labels: Map[String, String],
                              parentSpan: Span = null,
                              bucketLocation: Option[String]): Future[GoogleWorkspaceInfo] = {
>>>>>>> 44597042
    def updateBucketIam(policyGroupsByAccessLevel: Map[WorkspaceAccessLevel, WorkbenchEmail]): Stream[IO, Unit] = {
      //default object ACLs are no longer used. bucket only policy is enabled on buckets to ensure that objects
      //do not have separate permissions that deviate from the bucket-level permissions.
      //
      // project owner - organizations/$ORG_ID/roles/terraBucketWriter
      // workspace owner - organizations/$ORG_ID/roles/terraBucketWriter
      // workspace writer - organizations/$ORG_ID/roles/terraBucketWriter
      // workspace reader - organizations/$ORG_ID/roles/terraBucketReader
      // bucket service account - organizations/$ORG_ID/roles/terraBucketWriter + roles/storage.admin

      val customTerraBucketReaderRole = StorageRole.CustomStorageRole(terraBucketReaderRole)
      val customTerraBucketWriterRole = StorageRole.CustomStorageRole(terraBucketWriterRole)

      val workspaceAccessToStorageRole: Map[WorkspaceAccessLevel, StorageRole] = Map(ProjectOwner -> customTerraBucketWriterRole, Owner -> customTerraBucketWriterRole, Write -> customTerraBucketWriterRole, Read -> customTerraBucketReaderRole)
      val bucketRoles =
        policyGroupsByAccessLevel.map { case (access, policyEmail) => Identity.group(policyEmail.value) -> workspaceAccessToStorageRole(access) } +
          (Identity.serviceAccount(clientEmail) -> StorageRole.StorageAdmin)

      val roleToIdentities = bucketRoles.groupBy(_._2).mapValues(_.keys).collect { case (role, identities) if identities.nonEmpty => role -> NonEmptyList.fromListUnsafe(identities.toList) }

      for {
        // it takes some time for a newly created google group to percolate through the system, if it doesn't fully
        // exist yet the set iam call will return a 400 error, we need to explicitly retry that in addition to the usual
<<<<<<< HEAD
        _ <- googleStorageService.setIamPolicy(GcsBucketName(bucketName), roleToIdentities,
          retryConfig = RetryPredicates.retryConfigWithPredicates(RetryPredicates.standardRetryPredicate, RetryPredicates.whenStatusCode(400))) // todo why 400 here? we check for 5xx and 409s elsewhere
=======

        // Note that we explicitly override the IAM policy for this bucket with `roleToIdentities`.
        // We do this to ensure that all default bucket IAM is removed from the bucket and replaced entirely with what we want
        _ <- googleStorageService.overrideIamPolicy(GcsBucketName(bucketName), roleToIdentities,
          retryConfig = RetryPredicates.retryConfigWithPredicates(RetryPredicates.standardRetryPredicate, RetryPredicates.whenStatusCode(400)))
>>>>>>> 44597042
      } yield ()
    }

    def insertInitialStorageLog(bucketName: String): Future[Unit] = {
      implicit val service = GoogleInstrumentedService.Storage
      retryWhen500orGoogleError {
        () => {
          // manually insert an initial storage log
          val stream: InputStreamContent = new InputStreamContent("text/plain", new ByteArrayInputStream(
            s""""bucket","storage_byte_hours"
               |"$bucketName","0"
               |""".stripMargin.getBytes))
          // use an object name that will always be superseded by a real storage log
          val storageObject = new StorageObject().setName(s"${bucketName}_storage_00_initial_log")
          val objectInserter = getStorage(getBucketServiceAccountCredential).objects().insert(getStorageLogsBucketName(googleProject), storageObject, stream)
          executeGoogleRequest(objectInserter)
        }
      }
    }

    def updateGoogleProjectIam(googleProject: GoogleProjectId, policyMap: Map[SamResourcePolicyName, WorkbenchEmail], googleProjectOwnerRole: String, googleProjectViewerRole: String, billingProjectOwnerPolicyEmail: WorkbenchEmail): Future[List[Boolean]] = {
      // billing project owner - organizations/$ORG_ID/roles/google-project-owner
      // workspace owner - organizations/$ORG_ID/roles/google-project-owner
      // workspace can-compute - organizations/$ORG_ID/roles/google-project-viewer

      val policyGroupsToRoles = Map(
        billingProjectOwnerPolicyEmail -> Set(googleProjectOwnerRole),
        policyMap(SamWorkspacePolicyNames.owner) -> Set(googleProjectOwnerRole),
        policyMap(SamWorkspacePolicyNames.canCompute) -> Set(googleProjectViewerRole)
      )

      for {
        success <- policyGroupsToRoles.toList.traverse {case (email, roles) => googleIamDao.addIamRoles(GoogleProject(googleProject.value), email, MemberType.Group, roles)} // addIamRoles logic includes retries
      } yield (success)
    }

    // setupWorkspace main logic
    val traceId = TraceId(UUID.randomUUID())

    for {
      _ <- traceWithParent("insertBucket", parentSpan)(_ => googleStorageService.insertBucket(
        googleProject = GoogleProject(googleProject.value),
        bucketName = GcsBucketName(bucketName),
        acl = None,
        labels = labels,
        traceId = Option(traceId),
        bucketPolicyOnlyEnabled = true,
        logBucket = Option(GcsBucketName(getStorageLogsBucketName(googleProject))),
        location = bucketLocation
      ).compile.drain.unsafeToFuture().recoverWith{
        case e: StorageException if e.getCode == 400 =>
          val message = s"Workspace creation failed. Error trying to create bucket `$bucketName` in Google project " +
            s"`${googleProject.value}` in region `${bucketLocation.getOrElse("US (default)")}`."
          val errorReport = ErrorReport(statusCode = StatusCodes.BadRequest, message)
          throw new RawlsExceptionWithErrorReport(errorReport)
      }) //ACL = None because bucket IAM will be set separately in updateBucketIam
      updateBucketIamFuture = traceWithParent("updateBucketIam", parentSpan)(_ => updateBucketIam(policyGroupsByAccessLevel).compile.drain.unsafeToFuture())
      insertInitialStorageLogFuture = traceWithParent("insertInitialStorageLog", parentSpan)(_ => insertInitialStorageLog(bucketName))
      updateGoogleProjectIamFuture = traceWithParent("updateGoogleProjectIam", parentSpan)(_ => updateGoogleProjectIam(googleProject, policyMap, googleProjectOwnerRole, googleProjectViewerRole, billingProjectOwnerPolicyEmail))
      _ <- updateBucketIamFuture
      _ <- insertInitialStorageLogFuture
      _ <- updateGoogleProjectIamFuture
    } yield GoogleWorkspaceInfo(bucketName, policyGroupsByAccessLevel)
  }

  def grantReadAccess(bucketName: String, authBucketReaders: Set[WorkbenchEmail]): Future[String] = {
    implicit val service = GoogleInstrumentedService.Storage

    def insertNewAcls() = for {
      readerEmail <- authBucketReaders

      bucketAcls = newBucketAccessControl(makeGroupEntityString(readerEmail.value), "READER")
      defaultObjectAcls = newObjectAccessControl(makeGroupEntityString(readerEmail.value), "READER")

      inserters = List(
        getStorage(getBucketServiceAccountCredential).bucketAccessControls.insert(bucketName, bucketAcls),
        getStorage(getBucketServiceAccountCredential).defaultObjectAccessControls.insert(bucketName, defaultObjectAcls))

      _ <- inserters.map(inserter => executeGoogleRequest(inserter))
    } yield ()

    retryWithRecoverWhen500orGoogleError(
      () => { insertNewAcls(); bucketName }
    ) {
      case t: HttpResponseException if t.getStatusCode == 409 => bucketName
    }
  }

  private def newBucketAccessControl(entity: String, accessLevel: String) =
    new BucketAccessControl().setEntity(entity).setRole(accessLevel)

  private def newObjectAccessControl(entity: String, accessLevel: String) =
    new ObjectAccessControl().setEntity(entity).setRole(accessLevel)

  override def deleteBucket(bucketName: String): Future[Boolean] = {
    implicit val service = GoogleInstrumentedService.Storage
    val buckets = getStorage(getBucketServiceAccountCredential).buckets
    //Google doesn't let you delete buckets that are full.
    //You can either remove all the objects manually, or you can set up lifecycle management on the bucket.
    //This can be used to auto-delete all objects next time the Google lifecycle manager runs (~every 24h).
    //We set the lifecycle before we even try to delete the bucket so that if Google 500s trying to delete a bucket
    //with too many files, we've still made progress by setting the lifecycle to delete the objects to help us clean up
    //the bucket on another try. See CA-632.
    //More info: http://bit.ly/1WCYhhf
    val deleteEverythingRule = new Lifecycle.Rule()
      .setAction(new Action().setType("Delete"))
      .setCondition(new Condition().setAge(0))
    val lifecycle = new Lifecycle().setRule(List(deleteEverythingRule).asJava)
    val patcher = buckets.patch(bucketName, new Bucket().setLifecycle(lifecycle))
    retryWhen500orGoogleError(() => { executeGoogleRequest(patcher) })

    // Now attempt to delete the bucket. If there were still objects in the bucket, we expect this to fail as the
    // lifecycle manager has probably not run yet.
    val deleter = buckets.delete(bucketName)
    retryWithRecoverWhen500orGoogleError(() => {
      executeGoogleRequest(deleter)
      true
    }) {
      //Google returns 409 Conflict if the bucket isn't empty.
      case t: HttpResponseException if t.getStatusCode == 409 =>
        false
      // Bucket is already deleted
      case t: HttpResponseException if t.getStatusCode == 404 =>
        true
    }
  }

  override def isAdmin(userEmail: String): Future[Boolean] = {
    hasGoogleRole(adminGroupName, userEmail)
  }

  override def isLibraryCurator(userEmail: String): Future[Boolean] = {
    hasGoogleRole(curatorGroupName, userEmail)
  }

  override def addLibraryCurator(userEmail: String): Future[Unit] = {
    addEmailToGoogleGroup(curatorGroupName, userEmail)
  }

  override def removeLibraryCurator(userEmail: String): Future[Unit] = {
    removeEmailFromGoogleGroup(curatorGroupName, userEmail)
  }

  override def hasGoogleRole(roleGroupName: String, userEmail: String): Future[Boolean] = {
    implicit val service = GoogleInstrumentedService.Groups
    val query = getGroupDirectory.members.get(roleGroupName, userEmail)
    retryWithRecoverWhen500orGoogleError(() => {
      executeGoogleRequest(query)
      true
    }) {
      case t: HttpResponseException if t.getStatusCode == StatusCodes.NotFound.intValue => false
    }
  }

  override def getGoogleGroup(groupName: String)(implicit executionContext: ExecutionContext): Future[Option[Group]] = {
    implicit val service = GoogleInstrumentedService.Groups
    val getter = getGroupDirectory.groups().get(groupName)
    retryWithRecoverWhen500orGoogleError(() => { Option(executeGoogleRequest(getter)) }) {
      case e: HttpResponseException if e.getStatusCode == StatusCodes.NotFound.intValue => None
    }
  }

  override def getBucketUsage(googleProject: GoogleProjectId, bucketName: String, maxResults: Option[Long]): Future[BigInt] = {
    implicit val service = GoogleInstrumentedService.Storage

    def usageFromLogObject(o: StorageObject): Future[BigInt] = {
      streamObject(o.getBucket, o.getName) { inputStream =>
        val content = Source.fromInputStream(inputStream).mkString
        val byteHours = BigInt(content.split('\n')(1).split(',')(1).replace("\"", ""))
        // convert byte/hours to byte/days to better match the billing unit of GB/days
        byteHours / 24
      }
    }

    def recurse(pageToken: Option[String] = None): Future[BigInt] = {
      // Fetch objects with a prefix of "${bucketName}_storage_", (ignoring "_usage_" logs)
      val fetcher = getStorage(getBucketServiceAccountCredential).
        objects().
        list(getStorageLogsBucketName(googleProject)).
        setPrefix(s"${bucketName}_storage_")
      maxResults.foreach(fetcher.setMaxResults(_))
      pageToken.foreach(fetcher.setPageToken)

      retryWhen500orGoogleError(() => {
        val result = executeGoogleRequest(fetcher)
        (Option(result.getItems), Option(result.getNextPageToken))
      }) flatMap {
        case (None, _) =>
          // No storage logs, so make sure that the bucket is actually empty
          val fetcher = getStorage(getBucketServiceAccountCredential).objects.list(bucketName).setMaxResults(1L)
          retryWhen500orGoogleError(() => {
            Option(executeGoogleRequest(fetcher).getItems)
          }) flatMap {
            case None => Future.successful(BigInt(0))
            case Some(_) => Future.failed(new GoogleStorageLogException("Not Available"))
          }
        case (_, Some(nextPageToken)) => recurse(Option(nextPageToken))
        case (Some(items), None) =>
          /* Objects are returned "in alphabetical order" (http://stackoverflow.com/a/36786877/244191). Because of the
           * timestamp, they are also in increasing chronological order. Therefore, the last one is the most recent.
           */
          usageFromLogObject(items.asScala.last)
      }
    }

    recurse()
  }

  override def getBucketACL(bucketName: String): Future[Option[List[BucketAccessControl]]] = {
    implicit val service = GoogleInstrumentedService.Storage
    val aclGetter = getStorage(getBucketServiceAccountCredential).bucketAccessControls().list(bucketName)
    retryWithRecoverWhen500orGoogleError(() => { Option(executeGoogleRequest(aclGetter).getItems.asScala.toList) }) {
      case e: HttpResponseException => None
    }
  }

  override def getBucket(bucketName: String, userProject: Option[GoogleProjectId])(implicit executionContext: ExecutionContext): Future[Option[Bucket]] = {
    implicit val service = GoogleInstrumentedService.Storage
    retryWithRecoverWhen500orGoogleError(() => {
      val getter = getStorage(getBucketServiceAccountCredential).buckets().get(bucketName)
      userProject.map( p => getter.setUserProject(p.value) )

      Option(executeGoogleRequest(getter))
    }) {
      case _: HttpResponseException => None
    }
  }

  override def getRegionForRegionalBucket(bucketName: String, userProject: Option[GoogleProjectId]): Future[Option[String]] = {
    getBucket(bucketName, userProject) map {
      case Some(bucket) => bucket.getLocationType match {
        case SingleRegionLocationType => Option(bucket.getLocation)
        case _ => None
      }
      case None => throw new RawlsException(s"Failed to retrieve bucket `$bucketName`")
    }
  }

  override def getComputeZonesForRegion(googleProject: GoogleProjectId, region: String): Future[List[String]] = {
    implicit val service = GoogleInstrumentedService.Storage
    retryWithRecoverWhen500orGoogleError(() => {
      // convert the region to lowercase because the `.region().get()` API expects the region input to match
      // the pattern: /[a-z](?:[-a-z0-9]{0,61}[a-z0-9])?|[1-9][0-9]{0,19}/
      val getter = getComputeManager(getBucketServiceAccountCredential).regions().get(googleProject.value, region.toLowerCase)
      val zonesAsResourceUrls = executeGoogleRequest(getter).getZones.asScala.toList

      // `getZones()` returns the zones as resource urls of form `https://www.googleapis.com/compute/v1/projects/project_id/zones/us-central1-b",
      // Hence split it by `/` and get last element of array to get the zone
      zonesAsResourceUrls.map(_.split("/").last)
    }) {
      case e => throw new RawlsException(s"Something went wrong while retrieving zones for region `$region` under Google " +
        s"project `${googleProject.value}`.", e)
    }
  }

  override def addEmailToGoogleGroup(groupEmail: String, emailToAdd: String): Future[Unit] = {
    implicit val service = GoogleInstrumentedService.Groups
    val inserter = getGroupDirectory.members.insert(groupEmail, new Member().setEmail(emailToAdd).setRole(groupMemberRole))
    retryWithRecoverWhen500orGoogleError[Unit](() => { executeGoogleRequest(inserter) }) {
      case t: HttpResponseException => {
        StatusCode.int2StatusCode(t.getStatusCode) match {
          case StatusCodes.Conflict => () // it is ok if the email is already there
          case StatusCodes.PreconditionFailed => {
            val msg = s"Precondition failed adding user $emailToAdd to group $groupEmail. Is the user a member of too many groups?"
            logger.error(msg)
            throw new RawlsException(msg, t)
          }
          case _ => throw t
        }
      }
    }
  }

  override def removeEmailFromGoogleGroup(groupEmail: String, emailToRemove: String): Future[Unit] = {
    implicit val service = GoogleInstrumentedService.Groups
    val deleter = getGroupDirectory.members.delete(groupEmail, emailToRemove)
    retryWithRecoverWhen500orGoogleError[Unit](() => { executeGoogleRequest(deleter) }) {
      case t: HttpResponseException if t.getStatusCode == StatusCodes.NotFound.intValue => () // it is ok of the email is already missing
    }
  }

  override def copyFile(sourceBucket: String, sourceObject: String, destinationBucket: String, destinationObject: String, userProject: Option[GoogleProjectId]): Future[Option[StorageObject]] = {
    implicit val service = GoogleInstrumentedService.Storage

    val copier = getStorage(getBucketServiceAccountCredential).objects.copy(sourceBucket, sourceObject, destinationBucket, destinationObject, new StorageObject())
    userProject.map( p => copier.setUserProject(p.value) )

    retryWithRecoverWhen500orGoogleError(() => { Option(executeGoogleRequest(copier)) }) {
      case e: HttpResponseException => {
        logger.warn(s"encountered error [${e.getStatusMessage}] with status code [${e.getStatusCode}] when copying [$sourceBucket/$sourceObject] to [$destinationBucket]")
        None
      }
    }
  }

  override def listObjectsWithPrefix(bucketName: String, objectNamePrefix: String, userProject: Option[GoogleProjectId]): Future[List[StorageObject]] = {
    implicit val service = GoogleInstrumentedService.Storage
    val getter = getStorage(getBucketServiceAccountCredential).objects().list(bucketName).setPrefix(objectNamePrefix).setMaxResults(maxPageSize.toLong)
    userProject.map( p => getter.setUserProject(p.value) )

    listObjectsRecursive(getter) map { pagesOption =>
      pagesOption.map { pages =>
        pages.flatMap { page =>
          Option(page.getItems) match {
            case None => List.empty
            case Some(objects) => objects.asScala.toList
          }
        }
      }.getOrElse(List.empty)
    }
  }

  private def listObjectsRecursive(fetcher: Storage#Objects#List, accumulated: Option[List[Objects]] = Some(Nil)): Future[Option[List[Objects]]] = {
    implicit val service = GoogleInstrumentedService.Storage

    accumulated match {
      // when accumulated has a Nil list then this must be the first request
      case Some(Nil) => retryWithRecoverWhen500orGoogleError(() => {
        Option(executeGoogleRequest(fetcher))
      }) {
        case e: HttpResponseException if e.getStatusCode == StatusCodes.NotFound.intValue => None
      }.flatMap(firstPage => listObjectsRecursive(fetcher, firstPage.map(List(_))))

      // the head is the Objects object of the prior request which contains next page token
      case Some(head :: _) if head.getNextPageToken != null => retryWhen500orGoogleError(() => {
        executeGoogleRequest(fetcher.setPageToken(head.getNextPageToken))
      }).flatMap(nextPage => listObjectsRecursive(fetcher, accumulated.map(pages => nextPage :: pages)))

      // when accumulated is None (bucket does not exist) or next page token is null
      case _ => Future.successful(accumulated)
    }
  }

  def diagnosticBucketRead(userInfo: UserInfo, bucketName: String): Future[Option[ErrorReport]] = {
    // we make requests to the target bucket as the default pet, if the user only has read access.
    // the default pet is created in a project without APIs enabled. Due to Google issue #16062674, we cannot
    // call the GCS JSON API as the default pet; we must use the XML API. In turn, this means we cannot use
    // the GCS client library (which internally calls the JSON API); we must hand-code a call to the XML API.

    // the "proper" request to make into the XML API is HEAD-bucket; see https://cloud.google.com/storage/docs/xml-api/overview.
    // however, the akka-http client is vulnerable to connection-pool exhaustion with HEAD requests; see akka/akka-http#1495.
    // therefore, we make a request to GET /?storageClass. Since all we care about is the 200 vs. 40x status code
    // in the response, this is an equivalent request.
    // we could switch back to HEAD requests by adding a call to httpResponse.discardEntityBytes().
    val bucketUrl = s"https://$bucketName.storage.googleapis.com/?storageClass"
    val bucketRequest = httpClientUtils.addHeader(RequestBuilding.Get(bucketUrl), Authorization(userInfo.accessToken))

    httpClientUtils.executeRequest(http, bucketRequest) map { httpResponse =>
      logger.info(s"diagnosticBucketRead to $bucketName returned ${httpResponse.status.intValue} " +
        s"as user ${userInfo.userEmail.value}, subjectid ${userInfo.userSubjectId.value}, with token hash ${userInfo.accessToken.token.hashCode} " +
        s"and response entity ${Unmarshal(httpResponse.entity).to[String]}")
      httpResponse.status match {
        case StatusCodes.OK => None
        case x => Some(ErrorReport(x, x.defaultMessage()))
      }
    } recover {
      case t:Throwable =>
        logger.warn(s"diagnosticBucketRead to $bucketName encountered unexpected error: ${t.getMessage}")
        Some(ErrorReport(t))
    }
  }

  override def testDMBillingAccountAccess(billingAccountName: RawlsBillingAccountName): Future[Boolean] = {
    implicit val service = GoogleInstrumentedService.IamCredentials

    /* Because we can't assume the identity of the Google SA that actually does the work in DM (it's in their project and we can't access it),
       we've added billingprobe@terra-deployments-{env} to the Google Group we ask our users to add to their billing accounts.
       In order to test that users have set up their billing accounts correctly, Rawls creates a token as the billingprobe@ SA and then
       calls testIamPermissions as it to see if it has the scopes required to associate projects with billing accounts.
       If it does, the group was correctly added, and the Google DM SA will be fine.
       (This function would incorrectly return true if users were to add billingprobe@ to their project and not the group or DM SA, but we
       don't publicise the existence of that account and it's not the thing we ask them to do, so the probability is near-zero.)

       In order for all of this to work, Rawls needs iam.serviceAccountTokenCreator on either the terra-deployments-{env} project
       or the billingprobe@ SA itself. We could also generate keys for the billingprobe@ SA and put them in Vault, but doing that and then
       intermittently refreshing them is a chore.
     */
    //First, get an access token to act as the Google APIs Service Agent that Deployment Manager runs as.
    val tokenRequestBody = new GenerateAccessTokenRequest().setScope(List(ComputeScopes.CLOUD_PLATFORM).asJava)
    val saResourceName = s"projects/-/serviceAccounts/$billingProbeEmail" //the dash is required; a project name will not work. https://bit.ly/2EXrXnj
    val accessTokenRequest = getIAMCredentials(getDeploymentManagerAccountCredential).projects().serviceAccounts().generateAccessToken(saResourceName, tokenRequestBody)

    for {
      tokenResponse <- retryWhen500orGoogleError(() => {
        blocking {
          executeGoogleRequest (accessTokenRequest)
        }})

      //Now we've got an access token, test IAM permissions to see if the SA has permission to create projects.
      probeSACredential = buildCredentialFromAccessToken(tokenResponse.getAccessToken, billingProbeEmail)
      hasAccess <- testBillingAccountAccess(billingAccountName, probeSACredential)
    } yield {
      hasAccess
    }
  }

  override def testBillingAccountAccess(billingAccount: RawlsBillingAccountName, userInfo: UserInfo): Future[Boolean] = {
    val cred = getUserCredential(userInfo)
    for {
      firecloudHasAccess <- testDMBillingAccountAccess(billingAccount)
      userHasAccess <- testBillingAccountAccess(billingAccount, cred)
    } yield {
      firecloudHasAccess && userHasAccess
    }
  }

  protected def testBillingAccountAccess(billingAccount: RawlsBillingAccountName, credential: Credential)(implicit executionContext: ExecutionContext): Future[Boolean] = {
    implicit val service = GoogleInstrumentedService.Billing
    val testIamPermissionsRequest = new TestIamPermissionsRequest().setPermissions(List(BILLING_ACCOUNT_PERMISSION).asJava)
    val fetcher = getCloudBillingManager(credential).billingAccounts().testIamPermissions(billingAccount.value, testIamPermissionsRequest)
    retryWithRecoverWhen500orGoogleError(() => {
      val response = blocking {
        executeGoogleRequest(fetcher)
      }
      Option(response.getPermissions).map(_.asScala).getOrElse(List.empty).nonEmpty
    }) {
      case gjre: GoogleJsonResponseException if gjre.getStatusCode / 100 == 4 => false // any 4xx error means no access
    }
  }

  protected def listBillingAccounts(credential: Credential)(implicit executionContext: ExecutionContext): Future[Seq[BillingAccount]] = {
    implicit val service = GoogleInstrumentedService.Billing
    val fetcher = getCloudBillingManager(credential).billingAccounts().list()
    retryWithRecoverWhen500orGoogleError(() => {
      val list = blocking {
        executeGoogleRequest(fetcher)
      }
      // option-wrap getBillingAccounts because it returns null for an empty list
      Option(list.getBillingAccounts.asScala).map(_.toSeq).getOrElse(Seq.empty)
    }) {
      case gjre: GoogleJsonResponseException
        if gjre.getStatusCode == StatusCodes.Forbidden.intValue &&
          gjre.getDetails.getMessage == "Request had insufficient authentication scopes." =>
        // This error message is purely informational. A client can determine which scopes it has
        // been granted, so an insufficiently-scoped request would generally point to a programming
        // error.
        throw new RawlsExceptionWithErrorReport(ErrorReport(StatusCodes.Forbidden, BillingAccountScopes(billingScopes).toJson.toString))
    }
  }

  override def listBillingAccounts(userInfo: UserInfo): Future[Seq[RawlsBillingAccount]] = {
    import cats.implicits._

    val cred = getUserCredential(userInfo)
    listBillingAccounts(cred) flatMap { accountList =>
      //some users have TONS of billing accounts, enough to hit quota limits.
      //break the list of billing accounts up into chunks.
      //each chunk executes all its requests in parallel. the chunks themselves are processed serially.
      //this limits the amount of parallelism (to 10 inflight requests at a time), which should should slow
      //our rate of making requests. if this fails to be enough, we may need to upgrade this to an explicit throttle.
      val accountChunks: List[Seq[BillingAccount]] = accountList.grouped(10).toList

      //Iterate over each chunk.
      val allProcessedChunks: IO[List[Seq[RawlsBillingAccount]]] = accountChunks traverse { chunk =>

        //Run all tests in the chunk in parallel.
        IO.fromFuture(IO(Future.traverse(chunk){ acct =>
          val acctName = RawlsBillingAccountName(acct.getName)
          testDMBillingAccountAccess(acctName) map { firecloudHasAccount =>
            RawlsBillingAccount(acctName, firecloudHasAccount, acct.getDisplayName)
          }
        }))
      }
      allProcessedChunks.map(_.flatten).unsafeToFuture()
    }
  }

  override def listBillingAccountsUsingServiceCredential(implicit executionContext: ExecutionContext): Future[Seq[RawlsBillingAccount]] = {
    val billingSvcCred = getBillingServiceAccountCredential
    listBillingAccounts(billingSvcCred) map { accountList =>
      accountList.map(acct => RawlsBillingAccount(RawlsBillingAccountName(acct.getName), true, acct.getDisplayName))
    }
  }

  override def updateGoogleProjectBillingAccount(googleProjectId: GoogleProjectId, newBillingAccount: Option[RawlsBillingAccountName]): Future[ProjectBillingInfo] = {
    val billingSvcCred = getBillingServiceAccountCredential
    implicit val service = GoogleInstrumentedService.Billing
    val googleProjectName = s"projects/${googleProjectId.value}"
    val cloudBillingProjectsApi = getCloudBillingManager(billingSvcCred).projects()

    val fetcher = cloudBillingProjectsApi.getBillingInfo(googleProjectName)

    val updater = newBillingAccount match {
      case Some(RawlsBillingAccountName(billingAccountName)) =>
        cloudBillingProjectsApi.updateBillingInfo(googleProjectName,
          new ProjectBillingInfo().setBillingAccountName(billingAccountName).setBillingEnabled(true))
      case None =>
        cloudBillingProjectsApi.updateBillingInfo(googleProjectName,
          new ProjectBillingInfo().setBillingEnabled(false))
    }
    retryWithRecoverWhen500orGoogleError(() => {
      blocking {
        val projectBillingInfo = executeGoogleRequest(fetcher)
        val shouldUpdate = newBillingAccount match {
          case Some(RawlsBillingAccountName(billingAccountName)) =>
            projectBillingInfo.getBillingAccountName != billingAccountName || projectBillingInfo.getBillingEnabled == false
          case None =>
            projectBillingInfo.getBillingEnabled == true
        }
        if (shouldUpdate) {
          executeGoogleRequest(updater)
        } else {
          projectBillingInfo
        }
      }
    }) {
      case gjre: GoogleJsonResponseException
        if gjre.getStatusCode == StatusCodes.Forbidden.intValue =>
        throw new RawlsExceptionWithErrorReport(ErrorReport(StatusCodes.Forbidden,
          s"Rawls service account does not have access to billing account [${newBillingAccount.map(_.value)}]", gjre))
    }
  }

  override def storeToken(userInfo: UserInfo, refreshToken: String): Future[Unit] = {
    implicit val service = GoogleInstrumentedService.Storage
    retryWhen500orGoogleError(() => {
      val so = new StorageObject().setName(userInfo.userSubjectId.value)
      val encryptedToken = Aes256Cbc.encrypt(refreshToken.getBytes, tokenSecretKey).get
      so.setMetadata(Map("iv" -> encryptedToken.base64Iv).asJava)
      val media = new InputStreamContent("text/plain", new ByteArrayInputStream(encryptedToken.base64CipherText.getBytes))
      val inserter = getStorage(getBucketServiceAccountCredential).objects().insert(tokenBucketName, so, media)
      inserter.getMediaHttpUploader().setDirectUploadEnabled(true)
      executeGoogleRequest(inserter)
    })
  }

  override def getToken(rawlsUserRef: RawlsUserRef): Future[Option[String]] = {
    getTokenAndDate(rawlsUserRef.userSubjectId.value) map {
      _.map { case (token, date) => token }
    }
  }

  override def getTokenDate(rawlsUserRef: RawlsUserRef): Future[Option[time.DateTime]] = {
    getTokenAndDate(rawlsUserRef.userSubjectId.value) map {
      _.map { case (token, date) =>
        // validate the token by attempting to build a UserInfo from it: Google will return an error if we can't
        UserInfo.buildFromTokens(buildCredentialFromRefreshToken(token))
        date
      }
    }
  }

  private def getTokenAndDate(userSubjectID: String): Future[Option[(String, time.DateTime)]] = {
    implicit val service = GoogleInstrumentedService.Storage
    retryWhen500orGoogleError(() => {
      val get = getStorage(getBucketServiceAccountCredential).objects().get(tokenBucketName, userSubjectID)
      get.getMediaHttpDownloader.setDirectDownloadEnabled(true)
      try {
        val tokenBytes = new ByteArrayOutputStream()
        get.executeMediaAndDownloadTo(tokenBytes)
        val so = executeGoogleRequest(get)
        for {
          t <- Option(new String(Aes256Cbc.decrypt(EncryptedBytes(tokenBytes.toString, so.getMetadata.get("iv")), tokenSecretKey).get))
          d <- Option(new time.DateTime(so.getUpdated.getValue))
        } yield (t, d)
      } catch {
        case t: HttpResponseException if t.getStatusCode == StatusCodes.NotFound.intValue => None
      }
    } )
  }

  override def revokeToken(rawlsUserRef: RawlsUserRef): Future[Unit] = {
    getToken(rawlsUserRef) map {
      case Some(token) =>
        val url = s"https://accounts.google.com/o/oauth2/revoke?token=$token"
        Http(system).singleRequest(RequestBuilding.Get(url))

      case None => Future.successful(())
    }
  }

  override def deleteToken(rawlsUserRef: RawlsUserRef): Future[Unit] = {
    implicit val service = GoogleInstrumentedService.Storage
    retryWhen500orGoogleError(() => {
      executeGoogleRequest(getStorage(getBucketServiceAccountCredential).objects().delete(tokenBucketName, rawlsUserRef.userSubjectId.value))
    } )
  }

  override def getGenomicsOperation(opId: String): Future[Option[JsObject]] = {
    implicit val service = GoogleInstrumentedService.Genomics
    val genomicsServiceAccountCredential = getGenomicsServiceAccountCredential
    genomicsServiceAccountCredential.refreshToken()

    if (opId.startsWith("operations")) {
      // PAPIv1 ids start with "operations". We have to use a direct http call instead of a client library because
      // the client lib does not support PAPIv1 and PAPIv2 concurrently.
      new GenomicsV1DAO().getOperation(opId, OAuth2BearerToken(genomicsServiceAccountCredential.getAccessToken))
    } else {
      val genomicsApi = new Genomics.Builder(httpTransport, jsonFactory, genomicsServiceAccountCredential).setApplicationName(appName).build()
      val operationRequest = genomicsApi.projects().operations().get(opId)

      retryWithRecoverWhen500orGoogleError(() => {
        // Google library returns a Map[String,AnyRef], but we don't care about understanding the response
        // So, use Google's functionality to get the json string, then parse it back into a generic json object
        Option(executeGoogleRequest(operationRequest).toPrettyString.parseJson.asJsObject)
      }) {
        // Recover from Google 404 errors because it's an expected return status.
        // Here we use `None` to represent a 404 from Google.
        case t: HttpResponseException if t.getStatusCode == StatusCodes.NotFound.intValue => None
      }
    }
  }

  override def checkGenomicsOperationsHealth(implicit executionContext: ExecutionContext): Future[Boolean] = {
    implicit val service = GoogleInstrumentedService.Genomics
    val opId = s"projects/$serviceProject/operations"
    val genomicsApi = new Genomics.Builder(httpTransport, jsonFactory, getGenomicsServiceAccountCredential).setApplicationName(appName).build()
    val operationRequest = genomicsApi.projects().operations().list(opId).setPageSize(1)
    retryWhen500orGoogleError(() => {
      executeGoogleRequest(operationRequest)
      true
    })
  }

  override def getGoogleProject(googleProject: GoogleProjectId): Future[Project] = {
    implicit val service = GoogleInstrumentedService.Billing
    val credential = getDeploymentManagerAccountCredential

    val cloudResManager = getCloudResourceManager(credential)

    retryWhen500orGoogleError(() => {
      executeGoogleRequest(cloudResManager.projects().get(googleProject.value))
    })
  }

  def getDMConfigYamlString(googleProject: GoogleProjectId, dmTemplatePath: String, properties: Map[String, JsValue]): String = {
    import DeploymentManagerJsonSupport._
    import cats.syntax.either._
    import io.circe.yaml.syntax._

    val configContents = ConfigContents(Seq(Resources(googleProject.value, dmTemplatePath, properties)))
    val jsonVersion = io.circe.jawn.parse(configContents.toJson.toString).valueOr(throw _)
    jsonVersion.asYaml.spaces2
  }

  /*
   * Set the deployment policy to "abandon" -- i.e. allows the created project to persist even if the deployment is deleted --
   * and then delete the deployment. There's a limit of 1000 deployments so this is important to do.
   */
  override def cleanupDMProject(googleProject: GoogleProjectId): Future[Unit] = {
    implicit val service = GoogleInstrumentedService.DeploymentManager
    val credential = getDeploymentManagerAccountCredential
    val deploymentManager = getDeploymentManager(credential)

    if( cleanupDeploymentAfterCreating ) {
      executeGoogleRequestWithRetry(
        deploymentManager.deployments().delete(deploymentMgrProject, projectToDM(googleProject)).setDeletePolicy("ABANDON")).void
    } else {
      Future.successful(())
    }
  }

  def projectToDM(googleProject: GoogleProjectId) = s"dm-${googleProject.value}"


  def parseTemplateLocation(path: String): Option[TemplateLocation] = {
    val rx: Regex = "https://raw.githubusercontent.com/(.*)/(.*)/(.*)/(.*)".r
    rx.findAllMatchIn(path).toList.headOption map { groups =>
      TemplateLocation(
        labelSafeString(groups.subgroups(0), ""),
        labelSafeString(groups.subgroups(1), ""),
        labelSafeString(groups.subgroups(2), ""),
        labelSafeString(groups.subgroups(3), ""))
    }
  }

  override def createProject(googleProject: GoogleProjectId, billingAccount: RawlsBillingAccount, dmTemplatePath: String, highSecurityNetwork: Boolean, enableFlowLogs: Boolean, privateIpGoogleAccess: Boolean, requesterPaysRole: String, ownerGroupEmail: WorkbenchEmail, computeUserGroupEmail: WorkbenchEmail, projectTemplate: ProjectTemplate, parentFolderId: Option[String]): Future[RawlsBillingProjectOperationRecord] = {
    implicit val service = GoogleInstrumentedService.DeploymentManager
    val credential = getDeploymentManagerAccountCredential
    val deploymentManager = getDeploymentManager(credential)

    import spray.json._
    import spray.json.DefaultJsonProtocol._
    import DeploymentManagerJsonSupport._

    val templateLabels = parseTemplateLocation(dmTemplatePath).map(_.toJson).getOrElse(Map("template_path" -> labelSafeString(dmTemplatePath)).toJson)

    val properties = Map (
      "billingAccountId" -> billingAccount.accountName.value.toJson,
      "billingAccountFriendlyName" -> billingAccount.displayName.toJson,
      "projectId" -> googleProject.value.toJson,
      "parentOrganization" -> orgID.toJson,
      "fcBillingGroup" -> billingGroupEmail.toJson,
      "projectOwnersGroup" -> ownerGroupEmail.value.toJson,
      "projectViewersGroup" -> computeUserGroupEmail.value.toJson,
      "requesterPaysRole" -> requesterPaysRole.toJson,
      "highSecurityNetwork" -> highSecurityNetwork.toJson,
      "enableFlowLogs" -> enableFlowLogs.toJson,
      "privateIpGoogleAccess" -> privateIpGoogleAccess.toJson,
      "fcProjectOwners" -> projectTemplate.owners.toJson,
      "fcProjectEditors" -> projectTemplate.editors.toJson,
      "labels" -> templateLabels
    ) ++ parentFolderId.map("parentFolder" -> folderNumberOnly(_).toJson).toMap

    //a list of one resource: type=composite-type, name=whocares, properties=pokein
    val yamlConfig = new ConfigFile().setContent(getDMConfigYamlString(googleProject, dmTemplatePath, properties))
    val deploymentConfig = new TargetConfiguration().setConfig(yamlConfig)

    retryWhen500orGoogleError(() => {
      executeGoogleRequest {
        deploymentManager.deployments().insert(deploymentMgrProject, new Deployment().setName(projectToDM(googleProject)).setTarget(deploymentConfig))
      }
    }) map { googleOperation =>
      val errorStr = Option(googleOperation.getError).map(errors => errors.getErrors.asScala.map(e => toErrorMessage(e.getMessage, e.getCode)).mkString("\n"))
      RawlsBillingProjectOperationRecord(googleProject.value, GoogleOperationNames.DeploymentManagerCreateProject, googleOperation.getName, false, errorStr, GoogleApiTypes.DeploymentManagerApi)
    }
  }

  /**
    * Google is not consistent when dealing with folder ids. Some apis do not want the folder id to start with
    * "folders/" but other apis return that or expect that. This function strips the prefix if it exists.
    *
    * @param folderId
    * @return
    */
  private def folderNumberOnly(folderId: String) = folderId.stripPrefix("folders/")

  override def pollOperation(operationId: OperationId): Future[OperationStatus] = {
    val dmCredential = getDeploymentManagerAccountCredential

    // this code is a colossal DRY violation but because the operations collection is different
    // for cloudResManager and servicesManager and they return different but identical Status objects
    // there is not much else to be done... too bad scala does not have duck typing.
    operationId.apiType match {
      case GoogleApiTypes.DeploymentManagerApi =>
        val deploymentManager = getDeploymentManager(dmCredential)
        implicit val service = GoogleInstrumentedService.DeploymentManager

        retryWhen500orGoogleError(() => {
          executeGoogleRequest(deploymentManager.operations().get(deploymentMgrProject, operationId.operationId))
        }).map { op =>
          val errorStr = Option(op.getError).map(errors => errors.getErrors.asScala.map(e => toErrorMessage(e.getMessage, e.getCode)).mkString("\n"))
          OperationStatus(op.getStatus == "DONE", errorStr)
        }

      case GoogleApiTypes.AccessContextManagerApi =>
        accessContextManagerDAO.pollOperation(operationId.operationId).map { op =>
          OperationStatus(toScalaBool(op.getDone), Option(op.getError).map(error => toErrorMessage(error.getMessage, error.getCode)))
        }
    }
  }

  /**
    * converts a possibly null java boolean to a scala boolean, null is treated as false
    */
  private def toScalaBool(b: java.lang.Boolean) = Option(b).contains(java.lang.Boolean.TRUE)

  private def toErrorMessage(message: String, code: String): String = {
    s"${Option(message).getOrElse("")} - code ${code}"
  }

  private def toErrorMessage(message: String, code: Int): String = {
    s"${Option(message).getOrElse("")} - code ${code}"
  }

  /**
    * Updates policy bindings on a google project.
    * 1) get existing policies
    * 2) call updatePolicies
    * 3) if updated policies are the same as existing policies return false, don't call google
    * 4) if updated policies are different than existing policies update google and return true
    *
    * @param googleProject google project name
    * @param updatePolicies function (existingPolicies => updatedPolicies). May return policies with no members
    *                       which will be handled appropriately when sent to google.
    * @return true if google was called to update policies, false otherwise
    */
  override protected def updatePolicyBindings(googleProject: GoogleProjectId)(updatePolicies: Map[String, Set[String]] => Map[String, Set[String]]): Future[Boolean] = {
    val cloudResManager = getCloudResourceManager(getBillingServiceAccountCredential)
    implicit val service = GoogleInstrumentedService.CloudResourceManager

    for {
      updated <- retryWhen500orGoogleError(() => {
        // it is important that we call getIamPolicy within the same retry block as we call setIamPolicy
        // getIamPolicy gets the etag that is used in setIamPolicy, the etag is used to detect concurrent
        // modifications and if that happens we need to be sure to get a new etag before retrying setIamPolicy
        val existingPolicy = executeGoogleRequest(cloudResManager.projects().getIamPolicy(googleProject.value, null))
        val existingPolicies: Map[String, Set[String]] = existingPolicy.getBindings.asScala.map { policy => policy.getRole -> policy.getMembers.asScala.toSet }.toMap

        val updatedPolicies = updatePolicies(existingPolicies)

        if (updatedPolicies.equals(existingPolicies)) {
          false
        } else {
          val updatedBindings = updatedPolicies.collect { case (role, members) if members.nonEmpty => // exclude policies with empty members
            new Binding().setRole(role).setMembers(members.toList.asJava)
          }.toSeq

          // when setting IAM policies, always reuse the existing policy so the etag is preserved.
          val policyRequest = new SetIamPolicyRequest().setPolicy(existingPolicy.setBindings(updatedBindings.asJava))
          executeGoogleRequest(cloudResManager.projects().setIamPolicy(googleProject.value, policyRequest))
          true
        }
      })

    } yield updated
  }

  // TODO - once workspace migration is complete and there are no more v1 workspaces or v1 billing projects, we can remove this https://broadworkbench.atlassian.net/browse/CA-1118
  // V2 workspace projects are managed by rawls SA but the v1 billing google projects are managed by the billing SA.
  override def deleteV1Project(googleProject: GoogleProjectId): Future[Unit]= {
    implicit val service = GoogleInstrumentedService.Billing
    val billingServiceAccountCredential = getBillingServiceAccountCredential

    val resMgr = getCloudResourceManager(billingServiceAccountCredential)
    val billingManager = getCloudBillingManager(billingServiceAccountCredential)

    for {
      _ <- retryWhen500orGoogleError(() => {
        executeGoogleRequest(billingManager.projects().updateBillingInfo(s"projects/${googleProject.value}", new ProjectBillingInfo().setBillingEnabled(false)))
      })
      _ <- retryWithRecoverWhen500orGoogleError(() => {
        executeGoogleRequest(resMgr.projects().delete(googleProject.value))
      }) {
        case e: GoogleJsonResponseException if e.getDetails.getCode == 403 && "Cannot delete an inactive project.".equals(e.getDetails.getMessage) => new Empty()
        // stop trying to delete an already deleted project
      }
    } yield {
      // nothing
    }
  }

  override def deleteGoogleProject(googleProject: GoogleProjectId): Future[Unit]= {
    implicit val service = GoogleInstrumentedService.Billing
    val cloudResourceManagerServiceAccountCredential = getCloudResourceManagerServiceAccountCredential
    val billingServiceAccountCredential = getBillingServiceAccountCredential

    val resMgr = getCloudResourceManager(cloudResourceManagerServiceAccountCredential)
    val billingManager = getCloudBillingManager(billingServiceAccountCredential)

    for {
      _ <- retryWhen500orGoogleError(() => {
        executeGoogleRequest(billingManager.projects().updateBillingInfo(s"projects/${googleProject.value}", new ProjectBillingInfo().setBillingEnabled(false)))
      })
      _ <- retryWithRecoverWhen500orGoogleError(() => {
        executeGoogleRequest(resMgr.projects().delete(googleProject.value))
      }) {
        case e: GoogleJsonResponseException if e.getDetails.getCode == 403 && "Cannot delete an inactive project.".equals(e.getDetails.getMessage) => new Empty()
        // stop trying to delete an already deleted project
      }
    } yield {
      // nothing
    }
  }

  def projectUsageExportBucketName(googleProject: GoogleProjectId) = s"${googleProject.value}-usage-export"

  override def getBucketDetails(bucketName: String, project: GoogleProjectId): Future[WorkspaceBucketOptions] = {
    implicit val service = GoogleInstrumentedService.Storage
    val cloudStorage = getStorage(getBucketServiceAccountCredential)
    for {
      bucketDetails <- retryWhen500orGoogleError(() => {
        executeGoogleRequest(cloudStorage.buckets().get(bucketName).setUserProject(project.value))
      })
    } yield {
      val requesterPays = for {
        billing <- Option(bucketDetails.getBilling)
        rp <- Option(billing.getRequesterPays)
      } yield rp.booleanValue()

      WorkspaceBucketOptions(
        requesterPays = requesterPays.getOrElse(false)
      )
    }
  }

  def getComputeManager(credential: Credential): Compute = {
    new Compute.Builder(httpTransport, jsonFactory, credential).setApplicationName(appName).build()
  }

  def getCloudBillingManager(credential: Credential): Cloudbilling = {
    new Cloudbilling.Builder(httpTransport, jsonFactory, credential).setApplicationName(appName).build()
  }

  def getServicesManager(credential: Credential): ServiceManagement = {
    new ServiceManagement.Builder(httpTransport, jsonFactory, credential).setApplicationName(appName).build()
  }

  def getCloudResourceManager(credential: Credential): CloudResourceManager = {
    new CloudResourceManager.Builder(httpTransport, jsonFactory, credential).setApplicationName(appName).build()
  }

  def getIAM(credential: Credential): Iam = {
    new Iam.Builder(httpTransport, jsonFactory, credential).setApplicationName(appName).build()
  }

  def getIAMCredentials(credential: Credential): IAMCredentials = {
    new IAMCredentials.Builder(httpTransport, jsonFactory, credential).setApplicationName(appName).build()
  }

  def getDeploymentManager(credential: Credential): DeploymentManagerV2Beta = {
    new DeploymentManagerV2Beta.Builder(httpTransport, jsonFactory, credential).setApplicationName(appName).build()
  }

  def getStorage(credential: Credential) = {
    new Storage.Builder(httpTransport, jsonFactory, credential).setApplicationName(appName).build()
  }

  def getGroupDirectory = {
    new Directory.Builder(httpTransport, jsonFactory, getGroupServiceAccountCredential).setApplicationName(appName).build()
  }

  private def getUserCredential(userInfo: UserInfo): Credential = {
    new GoogleCredential().setAccessToken(userInfo.accessToken.token).setExpiresInSeconds(userInfo.accessTokenExpiresIn)
  }

  private def getGroupServiceAccountCredential: Credential = {
    new GoogleCredential.Builder()
      .setTransport(httpTransport)
      .setJsonFactory(jsonFactory)
      .setServiceAccountId(clientEmail)
      .setServiceAccountScopes(directoryScopes.asJava)
      .setServiceAccountUser(subEmail)
      .setServiceAccountPrivateKeyFromPemFile(new java.io.File(pemFile))
      .build()
  }

  def getBucketServiceAccountCredential: Credential = {
    new GoogleCredential.Builder()
      .setTransport(httpTransport)
      .setJsonFactory(jsonFactory)
      .setServiceAccountId(clientEmail)
      .setServiceAccountScopes(storageScopes.asJava) // grant bucket-creation powers
      .setServiceAccountPrivateKeyFromPemFile(new java.io.File(pemFile))
      .build()
  }

  def getGenomicsServiceAccountCredential: Credential = {
    new GoogleCredential.Builder()
      .setTransport(httpTransport)
      .setJsonFactory(jsonFactory)
      .setServiceAccountId(clientEmail)
      .setServiceAccountScopes(genomicsScopes.asJava)
      .setServiceAccountPrivateKeyFromPemFile(new java.io.File(pemFile))
      .build()
  }

  def getDeploymentManagerAccountCredential: Credential = {
    new GoogleCredential.Builder()
      .setTransport(httpTransport)
      .setJsonFactory(jsonFactory)
      .setServiceAccountId(clientEmail)
      .setServiceAccountScopes(Seq(ComputeScopes.CLOUD_PLATFORM).asJavaCollection)
      .setServiceAccountPrivateKeyFromPemFile(new java.io.File(pemFile))
      .build()
  }

  def getCloudResourceManagerServiceAccountCredential: Credential = {
    new GoogleCredential.Builder()
      .setTransport(httpTransport)
      .setJsonFactory(jsonFactory)
      .setServiceAccountId(clientEmail)
      .setServiceAccountScopes(Seq(ComputeScopes.CLOUD_PLATFORM).asJavaCollection)
      .setServiceAccountPrivateKeyFromPemFile(new java.io.File(pemFile))
      .build()
  }

  def getBillingServiceAccountCredential: Credential = {
    new GoogleCredential.Builder()
      .setTransport(httpTransport)
      .setJsonFactory(jsonFactory)
      .setServiceAccountScopes(Seq(ComputeScopes.CLOUD_PLATFORM).asJava) // need this broad scope to create/manage projects
      .setServiceAccountId(billingPemEmail)
      .setServiceAccountPrivateKeyFromPemFile(new java.io.File(billingPemFile))
      .setServiceAccountUser(billingEmail)
      .build()
  }

  lazy val getResourceBufferServiceAccountCredential: Credential = {
    val file = new java.io.File(resourceBufferJsonFile)
    val inputStream: InputStream = new FileInputStream(file)
    GoogleCredential.fromStream(inputStream).toBuilder.setServiceAccountScopes(workbenchLoginScopes.asJava).build()
  }

  def toGoogleGroupName(groupName: RawlsGroupName) = s"${proxyNamePrefix}GROUP_${groupName.value}@${appsDomain}"

  def adminGroupName = s"${groupsPrefix}-ADMINS@${appsDomain}"
  def curatorGroupName = s"${groupsPrefix}-CURATORS@${appsDomain}"
  def makeGroupEntityString(groupId: String) = s"group-$groupId"

  def getUserCredentials(rawlsUserRef: RawlsUserRef): Future[Option[Credential]] = {
    getToken(rawlsUserRef) map { refreshTokenOption =>
      refreshTokenOption.map { refreshToken =>
        buildCredentialFromRefreshToken(refreshToken)
      }
    }
  }

  private def buildCredentialFromRefreshToken(refreshToken: String): GoogleCredential = {
    new GoogleCredential.Builder().setTransport(httpTransport)
      .setJsonFactory(jsonFactory)
      .setClientSecrets(tokenClientSecrets)
      .build().setFromTokenResponse(new TokenResponse().setRefreshToken(refreshToken))
  }

  private def buildCredentialFromAccessToken(accessToken: String, credentialEmail: String): GoogleCredential = {
    new GoogleCredential.Builder()
      .setTransport(httpTransport)
      .setJsonFactory(jsonFactory)
      .build().setAccessToken(accessToken)
  }

  def getAccessTokenUsingJson(saKey: String) : Future[String] = {
    implicit val service = GoogleInstrumentedService.OAuth
    retryWhen500orGoogleError(() => {
      val keyStream = new ByteArrayInputStream(saKey.getBytes)
      val credential = ServiceAccountCredentials.fromStream(keyStream).createScoped(storageScopes.asJava)
      credential.refreshAccessToken.getTokenValue
    })
  }

  def getUserInfoUsingJson(saKey: String): Future[UserInfo] = {
    implicit val service = GoogleInstrumentedService.OAuth
    retryWhen500orGoogleError(() => {
      val keyStream = new ByteArrayInputStream(saKey.getBytes)
      val credential = ServiceAccountCredentials.fromStream(keyStream).createScoped(storageScopes.asJava)
      UserInfo.buildFromTokens(credential)
    })
  }

  def getServiceAccountRawlsUser(): Future[RawlsUser] = {
    getRawlsUserForCreds(getBucketServiceAccountCredential)
  }

  def getRawlsUserForCreds(creds: Credential): Future[RawlsUser] = {
    implicit val service = GoogleInstrumentedService.Groups
    val oauth2 = new Builder(httpTransport, jsonFactory, null).setApplicationName(appName).build()
    Future {
      creds.refreshToken()
      val tokenInfo = executeGoogleRequest(oauth2.tokeninfo().setAccessToken(creds.getAccessToken))
      RawlsUser(RawlsUserSubjectId(tokenInfo.getUserId), RawlsUserEmail(tokenInfo.getEmail))
    }
  }

  def getServiceAccountUserInfo(): Future[UserInfo] = {
    val creds = getBucketServiceAccountCredential
    getRawlsUserForCreds(creds).map { rawlsUser =>
      UserInfo(rawlsUser.userEmail, OAuth2BearerToken(creds.getAccessToken), creds.getExpiresInSeconds, rawlsUser.userSubjectId)
    }
  }

  private def streamObject[A](bucketName: String, objectName: String)(f: (InputStream) => A): Future[A] = {
    implicit val service = GoogleInstrumentedService.Storage
    val getter = getStorage(getBucketServiceAccountCredential).objects().get(bucketName, objectName).setAlt("media")
    retryWhen500orGoogleError(() => { executeGoogleFetch(getter) { is => f(is) } })
  }

  override def addProjectToFolder(googleProject: GoogleProjectId, folderId: String): Future[Unit] = {
    implicit val service = GoogleInstrumentedService.CloudResourceManager
    val cloudResourceManager = getCloudResourceManager(getBillingServiceAccountCredential)

    retryWhen500orGoogleError( () => {
      val existingProject = executeGoogleRequest(cloudResourceManager.projects().get(googleProject.value))

      val folderResourceId = new ResourceId().setType(GoogleResourceTypes.Folder.value).setId(folderNumberOnly(folderId))
      executeGoogleRequest(cloudResourceManager.projects().update(googleProject.value, existingProject.setParent(folderResourceId)))
    })
  }

  override def getFolderId(folderName: String): Future[Option[String]] = {
    val credential = getBillingServiceAccountCredential
    credential.refreshToken()

    retryExponentially(when500orGoogleError)( () => {
      new CloudResourceManagerV2DAO().getFolderId(folderName, OAuth2BearerToken(credential.getAccessToken))
    })
  }
}

class GoogleStorageLogException(message: String) extends RawlsException(message)

class GenomicsV1DAO(implicit val system: ActorSystem, val materializer: Materializer, val executionContext: ExecutionContext) extends DsdeHttpDAO {
  val http = Http(system)
  val httpClientUtils = HttpClientUtilsStandard()

  def getOperation(opId: String, accessToken: OAuth2BearerToken): Future[Option[JsObject]] = {
    import akka.http.scaladsl.marshallers.sprayjson.SprayJsonSupport._
    import DefaultJsonProtocol._
    executeRequestWithToken[Option[JsObject]](accessToken)(RequestBuilding.Get(s"https://genomics.googleapis.com/v1alpha2/$opId"))
  }
}

/**
  * The cloud resource manager api is maddening. V2 is not a newer, better version of V1 but a completely different api.
  * V1 manages projects and organizations, V2 manages folders. But because they appear to be different versions of the
  * same thing and use the same class names we can't have both client libraries. So this v2 dao calls the folder
  * apis we need via direct http call.
  * @param system
  * @param materializer
  * @param executionContext
  */
class CloudResourceManagerV2DAO(implicit val system: ActorSystem, val materializer: Materializer, val executionContext: ExecutionContext) extends DsdeHttpDAO {
  val http = Http(system)
  val httpClientUtils = HttpClientUtilsStandard()

  def getFolderId(folderName: String, accessToken: OAuth2BearerToken): Future[Option[String]] = {
    import akka.http.scaladsl.marshallers.sprayjson.SprayJsonSupport._
    import DefaultJsonProtocol._

    implicit val FolderFormat = jsonFormat1(Folder)
    implicit val FolderSearchResponseFormat = jsonFormat1(FolderSearchResponse)

    executeRequestWithToken[FolderSearchResponse](accessToken)(RequestBuilding.Post(s"https://cloudresourcemanager.googleapis.com/v2/folders:search", Map("query" -> s"displayName=$folderName"))).map { response =>
      response.folders.flatMap { folders =>
        if (folders.size > 1) {
          throw new RawlsException(s"google folder search returned more than one folder with display name $folderName: $folders")
        } else {
          folders.headOption.map(_.name)
        }
      }
    }
  }
}

object CloudResourceManagerV2Model {
  case class Folder(name: String)
  case class FolderSearchResponse(folders: Option[Seq[Folder]])
}<|MERGE_RESOLUTION|>--- conflicted
+++ resolved
@@ -197,17 +197,15 @@
     executeGoogleRequest(storage.bucketAccessControls.insert(bucketName, bac))
   }
 
-<<<<<<< HEAD
-  override def setupWorkspace(userInfo: UserInfo, googleProject: GoogleProjectId, policyGroupsByAccessLevel: Map[WorkspaceAccessLevel, WorkbenchEmail], bucketName: String, labels: Map[String, String], policyMap: Map[SamResourcePolicyName, WorkbenchEmail], billingProjectOwnerPolicyEmail: WorkbenchEmail, parentSpan: Span = null): Future[GoogleWorkspaceInfo] = {
-=======
   override def setupWorkspace(userInfo: UserInfo,
                               googleProject: GoogleProjectId,
                               policyGroupsByAccessLevel: Map[WorkspaceAccessLevel, WorkbenchEmail],
                               bucketName: String,
                               labels: Map[String, String],
                               parentSpan: Span = null,
-                              bucketLocation: Option[String]): Future[GoogleWorkspaceInfo] = {
->>>>>>> 44597042
+                              bucketLocation: Option[String],
+                              policyMap: Map[SamResourcePolicyName, WorkbenchEmail],
+                              billingProjectOwnerPolicyEmail: WorkbenchEmail): Future[GoogleWorkspaceInfo] = {
     def updateBucketIam(policyGroupsByAccessLevel: Map[WorkspaceAccessLevel, WorkbenchEmail]): Stream[IO, Unit] = {
       //default object ACLs are no longer used. bucket only policy is enabled on buckets to ensure that objects
       //do not have separate permissions that deviate from the bucket-level permissions.
@@ -231,16 +229,11 @@
       for {
         // it takes some time for a newly created google group to percolate through the system, if it doesn't fully
         // exist yet the set iam call will return a 400 error, we need to explicitly retry that in addition to the usual
-<<<<<<< HEAD
-        _ <- googleStorageService.setIamPolicy(GcsBucketName(bucketName), roleToIdentities,
-          retryConfig = RetryPredicates.retryConfigWithPredicates(RetryPredicates.standardRetryPredicate, RetryPredicates.whenStatusCode(400))) // todo why 400 here? we check for 5xx and 409s elsewhere
-=======
 
         // Note that we explicitly override the IAM policy for this bucket with `roleToIdentities`.
         // We do this to ensure that all default bucket IAM is removed from the bucket and replaced entirely with what we want
         _ <- googleStorageService.overrideIamPolicy(GcsBucketName(bucketName), roleToIdentities,
-          retryConfig = RetryPredicates.retryConfigWithPredicates(RetryPredicates.standardRetryPredicate, RetryPredicates.whenStatusCode(400)))
->>>>>>> 44597042
+          retryConfig = RetryPredicates.retryConfigWithPredicates(RetryPredicates.standardRetryPredicate, RetryPredicates.whenStatusCode(400))) // todo why 400 here? we check for 5xx and 409s elsewhere
       } yield ()
     }
 
