package org.broadinstitute.dsde.rawls.webservice

import akka.http.scaladsl.model.StatusCodes
import akka.http.scaladsl.server
import akka.http.scaladsl.server.Directives._
import org.broadinstitute.dsde.rawls.model._
import org.broadinstitute.dsde.rawls.openam.UserInfoDirectives
import org.broadinstitute.dsde.rawls.user.UserService

import scala.concurrent.ExecutionContext

/**
  * Created by dvoet on 11/2/2020.
  */

trait BillingApiServiceV2 extends UserInfoDirectives {
  implicit val executionContext: ExecutionContext

  import PerRequest.requestCompleteMarshaller
  import akka.http.scaladsl.marshallers.sprayjson.SprayJsonSupport._
  import org.broadinstitute.dsde.rawls.model.UserAuthJsonSupport._

  val userServiceConstructor: UserInfo => UserService

  val billingRoutesV2: server.Route = requireUserInfo() { userInfo =>
    pathPrefix("billing" / "v2") {
      pathPrefix(Segment) { projectId =>
        pathEnd {
          get {
            complete {
              userServiceConstructor(userInfo).getBillingProject(RawlsBillingProjectName(projectId))
            }
          } ~
            delete {
              complete {
                userServiceConstructor(userInfo).deleteBillingProject(RawlsBillingProjectName(projectId))
              }
            }
        } ~
        pathPrefix("spendReportConfiguration") {
          pathEnd {
            put {
              entity(as[BillingProjectSpendConfiguration]) { spendConfiguration =>
                complete {
                  userServiceConstructor(userInfo).setBillingProjectSpendConfiguration(RawlsBillingProjectName(projectId), spendConfiguration).map(_ => StatusCodes.NoContent)
                }
              }
            } ~
            delete {
              complete {
                userServiceConstructor(userInfo).clearBillingProjectSpendConfiguration(RawlsBillingProjectName(projectId)).map(_ => StatusCodes.NoContent)
              }
            } ~
            get {
              complete {
                userServiceConstructor(userInfo).getBillingProjectSpendConfiguration(RawlsBillingProjectName(projectId)).map {
                  case Some(config) => StatusCodes.OK -> Option(config)
                  case None => StatusCodes.NoContent -> None
                }
              }
            }
          }
        } ~
        pathPrefix("billingAccount") {
          pathEnd {
            put {
              entity(as[UpdateRawlsBillingAccountRequest]) { updateProjectRequest =>
                complete{
<<<<<<< HEAD
                  userServiceConstructor(userInfo).updateBillingProjectBillingAccount(RawlsBillingProjectName(projectId), updateProjectRequest)
=======
                  userServiceConstructor(userInfo).updateBillingProjectBillingAccount(RawlsBillingProjectName(projectId), updateProjectRequest).map(_ => StatusCodes.OK)
>>>>>>> d3469764
                }
              }
            } ~
              delete {
                complete {
<<<<<<< HEAD
                  userServiceConstructor(userInfo).deleteBillingAccount(RawlsBillingProjectName(projectId))
=======
                  userServiceConstructor(userInfo).deleteBillingAccount(RawlsBillingProjectName(projectId)).map(_ => StatusCodes.OK)
>>>>>>> d3469764
                }
              }
          }
        } ~
        pathPrefix("members") {
          pathEnd {
            get {
              complete {
                userServiceConstructor(userInfo).getBillingProjectMembers(RawlsBillingProjectName(projectId))
              }
            }
          } ~
            // these routes are for adding/removing users from projects
            path(Segment / Segment) { (workbenchRole, userEmail) =>
              put {
                complete {
                  userServiceConstructor(userInfo).addUserToBillingProject(RawlsBillingProjectName(projectId), ProjectAccessUpdate(userEmail, ProjectRoles.withName(workbenchRole)))
                }
              } ~
                delete {
                  complete {
                    userServiceConstructor(userInfo).removeUserFromBillingProject(RawlsBillingProjectName(projectId), ProjectAccessUpdate(userEmail, ProjectRoles.withName(workbenchRole)))
                  }
                }
            }
        }
      } ~
      pathEnd {
        get {
          complete { userServiceConstructor(userInfo).listBillingProjectsV2() }
        } ~
        post {
          entity(as[CreateRawlsV2BillingProjectFullRequest]) { createProjectRequest =>
            complete {
              userServiceConstructor(userInfo).createBillingProjectV2(createProjectRequest)
            }
          }
        }
      }
    }
  }
}<|MERGE_RESOLUTION|>--- conflicted
+++ resolved
@@ -66,21 +66,13 @@
             put {
               entity(as[UpdateRawlsBillingAccountRequest]) { updateProjectRequest =>
                 complete{
-<<<<<<< HEAD
-                  userServiceConstructor(userInfo).updateBillingProjectBillingAccount(RawlsBillingProjectName(projectId), updateProjectRequest)
-=======
                   userServiceConstructor(userInfo).updateBillingProjectBillingAccount(RawlsBillingProjectName(projectId), updateProjectRequest).map(_ => StatusCodes.OK)
->>>>>>> d3469764
                 }
               }
             } ~
               delete {
                 complete {
-<<<<<<< HEAD
-                  userServiceConstructor(userInfo).deleteBillingAccount(RawlsBillingProjectName(projectId))
-=======
                   userServiceConstructor(userInfo).deleteBillingAccount(RawlsBillingProjectName(projectId)).map(_ => StatusCodes.OK)
->>>>>>> d3469764
                 }
               }
           }
