--- conflicted
+++ resolved
@@ -104,16 +104,8 @@
         entityTypesWithCounts <- dataAccess.entityQuery.getEntityTypesWithCounts(workspaceId)
         // calculate entity attribute statistics
         workspaceShardState <- dataAccess.workspaceQuery.getWorkspaceShardState(workspaceId)
-<<<<<<< HEAD
         entityTypesWithAttrNames <- dataAccess.entityQuery.getAttrNamesAndEntityTypes(workspaceId, workspaceShardState, attrNamesTimeout)
-        _ <- dataAccess.entityAttributeStatisticsQuery.deleteAllForWorkspace(workspaceId)
-        _ <- dataAccess.entityAttributeStatisticsQuery.batchInsert(workspaceId, entityTypesWithAttrNames)
-        //update cache update date
-        _ <- dataAccess.entityCacheQuery.updateCacheLastUpdated(workspaceId, timestamp)
-=======
-        entityTypesWithAttrNames <- dataAccess.entityQuery.getAttrNamesAndEntityTypes(workspaceId, workspaceShardState)
         _ <- dataAccess.entityCacheManagementQuery.saveEntityCache(workspaceId, entityTypesWithCounts, entityTypesWithAttrNames, timestamp)
->>>>>>> 1fe67c57
       } yield ()
     }
 
