--- conflicted
+++ resolved
@@ -4,12 +4,9 @@
 import org.broadinstitute.dsde.rawls.RawlsExceptionWithErrorReport
 import org.broadinstitute.dsde.rawls.dataaccess.{GoogleServicesDAO, SamDAO}
 import org.broadinstitute.dsde.rawls.model.{CreateRawlsV2BillingProjectFullRequest, CreationStatuses, ErrorReport, ErrorReportSource, RawlsBillingProject, SamBillingProjectPolicyNames, SamBillingProjectRoles, SamPolicy, SamResourcePolicyName, SamResourceTypeNames, SamServicePerimeterActions, ServicePerimeterName, UserInfo}
-<<<<<<< HEAD
-=======
 import org.broadinstitute.dsde.rawls.serviceperimeter.ServicePerimeterService
 import org.broadinstitute.dsde.rawls.user.UserService.syncBillingProjectOwnerPolicyToGoogleAndGetEmail
 import org.broadinstitute.dsde.rawls.{RawlsExceptionWithErrorReport, StringValidationUtils}
->>>>>>> 7ef288b8
 import org.broadinstitute.dsde.workbench.model.WorkbenchEmail
 
 import java.net.URLEncoder
@@ -40,16 +37,7 @@
     }
 
     for {
-<<<<<<< HEAD
       _ <- billingProjectCreator.validateBillingProjectCreationRequest(createProjectRequest, userInfo)
-=======
-      _ <- validateBillingProjectName(createProjectRequest.projectName.value)
-      _ <- ServicePerimeterService.checkServicePerimeterAccess(samDAO, createProjectRequest.servicePerimeter, userInfo)
-      hasAccess <- gcsDAO.testBillingAccountAccess(createProjectRequest.billingAccount, userInfo)
-      _ = if (!hasAccess) {
-        throw new GoogleBillingAccountAccessException(ErrorReport(StatusCodes.BadRequest, "Billing account does not exist, user does not have access, or Terra does not have access"))
-      }
->>>>>>> 7ef288b8
       result <- createV2BillingProjectInternal(createProjectRequest, userInfo)
       _ <- billingProjectCreator.postCreationSteps(createProjectRequest, userInfo)
     } yield result
@@ -91,20 +79,6 @@
       SamBillingProjectPolicyNames.workspaceCreator -> SamPolicy(Set.empty, Set.empty, Set(SamBillingProjectRoles.workspaceCreator))
     )
   }
-<<<<<<< HEAD
-
-  def checkServicePerimeterAccess(samDAO: SamDAO, servicePerimeterOption: Option[ServicePerimeterName], userInfo: UserInfo)(implicit ec: ExecutionContext): Future[Unit] = {
-    servicePerimeterOption.map { servicePerimeter =>
-      samDAO.userHasAction(
-        SamResourceTypeNames.servicePerimeter, URLEncoder.encode(servicePerimeter.value, UTF_8.name),
-        SamServicePerimeterActions.addProject, userInfo).flatMap {
-        case true => Future.successful(())
-        case false => Future.failed(new ServicePerimeterAccessException(ErrorReport(StatusCodes.Forbidden, s"You do not have the action ${SamServicePerimeterActions.addProject.value} for $servicePerimeter")))
-      }
-    }.getOrElse(Future.successful(()))
-  }
-=======
->>>>>>> 7ef288b8
 }
 
 class DuplicateBillingProjectException(errorReport: ErrorReport) extends RawlsExceptionWithErrorReport(errorReport)
