package org.broadinstitute.dsde.rawls.jobexec

import java.util.UUID

import akka.actor._
import akka.http.scaladsl.model.StatusCodes
import akka.pattern._
import com.google.api.client.auth.oauth2.Credential
import com.typesafe.scalalogging.LazyLogging
import org.broadinstitute.dsde.rawls.dataaccess._
import org.broadinstitute.dsde.rawls.dataaccess.martha.DrsResolver
import org.broadinstitute.dsde.rawls.dataaccess.slick._
import org.broadinstitute.dsde.rawls.jobexec.WorkflowSubmissionActor._
import org.broadinstitute.dsde.rawls.metrics.RawlsInstrumented
import org.broadinstitute.dsde.rawls.model.WorkflowFailureModes.WorkflowFailureMode
import org.broadinstitute.dsde.rawls.model.WorkflowStatuses.WorkflowStatus
import org.broadinstitute.dsde.rawls.model._
import org.broadinstitute.dsde.rawls.util.{FutureSupport, MethodWiths, addJitter}
import org.broadinstitute.dsde.rawls.{RawlsException, RawlsExceptionWithErrorReport}
import spray.json.DefaultJsonProtocol._
import spray.json._

import scala.concurrent.duration._
import scala.concurrent.{ExecutionContext, Future}
import scala.language.postfixOps


object WorkflowSubmissionActor {
  def props(dataSource: SlickDataSource,
            methodRepoDAO: MethodRepoDAO,
            googleServicesDAO: GoogleServicesDAO,
            samDAO: SamDAO,
            dosResolver: DrsResolver,
            executionServiceCluster: ExecutionServiceCluster,
            batchSize: Int,
            credential: Credential,
            processInterval: FiniteDuration,
            pollInterval: FiniteDuration,
            maxActiveWorkflowsTotal: Int,
            maxActiveWorkflowsPerUser: Int,
            defaultRuntimeOptions: Option[JsValue],
            trackDetailedSubmissionMetrics: Boolean,
            workbenchMetricBaseName: String,
            requesterPaysRole: String,
            useWorkflowCollectionField: Boolean,
            useWorkflowCollectionLabel: Boolean,
            defaultBackend: CromwellBackend,
            methodConfigResolver: MethodConfigResolver): Props = {
    Props(new WorkflowSubmissionActor(dataSource, methodRepoDAO, googleServicesDAO, samDAO, dosResolver, executionServiceCluster, batchSize, credential, processInterval, pollInterval, maxActiveWorkflowsTotal, maxActiveWorkflowsPerUser, defaultRuntimeOptions, trackDetailedSubmissionMetrics, workbenchMetricBaseName, requesterPaysRole, useWorkflowCollectionField, useWorkflowCollectionLabel, defaultBackend, methodConfigResolver))
  }

  case class WorkflowBatch(workflowIds: Seq[Long], submissionRec: SubmissionRecord, workspaceRec: WorkspaceRecord)

  sealed trait WorkflowSubmissionMessage
  case object ScheduleNextWorkflow extends WorkflowSubmissionMessage
  case object ProcessNextWorkflow extends WorkflowSubmissionMessage
  case object LookForWorkflows extends WorkflowSubmissionMessage
  case class SubmitWorkflowBatch(workflowBatch: WorkflowBatch) extends WorkflowSubmissionMessage

}

//noinspection TypeAnnotation
class WorkflowSubmissionActor(val dataSource: SlickDataSource,
                              val methodRepoDAO: MethodRepoDAO,
                              val googleServicesDAO: GoogleServicesDAO,
                              val samDAO: SamDAO,
                              val drsResolver: DrsResolver,
                              val executionServiceCluster: ExecutionServiceCluster,
                              val batchSize: Int,
                              val credential: Credential,
                              val processInterval: FiniteDuration,
                              val pollInterval: FiniteDuration,
                              val maxActiveWorkflowsTotal: Int,
                              val maxActiveWorkflowsPerUser: Int,
                              val defaultRuntimeOptions: Option[JsValue],
                              val trackDetailedSubmissionMetrics: Boolean,
                              override val workbenchMetricBaseName: String,
                              val requesterPaysRole: String,
                              val useWorkflowCollectionField: Boolean,
                              val useWorkflowCollectionLabel: Boolean,
                              val defaultBackend: CromwellBackend,
                              val methodConfigResolver: MethodConfigResolver) extends Actor with WorkflowSubmission with LazyLogging {

  import context._

  override def preStart(): Unit = {
    super.preStart()
    scheduleNextWorkflowQuery(addJitter(0 seconds, pollInterval))
  }

  override def receive = {
    case ScheduleNextWorkflow =>
      scheduleNextWorkflowQuery(addJitter(pollInterval))

    case ProcessNextWorkflow =>
      scheduleNextWorkflowQuery(processInterval)

    case LookForWorkflows =>
      getUnlaunchedWorkflowBatch() pipeTo self

    case SubmitWorkflowBatch(workflowBatch) =>
      submitWorkflowBatch(workflowBatch) pipeTo self

    case Status.Failure(t) =>
      logger.error(t.getMessage)
      self ! ScheduleNextWorkflow
  }

  def scheduleNextWorkflowQuery(delay: FiniteDuration): Cancellable = {
    system.scheduler.scheduleOnce(delay, self, LookForWorkflows)
  }
}

//noinspection ScalaUnnecessaryParentheses,TypeAnnotation,RedundantBlock,DuplicatedCode,ScalaUnusedSymbol
trait WorkflowSubmission extends FutureSupport with LazyLogging with MethodWiths with RawlsInstrumented {
  val dataSource: SlickDataSource
  val methodRepoDAO: MethodRepoDAO
  val googleServicesDAO: GoogleServicesDAO
  val samDAO: SamDAO
  val drsResolver: DrsResolver
  val executionServiceCluster: ExecutionServiceCluster
  val batchSize: Int
  val credential: Credential
  val maxActiveWorkflowsTotal: Int
  val maxActiveWorkflowsPerUser: Int
  val defaultRuntimeOptions: Option[JsValue]
  val trackDetailedSubmissionMetrics: Boolean
  val requesterPaysRole: String
  val useWorkflowCollectionField: Boolean
  val useWorkflowCollectionLabel: Boolean
  val defaultBackend: CromwellBackend
  val methodConfigResolver: MethodConfigResolver

  import dataSource.dataAccess.driver.api._

  //Get a blob of unlaunched workflows, flip their status, and queue them for submission.
  def getUnlaunchedWorkflowBatch()(implicit executionContext: ExecutionContext): Future[WorkflowSubmissionMessage] = {
    val workflowRecsToLaunch = dataSource.inTransaction { dataAccess =>
      for {
        runningCount <- dataAccess.workflowQuery.countWorkflows(WorkflowStatuses.runningStatuses)
        reservedWorkflowRecs <- reserveWorkflowBatch(dataAccess, runningCount)
      } yield reservedWorkflowRecs
    }

    //flip the workflows to Launching in a separate txn.
    //if this optimistic-lock-exceptions with another txn, this one will barf and we'll reschedule when we pipe it back to ourselves
    workflowRecsToLaunch flatMap {
      case Some((wfRecs, submissionRec, workspaceRec)) if wfRecs.nonEmpty =>
        // implicitly passed to WorkflowComponent.batchUpdateStatus
        implicit val wfStatusCounter = (status: WorkflowStatus) =>
          if (trackDetailedSubmissionMetrics) Option(workflowStatusCounter(workspaceSubmissionMetricBuilder(workspaceRec.toWorkspaceName, submissionRec.id))(status))
          else None
        dataSource.inTransaction { dataAccess =>
          dataAccess.workflowQuery.batchUpdateStatus(wfRecs, WorkflowStatuses.Launching) map { _ =>
            SubmitWorkflowBatch(WorkflowBatch(wfRecs.map(_.id), submissionRec, workspaceRec))
          }
        }
      case _ => Future.successful(ScheduleNextWorkflow)
    } recover {
      // if we found some but another actor reserved the first look again immediately
      case _: RawlsConcurrentModificationException => ProcessNextWorkflow
    }
  }

  def reserveWorkflowBatch(dataAccess: DataAccess, activeCount: Int)(implicit executionContext: ExecutionContext): ReadWriteAction[Option[(Seq[WorkflowRecord], SubmissionRecord, WorkspaceRecord)]] = {
    if (activeCount > maxActiveWorkflowsTotal) {
      logger.warn(s"There are $activeCount active workflows which is beyond the total active cap of $maxActiveWorkflowsTotal. Workflows will not be submitted.")
      DBIO.successful(None)
    } else {
      for {
        // we exclude workflows submitted by users that have exceeded the max workflows per user
        excludedUsers <- dataAccess.workflowQuery.listSubmittersWithMoreWorkflowsThan(maxActiveWorkflowsPerUser, WorkflowStatuses.runningStatuses)
        workflowRecs <- dataAccess.workflowQuery.findQueuedWorkflows(excludedUsers.map { case (submitter, count) => submitter }, SubmissionStatuses.terminalStatuses :+ SubmissionStatuses.Aborting).take(batchSize).result
        reservedRecs <- if (workflowRecs.isEmpty) {
            DBIO.successful(None)
          } else {
            // they should also all have the same submission ID
            val submissionId = workflowRecs.head.submissionId
            val filteredWorkflowRecs = workflowRecs.filter(_.submissionId == submissionId)
            for {
              submissionRec <- dataAccess.submissionQuery.findById(submissionId).result.map(_.head)
              workspaceRec <- dataAccess.workspaceQuery.findByIdQuery(submissionRec.workspaceId).result.map(_.head)
            } yield Some((filteredWorkflowRecs, submissionRec, workspaceRec))
          }
      } yield reservedRecs
    }
  }

  def getRuntimeOptions(googleProjectId: String, bucketName: String)(implicit executionContext: ExecutionContext): Future[Option[JsValue]] = {

    def updateRuntimeOptions(zones: List[String]): Option[JsValue] = {
      defaultRuntimeOptions match {
        case Some(defaultRuntimeAttrs) =>
          val runtimeAttrsObj = defaultRuntimeAttrs.asJsObject
          Option(JsObject(runtimeAttrsObj.fields + ("zones" -> JsString(zones.mkString(" ")))))
        case None => Option(JsObject("zones" -> JsString(zones.mkString(" "))))
      }
    }

    for {
      regionOption <- googleServicesDAO.getRegionForRegionalBucket(bucketName)
      runtimeOptions <- {
        regionOption match {
          case Some(region) => googleServicesDAO.getComputeZonesForRegion(GoogleProjectId(googleProjectId), region).map(updateRuntimeOptions)
          case None =>
            // if the location is `multi-region` we want the default zones from config
            Future.successful(defaultRuntimeOptions)
        }
      }
    } yield runtimeOptions
  }

  def buildWorkflowOpts(workspace: WorkspaceRecord,
                        submissionId: UUID,
                        userEmail: RawlsUserEmail,
                        petSAJson: String,
                        billingProject: RawlsBillingProject,
                        useCallCache: Boolean,
                        deleteIntermediateOutputFiles: Boolean,
                        useReferenceDisks: Boolean,
                        workflowFailureMode: Option[WorkflowFailureMode],
                        runtimeOptions: Option[JsValue]
                       ): ExecutionServiceWorkflowOptions = {
    val petSAEmail = petSAJson.parseJson.asJsObject.getFields("client_email").headOption match {
      case Some(JsString(value)) => value
      case Some(x) => throw new RawlsException(s"unexpected json value for client_email [$x] in service account key")
      case None => throw new RawlsException(s"client_email missing for service account key json")
    }

    ExecutionServiceWorkflowOptions(
      s"gs://${workspace.bucketName}/${submissionId}",
      workspace.googleProjectId,
      userEmail.value,
      petSAEmail,
      petSAJson,
      s"gs://${workspace.bucketName}/${submissionId}/workflow.logs",
      runtimeOptions,
      useCallCache,
      deleteIntermediateOutputFiles,
      useReferenceDisks,
      billingProject.cromwellBackend.getOrElse(defaultBackend),
      workflowFailureMode,
      google_labels = Map("terra-submission-id" -> s"terra-${submissionId.toString}")
    )
  }

  def getWdl(methodConfig: MethodConfiguration, userInfo: UserInfo)(implicit executionContext: ExecutionContext): Future[WDL] = {
    dataSource.inTransaction { _ => //this is a transaction that makes no database calls, but the sprawling stack of withFoos was too hard to unpick :(
      withMethod(methodConfig.methodRepoMethod, userInfo) { wdl: WDL =>
        DBIO.successful(wdl)
      }
    }
  }

  def getWorkflowRecordBatch(workflowIds: Seq[Long], dataAccess: DataAccess)(implicit executionContext: ExecutionContext) = {
    dataAccess.workflowQuery.findWorkflowByIds(workflowIds).result map { wfRecs =>
      val submissionId = wfRecs.head.submissionId
      if( !wfRecs.forall(_.submissionId == submissionId) ) {
        throw new RawlsExceptionWithErrorReport(ErrorReport(StatusCodes.InternalServerError, "Workflow batch has different submissions!"))
      }
      wfRecs
    }
  }

  def reifyWorkflowRecords(workflowRecs: Seq[WorkflowRecord], dataAccess: DataAccess)(implicit executionContext: ExecutionContext) = {
    DBIO.sequence(workflowRecs map { wfRec =>
      dataAccess.workflowQuery.loadWorkflow(wfRec) map( _.getOrElse(
        throw new RawlsExceptionWithErrorReport(ErrorReport(StatusCodes.InternalServerError, s"Failed to load workflow id ${wfRec.id}"))
      ))
    })
  }

  def execServiceFailureMessages(failure: ExecutionServiceFailure): Seq[AttributeString] = {
    Seq(AttributeString(failure.message)) ++ failure.errors.getOrElse(JsArray()).elements.map( {
      case err:JsString => AttributeString(err.convertTo[String]) //otherwise spray escapes the quotes
      case err:JsValue => AttributeString(err.toString)
    })
  }

  private def resolveDrsUriServiceAccounts(drsUris: Set[String], userInfo: UserInfo)(implicit executionContext: ExecutionContext): Future[Set[String]] = {
    Future.traverse(drsUris) { drsUri =>
      drsResolver.drsServiceAccountEmail(drsUri, userInfo)
    }.map { emails =>
      val collected = emails.collect {
        case Some(email) => email
      }
      logger.debug(s"resolveDrsUriServiceAccounts found ${collected.size} emails for ${drsUris.size} DRS URIs")
      collected
    }
  }

  private def collectDosUris(workflowBatch: Seq[Workflow]): Set[String] = {
    val dosUris = for {
      workflow <- workflowBatch
      inputResolutions <- workflow.inputResolutions
      attribute <- inputResolutions.value.toSeq // toSeq makes the for comp work
      dosAttributeValue <- attribute match {
        case AttributeString(s) if s.matches(drsResolver.dosDrsUriPattern) => Seq(s)
        case AttributeValueList(valueList) => valueList.collect {
          case AttributeString(s) if s.value.matches(drsResolver.dosDrsUriPattern) => s
        }
        case _ => Seq.empty
      }
    } yield {
      dosAttributeValue
    }
    dosUris.toSet
  }

  //submit the batch of workflows with the given ids
  def submitWorkflowBatch(batch: WorkflowBatch)(implicit executionContext: ExecutionContext): Future[WorkflowSubmissionMessage] = {

    val WorkflowBatch(workflowIds, submissionRec, workspaceRec) = batch

    // implicitly passed to WorkflowComponent methods which update status
    implicit val wfStatusCounter = (status: WorkflowStatus) =>
      if (trackDetailedSubmissionMetrics) Option(workflowStatusCounter(workspaceSubmissionMetricBuilder(workspaceRec.toWorkspaceName, submissionRec.id))(status))
      else None

    //split out the db transaction from the calls to external services
    //DON'T make http calls in here!
    val dbThingsFuture = dataSource.inTransaction { dataAccess =>
      for {
        //Load a bunch of things we'll need to reconstruct information:
        //The list of workflows in this submission
        wfRecs <- getWorkflowRecordBatch(workflowIds, dataAccess)
        workflowBatch <- reifyWorkflowRecords(wfRecs, dataAccess)

        //The workspace's billing project
        billingProject <- dataAccess.rawlsBillingProjectQuery.load(RawlsBillingProjectName(workspaceRec.namespace)).map(_.get)

        //the method configuration, in order to get the wdl
        methodConfig <- dataAccess.methodConfigurationQuery.loadMethodConfigurationById(submissionRec.methodConfigurationId).map(_.get)
      } yield {
        (wfRecs, workflowBatch, billingProject, methodConfig)
      }
    }

    val workflowBatchFuture = for {
      //yank things from the db. note this future has already started running and we're just waiting on it here
      (wfRecs, workflowBatch, billingProject, methodConfig) <- dbThingsFuture
<<<<<<< HEAD

      petSAJson <- samDAO.getPetServiceAccountKeyForUser(GoogleProjectId(workspaceRec.googleProjectId), RawlsUserEmail(submissionRec.submitterEmail))
=======
      petSAJson <- samDAO.getPetServiceAccountKeyForUser(GoogleProjectId(workspaceRec.googleProject), RawlsUserEmail(submissionRec.submitterEmail))
>>>>>>> b40514ae
      petUserInfo <- googleServicesDAO.getUserInfoUsingJson(petSAJson)
      wdl <- getWdl(methodConfig, petUserInfo)
      updatedRuntimeOptions <- getRuntimeOptions(workspaceRec.googleProject, workspaceRec.bucketName)
    } yield {

      val wfOpts = buildWorkflowOpts(
        workspace = workspaceRec,
        submissionId = submissionRec.id,
        userEmail = RawlsUserEmail(submissionRec.submitterEmail),
        petSAJson = petSAJson,
        billingProject = billingProject,
        useCallCache = submissionRec.useCallCache,
        deleteIntermediateOutputFiles = submissionRec.deleteIntermediateOutputFiles,
        useReferenceDisks = submissionRec.useReferenceDisks,
        workflowFailureMode = WorkflowFailureModes.withNameOpt(submissionRec.workflowFailureMode),
        runtimeOptions = updatedRuntimeOptions
      )
        val submissionAndWorkspaceLabels = Map("submission-id" -> submissionRec.id.toString,  "workspace-id" -> workspaceRec.id.toString)
        val wfLabels = workspaceRec.workflowCollection match {
          case Some(workflowCollection) if useWorkflowCollectionLabel => submissionAndWorkspaceLabels + ("caas-collection-name" -> workflowCollection)
          case _ => submissionAndWorkspaceLabels
        }
        val wfCollection = if (useWorkflowCollectionField) workspaceRec.workflowCollection else None

      val wfInputsBatch = workflowBatch map { wf =>
        val methodProps = wf.inputResolutions map {
          case svv: SubmissionValidationValue if svv.value.isDefined =>
            svv.inputName -> svv.value.get
        }
        methodConfigResolver.propertiesToWdlInputs(methodProps.toMap)
      }

      //yield the things we're going to submit to Cromwell
      val dosUris = collectDosUris(workflowBatch)
      logger.debug(s"collectDosUris found ${dosUris.size} DOS URIs in batch of size ${workflowBatch.size} for submission ${submissionRec.id}. First 20 are: ${dosUris.take(20)}")
      (wdl, wfRecs, wfInputsBatch, wfOpts, wfLabels, wfCollection, dosUris, petUserInfo)
    }


    import ExecutionJsonSupport.ExecutionServiceWorkflowOptionsFormat
    val cromwellSubmission = for {
      (wdl, workflowRecs, wfInputsBatch, wfOpts, wfLabels, wfCollection, dosUris, petUserInfo) <- workflowBatchFuture
      dosServiceAccounts <- resolveDrsUriServiceAccounts(dosUris, petUserInfo)
      // For Jade, HCA, anyone who doesn't use Bond, we won't get an SA back and the following line is a no-op
      // We still call Martha for those because we can verify the user has permission on the DRS object as
      // early as possible, rather than letting the workflow(s) launch and fail
      // AEN 2020-09-08 [WA-325]
      _ <- if (dosServiceAccounts.isEmpty) Future.successful(false) else googleServicesDAO.addPolicyBindings(GoogleProjectId(wfOpts.google_project), Map(requesterPaysRole -> dosServiceAccounts.map("serviceAccount:"+_)))
      // Should labels be an Option? It's not optional for rawls (but then wfOpts are options too)
      workflowSubmitResult <- executionServiceCluster.submitWorkflows(workflowRecs, wdl, wfInputsBatch, Option(wfOpts.toJson.toString), Option(wfLabels), wfCollection, petUserInfo)
    } yield {
      // call to submitWorkflows returns a tuple:
      val executionServiceKey = workflowSubmitResult._1
      val executionServiceResults = workflowSubmitResult._2

      (executionServiceKey, workflowRecs.zip(executionServiceResults))
    }

    //Second txn to update workflows to Launching.
    //If this txn fails we'll just end up rescheduling the next workflow query and will restart this function from the top.
    //Since the first txn didn't do any writes to the db it won't be left in a weird halfway state.
    cromwellSubmission flatMap { case (executionServiceKey, results) =>
      dataSource.inTransaction { dataAccess =>
        //save successes as submitted workflows and hook up their cromwell ids
        val successUpdates = results collect {
          case (wfRec, Left(success: ExecutionServiceStatus)) =>
            val updatedWfRec = wfRec.copy(externalId = Option(success.id), status = success.status, executionServiceKey = Option(executionServiceKey.toString))
            dataAccess.workflowQuery.updateWorkflowRecord(updatedWfRec)
        }

        //save error messages into failures and flip them to Failed
        val failures = results collect {
          case (wfRec, Right(failure: ExecutionServiceFailure)) => (wfRec, failure)
        }
        val failureMessages = failures map { case (wfRec, failure) => dataAccess.workflowQuery.saveMessages(execServiceFailureMessages(failure), wfRec.id) }
        val failureStatusUpd = dataAccess.workflowQuery.batchUpdateStatusAndExecutionServiceKey(failures.map(_._1), WorkflowStatuses.Failed, executionServiceKey)

        DBIO.seq((successUpdates ++ failureMessages :+ failureStatusUpd):_*)
      } map { _ => ProcessNextWorkflow }
    } recoverWith {
      //If any of this fails, set all workflows to failed with whatever message we have.
      case t: Throwable =>
        dataSource.inTransaction { dataAccess =>
          val message = Option(t.getMessage).getOrElse(t.getClass.getName)
          dataAccess.workflowQuery.findWorkflowByIds(workflowIds).result flatMap { wfRecs =>
            dataAccess.workflowQuery.batchUpdateStatus(wfRecs, WorkflowStatuses.Failed)
          } andThen
          DBIO.sequence(workflowIds map { id => dataAccess.workflowQuery.saveMessages(Seq(AttributeString(message)), id) })
        } map { _ => throw t }
    }
  }
}<|MERGE_RESOLUTION|>--- conflicted
+++ resolved
@@ -339,15 +339,10 @@
     val workflowBatchFuture = for {
       //yank things from the db. note this future has already started running and we're just waiting on it here
       (wfRecs, workflowBatch, billingProject, methodConfig) <- dbThingsFuture
-<<<<<<< HEAD
-
       petSAJson <- samDAO.getPetServiceAccountKeyForUser(GoogleProjectId(workspaceRec.googleProjectId), RawlsUserEmail(submissionRec.submitterEmail))
-=======
-      petSAJson <- samDAO.getPetServiceAccountKeyForUser(GoogleProjectId(workspaceRec.googleProject), RawlsUserEmail(submissionRec.submitterEmail))
->>>>>>> b40514ae
       petUserInfo <- googleServicesDAO.getUserInfoUsingJson(petSAJson)
       wdl <- getWdl(methodConfig, petUserInfo)
-      updatedRuntimeOptions <- getRuntimeOptions(workspaceRec.googleProject, workspaceRec.bucketName)
+      updatedRuntimeOptions <- getRuntimeOptions(workspaceRec.googleProjectId, workspaceRec.bucketName)
     } yield {
 
       val wfOpts = buildWorkflowOpts(
