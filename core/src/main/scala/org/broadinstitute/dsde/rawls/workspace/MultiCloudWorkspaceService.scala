package org.broadinstitute.dsde.rawls.workspace

import akka.actor.ActorSystem
import akka.http.scaladsl.model.StatusCodes
import bio.terra.profile.model.{CloudPlatform, ProfileModel}
import bio.terra.workspace.client.ApiException
import bio.terra.workspace.model.JobReport.StatusEnum
import bio.terra.workspace.model._
import cats.Apply
import cats.implicits._
import com.typesafe.scalalogging.LazyLogging
import org.broadinstitute.dsde.rawls.billing.BillingProfileManagerDAO
import org.broadinstitute.dsde.rawls.config.{LeonardoConfig, MultiCloudWorkspaceConfig}
import org.broadinstitute.dsde.rawls.dataaccess.slick.{
  DataAccess,
  ReadWriteAction,
  WorkspaceManagerResourceMonitorRecord
}
import org.broadinstitute.dsde.rawls.dataaccess.workspacemanager.WorkspaceManagerDAO
import org.broadinstitute.dsde.rawls.dataaccess.{
<<<<<<< HEAD
  HttpLeonardoDAO,
=======
>>>>>>> 33e9167b
  LeonardoDAO,
  SamDAO,
  SlickDataSource,
  WorkspaceManagerResourceMonitorRecordDao
}
import org.broadinstitute.dsde.rawls.metrics.RawlsInstrumented
import org.broadinstitute.dsde.rawls.model.Attributable.AttributeMap
import org.broadinstitute.dsde.rawls.model.WorkspaceType.{McWorkspace, RawlsWorkspace}
import org.broadinstitute.dsde.rawls.model.{
  ErrorReport,
  RawlsBillingProject,
  RawlsBillingProjectName,
  RawlsRequestContext,
  SamWorkspaceActions,
  Workspace,
  WorkspaceName,
  WorkspaceRequest
}
import org.broadinstitute.dsde.rawls.util.TracingUtils.{traceDBIOWithParent, traceWithParent}
import org.broadinstitute.dsde.rawls.util.{Retry, WorkspaceSupport}
import org.broadinstitute.dsde.rawls.{RawlsException, RawlsExceptionWithErrorReport}
import org.joda.time.DateTime

import java.util.UUID
import scala.concurrent.duration._
import scala.concurrent.{blocking, ExecutionContext, Future}
import scala.jdk.CollectionConverters.ListHasAsScala
import scala.language.postfixOps
import scala.util.{Success, Try}

object MultiCloudWorkspaceService {
  def constructor(dataSource: SlickDataSource,
                  workspaceManagerDAO: WorkspaceManagerDAO,
                  billingProfileManagerDAO: BillingProfileManagerDAO,
                  samDAO: SamDAO,
                  multiCloudWorkspaceConfig: MultiCloudWorkspaceConfig,
                  leonardoDAO: LeonardoDAO,
                  workbenchMetricBaseName: String
  )(ctx: RawlsRequestContext)(implicit ec: ExecutionContext, system: ActorSystem): MultiCloudWorkspaceService =
    new MultiCloudWorkspaceService(
      ctx,
      workspaceManagerDAO,
      billingProfileManagerDAO,
      samDAO,
      multiCloudWorkspaceConfig,
      leonardoDAO,
      dataSource,
      workbenchMetricBaseName
    )

  def getStorageContainerName(workspaceId: UUID): String = s"sc-${workspaceId}"

}

/**
  * This service knows how to provision a new "multi-cloud" workspace, a workspace managed by terra-workspace-manager.
  */
class MultiCloudWorkspaceService(override val ctx: RawlsRequestContext,
                                 val workspaceManagerDAO: WorkspaceManagerDAO,
                                 billingProfileManagerDAO: BillingProfileManagerDAO,
                                 override val samDAO: SamDAO,
                                 val multiCloudWorkspaceConfig: MultiCloudWorkspaceConfig,
                                 val leonardoDAO: LeonardoDAO,
                                 override val dataSource: SlickDataSource,
                                 override val workbenchMetricBaseName: String
)(implicit override val executionContext: ExecutionContext, val system: ActorSystem)
    extends LazyLogging
    with RawlsInstrumented
    with Retry
    with WorkspaceSupport {

  /**
    * Creates either a multi-cloud workspace (solely azure for now), or a rawls workspace.
    *
    * The determination is made by the choice of billing project in the request: if it's an Azure billing
    * project, this class handles the workspace creation. If not, delegates to the legacy WorksapceService codepath.
    *
    * @param workspaceRequest Incoming workspace creation request
    * @param workspaceService Workspace service that will handle legacy creation requests
    * @param parentSpan       OpenCensus span
    * @return Future containing the created Workspace's information
    */
  def createMultiCloudOrRawlsWorkspace(workspaceRequest: WorkspaceRequest,
                                       workspaceService: WorkspaceService,
                                       parentContext: RawlsRequestContext = ctx
  ): Future[Workspace] =
    for {
      billingProject <- traceWithParent("getBillingProjectContext", parentContext) { s =>
        getBillingProjectContext(RawlsBillingProjectName(workspaceRequest.namespace), s)
      }

      _ <- traceWithParent("requireCreateWorkspaceAccess", parentContext) { childContext =>
        requireCreateWorkspaceAction(billingProject.projectName, childContext)
      }

      billingProfileOpt <- traceWithParent("getBillingProfile", parentContext) { s =>
        getBillingProfile(billingProject, s)
      }

      workspaceOpt <- Apply[Option]
        .product(multiCloudWorkspaceConfig.azureConfig, billingProfileOpt)
        .traverse { case (azureConfig, profileModel) =>
          // "MultiCloud" workspaces are limited to azure-hosted workspaces for now.
          // This will likely change when the functionality for GCP workspaces gets moved out of Rawls
          Option(profileModel.getCloudPlatform)
            .filter(_ == CloudPlatform.AZURE)
            .traverse { _ =>
              traceWithParent("createMultiCloudWorkspace", parentContext) { s =>
                createMultiCloudWorkspace(
                  workspaceRequest,
                  profileModel,
                  s
                )
              }
            }
        }

      // Default to the legacy implementation if no workspace was been created
      // This can happen if there's
      // - no azure config
      // - no billing profile or the billing profile's cloud platform is GCP
      workspace <- workspaceOpt.flatten
        .map(Future.successful)
        .getOrElse(
          traceWithParent("createWorkspace", parentContext) { s =>
            workspaceService.createWorkspace(workspaceRequest, s)
          }
        )
    } yield workspace

  /**
    * Returns the billing profile associated with the billing project, if the billing project
    * has one. Fails if the billing profile id is specified and is malformed or does not exist.
    */
  def getBillingProfile(billingProject: RawlsBillingProject,
                        parentContext: RawlsRequestContext = ctx
  ): Future[Option[ProfileModel]] =
    billingProject.billingProfileId.traverse { profileIdString =>
      for {
        // bad state - the billing profile id got corrupted somehow
        profileId <- Try(UUID.fromString(profileIdString))
          .map(Future.successful)
          .getOrElse(
            Future.failed(
              RawlsExceptionWithErrorReport(
                ErrorReport(
                  StatusCodes.InternalServerError,
                  s"Invalid billing profile id '$profileIdString' on billing project '${billingProject.projectName}'."
                )
              )
            )
          )

        // fail if the billing project lists a billing profile that doesn't exist
        profileModel <- traceWithParent("getBillingProfile", parentContext) { s =>
          Future(blocking {
            billingProfileManagerDAO
              .getBillingProfile(profileId, s)
              .getOrElse(
                throw RawlsExceptionWithErrorReport(
                  ErrorReport(
                    StatusCodes.InternalServerError,
                    s"Unable to find billing profile with billingProfileId: $profileId"
                  )
                )
              )
          })
        }
      } yield profileModel
    }

  def cloneMultiCloudWorkspace(wsService: WorkspaceService,
                               sourceWorkspaceName: WorkspaceName,
                               destWorkspaceRequest: WorkspaceRequest
  ): Future[Workspace] =
    for {
      sourceWs <- getV2WorkspaceContextAndPermissions(sourceWorkspaceName, SamWorkspaceActions.read)
      billingProject <- getBillingProjectContext(RawlsBillingProjectName(destWorkspaceRequest.namespace))
      _ <- requireCreateWorkspaceAction(billingProject.projectName)
      billingProfileOpt <- getBillingProfile(billingProject)
      clone <- (sourceWs.workspaceType, billingProfileOpt) match {

        case (McWorkspace, Some(profile)) if profile.getCloudPlatform == CloudPlatform.AZURE =>
          traceWithParent("cloneAzureWorkspace", ctx) { s =>
            cloneAzureWorkspace(sourceWs, profile, destWorkspaceRequest, s)
          }

        case (RawlsWorkspace, profileOpt)
            if profileOpt.isEmpty ||
              profileOpt.map(_.getCloudPlatform).contains(CloudPlatform.GCP) =>
          traceWithParent("cloneRawlsWorkspace", ctx) { s =>
            wsService.cloneWorkspace(sourceWs, billingProject, destWorkspaceRequest, s)
          }

        case (wsType, profileOpt) =>
          Future.failed(
            RawlsExceptionWithErrorReport(
              ErrorReport(
                StatusCodes.BadRequest,
                s"Cloud platform mismatch: Cannot clone $wsType workspace '$sourceWorkspaceName' " +
                  s"into billing project '${billingProject.projectName}' " +
                  s"(hosted on ${profileOpt.map(_.getCloudPlatform).getOrElse(CloudPlatform.GCP)})."
              )
            )
          )
      }
    } yield clone

  def cloneAzureWorkspace(sourceWorkspace: Workspace,
                          profile: ProfileModel,
                          request: WorkspaceRequest,
                          parentContext: RawlsRequestContext
  ): Future[Workspace] = {

    val wsmConfig = multiCloudWorkspaceConfig.workspaceManager
      .getOrElse(throw new RawlsException("WSM app config not present"))
    val workspaceId = UUID.randomUUID()

    for {
      // The call to WSM is asynchronous. Before we fire it off, allocate a new workspace record
      // to avoid naming conflicts - we'll erase it should the clone request to WSM fail.
      newWorkspace <- createNewWorkspaceRecord(workspaceId, request, parentContext)

      containerCloneResult <- (for {
        cloneResult <- traceWithParent("workspaceManagerDAO.cloneWorkspace", parentContext) { context =>
          Future(blocking {
            workspaceManagerDAO.cloneWorkspace(
              sourceWorkspaceId = sourceWorkspace.workspaceIdAsUUID,
              workspaceId = workspaceId,
              displayName = request.name,
              spendProfile = profile,
              context
            )
          })
        }
        jobControlId = cloneResult.getJobReport.getId
        _ = logger.info(
          s"Polling on workspace clone in WSM [workspaceId = ${workspaceId}, jobControlId = ${jobControlId}]"
        )
        _ <- traceWithParent("workspaceManagerDAO.getWorkspaceCloneStatus", parentContext) { context =>
          pollWMCreation(workspaceId,
                         jobControlId,
                         context,
                         2 seconds,
                         wsmConfig.pollTimeout,
                         "Clone workspace",
                         getWorkspaceCloneStatus
          )
        }
        _ <- traceWithParent("workspaceManagerDAO.disableLeo", parentContext) { context =>
          Future(blocking {
            workspaceManagerDAO.disableApplication(workspaceId, wsmConfig.leonardoWsmApplicationId, context)
          })
        }
        _ <- traceWithParent("workspaceManagerDAO.reenableLeo", parentContext) { context =>
          Future(blocking {
            workspaceManagerDAO.enableApplication(workspaceId, wsmConfig.leonardoWsmApplicationId, context)
          })
        }

<<<<<<< HEAD
        // create a WDS application in Leo
        _ <- createWdsAppInWorkspace(workspaceId, parentContext, Some(sourceWorkspace.workspaceIdAsUUID))

=======
>>>>>>> 33e9167b
        _ = logger.info(
          s"Starting workspace storage container clone in WSM [workspaceId = ${workspaceId}]"
        )
        containerCloneResult <- traceWithParent("workspaceManagerDAO.cloneAzureStorageContainer", parentContext) {
          context =>
            cloneWorkspaceStorageContainer(sourceWorkspace.workspaceIdAsUUID,
                                           workspaceId,
                                           request.copyFilesWithPrefix,
                                           context
            )
        }

        // create a WDS application in Leo
        _ <- createWdsAppInWorkspace(workspaceId, parentContext)

      } yield containerCloneResult).recoverWith { t: Throwable =>
        logger.warn(
          "Clone workspace request to workspace manager failed for " +
            s"[ sourceWorkspaceName='${sourceWorkspace.toWorkspaceName}'" +
            s", newWorkspaceName='${newWorkspace.toWorkspaceName}'" +
            s"], Rawls record being deleted.",
          t
        )
        dataSource.inTransaction(_.workspaceQuery.delete(newWorkspace.toWorkspaceName)) >> Future.failed(t)
      }
      _ = clonedMultiCloudWorkspaceCounter.inc()
      _ = logger.info(
        "Created azure workspace " +
          s"[ workspaceId='${newWorkspace.workspaceId}'" +
          s", workspaceName='${newWorkspace.toWorkspaceName}'" +
          s", containerCloneJobReportId='${containerCloneResult.getJobReport.getId}'" +
          s"]"
      )

      // hand off monitoring the clone job to the resource monitor
      _ <- WorkspaceManagerResourceMonitorRecordDao(dataSource).create(
        WorkspaceManagerResourceMonitorRecord.forCloneWorkspaceContainer(
          UUID.fromString(containerCloneResult.getJobReport.getId),
          workspaceId,
          parentContext.userInfo.userEmail
        )
      )

    } yield newWorkspace
  }

  def cloneWorkspaceStorageContainer(sourceWorkspaceId: UUID,
                                     destinationWorkspaceId: UUID,
                                     prefixToClone: Option[String],
                                     ctx: RawlsRequestContext
  ): Future[CloneControlledAzureStorageContainerResult] = {

    val expectedContainerName = MultiCloudWorkspaceService.getStorageContainerName(sourceWorkspaceId)
    // Using limit of 200 to be safe, but we expect at most a handful of storage containers.
    val allContainers =
      workspaceManagerDAO.enumerateStorageContainers(sourceWorkspaceId, 0, 200, ctx).getResources.asScala
    val sharedAccessContainers = allContainers.filter(resource =>
      resource.getMetadata.getControlledResourceMetadata.getAccessScope == AccessScope.SHARED_ACCESS
    )
    if (sharedAccessContainers.size > 1) {
      logger.warn(
        s"Workspace being cloned has multiple shared access containers [ workspaceId='${sourceWorkspaceId}' ]"
      )
    }
    val container = sharedAccessContainers.find(resource => resource.getMetadata.getName == expectedContainerName)
    container match {
      case Some(_) =>
        Future(blocking {
          workspaceManagerDAO.cloneAzureStorageContainer(
            sourceWorkspaceId,
            destinationWorkspaceId,
            container.get.getMetadata.getResourceId,
            MultiCloudWorkspaceService.getStorageContainerName(destinationWorkspaceId),
            CloningInstructionsEnum.RESOURCE,
            prefixToClone,
            ctx
          )
        })
      case None =>
        Future.failed(
          RawlsExceptionWithErrorReport(
            ErrorReport(
              StatusCodes.InternalServerError,
              s"Workspace ${sourceWorkspaceId} does not have the expected storage container ${expectedContainerName}."
            )
          )
        )
    }
  }

  /**
    * Creates a "multi-cloud" workspace, one that is managed by Workspace Manager.
    *
    * @param workspaceRequest Workspace creation object
    * @param parentSpan       OpenCensus span
    * @return Future containing the created Workspace's information
    */
  def createMultiCloudWorkspace(workspaceRequest: WorkspaceRequest,
                                profile: ProfileModel,
                                parentContext: RawlsRequestContext = ctx
  ): Future[Workspace] = {
    if (!multiCloudWorkspaceConfig.multiCloudWorkspacesEnabled) {
      throw new RawlsExceptionWithErrorReport(ErrorReport(StatusCodes.NotImplemented, "MC workspaces are not enabled"))
    }

    traceWithParent("createMultiCloudWorkspace", parentContext)(s1 =>
      createWorkspace(workspaceRequest, profile, s1) andThen { case Success(_) =>
        createdMultiCloudWorkspaceCounter.inc()
      }
    )
  }

  private def createWorkspace(workspaceRequest: WorkspaceRequest,
                              profile: ProfileModel,
                              parentContext: RawlsRequestContext
  ): Future[Workspace] = {
    val wsmConfig = multiCloudWorkspaceConfig.workspaceManager
      .getOrElse(throw new RawlsException("WSM app config not present"))

    val spendProfileId = profile.getId.toString
    val workspaceId = UUID.randomUUID()
    (for {
      _ <- requireCreateWorkspaceAction(RawlsBillingProjectName(workspaceRequest.namespace))

      _ = logger.info(s"Creating workspace record [workspaceId = ${workspaceId}")
      savedWorkspace <- traceWithParent("saveMultiCloudWorkspaceToDB", parentContext)(_ =>
        createNewWorkspaceRecord(workspaceId, workspaceRequest, parentContext)
      )

      _ = logger.info(s"Creating workspace in WSM [workspaceId = ${workspaceId}]")
      _ <- traceWithParent("createMultiCloudWorkspaceInWSM", parentContext)(_ =>
        Future(
          workspaceManagerDAO.createWorkspaceWithSpendProfile(workspaceId, workspaceRequest.name, spendProfileId, ctx)
        )
      )
      _ = logger.info(s"Creating cloud context in WSM [workspaceId = ${workspaceId}]")
      cloudContextCreateResult <- traceWithParent("createAzureCloudContextInWSM", parentContext)(_ =>
        Future(
          workspaceManagerDAO.createAzureWorkspaceCloudContext(workspaceId, ctx)
        )
      )
      jobControlId = cloudContextCreateResult.getJobReport.getId
      _ = logger.info(s"Polling on cloud context in WSM [workspaceId = ${workspaceId}, jobControlId = ${jobControlId}]")
      _ <- traceWithParent("pollGetCloudContextCreationStatusInWSM", parentContext)(_ =>
        pollWMCreation(workspaceId,
                       cloudContextCreateResult.getJobReport.getId,
                       ctx,
                       2 seconds,
                       wsmConfig.pollTimeout,
                       "Cloud context",
                       getCloudContextCreationStatus
        )
      )

      _ = logger.info(s"Enabling leonardo app in WSM [workspaceId = ${workspaceId}]")
      _ <- traceWithParent("enableLeoInWSM", parentContext)(_ =>
        Future(workspaceManagerDAO.enableApplication(workspaceId, wsmConfig.leonardoWsmApplicationId, ctx))
      )
      containerResult <- traceWithParent("createStorageContainer", parentContext)(_ =>
        Future(
          workspaceManagerDAO.createAzureStorageContainer(
            workspaceId,
            MultiCloudWorkspaceService.getStorageContainerName(workspaceId),
            ctx
          )
        )
      )
      _ = logger.info(
        s"Created Azure storage container in WSM [workspaceId = ${workspaceId}, containerId = ${containerResult.getResourceId}]"
      )

      // create a WDS application in Leo
<<<<<<< HEAD
      _ <- createWdsAppInWorkspace(workspaceId, parentContext, None)
=======
      _ <- createWdsAppInWorkspace(workspaceId, parentContext)
>>>>>>> 33e9167b

    } yield savedWorkspace).recoverWith { case e @ (_: ApiException | _: WorkspaceManagerCreationFailureException) =>
      logger.info(s"Error creating workspace ${workspaceRequest.toWorkspaceName} [workspaceId = ${workspaceId}]", e)
      for {
        _ <- Future(blocking {
          workspaceManagerDAO.deleteWorkspace(workspaceId, ctx)
        }).recover { case e =>
          logger.info(
            s"Error cleaning up workspace ${workspaceRequest.toWorkspaceName} in WSM [workspaceId = ${workspaceId}",
            e
          )
        }
        _ <- dataSource.inTransaction(_.workspaceQuery.delete(workspaceRequest.toWorkspaceName))
      } yield throw new RawlsExceptionWithErrorReport(
        ErrorReport(StatusCodes.InternalServerError,
                    s"Error creating workspace ${workspaceRequest.toWorkspaceName}. Please try again."
        )
      )
    }
  }

  private def getCloudContextCreationStatus(workspaceId: UUID,
                                            jobControlId: String,
                                            localCtx: RawlsRequestContext
  ): Future[CreateCloudContextResult] = {
    val result = workspaceManagerDAO.getWorkspaceCreateCloudContextResult(workspaceId, jobControlId, localCtx)
    result.getJobReport.getStatus match {
      case StatusEnum.SUCCEEDED => Future.successful(result)
      case _ =>
        Future.failed(
          new WorkspaceManagerPollingOperationException(
            s"Polling cloud context [jobControlId = ${jobControlId}] for status to be ${StatusEnum.SUCCEEDED}. Current status: ${result.getJobReport.getStatus}.",
            result.getJobReport.getStatus
          )
        )
    }
  }

  private def getWorkspaceCloneStatus(workspaceId: UUID,
                                      jobControlId: String,
                                      localCtx: RawlsRequestContext
  ): Future[CloneWorkspaceResult] = {
    val result = workspaceManagerDAO.getCloneWorkspaceResult(workspaceId, jobControlId, localCtx)
    result.getJobReport.getStatus match {
      case StatusEnum.SUCCEEDED => Future.successful(result)
      case _ =>
        Future.failed(
          new WorkspaceManagerPollingOperationException(
            s"Polling workspace clone operation [jobControlId = ${jobControlId}] for status to be ${StatusEnum.SUCCEEDED}. Current status: ${result.getJobReport.getStatus}.",
            result.getJobReport.getStatus
          )
        )
    }
  }

  private def jobStatusPredicate(t: Throwable): Boolean =
    t match {
      case t: WorkspaceManagerPollingOperationException => t.status == StatusEnum.RUNNING
      case _                                            => false
    }
  private def pollWMCreation(workspaceId: UUID,
                             jobControlId: String,
                             localCtx: RawlsRequestContext,
                             interval: FiniteDuration,
                             pollTimeout: FiniteDuration,
                             resourceType: String,
                             getCreationStatus: (UUID, String, RawlsRequestContext) => Future[Object]
  ): Future[Unit] =
    for {
      result <- retryUntilSuccessOrTimeout(pred = jobStatusPredicate)(interval, pollTimeout) { () =>
        getCreationStatus(workspaceId, jobControlId, localCtx)
      }
    } yield result match {
      case Left(_) =>
        throw new WorkspaceManagerCreationFailureException(
          s"${resourceType} failed [workspaceId=${workspaceId}, jobControlId=${jobControlId}]",
          workspaceId,
          jobControlId
        )
      case Right(_) => ()
    }

  private def createNewWorkspaceRecord(workspaceId: UUID,
                                       request: WorkspaceRequest,
                                       parentContext: RawlsRequestContext
  ): Future[Workspace] =
    dataSource.inTransaction { access =>
      for {
        _ <- failIfWorkspaceExists(request.toWorkspaceName)
        newWorkspace <- createMultiCloudWorkspaceInDatabase(
          workspaceId.toString,
          request.toWorkspaceName,
          request.attributes,
          access,
          parentContext
        )
      } yield newWorkspace
    }

  private def createMultiCloudWorkspaceInDatabase(workspaceId: String,
                                                  workspaceName: WorkspaceName,
                                                  attributes: AttributeMap,
                                                  dataAccess: DataAccess,
                                                  parentContext: RawlsRequestContext
  ): ReadWriteAction[Workspace] = {
    val currentDate = DateTime.now
    val workspace = Workspace.buildMcWorkspace(
      namespace = workspaceName.namespace,
      name = workspaceName.name,
      workspaceId = workspaceId,
      createdDate = currentDate,
      lastModified = currentDate,
      createdBy = ctx.userInfo.userEmail.value,
      attributes = attributes
    )
    traceDBIOWithParent("saveMultiCloudWorkspace", parentContext)(_ =>
      dataAccess.workspaceQuery.createOrUpdate(workspace)
    )
  }

<<<<<<< HEAD
  private def createWdsAppInWorkspace(workspaceId: UUID,
                                      parentContext: RawlsRequestContext,
                                      sourceWorkspaceId: Option[UUID]
  ): Future[Unit] = {
    // create a WDS application in Leo. Do not fail workspace creation if WDS creation fails.
    logger.info(s"Creating WDS instance [workspaceId = ${workspaceId}]")
    traceWithParent("createWDSInstance", parentContext)(_ =>
      Future(
        leonardoDAO.createWDSInstance(parentContext.userInfo.accessToken.token, workspaceId, sourceWorkspaceId)
      )
=======
  private def createWdsAppInWorkspace(workspaceId: UUID, parentContext: RawlsRequestContext): Future[Unit] = {
    // create a WDS application in Leo. Do not fail workspace creation/cloning if WDS creation fails.
    logger.info(s"Creating WDS instance [workspaceId = ${workspaceId}]")
    traceWithParent("createWDSInstance", parentContext)(_ =>
      Future(leonardoDAO.createWDSInstance(parentContext.userInfo.accessToken.token, workspaceId))
>>>>>>> 33e9167b
        .recover { case t: Throwable =>
          // fail silently, but log the error
          logger.error(s"Error creating WDS instance [workspaceId = ${workspaceId}]: ${t.getMessage}", t)
        }
    )
  }

}

class WorkspaceManagerCreationFailureException(message: String, val workspaceId: UUID, val jobControlId: String)
    extends RawlsException(message)

class WorkspaceManagerPollingOperationException(message: String, val status: StatusEnum) extends Exception(message)<|MERGE_RESOLUTION|>--- conflicted
+++ resolved
@@ -10,7 +10,7 @@
 import cats.implicits._
 import com.typesafe.scalalogging.LazyLogging
 import org.broadinstitute.dsde.rawls.billing.BillingProfileManagerDAO
-import org.broadinstitute.dsde.rawls.config.{LeonardoConfig, MultiCloudWorkspaceConfig}
+import org.broadinstitute.dsde.rawls.config.MultiCloudWorkspaceConfig
 import org.broadinstitute.dsde.rawls.dataaccess.slick.{
   DataAccess,
   ReadWriteAction,
@@ -18,10 +18,6 @@
 }
 import org.broadinstitute.dsde.rawls.dataaccess.workspacemanager.WorkspaceManagerDAO
 import org.broadinstitute.dsde.rawls.dataaccess.{
-<<<<<<< HEAD
-  HttpLeonardoDAO,
-=======
->>>>>>> 33e9167b
   LeonardoDAO,
   SamDAO,
   SlickDataSource,
@@ -282,12 +278,6 @@
           })
         }
 
-<<<<<<< HEAD
-        // create a WDS application in Leo
-        _ <- createWdsAppInWorkspace(workspaceId, parentContext, Some(sourceWorkspace.workspaceIdAsUUID))
-
-=======
->>>>>>> 33e9167b
         _ = logger.info(
           s"Starting workspace storage container clone in WSM [workspaceId = ${workspaceId}]"
         )
@@ -301,7 +291,7 @@
         }
 
         // create a WDS application in Leo
-        _ <- createWdsAppInWorkspace(workspaceId, parentContext)
+        _ <- createWdsAppInWorkspace(workspaceId, parentContext, Some(sourceWorkspace.workspaceIdAsUUID))
 
       } yield containerCloneResult).recoverWith { t: Throwable =>
         logger.warn(
@@ -460,11 +450,7 @@
       )
 
       // create a WDS application in Leo
-<<<<<<< HEAD
       _ <- createWdsAppInWorkspace(workspaceId, parentContext, None)
-=======
-      _ <- createWdsAppInWorkspace(workspaceId, parentContext)
->>>>>>> 33e9167b
 
     } yield savedWorkspace).recoverWith { case e @ (_: ApiException | _: WorkspaceManagerCreationFailureException) =>
       logger.info(s"Error creating workspace ${workspaceRequest.toWorkspaceName} [workspaceId = ${workspaceId}]", e)
@@ -584,8 +570,6 @@
       dataAccess.workspaceQuery.createOrUpdate(workspace)
     )
   }
-
-<<<<<<< HEAD
   private def createWdsAppInWorkspace(workspaceId: UUID,
                                       parentContext: RawlsRequestContext,
                                       sourceWorkspaceId: Option[UUID]
@@ -596,13 +580,6 @@
       Future(
         leonardoDAO.createWDSInstance(parentContext.userInfo.accessToken.token, workspaceId, sourceWorkspaceId)
       )
-=======
-  private def createWdsAppInWorkspace(workspaceId: UUID, parentContext: RawlsRequestContext): Future[Unit] = {
-    // create a WDS application in Leo. Do not fail workspace creation/cloning if WDS creation fails.
-    logger.info(s"Creating WDS instance [workspaceId = ${workspaceId}]")
-    traceWithParent("createWDSInstance", parentContext)(_ =>
-      Future(leonardoDAO.createWDSInstance(parentContext.userInfo.accessToken.token, workspaceId))
->>>>>>> 33e9167b
         .recover { case t: Throwable =>
           // fail silently, but log the error
           logger.error(s"Error creating WDS instance [workspaceId = ${workspaceId}]: ${t.getMessage}", t)
