package org.broadinstitute.dsde.rawls.entities

import akka.http.scaladsl.marshallers.sprayjson.SprayJsonSupport._
import akka.http.scaladsl.model.{StatusCodes, Uri}
import akka.stream.{Attributes, FlowShape, Inlet, Outlet}
import akka.stream.scaladsl.Source
import akka.stream.stage.{GraphStage, GraphStageLogic, InHandler, OutHandler}
import com.google.api.client.googleapis.json.GoogleJsonResponseException
import com.google.cloud.bigquery.BigQueryException
import com.typesafe.scalalogging.LazyLogging
import io.opencensus.trace.Span
import org.broadinstitute.dsde.rawls.dataaccess.{AttributeTempTableType, SamDAO, SlickDataSource}
import org.broadinstitute.dsde.rawls.deltalayer.DeltaLayerException
import org.broadinstitute.dsde.rawls.entities.exceptions.{DataEntityException, DeleteEntitiesConflictException, EntityNotFoundException}
import org.broadinstitute.dsde.rawls.expressions.ExpressionEvaluator
import org.broadinstitute.dsde.rawls.metrics.RawlsInstrumented
import org.broadinstitute.dsde.rawls.model.AttributeUpdateOperations.{AttributeUpdateOperation, EntityUpdateDefinition}
import org.broadinstitute.dsde.rawls.model.WorkspaceJsonSupport._
import org.broadinstitute.dsde.rawls.model.{AttributeEntityReference, Entity, EntityCopyDefinition, EntityQuery, ErrorReport, SamResourceTypeNames, SamWorkspaceActions, UserInfo, WorkspaceName, _}
import org.broadinstitute.dsde.rawls.util.OpenCensusDBIOUtils.traceDBIOWithParent
import org.broadinstitute.dsde.rawls.util.{AttributeSupport, EntitySupport, JsonFilterUtils, WorkspaceSupport}
import org.broadinstitute.dsde.rawls.workspace.AttributeUpdateOperationException
import org.broadinstitute.dsde.rawls.{RawlsException, RawlsExceptionWithErrorReport}
import slick.jdbc.{ResultSetConcurrency, ResultSetType, TransactionIsolation}
import spray.json.DefaultJsonProtocol._

import scala.concurrent.{ExecutionContext, Future}
import scala.util.{Failure, Success, Try}

object EntityService {
  def constructor(dataSource: SlickDataSource, samDAO: SamDAO, workbenchMetricBaseName: String, entityManager: EntityManager)
                 (userInfo: UserInfo)
                 (implicit executionContext: ExecutionContext): EntityService = {

    new EntityService(userInfo, dataSource, samDAO, entityManager, workbenchMetricBaseName)
  }
}

class EntityService(protected val userInfo: UserInfo, val dataSource: SlickDataSource, val samDAO: SamDAO, entityManager: EntityManager, override val workbenchMetricBaseName: String)(implicit protected val executionContext: ExecutionContext)
  extends WorkspaceSupport with EntitySupport with AttributeSupport with LazyLogging with RawlsInstrumented with JsonFilterUtils {

  import dataSource.dataAccess.driver.api._

  def createEntity(workspaceName: WorkspaceName, entity: Entity): Future[Entity] = {
    withAttributeNamespaceCheck(entity) {
      for {
        workspaceContext <- getWorkspaceContextAndPermissions(workspaceName, SamWorkspaceActions.write, Some(WorkspaceAttributeSpecs(all = false)))
        entityManager <- entityManager.resolveProviderFuture(EntityRequestArguments(workspaceContext, userInfo))
        result <- entityManager.createEntity(entity)
      } yield result
    }
  }

  def getEntity(workspaceName: WorkspaceName, entityType: String, entityName: String, dataReference: Option[DataReferenceName], billingProject: Option[GoogleProjectId]): Future[Entity] =
    getWorkspaceContextAndPermissions(workspaceName, SamWorkspaceActions.read, Some(WorkspaceAttributeSpecs(all = false))) flatMap { workspaceContext =>

      val entityRequestArguments = EntityRequestArguments(workspaceContext, userInfo, dataReference, billingProject)

      val entityFuture = for {
        entityProvider <- entityManager.resolveProviderFuture(entityRequestArguments)
        entity <- entityProvider.getEntity(entityType, entityName)
      } yield {
        entity
      }

      entityFuture.recover {
        case _: EntityNotFoundException =>
          // could move this error message into EntityNotFoundException and allow it to bubble up
          throw new RawlsExceptionWithErrorReport(ErrorReport(StatusCodes.NotFound, s"${entityType} ${entityName} does not exist in $workspaceName"))
      }.recover(bigQueryRecover)
    }

  def updateEntity(workspaceName: WorkspaceName, entityType: String, entityName: String, operations: Seq[AttributeUpdateOperation]): Future[Entity] =
    withAttributeNamespaceCheck(operations.map(_.name)) {
      getWorkspaceContextAndPermissions(workspaceName, SamWorkspaceActions.write, Some(WorkspaceAttributeSpecs(all = false))) flatMap { workspaceContext =>
        dataSource.inTransactionWithAttrTempTable(Set(AttributeTempTableType.Entity)) { dataAccess =>
          withEntity(workspaceContext, entityType, entityName, dataAccess) { entity =>
            val updateAction = Try {
              val updatedEntity = applyOperationsToEntity(entity, operations)
              dataAccess.entityQuery.save(workspaceContext, updatedEntity)
            } match {
              case Success(result) => result
              case Failure(e: AttributeUpdateOperationException) =>
                DBIO.failed(new RawlsExceptionWithErrorReport(errorReport = ErrorReport(StatusCodes.BadRequest, s"Unable to update entity ${entityType}/${entityName} in ${workspaceName}", ErrorReport(e))))
              case Failure(regrets) => DBIO.failed(regrets)
            }
            updateAction
          }
        }
      }
    }

  def deleteEntities(workspaceName: WorkspaceName, entRefs: Seq[AttributeEntityReference], dataReference: Option[DataReferenceName], billingProject: Option[GoogleProjectId]): Future[Set[AttributeEntityReference]] =
    getWorkspaceContextAndPermissions(workspaceName, SamWorkspaceActions.write, Some(WorkspaceAttributeSpecs(all = false))) flatMap { workspaceContext =>

      val entityRequestArguments = EntityRequestArguments(workspaceContext, userInfo, dataReference, billingProject)

      val deleteFuture = for {
        entityProvider <- entityManager.resolveProviderFuture(entityRequestArguments)
        _ <- entityProvider.deleteEntities(entRefs)
      } yield {
        Set[AttributeEntityReference]()
      }

      deleteFuture.recover {
        case delEx: DeleteEntitiesConflictException => delEx.referringEntities
      }.recover(bigQueryRecover)
    }

  def deleteEntityAttributes(workspaceName: WorkspaceName, entityType: String, attributeNames: Set[AttributeName]): Future[Unit] =
    getWorkspaceContextAndPermissions(workspaceName, SamWorkspaceActions.write, Some(WorkspaceAttributeSpecs(all = false))) flatMap { workspaceContext =>
      dataSource.inTransaction { dataAccess =>
        dataAccess.entityQuery.deleteAttributes(workspaceContext, entityType, attributeNames) flatMap {
          case Vector(0) => throw new RawlsExceptionWithErrorReport(errorReport = ErrorReport(StatusCodes.BadRequest, s"Could not find any of the given attribute names."))
          case _ => DBIO.successful(())
        }
      }
    }

  def renameEntity(workspaceName: WorkspaceName, entityType: String, entityName: String, newName: String): Future[Int] =
    getWorkspaceContextAndPermissions(workspaceName, SamWorkspaceActions.write, Some(WorkspaceAttributeSpecs(all = false))) flatMap { workspaceContext =>
      dataSource.inTransaction { dataAccess =>
        withEntity(workspaceContext, entityType, entityName, dataAccess) { entity =>
          dataAccess.entityQuery.get(workspaceContext, entity.entityType, newName) flatMap {
            case None => dataAccess.entityQuery.rename(workspaceContext, entity.entityType, entity.name, newName)
            case Some(_) => throw new RawlsExceptionWithErrorReport(errorReport = ErrorReport(StatusCodes.Conflict, s"Destination ${entity.entityType} ${newName} already exists"))
          }
        }
      }
    }

  def evaluateExpression(workspaceName: WorkspaceName, entityType: String, entityName: String, expression: String): Future[Seq[AttributeValue]] =
    getWorkspaceContextAndPermissions(workspaceName, SamWorkspaceActions.read, Some(WorkspaceAttributeSpecs(all = false))) flatMap { workspaceContext =>
      dataSource.inTransaction { dataAccess =>
        withSingleEntityRec(entityType, entityName, workspaceContext, dataAccess) { entities =>
          ExpressionEvaluator.withNewExpressionEvaluator(dataAccess, Some(entities)) { evaluator =>
            evaluator.evalFinalAttribute(workspaceContext, expression).asTry map { tryValuesByEntity => tryValuesByEntity match {
              //parsing failure
              case Failure(regret) => throw new RawlsExceptionWithErrorReport(errorReport = ErrorReport(StatusCodes.BadRequest, regret))
              case Success(valuesByEntity) =>
                if (valuesByEntity.size != 1) {
                  //wrong number of entities?!
                  throw new RawlsException(s"Expression parsing should have returned a single entity for ${entityType}/$entityName $expression, but returned ${valuesByEntity.size} entities instead")
                } else {
                  assert(valuesByEntity.head._1 == entityName)
                  valuesByEntity.head match {
                    case (_, Success(result)) => result.toSeq
                    case (_, Failure(regret)) =>
                      throw new RawlsExceptionWithErrorReport(errorReport = ErrorReport(StatusCodes.BadRequest, "Unable to evaluate expression '${expression}' on ${entityType}/${entityName} in ${workspaceName}", ErrorReport(regret)))
                  }
                }
            }
            }
          }
        }
      }
    }

  def entityTypeMetadata(workspaceName: WorkspaceName, dataReference: Option[DataReferenceName], billingProject: Option[GoogleProjectId], useCache: Boolean): Future[Map[String, EntityTypeMetadata]] =
    getWorkspaceContextAndPermissions(workspaceName, SamWorkspaceActions.read, Some(WorkspaceAttributeSpecs(all = false))) flatMap { workspaceContext =>

      val entityRequestArguments = EntityRequestArguments(workspaceContext, userInfo, dataReference, billingProject)

      val metadataFuture = for {
        entityProvider <- entityManager.resolveProviderFuture(entityRequestArguments)
        metadata <- entityProvider.entityTypeMetadata(useCache)
      } yield {
        metadata
      }

      metadataFuture.recover(bigQueryRecover)
    }

<<<<<<< HEAD
  // TODO: add tracing
  def listEntities(workspaceName: WorkspaceName, entityType: String, parentSpan: Span = null) = {

    import dataSource.dataAccess.entityQuery.EntityAndAttributesResult

    getWorkspaceContextAndPermissions(workspaceName, SamWorkspaceActions.read, Some(WorkspaceAttributeSpecs(all = false))) map { workspaceContext =>
      // TODO: reassess transaction isolation level
      // TODO: play with fetchSize
      val allAttrsStream = dataSource.dataAccess.entityQuery.streamActiveEntityAttributesOfType(workspaceContext, entityType)
        .transactionally.withTransactionIsolation(TransactionIsolation.ReadCommitted)
        .withStatementParameters(
          rsType = ResultSetType.ForwardOnly,
          rsConcurrency = ResultSetConcurrency.ReadOnly,
          fetchSize = dataSource.dataAccess.fetchSize)

      // database source stream
      val dbSource = Source.fromPublisher(dataSource.database.stream(allAttrsStream)) // this REQUIRES an order by ENTITY.id

      // interim class used while iterating through the stream, allows us to accumulate attributes
      // until ready to emit an entity
      trait AttributeStreamElement
      case class AttrAccum(accum: Seq[EntityAndAttributesResult], entity: Option[Entity]) extends AttributeStreamElement
      case object EmptyElement extends AttributeStreamElement

      def gatherOrOutput(previous: AttributeStreamElement, current: AttributeStreamElement): AttrAccum = {
        // utility function called when an entity is finished or when the stream is finished
        def entityFinished(prevAttrs: Seq[EntityAndAttributesResult], nextAttrs: Seq[EntityAndAttributesResult]) = {
          val unmarshalled = dataSource.dataAccess.entityQuery.unmarshalEntities(prevAttrs, workspaceContext.shardState)
          // safety check - did the attributes we gathered all marshal into a single entity?
          if (unmarshalled.size != 1)
            throw new DataEntityException(s"gatherOrOutput expected only one entity, found ${unmarshalled.size}")
          AttrAccum(nextAttrs, Some(unmarshalled.head))
        }

        (previous, current) match {
          // the first element
          case (EmptyElement, curr: AttrAccum) =>
            curr

          // midstream, we notice that the current entity is the same as the previous entity.
          // keep gathering attributes for this entity, and don't emit an entity yet.
          case (prev: AttrAccum, curr: AttrAccum) if prev.accum.head.entityRecord.id == curr.accum.head.entityRecord.id =>
            val newAccum = prev.accum ++ curr.accum
            AttrAccum(newAccum, None)

          // midstream, we notice that the current entity is DIFFERENT from the previous entity.
          // take all the attributes we have gathered for the previous entity,
          // marshal them into an Entity object, emit that Entity, and start a new accumulator
          // for the new/current entity
          case (prev: AttrAccum, curr: AttrAccum) if prev.accum.head.entityRecord.id != curr.accum.head.entityRecord.id =>
            entityFinished(prev.accum, curr.accum)

          // the stream has finished (curr == EmptyElement). marshal and output the final Entity.
          case (prev: AttrAccum, EmptyElement) =>
            entityFinished(prev.accum, Seq())

          // relief valve, this should not happen
          case _ =>
            throw new Exception(s"gatherOrOutput encountered unexpected input, cannot continue. Prev: $previous :: Curr: $current")
=======
  def listEntities(workspaceName: WorkspaceName, entityType: String, parentSpan: Span = null): Future[Seq[Entity]] =
    getWorkspaceContextAndPermissions(workspaceName, SamWorkspaceActions.read, Some(WorkspaceAttributeSpecs(all = false))) flatMap { workspaceContext =>
      dataSource.inTransaction { dataAccess =>
        traceDBIOWithParent("listActiveEntitiesOfType", parentSpan) { _ =>
          dataAccess.entityQuery.listActiveEntitiesOfType(workspaceContext, entityType)
        }.map { r =>
          r.toSeq
>>>>>>> ef2a8914
        }
      }

      /* custom stream stage that allows us to compare the current stream element
         to the previous stream element. In turn, this allows us to accumulate attributes
         until we notice that the current element is from a different entity than the previous attribute;
         when that happens, we marshal and emit an entity.
       */
      class EntityCollector extends GraphStage[FlowShape[AttrAccum, AttrAccum]] {
        val in = Inlet[AttrAccum]("EntityCollector.in")
        val out = Outlet[AttrAccum]("EntityCollector.out")
        override val shape = FlowShape(in, out)

        override def createLogic(inheritedAttributes: Attributes): GraphStageLogic = new GraphStageLogic(shape) {
          private var prev: AttributeStreamElement = EmptyElement // note: var!

          // if our downstream pulls on us, propagate that pull to our upstream
          setHandler(out, new OutHandler {
            override def onPull(): Unit = pull(in)
          })

          setHandler(in, new InHandler {
            // when a new element arrives ...
            override def onPush(): Unit = {
              // send it to gatherOrOutput which has most of the logic
              val next = gatherOrOutput(prev, grab(in))
              // save the current element to "prev" to prepare for the next iteration
              prev = next
              // emit whatever gatherOrOutput returned
              emit(out, next)
            }
            // when the upstream finishes ...
            override def onUpstreamFinish(): Unit = {
              // ensure we marshal and emit the last entity
              emit(out, gatherOrOutput(prev, EmptyElement))
              completeStage()
            }
          })
        }
      }

      val pipeline = dbSource
        .map(x => AttrAccum(Seq(x), None)) // transform EntityAndAttributesResult to AttrAccum
        .via(new EntityCollector())        // execute the business logic to accumulate attributes and emit entities
        .collect {                         // "flatten" the stream to only emit entities
          case x if x.entity.isDefined => x.entity.get
        }

      Source.fromGraph(pipeline) // return a Source, which akka-http natively knows how to stream to the caller
    }
  }

  def queryEntities(workspaceName: WorkspaceName, dataReference: Option[DataReferenceName], entityType: String, query: EntityQuery, billingProject: Option[GoogleProjectId], parentSpan: Span = null): Future[EntityQueryResponse] = {
    getWorkspaceContextAndPermissions(workspaceName, SamWorkspaceActions.read, Some(WorkspaceAttributeSpecs(all = false))) flatMap { workspaceContext =>

      val entityRequestArguments = EntityRequestArguments(workspaceContext, userInfo, dataReference, billingProject)

      val queryFuture = for {
        entityProvider <- entityManager.resolveProviderFuture(entityRequestArguments)
        entities <- entityProvider.queryEntities(entityType, query, parentSpan)
      } yield {
        entities
      }

      queryFuture.recover(bigQueryRecover)
    }
  }

  def copyEntities(entityCopyDef: EntityCopyDefinition, uri: Uri, linkExistingEntities: Boolean, parentSpan: Span = null): Future[EntityCopyResponse] =

    getWorkspaceContextAndPermissions(entityCopyDef.destinationWorkspace, SamWorkspaceActions.write, Some(WorkspaceAttributeSpecs(all = false))) flatMap { destWorkspaceContext =>
      getWorkspaceContextAndPermissions(entityCopyDef.sourceWorkspace,SamWorkspaceActions.read, Some(WorkspaceAttributeSpecs(all = false))) flatMap { sourceWorkspaceContext =>
        dataSource.inTransaction { dataAccess =>
          for {
            sourceAD <- DBIO.from(samDAO.getResourceAuthDomain(SamResourceTypeNames.workspace, sourceWorkspaceContext.workspaceId, userInfo))
            destAD <- DBIO.from(samDAO.getResourceAuthDomain(SamResourceTypeNames.workspace, destWorkspaceContext.workspaceId, userInfo))
            result <- authDomainCheck(sourceAD.toSet, destAD.toSet) flatMap { _ =>
              val entityNames = entityCopyDef.entityNames
              val entityType = entityCopyDef.entityType
              val copyResults = traceDBIOWithParent("checkAndCopyEntities", parentSpan)( s1 => dataAccess.entityQuery.checkAndCopyEntities(sourceWorkspaceContext, destWorkspaceContext, entityType, entityNames, linkExistingEntities, s1))
              copyResults
            }
          } yield result
        }
      }
    }

  def batchUpdateEntitiesInternal(workspaceName: WorkspaceName, entityUpdates: Seq[EntityUpdateDefinition], upsert: Boolean, dataReference: Option[DataReferenceName], billingProject: Option[GoogleProjectId]): Future[Traversable[Entity]] =
    getWorkspaceContextAndPermissions(workspaceName, SamWorkspaceActions.write, Some(WorkspaceAttributeSpecs(all = false))) flatMap { workspaceContext =>
      val entityRequestArguments = EntityRequestArguments(workspaceContext, userInfo, dataReference, billingProject)
      (for {
        entityProvider <- entityManager.resolveProviderFuture(entityRequestArguments)
        entities       <- if (upsert) {
                            entityProvider.batchUpsertEntities(entityUpdates)
                          } else {
                            entityProvider.batchUpdateEntities(entityUpdates)
                          }
      } yield {
        entities
      }) recover {
        case dle: DeltaLayerException =>
          throw new RawlsExceptionWithErrorReport(ErrorReport(dle.code, dle.getMessage, dle))
      }
    }

  def batchUpdateEntities(workspaceName: WorkspaceName, entityUpdates: Seq[EntityUpdateDefinition], dataReference: Option[DataReferenceName], billingProject: Option[GoogleProjectId]): Future[Traversable[Entity]] =
    batchUpdateEntitiesInternal(workspaceName, entityUpdates, upsert = false, dataReference, billingProject)

  def batchUpsertEntities(workspaceName: WorkspaceName, entityUpdates: Seq[EntityUpdateDefinition], dataReference: Option[DataReferenceName], billingProject: Option[GoogleProjectId]): Future[Traversable[Entity]] =
    batchUpdateEntitiesInternal(workspaceName, entityUpdates, upsert = true, dataReference, billingProject)

  private def bigQueryRecover[U]: PartialFunction[Throwable, U] = {
    case dee:DataEntityException =>
      throw new RawlsExceptionWithErrorReport(ErrorReport(dee.code, dee.getMessage))
    case bqe:BigQueryException =>
      throw new RawlsExceptionWithErrorReport(ErrorReport(StatusCodes.getForKey(bqe.getCode).getOrElse(StatusCodes.InternalServerError), bqe.getMessage))
    case gjre:GoogleJsonResponseException =>
      // unlikely to hit this case; we should see BigQueryExceptions instead of GoogleJsonResponseExceptions
      throw new RawlsExceptionWithErrorReport(ErrorReport(StatusCodes.getForKey(gjre.getStatusCode).getOrElse(StatusCodes.InternalServerError), gjre.getMessage))
    case report:RawlsExceptionWithErrorReport =>
      throw report // don't rewrap these, just rethrow
    case ex:Exception =>
      throw new RawlsExceptionWithErrorReport(ErrorReport(StatusCodes.InternalServerError, s"Unexpected error: ${ex.getMessage}", ex))
  }

}<|MERGE_RESOLUTION|>--- conflicted
+++ resolved
@@ -171,7 +171,6 @@
       metadataFuture.recover(bigQueryRecover)
     }
 
-<<<<<<< HEAD
   // TODO: add tracing
   def listEntities(workspaceName: WorkspaceName, entityType: String, parentSpan: Span = null) = {
 
@@ -231,15 +230,6 @@
           // relief valve, this should not happen
           case _ =>
             throw new Exception(s"gatherOrOutput encountered unexpected input, cannot continue. Prev: $previous :: Curr: $current")
-=======
-  def listEntities(workspaceName: WorkspaceName, entityType: String, parentSpan: Span = null): Future[Seq[Entity]] =
-    getWorkspaceContextAndPermissions(workspaceName, SamWorkspaceActions.read, Some(WorkspaceAttributeSpecs(all = false))) flatMap { workspaceContext =>
-      dataSource.inTransaction { dataAccess =>
-        traceDBIOWithParent("listActiveEntitiesOfType", parentSpan) { _ =>
-          dataAccess.entityQuery.listActiveEntitiesOfType(workspaceContext, entityType)
-        }.map { r =>
-          r.toSeq
->>>>>>> ef2a8914
         }
       }
 
