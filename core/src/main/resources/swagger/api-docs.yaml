swagger: '2.0'
info:
  version: 1.0.0
  title: Workspace API
  description: Workspace
  contact:
    email: workspace@broadinstitute.org
  license:
    name: BSD
    url: 'http://opensource.org/licenses/BSD-3-Clause'
  termsOfService: 'http://www.github.com/broadinstitute/rawls'

paths:
  '/version':
    get:
      responses:
        '200':
          description: Version information of this application
          schema:
            $ref: '#/definitions/ApplicationVersion'
      description: get version information of this application
      tags:
        - version
      summary: get version information of this application
      operationId: version
  '/status':
    get:
      responses:
        '200':
          description: All systems OK
        '500':
          description: Problem with one or more systems. See response for details.
          schema:
            $ref: '#/definitions/SystemStatus'
      description: status check for underlying systems
      tags:
        - status
      summary: status check for underlying systems
      operationId: systemStatus
  '/version/executionEngine':
    get:
      responses:
        '200':
          description: The currently running version of the execution engine
          schema:
            $ref: '#/definitions/ExecutionEngineVersion'
      description: get version information of the execution engine
      tags:
        - version
      summary: get version information of the execution engine
      operationId: execVersion
  '/api/billing':
    post:
      responses:
        '204':
          description: Successfully Created Billing Project in Rawls and Google
        '400':
          description: firecloud billing user must be a user of the billing account
          schema:
            $ref: '#/definitions/ErrorReport'
        '403':
          description: You must be a user of the google billing account and have permissions on the service perimeter if one is specified
          schema:
            $ref: '#/definitions/ErrorReport'
        '409':
          description: project already exists in rawls or google
        '500':
          description: Rawls Internal Error
          schema:
            $ref: '#/definitions/ErrorReport'
      description: create new billing project in rawls and google
      parameters:
        - in: body
          description: create project request
          name: createProjectRequest
          required: true
          schema:
            $ref: '#/definitions/CreateRawlsBillingProjectFullRequest'
      tags:
        - billing
      summary: create billing project in rawls and google
      operationId: createBillingProjectFull
      security:
        - authorization:
            - openid
            - email
            - profile
            - https://www.googleapis.com/auth/cloud-billing
  '/api/billing/{projectId}/members':
    get:
      responses:
        '200':
          description: Success
          schema:
            type: array
            items:
              $ref: '#/definitions/RawlsBillingProjectMember'
        '403':
          description: You must be a project owner to view the members of a project
          schema:
            $ref: '#/definitions/ErrorReport'
        '500':
          description: Rawls Internal Error
          schema:
            $ref: '#/definitions/ErrorReport'
      description: list members of billing project the caller owns
      parameters:
        - in: path
          description: Project ID
          name: projectId
          required: true
          type: string
      tags:
        - billing
      summary: list members of billing project the caller owns
      operationId: listBillingProjectMembers
      security:
        - authorization:
            - openid
            - email
            - profile
  '/api/billing/{projectId}/{workbenchRole}/{email}':
    put:
      responses:
        '200':
          description: Successfully Added User/Group To Billing Project
        '403':
          description: You must be a project owner to add a user to a billing project
          schema:
            $ref: '#/definitions/ErrorReport'
        '404':
          description: User not found
          schema:
            $ref: '#/definitions/ErrorReport'
        '500':
          description: Rawls Internal Error
          schema:
            $ref: '#/definitions/ErrorReport'
      description: add user or group to billing project the caller owns
      parameters:
        - in: path
          description: Project ID
          name: projectId
          required: true
          type: string
        - in: path
          description: role of user for project
          name: workbenchRole
          required: true
          type: string
          enum: ["user", "owner"]
        - in: path
          description: email of user or group to add
          name: email
          required: true
          type: string
      tags:
        - billing
      summary: add user or group to billing project the caller owns
      operationId: addUserToBillingProject
      security:
        - authorization:
            - openid
            - email
            - profile
    delete:
      responses:
        '200':
          description: Successfully Removed User From Billing Project
        '403':
          description: You must be a project owner to add a user to a billing project
          schema:
            $ref: '#/definitions/ErrorReport'
        '404':
          description: User not found
          schema:
            $ref: '#/definitions/ErrorReport'
        '500':
          description: Rawls Internal Error
          schema:
            $ref: '#/definitions/ErrorReport'
      description: remove user or group from billing project the caller owns
      parameters:
        - in: path
          description: Project ID
          name: projectId
          required: true
          type: string
        - in: path
          description: role of user for project
          name: workbenchRole
          required: true
          type: string
          enum: ["user", "owner"]
        - in: path
          description: email of user or group to remove
          name: email
          required: true
          type: string
      tags:
        - billing
      summary: remove user or group from billing project the caller owns
      operationId: removeUserFromBillingProject
      security:
        - authorization:
            - openid
            - email
            - profile

  '/api/billing/{projectId}/googleRole/{role}/{email}':
    put:
      responses:
        '200':
          description: Successfully Granted Google Role to User
        '403':
          description: You must be a project owner granting a role on the whitelist
          schema:
            $ref: '#/definitions/ErrorReport'
        '404':
          description: User not found
          schema:
            $ref: '#/definitions/ErrorReport'
        '500':
          description: Rawls Internal Error
          schema:
            $ref: '#/definitions/ErrorReport'
      description: grant a google role to a user and their pet in the billing project the caller owns
      parameters:
        - in: path
          description: Project ID
          name: projectId
          required: true
          type: string
        - in: path
          description: google role of user for project
          name: role
          required: true
          type: string
        - in: path
          description: email of user
          name: email
          required: true
          type: string
      tags:
        - billing
      summary: grant a google role to a user and their pet in the billing project the caller owns
      operationId: grantGoogleRoleToUser
      security:
        - authorization:
            - openid
            - email
            - profile
    delete:
      responses:
        '200':
          description: Successfully Removed Google Role from User
        '403':
          description: You must be a project owner removing a role on the whitelist
          schema:
            $ref: '#/definitions/ErrorReport'
        '404':
          description: User not found
          schema:
            $ref: '#/definitions/ErrorReport'
        '500':
          description: Rawls Internal Error
          schema:
            $ref: '#/definitions/ErrorReport'
      description: remove a google role from a user and their pet in the billing project the caller owns
      parameters:
        - in: path
          description: Project ID
          name: projectId
          required: true
          type: string
        - in: path
          description: google role of user for project
          name: role
          required: true
          type: string
        - in: path
          description: email of user
          name: email
          required: true
          type: string
      tags:
        - billing
      summary: remove a google role from a user and their pet in the billing project the caller owns
      operationId: removeGoogleRoleFromUser
      security:
        - authorization:
            - openid
            - email
            - profile

  '/api/admin/project/registration':
    post:
      tags:
        - admin
      operationId: recordProjectOwnership
      summary: create a record of project ownership
      parameters:
        - in: body
          description: create project request
          name: createProjectRequest
          required: true
          schema:
            $ref: '#/definitions/RawlsBillingProjectTransfer'
      responses:
        201:
          description: Successful project record creation
        403:
          description: You must be an admin to call this endpoint.
        404:
          description: Missing required parameter
        500:
          description: Internal Server Error
      security:
        - authorization:
          - openid
          - email
          - profile
  '/api/admin/project/registration/{projectName}':
    delete:
      tags:
        - admin
      operationId: unregisterBillingProject
      summary: remove the record for a billing project
      parameters:
        - in: path
          description: name of the project
          name: projectName
          required: true
          type: string
        - in: body
          name: newOwnerEmail
          required: true
          type: string
          description: Email of the current owner
        - in: body
          name: newOwnerToken
          required: true
          type: string
          description: OAuth2Token of the current owner
      responses:
        204:
          description: Successful project record removal
        403:
          description: You must be an admin to call this endpoint.
        404:
          description: Missing required parameter
        500:
          description: Internal Server Error
      security:
        - authorization:
          - openid
          - email
          - profile
  '/api/admin/submissions':
    get:
      responses:
        '200':
          description: Successful Request
          schema:
            type: array
            items:
              $ref: '#/definitions/ActiveSubmission'
        '403':
          description: You must be an admin to list active submissions
          schema:
            $ref: '#/definitions/ErrorReport'
        '500':
          description: Rawls Internal Error
          schema:
            $ref: '#/definitions/ErrorReport'
        '502':
          description: Trouble talking to Google
          schema:
            $ref: '#/definitions/ErrorReport'
      description: List all active submissions in all workspaces
      tags:
        - admin
        - submissions
      summary: list active submissions
      operationId: listAllActiveSubmissions
      security:
        - authorization:
            - openid
            - email
            - profile
  '/api/admin/submissions/{workspaceNamespace}/{workspaceName}/{submissionId}':
    delete:
      responses:
        '204':
          description: Successful Request
        '403':
          description: You must be an admin to abort a submission
          schema:
            $ref: '#/definitions/ErrorReport'
        '500':
          description: Rawls Internal Error
          schema:
            $ref: '#/definitions/ErrorReport'
        '502':
          description: Trouble talking to Google or Cromwell
          schema:
            $ref: '#/definitions/ErrorReport'
      description: Administratively abort an active submission
      tags:
        - admin
        - submissions
      summary: abort a submission
      operationId: adminAbortSubmission
      parameters:
        - in: path
          description: workspaceNamespace of the submission
          name: workspaceNamespace
          required: true
          type: string
        - in: path
          description: workspaceName of the submission
          name: workspaceName
          required: true
          type: string
        - in: path
          description: id of the submission
          name: submissionId
          required: true
          type: string
      security:
        - authorization:
            - openid
            - email
            - profile
  '/api/admin/user/role/curator/{userEmail}':
     put:
       responses:
         '200':
           description: Successful Request
         '500':
           description: Rawls Internal Error
           schema:
             $ref: '#/definitions/ErrorReport'
       description: "adds a user to the list of curators"
       tags:
         - admin
         - users
       summary: Add a library curator
       operationId: adminAddCurator
       parameters:
        - in: path
          description: email of user
          name: userEmail
          required: true
          type: string
       security:
         - authorization:
            - openid
            - email
            - profile
     delete:
       responses:
         '200':
           description: Successful Request
         '500':
           description: Rawls Internal Error
           schema:
             $ref: '#/definitions/ErrorReport'
       description: "removes a user from the list of curators"
       tags:
         - admin
         - users
       summary: Remove a library curator
       operationId: adminRemoveCurator
       parameters:
        - in: path
          description: email of user
          name: userEmail
          required: true
          type: string
       security:
         - authorization:
            - openid
            - email
            - profile
  '/api/admin/workspaces':
    get:
      responses:
        '200':
          description: Successful Request
          schema:
            type: array
            items:
              $ref: '#/definitions/Workspace'
        '403':
          description: You must be an admin to list workspaces
          schema:
            $ref: '#/definitions/ErrorReport'
        '500':
          description: Rawls Internal Error
          schema:
            $ref: '#/definitions/ErrorReport'
      description: List all workspaces
      tags:
        - admin
        - workspaces
      summary: list all workspaces
      operationId: listAllWorkspaces
      parameters:
        - in: query
          description: Optional workspace attribute to filter on
          name: attributeName
          required: false
          type: string
        - in: query
          description: attribute value (for String attributes)
          name: valueString
          required: false
          type: string
        - in: query
          description: attribute value (for numerical attributes)
          name: valueNumber
          required: false
          type: number
        - in: query
          description: attribute value (for boolean attributes)
          name: valueBoolean
          required: false
          type: boolean
      security:
        - authorization:
            - openid
            - email
            - profile
  '/api/admin/refreshToken/{userSubjectId}':
    delete:
      responses:
        '200':
          description: "user's refresh token revoked and removed"
        '500':
          description: Rawls Internal Error
          schema:
            $ref: '#/definitions/ErrorReport'
      description: "revoke and remove a user's refresh token"
      tags:
        - admin
      summary: "Admin revoke and remove a user's refresh token"
      operationId: admin_delete_refresh_token
      parameters:
        - in: path
          description: "user's subject id"
          name: userSubjectId
          required: true
          type: string
      security:
        - authorization:
            - openid
            - email
            - profile
  '/api/admin/statistics':
    get:
      responses:
        '200':
          description: FireCloud statistics
        '403':
          description: You must be an admin
        '500':
          description: Rawls Internal Error
      description: retrieve statistics for a window on FireCloud
      tags:
        - admin
      summary: retrieve statistics on FireCloud
      operationId: admin_statistics_get
      parameters:
        - in: query
          description: start date (YYYY-MM-DD, or any string valid for Java's DateTime.parse())
          name: startDate
          required: true
          type: string
          format: date
        - in: query
          description: end date (YYYY-MM-DD, or any string valid for Java's DateTime.parse())
          name: endDate
          required: true
          type: string
          format: date
        - in: query
          description: namespace to query when calculating entity statistics; leave blank for all
          name: workspaceNamespace
          required: false
          type: string
        - in: query
          description: name to query when calculating entity statistics; leave blank for all
          name: workspaceName
          required: false
          type: string
      security:
        - authorization:
            - openid
            - email
            - profile
  '/api/admin/submissions/queueStatusByUser':
    get:
      responses:
        '200':
          description: Successful request
          schema:
            $ref: '#/definitions/WorkflowQueueStatusByUserResponse'
        '403':
          description: You must be an admin
          schema:
            $ref: '#/definitions/ErrorReport'
        '500':
          description: Rawls Internal Error
          schema:
            $ref: '#/definitions/ErrorReport'
      description: List workflow counts by queueing state and by user
      tags:
        - admin
        - submissions
      summary: workflow queue status by user
      operationId: workflowQueueStatusByUser
      security:
        - authorization:
            - openid
            - email
            - profile

  '/api/servicePerimeters/{servicePerimeterName}/projects/{projectName}':
    put:
      responses:
        '202':
          description: Successful request, check the project's status for completion
        '400':
          description: Project is already in perimeter or is not in 'Ready' state
          schema:
            $ref: '#/definitions/ErrorReport'
        '404':
          description: Service Perimeter does not exist or you do not have access
          schema:
            $ref: '#/definitions/ErrorReport'
        '403':
          description: Project does not exist or you do not have access
          schema:
            $ref: '#/definitions/ErrorReport'
        '500':
          description: Rawls Internal Error
          schema:
            $ref: '#/definitions/ErrorReport'
      description: Add a project to a service perimeter, must have 'add_to_service_perimeter' action on project and 'add_project' action on perimeter, included in owner role for both
      tags:
        - servicePerimeters
      summary: Add a project to a service perimeter
      operationId: addProjectToServicePerimeter
      parameters:
        - in: path
          description: Fully qualified google service perimeter name in the form of accessPolicies/[POLICY NUMBER]/servicePerimeters/[NAME], url encoded
          name: servicePerimeterName
          required: true
          type: string
        - in: path
          description: Project name
          name: projectName
          required: true
          type: string
      security:
        - authorization:
            - openid
            - email
            - profile

  '/api/workspaces/{workspaceNamespace}/{workspaceName}/submissions':
    get:
      responses:
        '200':
          description: Successful Request
          schema:
            type: array
            items:
              $ref: '#/definitions/SubmissionListResponse'
        '404':
          description: Workspace not found
          schema:
            $ref: '#/definitions/ErrorReport'
        '500':
          description: Rawls Internal Error
          schema:
            $ref: '#/definitions/ErrorReport'
      description: List all submissions run in this workspace
      tags:
        - submissions
      summary: List all submissions
      operationId: listSubmissions
      parameters:
        - in: path
          description: Workspace Namespace
          name: workspaceNamespace
          required: true
          type: string
        - in: path
          description: Workspace Name
          name: workspaceName
          required: true
          type: string
      security:
        - authorization:
            - openid
            - email
            - profile
    post:
      responses:
        '201':
          description: Successful Request
          schema:
            $ref: '#/definitions/SubmissionReport'
        '400':
          description: Expression evaluation failed or entities are not of type required by method config
          schema:
            $ref: '#/definitions/ErrorReport'
        '404':
          description: Workspace, Method Configuration or Entity not found
          schema:
            $ref: '#/definitions/ErrorReport'
        '500':
          description: Rawls Internal Error
          schema:
            $ref: '#/definitions/ErrorReport'
        '502':
          description: Trouble talking to Agora
          schema:
            $ref: '#/definitions/ErrorReport'
      description: Submit a new job
      tags:
        - submissions
      summary: Create submission
      operationId: createSubmission
      parameters:
        - in: path
          description: Workspace Namespace
          name: workspaceNamespace
          required: true
          type: string
        - in: path
          description: Workspace Name
          name: workspaceName
          required: true
          type: string
        - in: body
          description: Description of a submission.
          name: submission
          required: true
          schema:
            $ref: '#/definitions/SubmissionRequest'
      security:
        - authorization:
            - openid
            - email
            - profile
  '/api/workspaces/{workspaceNamespace}/{workspaceName}/submissionsCount':
    get:
      responses:
        '200':
          description: Successful Request
          schema:
            type: object
            description: Map[String,Int]
        '404':
          description: Workspace not found
          schema:
            $ref: '#/definitions/ErrorReport'
        '500':
          description: Rawls Internal Error
          schema:
            $ref: '#/definitions/ErrorReport'
      description: Counts all submissions run in this workspace, grouped by status. Returns a map of status:count.
      tags:
        - submissions
      summary: Count submissions by status
      operationId: countSubmissions
      parameters:
        - in: path
          description: Workspace Namespace
          name: workspaceNamespace
          required: true
          type: string
        - in: path
          description: Workspace Name
          name: workspaceName
          required: true
          type: string
      security:
        - authorization:
            - openid
            - email
            - profile
  '/api/workspaces/{workspaceNamespace}/{workspaceName}/submissions/validate':
    post:
      responses:
        '200':
          description: Validation Response
          schema:
            $ref: '#/definitions/SubmissionValidationReport'
        '400':
          description: Expression evaluation failed or entities are not of type required by method config
          schema:
            $ref: '#/definitions/ErrorReport'
        '404':
          description: Workspace, Method Configuration or Entity not found
          schema:
            $ref: '#/definitions/ErrorReport'
        '500':
          description: Rawls Internal Error
          schema:
            $ref: '#/definitions/ErrorReport'
        '502':
          description: Trouble talking to Agora
          schema:
            $ref: '#/definitions/ErrorReport'
      description: Validate expression syntax for a submission
      tags:
        - submissions
      summary: Validate submission
      operationId: validateSubmission
      parameters:
        - in: path
          description: Workspace Namespace
          name: workspaceNamespace
          required: true
          type: string
        - in: path
          description: Workspace Name
          name: workspaceName
          required: true
          type: string
        - in: body
          description: Description of a submission.
          name: submission
          required: true
          schema:
            $ref: '#/definitions/SubmissionRequest'
      security:
        - authorization:
            - openid
            - email
            - profile
  '/api/workspaces/{workspaceNamespace}/{workspaceName}/submissions/{submissionId}':
    get:
      responses:
        '200':
          description: Successful Request
          schema:
            $ref: '#/definitions/Submission'
        '404':
          description: Workspace or submission not found
          schema:
            $ref: '#/definitions/ErrorReport'
        '500':
          description: Rawls Internal Error
          schema:
            $ref: '#/definitions/ErrorReport'
      description: Monitor submission status
      tags:
        - submissions
      summary: Monitor submission status
      operationId: getSubmissionStatus
      parameters:
        - in: path
          description: Workspace Namespace
          name: workspaceNamespace
          required: true
          type: string
        - in: path
          description: Workspace Name
          name: workspaceName
          required: true
          type: string
        - in: path
          description: Submission Id
          name: submissionId
          required: true
          type: string
      security:
        - authorization:
            - openid
            - email
            - profile
    delete:
      responses:
        '204':
          description: Submission successfully aborted
        '404':
          description: Workspace or submission not found
          schema:
            $ref: '#/definitions/ErrorReport'
        '500':
          description: Rawls Internal Error
          schema:
            $ref: '#/definitions/ErrorReport'
        '502':
          description: Unable to abort all workflows in this submission
          schema:
            $ref: '#/definitions/ErrorReport'
      description: Abort a currently running submission
      tags:
        - submissions
      summary: Abort submission
      operationId: abortSubmission
      parameters:
        - in: path
          description: Workspace Namespace
          name: workspaceNamespace
          required: true
          type: string
        - in: path
          description: Workspace Name
          name: workspaceName
          required: true
          type: string
        - in: path
          description: Submission Id
          name: submissionId
          required: true
          type: string
      security:
        - authorization:
            - openid
            - email
            - profile
  '/api/workspaces/{workspaceNamespace}/{workspaceName}/submissions/{submissionId}/workflows/{workflowId}/cost':
    get:
      responses:
        '200':
          description: Successful Request
          schema:
            $ref: '#/definitions/WorkflowCost'
        '404':
          description: Workspace, Submission or Workflow not found
          schema:
            $ref: '#/definitions/ErrorReport'
        '500':
          description: Rawls Internal Error
          schema:
            $ref: '#/definitions/ErrorReport'
      description: Retrieve workflow cost, if available
      tags:
        - submissions
      summary: Get workflow cost
      operationId: getWorkflowCost
      parameters:
        - in: path
          description: Workspace Namespace
          name: workspaceNamespace
          required: true
          type: string
        - in: path
          description: Workspace Name
          name: workspaceName
          required: true
          type: string
        - in: path
          description: Submission Id
          name: submissionId
          required: true
          type: string
        - in: path
          description: Workflow Id
          name: workflowId
          required: true
          type: string
      security:
        - authorization:
            - openid
            - email
            - profile
  '/api/workspaces/{workspaceNamespace}/{workspaceName}/submissions/{submissionId}/workflows/{workflowId}/outputs':
    get:
      responses:
        '200':
          description: Successful Request
          schema:
            $ref: '#/definitions/WorkflowOutputs'
        '404':
          description: Workspace, Submission or Workflow not found
          schema:
            $ref: '#/definitions/ErrorReport'
        '500':
          description: Rawls Internal Error
          schema:
            $ref: '#/definitions/ErrorReport'
        '502':
          description: Unable to retrieve outputs or logs from Cromwell
          schema:
            $ref: '#/definitions/ErrorReport'
      description: Retrieve outputs for a workflow
      tags:
        - submissions
      summary: Get workflow outputs
      operationId: getWorkflowOutputs
      parameters:
        - in: path
          description: Workspace Namespace
          name: workspaceNamespace
          required: true
          type: string
        - in: path
          description: Workspace Name
          name: workspaceName
          required: true
          type: string
        - in: path
          description: Submission Id
          name: submissionId
          required: true
          type: string
        - in: path
          description: Workflow Id
          name: workflowId
          required: true
          type: string
      security:
        - authorization:
            - openid
            - email
            - profile
  '/api/workspaces/{workspaceNamespace}/{workspaceName}/submissions/{submissionId}/workflows/{workflowId}':
    get:
      responses:
        '200':
          description: Successful Request
        '404':
          description: Workspace, Submission or Workflow not found
          schema:
            $ref: '#/definitions/ErrorReport'
        '500':
          description: Rawls Internal Error
          schema:
            $ref: '#/definitions/ErrorReport'
      description: Get call-level metadata for workflow
      tags:
        - submissions
      summary: Get call-level metadata for workflow
      operationId: workflowMetadata
      parameters:
        - in: path
          description: Workspace Namespace
          name: workspaceNamespace
          required: true
          type: string
        - in: path
          description: Workspace Name
          name: workspaceName
          required: true
          type: string
        - in: path
          description: Submission Id
          name: submissionId
          required: true
          type: string
        - in: path
          description: Workflow Id
          name: workflowId
          required: true
          type: string
        - name: includeKey
          description: >
            When specified key(s) to include from the metadata. Matches any key starting with the value. May not be
            used with excludeKey. This applies to all keys in the response, including within nested blocks.
          required: false
          type: array
          items:
            type: string
          collectionFormat: multi
          in: query
        - name: excludeKey
          description: >
            When specified key(s) to exclude from the metadata. Matches any key starting with the value. May not be
            used with includeKey. This applies to all keys in the response, including within nested blocks.
          required: false
          type: array
          items:
            type: string
          collectionFormat: multi
          in: query
        - name: expandSubWorkflows
          description: >
            When true, metadata for sub workflows will be fetched and inserted automatically in the metadata response.
          required: false
          type: boolean
          default: false
          in: query
      security:
        - authorization:
            - openid
            - email
            - profile
  '/api/submissions/queueStatus':
    get:
      responses:
        '200':
          description: Successful Request
          schema:
            $ref: '#/definitions/WorkflowQueueStatusResponse'
        '500':
          description: Rawls Internal Error
          schema:
            $ref: '#/definitions/ErrorReport'
      description: List workflow counts by queueing state
      tags:
        - submissions
      summary: workflow queue status
      operationId: workflowQueueStatus
      security:
        - authorization:
            - openid
            - email
            - profile
  '/api/workspaces/{workspaceNamespace}/{workspaceName}/entityQuery/{entityType}':
    get:
      tags:
        - entities
      operationId: entityQuery
      summary: Paginated query for entities in a workspace
      produces:
        - application/json
      parameters:
        - name: workspaceNamespace
          description: Workspace Namespace
          required: true
          type: string
          in: path
        - name: workspaceName
          description: Workspace Name
          required: true
          type: string
          in: path
        - name: entityType
          description: Entity Type
          required: true
          type: string
          in: path
        - name: page
          description: Page number, 1-indexed (default 1)
          default: 1
          minimum: 1
          type: number
          in: query
        - name: pageSize
          description: Page size (default 10)
          default: 10
          minimum: 1
          type: number
          in: query
        - name: sortField
          description: Sort field (default "name")
          default: name
          type: string
          in: query
        - name: sortDirection
          description: Sort direction (asc or desc, default asc)
          default: asc
          enum: ["asc","desc"]
          type: string
          in: query
        - name: filterTerms
          description: Filter terms
          type: string
          in: query
      responses:
        200:
          description: List of entities in workspace
          schema:
            $ref: '#/definitions/EntityQueryResponse'
        404:
          description: Workspace or entity type does not exist
        500:
          description: Internal Server Error
      security:
        - authorization:
            - openid
            - email
            - profile
  '/api/workspaces/{workspaceNamespace}/{workspaceName}/entities/{entityType}/{entityName}/rename':
    post:
      responses:
        '204':
          description: Successful Request
        '404':
          description: Workspace or Entity not found
          schema:
            $ref: '#/definitions/ErrorReport'
        '409':
          description: New name for entity already exists in workspace
          schema:
            $ref: '#/definitions/ErrorReport'
        '500':
          description: Rawls Internal Error
          schema:
            $ref: '#/definitions/ErrorReport'
      description: Rename an entity
      tags:
        - entities
      summary: rename entity in a workspace
      operationId: renameEntity
      parameters:
        - in: path
          description: Workspace Namespace
          name: workspaceNamespace
          required: true
          type: string
        - in: path
          description: Workspace Name
          name: workspaceName
          required: true
          type: string
        - in: path
          description: Entity Type
          name: entityType
          required: true
          type: string
        - in: path
          description: Entity Name
          name: entityName
          required: true
          type: string
        - in: body
          description: New entity name
          name: newEntityNameJson
          required: true
          schema:
            $ref: '#/definitions/EntityName'
      security:
        - authorization:
            - openid
            - email
            - profile
  '/api/workspaces/{workspaceNamespace}/{workspaceName}/entities/{entityType}/{entityName}/evaluate':
    post:
      responses:
        '200':
          description: Successful Request
        '400':
          description: Invalid entity expression
          schema:
            $ref: '#/definitions/ErrorReport'
        '404':
          description: Workspace or Entity not found
          schema:
            $ref: '#/definitions/ErrorReport'
        '500':
          description: Rawls Internal Error
          schema:
            $ref: '#/definitions/ErrorReport'
      description: Evaluates an attribute expression taking the given entity as root
      tags:
        - entities
      summary: evaluate expression on an entity
      operationId: evaluateExpression
      parameters:
        - in: path
          description: Workspace Namespace
          name: workspaceNamespace
          required: true
          type: string
        - in: path
          description: Workspace Name
          name: workspaceName
          required: true
          type: string
        - in: path
          description: Entity Type
          name: entityType
          required: true
          type: string
        - in: path
          description: Entity Name
          name: entityName
          required: true
          type: string
        - in: body
          description: Expression
          name: expression
          required: true
          schema:
            type: string
      security:
        - authorization:
            - openid
            - email
            - profile
  '/api/workspaces/{workspaceNamespace}/{workspaceName}/entities':
    get:
      responses:
        '200':
          description: Successful Request
          schema:
            type: object
            description: Map[String,EntityTypeMetadata]
        '404':
          description: Workspace not found
          schema:
            $ref: '#/definitions/ErrorReport'
        '500':
          description: Rawls Internal Error
          schema:
            $ref: '#/definitions/ErrorReport'
      description: 'Get entity type metadata: for each type, the number of entities of that type and all attribute names used'
      tags:
        - entities
      summary: Entity type metadata
      operationId: entity_type_metadata
      parameters:
        - in: path
          description: Workspace Namespace
          name: workspaceNamespace
          required: true
          type: string
        - in: path
          description: Workspace Name
          name: workspaceName
          required: true
          type: string
      security:
        - authorization:
            - openid
            - email
            - profile
    post:
      responses:
        '201':
          description: Entity created
          headers:
            Location:
              description: The path to the newly created entity
              type: string
          schema:
            $ref: '#/definitions/Entity'
        '403':
          description: User does not have permission to update attributes in the namespace
          schema:
            $ref: '#/definitions/ErrorReport'
        '404':
          description: Workspace not found
          schema:
            $ref: '#/definitions/ErrorReport'
        '409':
          description: Entity already exists
          schema:
            $ref: '#/definitions/ErrorReport'
        '500':
          description: Rawls Internal Error
          schema:
            $ref: '#/definitions/ErrorReport'
      description: Create entity
      tags:
        - entities
      summary: Create entity in a workspace
      operationId: create_entity
      parameters:
        - in: path
          description: Workspace Namespace
          name: workspaceNamespace
          required: true
          type: string
        - in: path
          description: Workspace Name
          name: workspaceName
          required: true
          type: string
        - in: body
          description: Entity data
          name: entityJson
          required: true
          schema:
            $ref: '#/definitions/Entity'
      security:
        - authorization:
            - openid
            - email
            - profile
  '/api/workspaces/{workspaceNamespace}/{workspaceName}/entities/{entityType}':
    get:
      responses:
        '200':
          description: Successful Request
          schema:
            type: array
            items:
              $ref: '#/definitions/Entity'
        '404':
          description: Workspace or entityType not found
          schema:
            $ref: '#/definitions/ErrorReport'
        '500':
          description: Rawls Internal Error
          schema:
            $ref: '#/definitions/ErrorReport'
      description: List all entities of a given type
      tags:
        - entities
      summary: list all entities of given type in a workspace
      operationId: list_entities
      parameters:
        - in: path
          description: Workspace Namespace
          name: workspaceNamespace
          required: true
          type: string
        - in: path
          description: Workspace Name
          name: workspaceName
          required: true
          type: string
        - in: path
          description: Entity Type
          name: entityType
          required: true
          type: string
      security:
        - authorization:
            - openid
            - email
            - profile
  '/api/workspaces/{workspaceNamespace}/{workspaceName}/entities/{entityType}/{entityName}':
    get:
      responses:
        '200':
          description: Successful Request
          schema:
            $ref: '#/definitions/Entity'
        '404':
          description: Workspace or Entity not found
          schema:
            $ref: '#/definitions/ErrorReport'
        '500':
          description: Rawls Internal Error
          schema:
            $ref: '#/definitions/ErrorReport'
      description: Get an entity
      tags:
        - entities
      summary: Get entity in a workspace
      operationId: get_entity
      parameters:
        - in: path
          description: Workspace Namespace
          name: workspaceNamespace
          required: true
          type: string
        - in: path
          description: Workspace Name
          name: workspaceName
          required: true
          type: string
        - in: path
          description: Entity Type
          name: entityType
          required: true
          type: string
        - in: path
          description: Entity Name
          name: entityName
          required: true
          type: string
      security:
        - authorization:
            - openid
            - email
            - profile
    patch:
      responses:
        '200':
          description: Entity updated
          schema:
            $ref: '#/definitions/Entity'
        '400':
          description: Attribute does not exist
          schema:
            $ref: '#/definitions/ErrorReport'
        '403':
          description: User does not have permission to update attributes in the namespace
          schema:
            $ref: '#/definitions/ErrorReport'
        '404':
          description: Workspace or Entity not found
          schema:
            $ref: '#/definitions/ErrorReport'
        '500':
          description: Rawls Internal Error
          schema:
            $ref: '#/definitions/ErrorReport'
      description: Update an entity
      tags:
        - entities
      summary: Update entity in a workspace
      operationId: update_entity
      parameters:
        - in: path
          description: Workspace Namespace
          name: workspaceNamespace
          required: true
          type: string
        - in: path
          description: Workspace Name
          name: workspaceName
          required: true
          type: string
        - in: path
          description: Entity Type
          name: entityType
          required: true
          type: string
        - in: path
          description: Entity Name
          name: entityName
          required: true
          type: string
        - in: body
          description: Update operations for attributes
          name: attributeUpdateJson
          required: false
          schema:
            $ref: '#/definitions/AttributeUpdateOperation'
      security:
        - authorization:
            - openid
            - email
            - profile
  '/api/workspaces/{workspaceNamespace}/{workspaceName}/entities/delete':
    post:
      responses:
        '204':
          description: Successful Request
        '400':
          description: Not all Entities exist
          schema:
            $ref: '#/definitions/ErrorReport'
        '409':
          description: Cannot create dangling references when deleting Entities - must specify whole set
          schema:
            type: array
            items:
              $ref: '#/definitions/AttributeEntityReference'
        '500':
          description: Rawls Internal Error
          schema:
            $ref: '#/definitions/ErrorReport'
      description: Delete entities
      tags:
        - entities
      summary: delete entities in a workspace
      operationId: delete_entities
      parameters:
        - in: path
          description: Workspace Namespace
          name: workspaceNamespace
          required: true
          type: string
        - in: path
          description: Workspace Name
          name: workspaceName
          required: true
          type: string
        - in: body
          description: Set of entities to delete
          name: entities
          required: true
          schema:
            type: array
            items:
              $ref: '#/definitions/AttributeEntityReference'
      security:
        - authorization:
            - openid
            - email
            - profile
  /api/workspaces/entities/copy:
    post:
      responses:
        '201':
          description: Successful Request
          schema:
            $ref: '#/definitions/EntityCopyResponse'
        '404':
          description: Source workspace not found
          schema:
            $ref: '#/definitions/ErrorReport'
        '409':
          description: There are conflicts in your copy operation. Retry with the paramater linkExistingEntities=true to link all soft conflicts to the entities that already exist in your workspace.
          schema:
            $ref: '#/definitions/EntityCopyResponse'
        '422':
          description: Destination workspace must match source's authorization domain, if the source has one
          schema:
            $ref: '#/definitions/ErrorReport'
        '500':
          description: Rawls Internal Error
          schema:
            $ref: '#/definitions/ErrorReport'
      description: Copy entities from one workspace to another
      tags:
        - entities
      summary: copy entities from one workspace into another workspace
      operationId: copy_entities
      parameters:
        - in: query
          description: true to link new entities to existing entities, false to fail instead of link
          name: linkExistingEntities
          required: false
          default: false
          type: boolean
        - in: body
          description: Source and destination for entities
          name: entityCopyDefinition
          required: true
          schema:
            $ref: '#/definitions/EntityCopyDefinition'
      security:
        - authorization:
            - openid
            - email
            - profile
  '/api/workspaces/{workspaceNamespace}/{workspaceName}/entities/batchUpsert':
    post:
      responses:
        '204':
          description: Entities upserted
        '400':
          description: Invalid attribute update operation
          schema:
            $ref: '#/definitions/ErrorReport'
        '403':
          description: User does not have permission to update attributes in the namespace
          schema:
            $ref: '#/definitions/ErrorReport'
        '404':
          description: Workspace not found
          schema:
            $ref: '#/definitions/ErrorReport'
        '500':
          description: Rawls Internal Error
          schema:
            $ref: '#/definitions/ErrorReport'
      description: Batch upsert (update or insert if not already there) entities into a workspace
      tags:
        - entities
      summary: batch upsert entities into a workspace
      operationId: batch_upsert_entities
      parameters:
        - in: path
          description: Workspace Namespace
          name: workspaceNamespace
          required: true
          type: string
        - in: path
          description: Workspace Name
          name: workspaceName
          required: true
          type: string
        - in: body
          description: Entity update definitions
          name: batchUpsertJson
          required: true
          schema:
            type: array
            items:
              $ref: '#/definitions/EntityUpdateDefinition'
      security:
        - authorization:
            - openid
            - email
            - profile
  '/api/workspaces/{workspaceNamespace}/{workspaceName}/entities/batchUpdate':
    post:
      responses:
        '204':
          description: Entities updated
        '400':
          description: Invalid attribute update operation
          schema:
            $ref: '#/definitions/ErrorReport'
        '403':
          description: User does not have permission to update attributes in the namespace
          schema:
            $ref: '#/definitions/ErrorReport'
        '404':
          description: Workspace not found
          schema:
            $ref: '#/definitions/ErrorReport'
        '500':
          description: Rawls Internal Error
          schema:
            $ref: '#/definitions/ErrorReport'
      description: Batch update entities into a workspace. All referenced entities must already exist.
      tags:
        - entities
      summary: Batch update entities
      operationId: batch_update_entities
      parameters:
        - in: path
          description: Workspace Namespace
          name: workspaceNamespace
          required: true
          type: string
        - in: path
          description: Workspace Name
          name: workspaceName
          required: true
          type: string
        - in: body
          description: Entity update definitions
          name: batchUpdateJson
          required: true
          schema:
            $ref: '#/definitions/EntityUpdateDefinition'
      security:
        - authorization:
            - openid
            - email
            - profile
  '/api/workspaces/{workspaceNamespace}/{workspaceName}/methodconfigs':
    post:
      responses:
        '201':
          description: Successful Request
          schema:
            $ref: '#/definitions/ValidatedMethodConfiguration'
          headers:
            Location:
              description: The path to the newly created method configuration
              type: string
        '403':
          description: Invalid attribute namespace(s) in outputs
          schema:
            $ref: '#/definitions/ErrorReport'
        '404':
          description: Workspace not found
          schema:
            $ref: '#/definitions/ErrorReport'
        '409':
          description: MethodConfiguration already exists
          schema:
            $ref: '#/definitions/ErrorReport'
        '500':
          description: Rawls Internal Error
          schema:
            $ref: '#/definitions/ErrorReport'
      description: |
        Create method configurations.

        #### Expanded discussion on the methodRepoMethod field

        To create a method config for an Agora method, `"sourceRepo": "agora"` is optional; the following is sufficient:
        ```
        "methodRepoMethod": {
          "methodNamespace": "namespace",
          "methodName": "name",
          "methodVersion": 1
        }
        ```
        To create a method config for a Dockstore method, `"sourceRepo": "dockstore"` is required:
        ```
        "methodRepoMethod": {
          "sourceRepo": "dockstore",
          "methodPath": "path",
          "methodVersion": "version"
        }
        ```
        You may also use the URI on its own to create a config referencing any supported repo (currently Agora and Dockstore):
        ```
        "methodRepoMethod": {
          "methodUri": "agora://namespace/name/1"
        }
        ```
        ```
        "methodRepoMethod": {
          "methodUri": "dockstore://path/version"
        }
        ```
        The system is specified to check for a URI first before falling back to the legacy fields. Unsupported repos will return a 400 Bad Request.
      tags:
        - methodconfigs
      summary: Create Method configuration in a workspace
      operationId: create_method_configuration
      parameters:
        - in: path
          description: Workspace Namespace
          name: workspaceNamespace
          required: true
          type: string
        - in: path
          description: Workspace Name
          name: workspaceName
          required: true
          type: string
        - in: body
          description: Method Configuration contents
          name: methodConfigJson
          required: true
          schema:
            $ref: '#/definitions/MethodConfiguration'
      security:
        - authorization:
            - openid
            - email
            - profile
    get:
      responses:
        '200':
          description: Successful Request
          schema:
            type: array
            items:
              $ref: '#/definitions/MethodConfiguration'
        '404':
          description: Workspace not found
          schema:
            $ref: '#/definitions/ErrorReport'
        '500':
          description: Rawls Internal Error
          schema:
            $ref: '#/definitions/ErrorReport'
      description: |
        List method configurations in a workspace. By default, only Agora method configs are returned. To return configs for all repos, specify `allRepos` to be `true`.

        #### Expanded discussion on the methodRepoMethod field

        This endpoint returns method references to Agora in the format
        ```
        "methodRepoMethod": {
          "methodNamespace": "namespace",
          "methodName": "name",
          "methodVersion": 1,
          "sourceRepo": "agora",
          "methodUri": "agora://namespace/name/1"
        }
        ```
        and for Dockstore in the format
        ```
        "methodRepoMethod": {
          "methodPath": "path",
          "methodVersion": "version",
          "sourceRepo": "agora",
          "methodUri": "dockstore://path/version"
        }
        ```
        If you are only working with Agora methods, the fields `"sourceRepo"` and `"methodUri"` can be considered informational and do not need to be round-tripped (see the corresponding `POST /api/workspaces/{workspaceNamespace}/{workspaceName}/methodconfigs` for more details).
      tags:
        - methodconfigs
      summary: List method configurations in a workspace
      operationId: list_method_configurations
      parameters:
        - in: path
          description: Workspace Namespace
          name: workspaceNamespace
          required: true
          type: string
        - in: path
          description: Workspace Name
          name: workspaceName
          required: true
          type: string
        - in: query
          description: Configs for all repos, not just Agora
          name: allRepos
          required: false
          type: boolean
          default: false
      security:
        - authorization:
            - openid
            - email
            - profile
  '/api/workspaces/{workspaceNamespace}/{workspaceName}/methodconfigs/{configNamespace}/{configName}/validate':
    get:
      responses:
        '200':
          description: Successful Request
          schema:
            $ref: '#/definitions/ValidatedMethodConfiguration'
        '404':
          description: Workspace or Method Configuration not found
          schema:
            $ref: '#/definitions/ErrorReport'
        '500':
          description: Rawls Internal Error
          schema:
            $ref: '#/definitions/ErrorReport'
      description: Validate a method configuration
      tags:
        - methodconfigs
      summary: get syntax validation information for a method configuration
      operationId: validate_method_configuration
      parameters:
        - in: path
          description: Workspace Namespace
          name: workspaceNamespace
          required: true
          type: string
        - in: path
          description: Workspace Name
          name: workspaceName
          required: true
          type: string
        - in: path
          description: Method Configuration Namespace
          name: configNamespace
          required: true
          type: string
        - in: path
          description: Method Configuration Name
          name: configName
          required: true
          type: string
      security:
        - authorization:
            - openid
            - email
            - profile
  '/api/workspaces/{workspaceNamespace}/{workspaceName}/methodconfigs/{configNamespace}/{configName}':
    get:
      responses:
        '200':
          description: Successful Request
          schema:
            $ref: '#/definitions/MethodConfiguration'
        '404':
          description: Workspace or Method Configuration not found
          schema:
            $ref: '#/definitions/ErrorReport'
        '500':
          description: Rawls Internal Error
          schema:
            $ref: '#/definitions/ErrorReport'
      description: Get a method configuration
      tags:
        - methodconfigs
      summary: get method configuration in a workspace
      operationId: get_method_configuration
      parameters:
        - in: path
          description: Workspace Namespace
          name: workspaceNamespace
          required: true
          type: string
        - in: path
          description: Workspace Name
          name: workspaceName
          required: true
          type: string
        - in: path
          description: Method Configuration Namespace
          name: configNamespace
          required: true
          type: string
        - in: path
          description: Method Configuration Name
          name: configName
          required: true
          type: string
      security:
        - authorization:
            - openid
            - email
            - profile
    delete:
      responses:
        '204':
          description: Successful Request
        '404':
          description: Workspace or Method Configuration not found
          schema:
            $ref: '#/definitions/ErrorReport'
        '500':
          description: Rawls Internal Error
          schema:
            $ref: '#/definitions/ErrorReport'
      description: Delete a method configuration
      tags:
        - methodconfigs
      summary: delete method configuration in a workspace
      operationId: delete_method_configuration
      parameters:
        - in: path
          description: Workspace Namespace
          name: workspaceNamespace
          required: true
          type: string
        - in: path
          description: Workspace Name
          name: workspaceName
          required: true
          type: string
        - in: path
          description: Method Configuration Namespace
          name: configNamespace
          required: true
          type: string
        - in: path
          description: Method Configuration Name
          name: configName
          required: true
          type: string
      security:
        - authorization:
            - openid
            - email
            - profile
    put:
      responses:
        '200':
          description: Successful Request
          schema:
            $ref: '#/definitions/ValidatedMethodConfiguration'
        '400':
          description: Method configuration name and namespace in URI do not match those in JSON body
          schema:
            $ref: '#/definitions/ErrorReport'
        '403':
          description: Invalid attribute namespace(s) in outputs
          schema:
            $ref: '#/definitions/ErrorReport'
        '500':
          description: Rawls Internal Error
          schema:
            $ref: '#/definitions/ErrorReport'
      description: |
        Add or overwrite a method configuration in a workspace.
        The method configuration name and namespace in the URI must match the values in the JSON.
      tags:
        - methodconfigs
      summary: Add or overwrite method configuration in a workspace
      operationId: overwrite_method_configuration
      parameters:
        - in: path
          description: Workspace Namespace
          name: workspaceNamespace
          required: true
          type: string
        - in: path
          description: Workspace Name
          name: workspaceName
          required: true
          type: string
        - in: path
          description: Method Configuration Namespace
          name: configNamespace
          required: true
          type: string
        - in: path
          description: Method Configuration Name
          name: configName
          required: true
          type: string
        - in: body
          description: New Method Configuration contents
          name: newMethodConfigJson
          required: true
          schema:
            $ref: '#/definitions/MethodConfiguration'
      security:
        - authorization:
            - openid
            - email
            - profile
    post:
      responses:
        '200':
          description: Successful Request
          schema:
            $ref: '#/definitions/ValidatedMethodConfiguration'
        '403':
          description: Invalid attribute namespace(s) in outputs
          schema:
            $ref: '#/definitions/ErrorReport'
        '404':
          description: Workspace or method configuration not found
          schema:
            $ref: '#/definitions/ErrorReport'
        '409':
          description: Method config with the new name already exists in workspace
          schema:
            $ref: '#/definitions/ErrorReport'
        '500':
          description: Rawls Internal Error
          schema:
            $ref: '#/definitions/ErrorReport'
      description: |
        Update method configuration.
        Updates and moves the method configuration at the URI to the location in the request body.
        The location in the URI may be the same as the location in the request body.
        If the location in the request body matches the location in the URI, it is overwritten.
        If the location in the request body is different to the location in the URI, and there is a method config already at that location, 409 is returned.
      tags:
        - methodconfigs
      summary: Update method configuration in a workspace
      operationId: update_method_configuration
      parameters:
        - in: path
          description: Workspace Namespace
          name: workspaceNamespace
          required: true
          type: string
        - in: path
          description: Workspace Name
          name: workspaceName
          required: true
          type: string
        - in: path
          description: Method Configuration Namespace
          name: configNamespace
          required: true
          type: string
        - in: path
          description: Method Configuration Name
          name: configName
          required: true
          type: string
        - in: body
          description: New Method Configuration contents
          name: newMethodConfigJson
          required: true
          schema:
            $ref: '#/definitions/MethodConfiguration'
      security:
        - authorization:
            - openid
            - email
            - profile
  '/api/workspaces/{workspaceNamespace}/{workspaceName}/methodconfigs/{configNamespace}/{configName}/rename':
    post:
      responses:
        '204':
          description: Successful Request
        '400':
          description: Workspace details in payload don't match the URI
          schema:
            $ref: '#/definitions/ErrorReport'
        '404':
          description: Workspace or Method Configuration not found
          schema:
            $ref: '#/definitions/ErrorReport'
        '409':
          description: Method config with the new name already exists in workspace
          schema:
            $ref: '#/definitions/ErrorReport'
        '500':
          description: Rawls Internal Error
          schema:
            $ref: '#/definitions/ErrorReport'
      description: |
        Rename method configuration.
        The workspace name and namespace in the HTTP body must match those in the URI.
        409 may be returned if there's already a method configuration at the target location.
      tags:
        - methodconfigs
      summary: rename method configuration in a workspace
      operationId: rename_method_config
      parameters:
        - in: path
          description: Workspace Namespace
          name: workspaceNamespace
          required: true
          type: string
        - in: path
          description: Workspace Name
          name: workspaceName
          required: true
          type: string
        - in: path
          description: Method Configuration Namespace
          name: configNamespace
          required: true
          type: string
        - in: path
          description: Method Configuration Name
          name: configName
          required: true
          type: string
        - in: body
          description: New Method Configuration Name
          name: newMethodConfigurationName
          required: true
          schema:
            $ref: '#/definitions/MethodConfigurationName'
      security:
        - authorization:
            - openid
            - email
            - profile
  /api/methodconfigs/copy:
    post:
      responses:
        '201':
          description: Successful Request
          schema:
            $ref: '#/definitions/MethodConfiguration'
          headers:
            Location:
              description: The path to the copied method configuration
              type: string
        '403':
          description: Invalid attribute namespace(s) in outputs
          schema:
            $ref: '#/definitions/ErrorReport'
        '404':
          description: Source workspace or method configuration not found
          schema:
            $ref: '#/definitions/ErrorReport'
        '409':
          description: Destination method configuration by that name already exists
          schema:
            $ref: '#/definitions/ErrorReport'
        '500':
          description: Rawls Internal Error
          schema:
            $ref: '#/definitions/ErrorReport'
      description: Copy method configuration from another workspace
      tags:
        - methodconfigs
      summary: Copy method configuration in a workspace from another workspace
      operationId: copy_method_configuration
      parameters:
        - in: body
          description: Source and destination method configuration names
          name: methodConfigurationNamePair
          required: true
          schema:
            $ref: '#/definitions/MethodConfigurationNamePair'
      security:
        - authorization:
            - openid
            - email
            - profile
  /api/methodconfigs/copyFromMethodRepo:
    post:
      responses:
        '201':
          description: Successful Request
          schema:
            $ref: '#/definitions/MethodConfiguration'
          headers:
            Location:
              description: The path to the newly created method configuration
              type: string
        '403':
          description: Invalid attribute namespace(s) in outputs
          schema:
            $ref: '#/definitions/ErrorReport'
        '404':
          description: Source method configuration not found in method repo
          schema:
            $ref: '#/definitions/ErrorReport'
        '409':
          description: Destination method configuration by that name already exists
          schema:
            $ref: '#/definitions/ErrorReport'
        '422':
          description: Error parsing source method configuration
          schema:
            $ref: '#/definitions/ErrorReport'
        '500':
          description: Rawls Internal Error
          schema:
            $ref: '#/definitions/ErrorReport'
      description: Copy a method configuration from method repo to a workspace
      tags:
        - methodconfigs
      summary: Copy method configuration from the method repository
      operationId: copy_repo_configuration
      parameters:
        - in: body
          description: Import from Method Repository
          name: methodRepoImport
          required: true
          schema:
            $ref: '#/definitions/MethodRepoConfigurationImport'
      security:
        - authorization:
            - openid
            - email
            - profile
  /api/methodconfigs/copyToMethodRepo:
    post:
      responses:
        '200':
          description: Successful Request
          schema:
            $ref: '#/definitions/AgoraEntity'
        '404':
          description: Source method configuration not found
          schema:
            $ref: '#/definitions/ErrorReport'
        '500':
          description: Rawls Internal Error
          schema:
            $ref: '#/definitions/ErrorReport'
      description: Copy method configuration from workspace to method repo
      tags:
        - methodconfigs
      summary: Copy method configuration from workspace to the method repository
      operationId: copy_configuration_to_repo
      parameters:
        - in: body
          description: Export to Method Repository
          name: methodRepoExport
          required: true
          schema:
            $ref: '#/definitions/MethodRepoConfigurationExport'
      security:
        - authorization:
            - openid
            - email
            - profile
  /api/methodconfigs/template:
    post:
      responses:
        '200':
          description: Successful Request
          schema:
            $ref: '#/definitions/MethodConfiguration'
        '400':
          description: Method WDL can't be parsed
          schema:
            $ref: '#/definitions/ErrorReport'
        '404':
          description: No such method
          schema:
            $ref: '#/definitions/ErrorReport'
      description: Create a template for a method configuration from a method in the method repository
      tags:
        - methodconfigs
      summary: Create a template for a method configuration from a method in the method repository
      operationId: method_config_template
      parameters:
        - in: body
          description: name of method to use for template
          name: methodName
          required: true
          schema:
            $ref: '#/definitions/MethodRepoMethod'
      security:
        - authorization:
            - openid
            - email
            - profile
  /api/methodconfigs/inputsOutputs:
    post:
      responses:
        '200':
          description: Successful Request
          schema:
            $ref: '#/definitions/MethodInputsOutputs'
        '400':
          description: Method WDL can't be parsed
          schema:
            $ref: '#/definitions/ErrorReport'
        '404':
          description: No such method
          schema:
            $ref: '#/definitions/ErrorReport'
      description: Get information about a method's inputs and outputs
      tags:
        - methodconfigs
      summary: Get information about a method's inputs and outputs
      operationId: method_inputs_outputs
      parameters:
        - in: body
          description: name of method to use for template
          name: methodName
          required: true
          schema:
            $ref: '#/definitions/MethodRepoMethod'
      security:
        - authorization:
            - openid
            - email
            - profile
  '/api/workspaces/{workspaceNamespace}/{workspaceName}/checkBucketReadAccess':
    get:
      responses:
        '200':
          description: Successful Request
        '403':
          description: Insufficient permissions to access workspace bucket
          schema:
            $ref: '#/definitions/ErrorReport'
        '404':
          description: Workspace Not Found
          schema:
            $ref: '#/definitions/ErrorReport'
        '500':
          description: Rawls Internal Error
          schema:
            $ref: '#/definitions/ErrorReport'
      description: Read a workspace bucket
      tags:
        - workspaces
      summary: Read workspace bucket
      operationId: readBucket
      parameters:
        - in: path
          description: Workspace Namespace
          name: workspaceNamespace
          required: true
          type: string
        - in: path
          description: Workspace Name
          name: workspaceName
          required: true
          type: string
      security:
        - authorization:
            - openid
            - email
            - profile
  '/api/workspaces/{workspaceNamespace}/{workspaceName}/lock':
    put:
      responses:
        '204':
          description: Successful Request
        '403':
          description: Insufficient permissions to lock workspace (must be owner)
          schema:
            $ref: '#/definitions/ErrorReport'
        '404':
          description: Workspace Not Found
          schema:
            $ref: '#/definitions/ErrorReport'
        '409':
          description: Workspace cannot be locked due to running submissions
          schema:
            $ref: '#/definitions/ErrorReport'
        '500':
          description: Rawls Internal Error
          schema:
            $ref: '#/definitions/ErrorReport'
      description: Lock a workspace
      tags:
        - workspaces
      summary: Lock workspace
      operationId: lockWorkspace
      parameters:
        - in: path
          description: Workspace Namespace
          name: workspaceNamespace
          required: true
          type: string
        - in: path
          description: Workspace Name
          name: workspaceName
          required: true
          type: string
      security:
        - authorization:
            - openid
            - email
            - profile
  '/api/workspaces/{workspaceNamespace}/{workspaceName}/unlock':
    put:
      responses:
        '204':
          description: Successful Request
        '403':
          description: Insufficient permissions to lock workspace (must be owner)
          schema:
            $ref: '#/definitions/ErrorReport'
        '404':
          description: Workspace Not Found
          schema:
            $ref: '#/definitions/ErrorReport'
        '500':
          description: Rawls Internal Error
          schema:
            $ref: '#/definitions/ErrorReport'
      description: Unlock a workspace
      tags:
        - workspaces
      summary: Unlock workspace
      operationId: unlockWorkspace
      parameters:
        - in: path
          description: Workspace Namespace
          name: workspaceNamespace
          required: true
          type: string
        - in: path
          description: Workspace Name
          name: workspaceName
          required: true
          type: string
      security:
        - authorization:
            - openid
            - email
            - profile
  '/api/workspaces/{workspaceNamespace}/{workspaceName}/acl':
    get:
      responses:
        '200':
          description: Successful Request
          schema:
            $ref: '#/definitions/WorkspaceACL'
        '403':
          description: Insufficient permissions to get workspace ACLs (must be owner)
          schema:
            $ref: '#/definitions/ErrorReport'
        '404':
          description: Workspace not found
          schema:
            $ref: '#/definitions/ErrorReport'
        '500':
          description: Rawls Internal Error
          schema:
            $ref: '#/definitions/ErrorReport'
      description: Get access control list for a workspace
      tags:
        - workspaces
      summary: Get workspace ACL
      operationId: getACL
      parameters:
        - in: path
          description: Workspace Namespace
          name: workspaceNamespace
          required: true
          type: string
        - in: path
          description: Workspace Name
          name: workspaceName
          required: true
          type: string
      security:
        - authorization:
            - openid
            - email
            - profile
    patch:
      responses:
        '200':
          description: Successful Request
          schema:
            $ref: '#/definitions/WorkspaceACLUpdateResponseList'
        '400':
          description: Attempting to change access controls you can't (your own, or public-access group)
          schema:
            $ref: '#/definitions/ErrorReport'
        '403':
          description: Insufficient permissions to edit workspace ACLs (must be owner)
          schema:
            $ref: '#/definitions/ErrorReport'
        '404':
          description: Workspace, user or group not found
          schema:
            $ref: '#/definitions/ErrorReport'
        '500':
          description: Rawls Internal Error
          schema:
            $ref: '#/definitions/ErrorReport'
      description: Edit access control list for a workspace
      tags:
        - workspaces
      summary: Update workspace ACL
      operationId: updateACL
      parameters:
        - in: path
          description: Workspace Namespace
          name: workspaceNamespace
          required: true
          type: string
        - in: path
          description: Workspace Name
          name: workspaceName
          required: true
          type: string
        - in: query
          description: true to invite unregistered users, false to ignore
          name: inviteUsersNotFound
          required: true
          default: false
          type: boolean
        - in: body
          description: Series of ACL updates for workspace
          name: aclUpdates
          required: true
          schema:
            type: array
            items:
              $ref: '#/definitions/WorkspaceACLUpdate'
      security:
        - authorization:
            - openid
            - email
            - profile

  '/api/workspaces/{workspaceNamespace}/{workspaceName}/bucketOptions':
    get:
      responses:
        '200':
          description: Successful Request
          schema:
            $ref: '#/definitions/WorkspaceBucketOptions'
        '404':
          description: Workspace not found
          schema:
            $ref: '#/definitions/ErrorReport'
        '500':
          description: Rawls Internal Error
          schema:
            $ref: '#/definitions/ErrorReport'
      description: Returns metadata about the workspace bucket.
      tags:
        - workspaces
      summary: Get metadata about the workspace bucket
      operationId: getWorkspaceBucketOptions
      parameters:
        - in: path
          description: Workspace Namespace
          name: workspaceNamespace
          required: true
          type: string
        - in: path
          description: Workspace Name
          name: workspaceName
          required: true
          type: string

      security:
        - authorization:
            - openid
            - email
            - profile

  '/api/workspaces/{workspaceNamespace}/{workspaceName}/catalog':
    get:
      responses:
        '200':
          description: Successful Request
          schema:
            type: array
            items:
              $ref: '#/definitions/WorkspaceCatalog'
        '404':
          description: Workspace not found
          schema:
            $ref: '#/definitions/ErrorReport'
        '500':
          description: Rawls Internal Error
          schema:
            $ref: '#/definitions/ErrorReport'
      description: Returns workspace catalog permissions for users and groups with the permission for the workspace
      tags:
        - workspaces
      summary: Get catalog permissions
      operationId: getCatalog
      parameters:
        - in: path
          description: Workspace Namespace
          name: workspaceNamespace
          required: true
          type: string
        - in: path
          description: Workspace Name
          name: workspaceName
          required: true
          type: string

      security:
        - authorization:
            - openid
            - email
            - profile
    patch:
      responses:
        '200':
          description: Successful Request
          schema:
            $ref: '#/definitions/WorkspaceCatalogUpdateResponseList'
        '404':
          description: Workspace, user or group not found
          schema:
            $ref: '#/definitions/ErrorReport'
        '500':
          description: Rawls Internal Error
          schema:
            $ref: '#/definitions/ErrorReport'
      description: Edit catalog permissions for a workspace
      tags:
        - workspaces
      summary: Update catalog permission
      operationId: updateCatalog
      parameters:
        - in: path
          description: Workspace Namespace
          name: workspaceNamespace
          required: true
          type: string
        - in: path
          description: Workspace Name
          name: workspaceName
          required: true
          type: string
        - in: body
          description: Series of Catalog updates for workspace
          name: catalogUpdates
          required: true
          schema:
            type: array
            items:
              $ref: '#/definitions/WorkspaceCatalog'
      security:
        - authorization:
            - openid
            - email
            - profile

  '/api/workspaces':
    post:
      responses:
        '201':
          description: Successful Request
          headers:
            Location:
              description: The path to the newly created workspace
              type: string
        '400':
          description: Workspace namespace is not ready
          schema:
            $ref: '#/definitions/ErrorReport'
        '403':
          description: User does not have access to create workspace in namespace or user does not have permission to set attributes in the namespace
          schema:
            $ref: '#/definitions/ErrorReport'
        '409':
          description: Workspace by that name already exists
          schema:
            $ref: '#/definitions/ErrorReport'
        '500':
          description: Rawls Internal Error
          schema:
            $ref: '#/definitions/ErrorReport'
      description: Create a new workspace
      tags:
        - workspaces
      summary: Create new workspace
      operationId: createWorkspace
      parameters:
        - in: body
          description: Workspace contents
          name: workspaceJson
          required: true
          schema:
            $ref: '#/definitions/WorkspaceRequest'
      security:
        - authorization:
            - openid
            - email
            - profile
    get:
      responses:
        '200':
          description: Successful Request
          schema:
            type: array
            items:
              $ref: '#/definitions/WorkspaceResponse'
        '500':
          description: Rawls Internal Error
          schema:
            $ref: '#/definitions/ErrorReport'
      description: List workspaces you have access to
      tags:
        - workspaces
      summary: List workspaces
      operationId: listWorkspaces
      security:
        - authorization:
            - openid
            - email
            - profile
  '/api/workspaces/{workspaceNamespace}/{workspaceName}':
    patch:
      responses:
        '200':
          description: Successful Request
          schema:
            $ref: '#/definitions/Workspace'
        '400':
          description: Attribute does not exist or is of an unexpected type
          schema:
            $ref: '#/definitions/ErrorReport'
        '403':
          description: Insufficient permissions to edit workspace attributes
          schema:
            $ref: '#/definitions/ErrorReport'
        '404':
          description: Workspace not found
          schema:
            $ref: '#/definitions/ErrorReport'
        '500':
          description: Rawls Internal Error
          schema:
            $ref: '#/definitions/ErrorReport'
      description: Update workspace attributes
      tags:
        - workspaces
      summary: Update attributes of a workspace
      operationId: update_workspace
      parameters:
        - in: path
          description: Workspace Namespace
          name: workspaceNamespace
          required: true
          type: string
        - in: path
          description: Workspace Name
          name: workspaceName
          required: true
          type: string
        - in: body
          description: Update operations
          name: entityUpdateJson
          required: true
          schema:
            $ref: '#/definitions/AttributeUpdateOperation'
      security:
        - authorization:
            - openid
            - email
            - profile
    get:
      responses:
        '200':
          description: Successful Request
          schema:
            $ref: '#/definitions/WorkspaceListResponse'
        '404':
          description: Workspace not found
          schema:
            $ref: '#/definitions/ErrorReport'
        '500':
          description: Rawls Internal Error
          schema:
            $ref: '#/definitions/ErrorReport'
      description: Get workspace details
      tags:
        - workspaces
      summary: Get workspace details
      operationId: listWorkspaceDetails
      parameters:
        - in: path
          description: Workspace Namespace
          name: workspaceNamespace
          required: true
          type: string
        - in: path
          description: Workspace Name
          name: workspaceName
          required: true
          type: string
      security:
        - authorization:
            - openid
            - email
            - profile
    delete:
      responses:
        '202':
          description: Delete request accepted. Workspace bucket will be deleted within 24 hours.
        '403':
          description: Insufficient permissions to delete workspace (must be owner)
          schema:
            $ref: '#/definitions/ErrorReport'
        '404':
          description: Workspace not found
          schema:
            $ref: '#/definitions/ErrorReport'
        '500':
          description: Rawls Internal Error
          schema:
            $ref: '#/definitions/ErrorReport'
      description: Delete a workspace
      tags:
        - workspaces
      summary: Delete workspace
      operationId: delete_workspace
      parameters:
        - in: path
          description: Workspace Namespace
          name: workspaceNamespace
          required: true
          type: string
        - in: path
          description: Workspace Name
          name: workspaceName
          required: true
          type: string
      security:
        - authorization:
            - openid
            - email
            - profile
  '/api/workspaces/{workspaceNamespace}/{workspaceName}/clone':
    post:
      responses:
        '201':
          description: Successful Request
          headers:
            Location:
              description: The path to the newly cloned workspace
              type: string
        '400':
          description: Workspace namespace is not ready
          schema:
            $ref: '#/definitions/ErrorReport'
        '403':
          description: User does not have access to create workspace in namespace or user does not have permission to set attributes in the namespace
          schema:
            $ref: '#/definitions/ErrorReport'
        '404':
          description: Source workspace not found
          schema:
            $ref: '#/definitions/ErrorReport'
        '409':
          description: Destination workspace already exists
          schema:
            $ref: '#/definitions/ErrorReport'
        '422':
          description: Destination workspace must match source's authorization domain, if the dest has one
          schema:
            $ref: '#/definitions/ErrorReport'
        '500':
          description: Rawls Internal Error
          schema:
            $ref: '#/definitions/ErrorReport'
      description: Clone a workspace
      tags:
        - workspaces
      summary: Clone workspace
      operationId: clone
      parameters:
        - in: path
          description: Workspace Namespace
          name: workspaceNamespace
          required: true
          type: string
        - in: path
          description: Workspace Name
          name: workspaceName
          required: true
          type: string
        - in: body
          description: Request for new workspace
          name: workspaceRequest
          required: true
          schema:
            $ref: '#/definitions/WorkspaceRequest'
      security:
        - authorization:
            - openid
            - email
            - profile
  '/api/workspaces/{workspaceNamespace}/{workspaceName}/bucketUsage':
      get:
        responses:
          '200':
            description: Successful Request
            schema:
              $ref: '#/definitions/BucketUsageResponse'
        description: Get the storage bucket usage
        tags:
          - workspaces
        summary: Get bucket usage
        operationId: getBucketUsage
        parameters:
          - in: path
            description: Workspace Namespace
            name: workspaceNamespace
            required: true
            type: string
          - in: path
            description: Workspace Name
            name: workspaceName
            required: true
            type: string
        security:
          - authorization:
              - openid
              - email
              - profile
  '/api/workspaces/tags':
      get:
        responses:
          '200':
            description: Successful Request
            schema:
              type: array
              description: list of all tags used in FireCloud and their associated frequencies
              items:
                $ref: '#/definitions/WorkspaceTag'
          '500':
            description: Rawls Internal Error
            schema:
              $ref: '#/definitions/ErrorReport'
        description: Get all tags used in FireCloud (for autocomplete)
        tags:
          - workspaces
        summary: Get tags
        operationId: getTags
        parameters:
          - in: query
            description: Query string
            name: q
            required: false
            type: string
        security:
        - authorization:
          - openid
          - email
          - profile
<<<<<<< HEAD
=======
  '/api/workspaces/{workspaceNamespace}/{workspaceName}/genomics/operations/{jobId}':
      get:
        responses:
          '200':
            description: operations info
          '404':
            description: workspace or jobId not found
            schema:
              $ref: '#/definitions/ErrorReport'
          '500':
            description: Rawls Internal Error
            schema:
              $ref: '#/definitions/ErrorReport'
        description: retrieve operations info from Google Genomics API
        tags:
          - workspaces
        summary: retrieve operations info from Google Genomics API
        operationId: workspaces_genomics_operations_get
        parameters:
          - in: path
            description: Workspace Namespace
            name: workspaceNamespace
            required: true
            type: string
          - in: path
            description: Workspace Name
            name: workspaceName
            required: true
            type: string
          - in: path
            description: operations job id; do not include "operations/"
            name: jobId
            required: true
            type: string
        security:
          - authorization:
              - openid
              - email
              - profile
  '/api/workflows/{workflowId}/genomics/{operationId}':
    get:
      responses:
        '200':
          description: operations info
        '404':
          description: workflow or jobId not found or no access
          schema:
            $ref: '#/definitions/ErrorReport'
        '500':
          description: Rawls Internal Error
          schema:
            $ref: '#/definitions/ErrorReport'
      description: retrieve operations info from Google Genomics API
      tags:
        - workflows
      summary: retrieve operations info from Google Genomics API
      operationId: genomics_operations_get
      parameters:
        - in: path
          description: Workflow Id
          name: workflowId
          required: true
          type: string
        - in: path
          description: operations job id; for PAPIv1 in the form of "operations/{id}", for PAPIv2 "projects/{project}/operations/{id}"
          name: operationId
          required: true
          type: string
      security:
        - authorization:
            - openid
            - email
            - profile
>>>>>>> 1a6929e3
  '/api/user/refreshToken':
    put:
      responses:
        '201':
          description: Successful Request
        '500':
          description: Rawls Internal Error
          schema:
            $ref: '#/definitions/ErrorReport'
      description: "store a user's refresh token"
      tags:
        - users
      summary: Store refresh token
      operationId: refreshToken
      parameters:
        - in: body
          description: refresh token
          name: refreshToken
          required: true
          schema:
            $ref: '#/definitions/UserRefreshToken'
      security:
        - authorization:
            - openid
            - email
            - profile
  '/api/user/refreshTokenDate':
    get:
      responses:
        '200':
          description: Successful Request
          schema:
            $ref: '#/definitions/UserRefreshTokenDate'
        '400':
          description: Token for the user is invalid
          schema:
            $ref: '#/definitions/ErrorReport'
        '404':
          description: There is no refresh token for the user
          schema:
            $ref: '#/definitions/ErrorReport'
        '500':
          description: Rawls Internal Error
          schema:
            $ref: '#/definitions/ErrorReport'
      description: "get the date the refresh token last updated"
      tags:
        - users
      summary: Get refresh token date
      operationId: refreshTokenDate
      security:
        - authorization:
            - openid
            - email
            - profile
  '/api/user/role/admin':
     get:
       responses:
         '200':
           description: User is an admin
         '404':
           description: User is not an admin
         '500':
           description: Rawls Internal Error
           schema:
             $ref: '#/definitions/ErrorReport'
       description: "gets the admin status of a user"
       tags:
         - users
       summary: Query to see if you're an admin
       operationId: isAdmin
       security:
         - authorization:
            - openid
            - email
            - profile
  '/api/user/role/curator':
     get:
       responses:
         '200':
           description: User is a curator
         '404':
           description: User is not a curator
         '500':
           description: Rawls Internal Error
           schema:
             $ref: '#/definitions/ErrorReport'
       description: "gets the curator status of a user"
       tags:
         - users
       summary: Query to see if you're a library curator
       operationId: isCurator
       security:
         - authorization:
            - openid
            - email
            - profile
  '/api/user/billing':
    get:
      responses:
        '200':
          description: Successful Request
          schema:
            type: array
            description: list of billing projects for this user
            items:
              $ref: '#/definitions/RawlsBillingProjectMembership'
        '404':
          description:  User not found
          schema:
            $ref: '#/definitions/ErrorReport'
        '500':
          description: Rawls Internal Error
          schema:
            $ref: '#/definitions/ErrorReport'
      description: list billing projects for a user
      tags:
        - billing
        - users
      summary: list billing projects for a user
      operationId: listUserBillingProjects
      security:
        - authorization:
            - openid
            - email
            - profile

  '/api/user/billing/{projectName}':
    get:
      responses:
        200:
          description: OK
          schema:
            $ref: '#/definitions/RawlsBillingProjectStatus'
        404:
          description: Project Not Found
        500:
          description: Internal Server Error
      parameters:
        - name: projectName
          description: Name of the billing project
          required: true
          type: string
          in: path
      description: billing project status
      tags:
        - billing
        - users
      summary: billing project status
      operationId: billingProjectStatus
      security:
        - authorization:
            - openid
            - email
            - profile

  '/api/user/billingAccounts':
    get:
      responses:
        '200':
          description: Successful Request
          schema:
            type: array
            description: list of billing accounts for this user
            items:
              $ref: '#/definitions/BillingAccount'
        '403':
          description: Forbidden. You probably missed a scope; more details in the ErrorReport's message field
          schema:
            $ref: '#/definitions/ErrorReport'
        '500':
          description: Rawls Internal Error
          schema:
            $ref: '#/definitions/ErrorReport'
      description: list billing accounts for a user
      tags:
        - billing
        - users
      summary: list billing accounts for a user
      operationId: listUserBillingAccounts
      security:
        - authorization:
            - openid
            - email
            - profile
            - https://www.googleapis.com/auth/cloud-billing

  '/api/notifications/workspace/{workspaceNamespace}/{workspaceName}':
    get:
      responses:
        200:
          description: Success
          schema:
            type: array
            items:
              $ref: '#/definitions/NotificationType'
      parameters:
        - in: path
          description: workspace namespace
          name: workspaceNamespace
          required: true
          type: string
        - in: path
          description: workspace name
          name: workspaceName
          required: true
          type: string
      tags:
        - notifications
      summary: Gets the notifications available for a workspace
      operationId: workspaceNotifications
      security:
        - authorization:
            - openid
            - email
            - profile
  '/api/workspaces/{workspaceNamespace}/{workspaceName}/accessInstructions':
    get:
      responses:
        200:
          description: Success
          schema:
            type: array
            items:
              $ref: '#/definitions/ManagedGroupAccessInstructions'
      parameters:
        - in: path
          description: workspace namespace
          name: workspaceNamespace
          required: true
          type: string
        - in: path
          description: workspace name
          name: workspaceName
          required: true
          type: string
      tags:
        - workspaces
      summary: Get access instructions for the workspace
      operationId: getWorkspaceAccessInstructions
      security:
        - authorization:
            - openid
            - email
            - profile
  '/api/workspaces/{workspaceNamespace}/{workspaceName}/sendChangeNotification':
    post:
      responses:
        200:
          description: Success
      parameters:
        - in: path
          description: workspace namespace
          name: workspaceNamespace
          required: true
          type: string
        - in: path
          description: workspace name
          name: workspaceName
          required: true
          type: string
      tags:
        - workspaces
      summary: Send Notification of data added to Workspace
      operationId: sendChangeNotification
      security:
        - authorization:
            - openid
            - email
            - profile
  '/api/notifications/general':
    get:
      responses:
        200:
          description: Success
          schema:
            type: array
            items:
              $ref: '#/definitions/NotificationType'
      tags:
        - notifications
      summary: Gets the general notifications available
      operationId: generalNotifications
      security:
        - authorization:
            - openid
            - email
            - profile
tags:
  - name: admin
    description: Administrative API
  - name: submissions
    description: Submissions API
  - name: entities
    description: Entity manipulation API
  - name: methodconfigs
    description: Method Configuration manipulation API
  - name: workspaces
    description: Workspace manipulation API
  - name: users
    description: User and Group API
  - name: billing
    description: Billing Project API
  - name: groups
    description: Group manipulation API
  - name: notifications
    description: Notifications API

securityDefinitions:
  authorization:
    type: oauth2
    authorizationUrl: 'https://accounts.google.com/o/oauth2/auth'
    flow: implicit
    scopes:
      openid: open id authorization
      email: email authorization
      profile: profile authorization
      https://www.googleapis.com/auth/cloud-billing: cloud billing authorization
definitions:
  BillingAccount:
    description: 'Details for a single billing account'
    required:
          - accountName
          - firecloudHasAccess
          - displayName
    properties:
      accountName:
        type: string
        description: name of billing account
      firecloudHasAccess:
        type: boolean
        description: whether the Firecloud service has been given access to this billing account
      displayName:
        type: string
        description: display name of billing account

  ErrorReport:
    description: ''
    required:
      - source
      - message
      - causes
      - stackTrace
    properties:
      source:
        type: string
        description: service causing error
      message:
        type: string
        description: what went wrong
      exceptionClass:
        type: string
        description: class of exception thrown
      statusCode:
        type: integer
        description: HTTP status code
      causes:
        type: array
        description: errors triggering this one
        items:
          $ref: '#/definitions/ErrorReport'
      stackTrace:
        type: array
        description: stack trace
        items:
          $ref: '#/definitions/StackTraceElement'

  EntityCopyResponse:
    description: ''
    required:
      - entitiesCopied
      - softConflicts
      - hardConflicts
    properties:
      entitiesCopied:
        type: array
        description: 'the entities that were successfully copied into the workspace'
        items:
          $ref: '#/definitions/AttributeEntityReference'
      hardConflicts:
        type: array
        description: 'these entities already exist in your workspace'
        items:
          $ref: '#/definitions/EntityHardConflict'
      softConflicts:
        type: array
        description: 'the conflicts within your entity subtrees. note that this will be empty if there are hard conflicts'
        items:
          $ref: '#/definitions/EntitySoftConflict'

  EntityHardConflict:
    description: ''
    required:
      - entityType
      - entityName
    properties:
      entityType:
        type: string
        description: 'the type of the entity'
      entityName:
        type: string
        description: 'the name of the entity'

  EntitySoftConflict:
    description: ''
    required:
      - entityType
      - entityName
      - conflicts
    properties:
      entityType:
        type: string
        description: 'the type of the entity'
      entityName:
        type: string
        description: 'the name of the entity'
      conflicts:
        type: array
        description: 'the next entity in the path to the conflict'
        items:
          $ref: '#/definitions/EntitySoftConflict'

  StackTraceElement:
    description: ''
    required:
      - className
      - methodName
      - fileName
      - lineNumber
    properties:
      className:
        type: string
        description: class name
      methodName:
        type: string
        description: method name
      fileName:
        type: string
        description: source file name
      lineNumber:
        type: integer
        description: line number

  Submission:
    description: ''
    properties:
      submissionId:
        type: string
        description: SubmissionRequest unique identifier
      submissionDate:
        type: string
        format: date-time
        description: SubmissionRequest date
      submitter:
        type: string
        description: user that created the submission
      methodConfigurationNamespace:
        type: string
        description: Method configuration namespace
      methodConfigurationName:
        type: string
        description: Method configuration name
      submissionEntity:
        $ref: '#/definitions/AttributeEntityReference'
        description: Optional if this submission is attached to a method configuration that has no root entity
      workflows:
        type: array
        description: Status of Workflow(s)
        items:
          $ref: '#/definitions/Workflow'
      status:
        $ref: '#/definitions/SubmissionStatus'
        description: Status
      cost:
        type: number
        format: float
        description: The compute cost of this submission
      useCallCache:
        type: boolean
        description: Whether or not to read from cache for this submission
      workflowFailureMode:
        type: string
        description: What happens after a task fails. Choose from ContinueWhilePossible and NoNewCalls. Defaults to NoNewCalls if not specified. See Cromwell docs for more information.
        default: NoNewCalls
        enum: ["NoNewCalls", "ContinueWhilePossible"]

  SubmissionListResponse:
    description: 'An abbreviated Submission, without workflow information, good for listings'
    properties:
      submissionId:
        type: string
        description: Submission unique identifier
      submissionDate:
        type: string
        format: date-time
        description: Submission date
      submitter:
        type: string
        description: user that created the submission
      methodConfigurationNamespace:
        type: string
        description: Method configuration namespace
      methodConfigurationName:
        type: string
        description: Method configuration name
      submissionEntity:
        $ref: '#/definitions/AttributeEntityReference'
        description: Optional if this submission is attached to a method configuration that has no root entity
      status:
        $ref: '#/definitions/SubmissionStatus'
        description: Status
      workflowStatuses:
        type: object
        description: a count of the workflow statuses in the submission as a Map[String,Int]
      workflowFailureMode:
        type: string
        description: What happens after a task fails. Choose from ContinueWhilePossible and NoNewCalls. Defaults to NoNewCalls if not specified. See Cromwell docs for more information.
        default: NoNewCalls
        enum: ["NoNewCalls", "ContinueWhilePossible"]

  ActiveSubmission:
    description: a submission that's still a going concern
    properties:
      workspaceNamespace:
        type: string
        description: workspaceNamespace of the submission
      workspaceName:
        type: string
        description: workspaceName of the submission
      submission:
        $ref: '#/definitions/Submission'
        description: the submission itself

  SubmissionStatus:
    type: string
    description: submission status
    enum: ["Accepted", "Evaluating", "Submitting", "Submitted", "Aborting", "Aborted", "Done"]

  Workflow:
    description: ''
    properties:
      workflowId:
        type: string
        description: Workflow unique identifier
      status:
        $ref: '#/definitions/WorkflowStatus'
        description: Workflow status
      statusLastChangedDate:
        type: string
        format: date-time
        description: Status last-changed date
      workflowEntity:
        $ref: '#/definitions/AttributeEntityReference'
        description: Optional if this workflow did not run on an entity (i.e. its method configuration has no root entity)
      inputResolutions:
        type: array
        items:
          $ref: '#/definitions/SubmissionValidationValue'
        description: The evaluation of each input
      messages:
        type: array
        description: List of messages about this workflow
        items:
          type: string
      cost:
        type: number
        format: float
        description: The run cost of this workflow

  WorkflowStatus:
    type: string
    description: workflow status
    enum: ["Queued", "Launching", "Submitted", "Running", "Failed", "Succeeded", "Aborting", "Aborted", "Unknown"]

  SubmissionRequest:
    description: If the referenced method configuration takes no root entity, do not define `entityType`, `entityName` and `expression`.
    required:
      - methodConfigurationNamespace
      - methodConfigurationName
    properties:
      methodConfigurationNamespace:
        type: string
        description: Namespace of the method configuration to execute.
      methodConfigurationName:
        type: string
        description: Name of the method configuration to execute.
      entityType:
        type: string
        description: Type of root entity for expression. Optional if the method configuration has no root entity.
      entityName:
        type: string
        description: Name of root entity for expression. Optional if the method configuration has no root entity.
      expression:
        type: string
        description: Expression that resolves to one or more entities matching the entity type in the method configuration. Optional if the method configuration has no root entity.
      useCallCache:
        type: boolean
        description: Whether or not to read from cache for this submission
      workflowFailureMode:
        type: string
        description: What happens after a task fails. Choose from ContinueWhilePossible and NoNewCalls. Defaults to NoNewCalls if not specified. See Cromwell docs for more information.
        default: NoNewCalls
        enum: ["NoNewCalls", "ContinueWhilePossible"]

  SubmissionValidationInput:
    description: 'method configuration input parameter, its name and the associated expression from the method config'
    required:
      - wdlName
      - expression
    properties:
      wdlName:
        type: string
        description: name of input
      expression:
        type: string
        description: expression for input

  SubmissionValidationHeader:
    description: common values for all the entities -- the entity type and the input descriptions
    required:
      - entityType
      - inputExpressions
    properties:
      entityType:
        type: string
        description: type of entity
      inputExpressions:
        type: array
        description: input descriptions
        items:
          $ref: '#/definitions/SubmissionValidationInput'

  SubmissionValidationValue:
    description: result of an expression parse for one of the inputs
    required:
      - inputName
    properties:
      value:
        type: string
        description: the value of the input expression for the specified entity
      error:
        type: string
        description: parsing error(s)
      inputName:
        type: string
        description: name of input

  SubmissionValidationEntityInputs:
    description: the results of parsing each of the inputs for one entity
    required:
      - entityName
      - inputResolutions
    properties:
      entityName:
        type: string
        description: 'name of entity. May be empty if this submission doesn''t run on an entity'
      inputResolutions:
        type: array
        description: input resolution
        items:
          $ref: '#/definitions/SubmissionValidationValue'

  SubmissionValidationReport:
    description: the results of parsing each input for each entity
    required:
      - request
      - header
      - validEntities
      - invalidEntities
    properties:
      header:
        $ref: '#/definitions/SubmissionValidationHeader'
        description: common values for all entities
      validEntities:
        type: array
        description: runnable entities
        items:
          $ref: '#/definitions/SubmissionValidationEntityInputs'
      invalidEntities:
        type: array
        description: non-runnable entities
        items:
          $ref: '#/definitions/SubmissionValidationEntityInputs'
      request:
        $ref: '#/definitions/SubmissionRequest'

  TaskOutput:
    description: Outputs from a single task in a workflow
    properties:
      logs:
        type: array
        description: logs for this task
        items:
          $ref: '#/definitions/ExecutionServiceCallLogs'
      outputs:
        type: object
        description: Map[String,String]

  ExecutionServiceCallLogs:
    description: Execution service logs per call
    properties:
      stdout:
        type: string
        description: Google bucket location for standard output
      stderr:
        type: string
        description: Google bucket location for standard error
      backendLogs:
        type: object
        description: Map[String,String]

  SubmissionReport:
    description: information on a submission
    required:
      - request
      - submissionId
      - submissionDate
      - submitter
      - status
      - header
      - workflows
    properties:
      request:
        $ref: '#/definitions/SubmissionRequest'
        description: the request data
      submissionId:
        type: string
        description: SubmissionRequest unique identifier
      submissionDate:
        type: string
        format: date-time
        description: SubmissionRequest date
      submitter:
        type: string
        description: user that created the submission
      status:
        type: string
        description: status
      header:
        $ref: '#/definitions/SubmissionValidationHeader'
        description: common values for all entities
      workflows:
        type: array
        description: workflows initiated by this submission
        items:
          $ref: '#/definitions/SubmissionValidationEntityInputs'

  WorkflowCost:
    description: The cost of a workflow, if available
    properties:
      cost:
        type: number
        description: Workflow cost
      workflowId:
        type: string
        description: The id of this workflow

  WorkflowOutputs:
    description: Outputs and logs from all tasks in a workflow
    properties:
      tasks:
        type: array
        description: Map from tasks to output/log pairs
        items:
          $ref: '#/definitions/TaskOutput'
      workflowId:
        type: string
        description: The id of this workflow

  WorkflowQueueStatusResponse:
    description: Information about the status of workflows and the workflow queue
    required:
      - estimatedQueueTimeMS
      - workflowsBeforeNextUserWorkflow
      - workflowCountsByStatus
    properties:
      estimatedQueueTimeMS:
        type: integer
        description: estimated milliseconds until the current queue is submitted
      workflowsBeforeNextUserWorkflow:
        type: integer
        description: the number of workflows in the queue ahead of the user's first workflow
      workflowCountsByStatus:
        type: object
        description: Map[String,Int]

  WorkflowQueueStatusByUserResponse:
    description: Information about the status of workflows and the workflow queue, broken out by user
    required:
      - statuses
      - users
      - maxActiveWorkflowsTotal
      - maxActiveWorkflowsPerUser
    properties:
      statuses:
        type: object
        description: Map[String, Int]
      users:
        type: object
        description: Map[String, Map[String, Int]]
      maxActiveWorkflowsTotal:
        type: integer
        description: maximum number of active workflows allowed in total
      maxActiveWorkflowsPerUser:
        type: integer
        description: maximum number of active workflows allower per user

  WorkspaceName:
    description: ''
    required:
      - namespace
      - name
    properties:
      namespace:
        type: string
        description: The namespace (billing project) the workspace belongs to
      name:
        type: string
        description: The name of the workspace

  EntityName:
    description: ''
    required:
      - name
    properties:
      name:
        type: string
        description: The name of the entity

  EntityCopyDefinition:
    description: ''
    required:
      - sourceWorkspace
      - destinationWorkspace
      - entityType
      - entityNames
    properties:
      sourceWorkspace:
        $ref: '#/definitions/WorkspaceName'
        description: The source workspace of the entities
      destinationWorkspace:
        $ref: '#/definitions/WorkspaceName'
        description: The destination workspace for the entities
      entityType:
        type: string
        description: Type of top level entities to copy
      entityNames:
        type: array
        description: Names of entities to copy
        items:
          type: string

  Entity:
    description: ''
    required:
      - name
      - entityType
      - attributes
    properties:
      name:
        type: string
        description: The name of the entity
      entityType:
        type: string
        description: The type of the entity
      attributes:
        type: object
        description: Map[String,Attribute]

  AttributeEntityReference:
    description: ''
    required:
      - entityType
      - entityName
    properties:
      entityType:
        type: string
        description: The type of the entity
      entityName:
        type: string
        description: The name of the entity

  EntityTypeMetadata:
    description: ''
    required:
      - count
      - attributeNames
    properties:
      count:
        type: integer
        description: The number of entities of this type
      idName:
        type: string
        description: The name if the id field for the entity
      attributeNames:
        type: array
        description: A list of all attribute names used
        items:
          type: string

  AttributeUpdateOperation:
    description: ''
    properties:
      Example payload for AddUpdateAttribute:
        $ref: '#/definitions/AddUpdateAttribute'
      Example payload for RemoveAttribute:
        $ref: '#/definitions/RemoveAttribute'
      Example payload for AddListMember:
        $ref: '#/definitions/AddListMember'
      Example payload for RemoveListMember:
        $ref: '#/definitions/RemoveListMember'
      Example payload for CreateAttributeEntityReferenceList:
        $ref: '#/definitions/CreateAttributeEntityReferenceList'
      Example payload for CreateAttributeValueList:
        $ref: '#/definitions/CreateAttributeValueList'

  AddUpdateAttribute:
    description: ''
    required:
      - op
      - attributeName
      - addUpdateAttribute
    properties:
      op:
        type: string
        description: The operation to perform on the attribute
      attributeName:
        type: string
        description: The name of the attribute
      addUpdateAttribute:
        type: string
        description: The update attribute

  RemoveAttribute:
    description: ''
    required:
      - op
      - attributeName
    properties:
      op:
        type: string
        description: The operation to perform on the attribute
      attributeName:
        type: string
        description: The name of the attribute

  AddListMember:
    description: ''
    required:
      - op
      - attributeListName
      - newMember
    properties:
      op:
        type: string
        description: The operation to perform on the attribute. The attribute type must match the list type, reference or value
      attributeListName:
        type: string
        description: The name of the attribute list
      newMember:
        type: string
        description: The attribute to add

  RemoveListMember:
    description: ''
    required:
      - op
      - attributeListName
      - removeMember
    properties:
      op:
        type: string
        description: The operation to perform on the attribute
      attributeListName:
        type: string
        description: The name of the attribute list
      removeMember:
        type: string
        description: The attribute to remove

  CreateAttributeEntityReferenceList:
    description: ''
    required:
      - op
      - attributeListName
    properties:
      op:
        type: string
        description: The operation to perform on the attribute
      attributeListName:
        type: string
        description: The name of the empty attribute entity reference list to create. This is a non-destructive operation.

  CreateAttributeValueList:
    description: ''
    required:
      - op
      - attributeListName
    properties:
      op:
        type: string
        description: The operation to perform on the attribute
      attributeListName:
        type: string
        description: The name of the empty attribute value list to create. This is a non-destructive operation.

  EntityUpdateDefinition:
    description: ''
    required:
      - name
      - entityType
      - operations
    properties:
      name:
        type: string
        description: The name of the entity
      entityType:
        type: string
        description: The type of the entity
      operations:
        $ref: '#/definitions/AttributeUpdateOperation'

  MethodConfiguration:
    description: ''
    required:
      - namespace
      - name
      - inputs
      - methodRepoMethod
    properties:
      namespace:
        type: string
        description: 'This method configuration''s namespace'
      name:
        type: string
        description: The name of the method configuration
      rootEntityType:
        type: string
        description: The root entity type that the method will be running on. Optional if this method config doesn't run on an entity (i.e. uses only workspace attributes and literal inputs).
      inputs:
        type: object
      outputs:
        type: object
      methodRepoMethod:
        $ref: '#/definitions/MethodRepoMethod'
        description: The properties of the method from the method store that this config is associated with
      methodConfigVersion:
        type: integer
        description: 'Version number, incremented on edit'
      deleted:
        type: boolean
        description: 'Is this config marked as deleted?'

  ValidatedMethodConfiguration:
    description: 'Information about the validity of a method configuration''s expressions relative to the method itself'
    required:
      - methodConfiguration
      - validInputs
      - invalidInputs
      - missingInputs
      - extraInputs
      - validOutputs
      - invalidOutputs
    properties:
      validInputs:
        type: array
        items:
          type: string
      invalidInputs:
        type: object
      missingInputs:
        type: array
        items:
          type: string
      extraInputs:
        type: array
        items:
          type: string
      validOutputs:
        type: array
        items:
          type: string
      invalidOutputs:
        type: object
      methodConfiguration:
        $ref: '#/definitions/MethodConfiguration'

  MethodRepoConfigurationImport:
    description: ''
    required:
      - methodRepoNamespace
      - methodRepoName
      - methodRepoSnapshotId
      - destination
    properties:
      methodRepoNamespace:
        type: string
        description: Method Repository Namespace
      methodRepoName:
        type: string
        description: Method Repository Name
      methodRepoSnapshotId:
        type: integer
        description: Method Repository Snapshot ID
      destination:
        $ref: '#/definitions/MethodConfigurationName'
        description: The destination for a copied method configuration

  MethodRepoConfigurationExport:
    description: ''
    required:
      - methodRepoNamespace
      - methodRepoName
      - source
    properties:
      methodRepoNamespace:
        type: string
        description: Method Repository Namespace
      methodRepoName:
        type: string
        description: Method Repository Name
      source:
        $ref: '#/definitions/MethodConfigurationName'
        description: The source method configuration

  MethodConfigurationNamePair:
    description: ''
    required:
      - source
      - destination
    properties:
      source:
        $ref: '#/definitions/MethodConfigurationName'
        description: The source of a copied method configuration
      destination:
        $ref: '#/definitions/MethodConfigurationName'
        description: The destination for a copied method configuration

  MethodConfigurationName:
    description: ''
    required:
      - name
      - namespace
      - workspaceName
    properties:
      name:
        type: string
        description: The name of the method configuration
      namespace:
        type: string
        description: 'This method configuration''s owning namespace'
      workspaceName:
        $ref: '#/definitions/WorkspaceName'
        description: 'This method configuration''s owning workspace'

  MethodRepoMethod:
    description: ''
    required:
      - methodNamespace
      - methodName
      - methodVersion
    properties:
      methodNamespace:
        type: string
        description: The namespace of the method in Agora
      methodName:
        type: string
        description: The name of the method in Agora
      methodVersion:
        type: integer
        description: The integer method version in Agora (or a string method version for Dockstore)
      methodPath:
        type: string
        description: The path of the method in Dockstore
      sourceRepo:
        description: The method's repository, currently one of "agora" or "dockstore"
        type: string
      methodUri:
        description: URI that specifies the method's repository and captures all the information necessary to identify the method within its repository (e.g. agora://namespace/name/1, dockstore://path/version)
        type: string

  WorkspaceACL:
    description: ''
    required:
      - acl
    properties:
      acl:
        type: object
        description: Map[String,WorkspaceAccessEntry]

  WorkspaceACLUpdate:
    description: ''
    required:
      - email
      - accessLevel
    properties:
      email:
        type: string
        description: email address of the user or group whose permissions will be changed
      accessLevel:
        type: string
        description: The access level to grant to this user or group (OWNER, READER, WRITER, NO ACCESS)
      canShare:
        type: boolean
        description: Set to true if you want this user to be able to share the workspace with other users, only meaningful for readers and writers, default false
      canCompute:
        type: boolean
        description: Set to true if you want this user to be able to launch compute in this workspace, may not be true for readers, default false for reader, true otherwise

  WorkspaceACLUpdateResponseList:
    description: ''
    required:
      - usersUpdated
      - invitesSent
      - invitesUpdated
      - usersNotFound
    properties:
      usersUpdated:
        type: array
        description: the users or groups who were updated
        items:
          $ref: '#/definitions/WorkspaceACLUpdate'
      invitesSent:
        type: array
        description: the list of invites that were sent
        items:
          $ref: '#/definitions/WorkspaceACLUpdate'
      invitesUpdated:
        type: array
        description: the list of invites that were updated
        items:
          $ref: '#/definitions/WorkspaceACLUpdate'
      usersNotFound:
        type: array
        description: the users or groups who were not found
        items:
          $ref: '#/definitions/WorkspaceACLUpdate'

  ManagedGroupAccessInstructions:
    description: ''
    required:
      - groupName
      - instructions
    type: object
    properties:
      groupName:
        type: string
        description: The name of the Group with instructions
      instructions:
        type: string
        description: The instructions for applying to the Group

  WorkspaceCatalog:
    description: ''
    required:
      - email
      - catalog
    properties:
      email:
        type: string
        description: email of the user or group whose permissions will be changed
      catalog:
        type: boolean
        description: Set to true if you want this user to be able to perform library related operations on the workspace

  WorkspaceCatalogResponse:
    description: ''
    required:
      - subjectId
      - catalog
    properties:
      subjectId:
        type: string
        description: subject Id of the user or group whose permissions will be changed
      catalog:
        type: boolean
        description: Set to true if you want this user to be able to perform library related operations on the workspace

  WorkspaceCatalogUpdateResponseList:
    description: ''
    required:
      - usersUpdated
      - emailsNotFound
    properties:
      usersUpdated:
        type: array
        description: the users or groups who were updated
        items:
          $ref: '#/definitions/WorkspaceCatalogResponse'
      emailsNotFound:
        type: array
        description: the emails of users or groups who were not found
        items:
          type: string

  WorkspaceAccessEntry:
    description: ''
    required:
      - accessLevel
      - pending
      - canShare
      - canCompute
    properties:
      accessLevel:
        type: string
        description: The access level granted to this user or group (OWNER, READER, WRITER, NO ACCESS)
      pending:
        type: boolean
        description: The status of the users access
      canShare:
        type: boolean
        description: True if the user can share the workspace with others, false otherwise
      canCompute:
        type: boolean
        description: True if the user can launch compute in this workspace, false otherwise

  Workspace:
    description: ''
    required:
      - namespace
      - name
      - workspaceId
      - bucketName
      - createdDate
      - createdBy
      - attributes
      - accessLevels
    properties:
      namespace:
        type: string
        description: The namespace the workspace belongs to
      name:
        type: string
        description: The name of the workspace
      authorizationDomain:
        type: array
        items:
          $ref: '#/definitions/ManagedGroupRef'
        description: The list of groups in the Authorization Domain (empty if no AD is set)
      workspaceId:
        type: string
        description: A UUID associated with the workspace
      bucketName:
        type: string
        description: The name of the bucket associated with the workspace
      createdDate:
        type: string
        format: date-time
        description: 'The date the workspace was created in yyyy-MM-ddTHH:mm:ss.SSSZZ format'
      lastModified:
        type: string
        format: date-time
        description: 'The date the workspace was last modified in yyyy-MM-ddTHH:mm:ss.SSSZZ format'
      createdBy:
        type: string
        description: The user who created the workspace
      attributes:
        type: object
        description: Map[String, Attribute]
      accessLevels:
         type: object
         description: Map[String, RawlsGroupRef]
      authDomainACLs:
         type: object
         description: Map[String, RawlsGroupRef]
      isLocked:
        type: boolean
        description: Can the Workspace currently be modified?

  WorkspaceSubmissionStats:
    description: Statistics about submissions in a workspace
    required:
      - runningSubmissionsCount
    properties:
      lastSuccessDate:
        type: string
        format: date-time
        description: The date of the last successful submission
      lastFailureDate:
        type: string
        format: date-time
        description: The date of the last failed submission
      runningSubmissionsCount:
        type: integer
        description: Count of all the running submissions

  WorkspaceRequest:
    description: ''
    required:
      - namespace
      - name
      - attributes
    properties:
      namespace:
        type: string
        description: The namespace (billing project) the workspace belongs to
      name:
        type: string
        description: The name of the workspace
      authorizationDomain:
        type: array
        items:
          $ref: '#/definitions/ManagedGroupRef'
        description: The list of groups in the Authorization Domain (empty if no AD is set)
      attributes:
        type: object

  BucketUsageResponse:
    description: ''
    required:
      - usageInBytes
    properties:
      usageInBytes:
        type: integer
        description: The current storage bucket usage in bytes

  Attribute:
    description: ''
    properties:
      value:
        type: string
        description: ''

  RawlsGroupRef:
    description: a reference to a group
    properties:
      groupName:
        type: string
        description: ''

  RawlsGroupShort:
    description: group information without memberships
    properties:
      groupName:
        type: string
        description: ''
      groupEmail:
        type: string
        description: ''

  ExecutionEvent:
    description: ''
    required:
      - description
      - startTime
    properties:
      description:
        type: string
        description: Description of the event
      startTime:
        type: string
        format: date-time
        description: When the event started
      endTime:
        type: string
        format: date-time
        description: When the event finished

  WorkspaceResponse:
    description: ''
    properties:
      accessLevel:
        $ref: '#/definitions/WorkspaceAccessLevel'
      canShare:
        type: boolean
      canCompute:
        type: boolean
      catalog:
        type: boolean
      workspace:
        $ref: '#/definitions/Workspace'
      workspaceSubmissionStats:
        $ref: '#/definitions/WorkspaceSubmissionStats'
      bucketOptions:
        $ref: '#/definitions/WorkspaceBucketOptions'
      owners:
        type: array
        items:
          type: string

  WorkspaceListResponse:
    description: ''
    properties:
      accessLevel:
        $ref: '#/definitions/WorkspaceAccessLevel'
      workspace:
        $ref: '#/definitions/Workspace'
      workspaceSubmissionStats:
        $ref: '#/definitions/WorkspaceSubmissionStats'
      owners:
        type: array
        items:
          type: string

  WorkspaceBucketOptions:
    description: 'Extra information about a GCS bucket attached to a workspace'
    required:
      - requesterPays
    properties:
      requesterPays:
        type: boolean
        description: "Whether the bucket is requester pays"

  WorkspaceAccessLevel:
    description: 'The level of access a user or group has on a Workspace. NoAccess, Read, Write, Owner, ProjectOwner'
    properties:
      name:
        type: string
        description: Workspace Access Level

  CallMetadata:
    description: Stuff you need to know about calls
    properties:
      inputs:
        type: object
        description: map from input names onto resolved values
      executionStatus:
        type: string
        description: status of call
      executionEvents:
        type: array
        items:
          $ref: '#/definitions/ExecutionEvent'
      backendStatus:
        type: string
        description: status of the backend
      backendLogs:
        type: object
        description: map of log files from backend
      outputs:
        type: object
        description: map from output names to local files
      start:
        type: string
        format: date-time
        description: starting time of call
      end:
        type: string
        format: date-time
        description: ending time of call
      jobId:
        type: string
        description: unique ID of job
      returnCode:
        type: integer
        description: result code
      backend:
        type: string
        description: type of backend executing the call
      stdout:
        type: string
        description: location of stdout
      stderr:
        type: string
        description: location of stderr
      shardIndex:
        type: integer
        description: call index within a scatter block, as reported by execution service
  AgoraEntity:
    description: response from Method Repo
    properties:
      namespace:
        type: string
      name:
        type: string
      snapshotId:
        type: string
      synopsis:
        type: string
      documentation:
        type: string
      owner:
        type: string
      createDate:
        type: string
      payload:
        type: string
      url:
        type: string
      entityType:
        type: string
  UserRefreshToken:
    description: payload to put a refresh token
    properties:
      refreshToken:
        type: string
  UserRefreshTokenDate:
    description: date a refresh token was stored
    properties:
      refreshTokenUpdatedDate:
        type: string
        format: date-time
  MethodInput:
    description: description of a method input
    properties:
      name:
        type: string
      inputType:
        type: string
      optional:
        type: boolean
  MethodOutput:
    description: description of a method output
    properties:
      name:
        type: string
      outputType:
        type: string
  MethodInputsOutputs:
    description: description of a method's inputs and outputs
    properties:
      inputs:
        type: array
        items:
          $ref: '#/definitions/MethodInput'
      outputs:
        type: array
        items:
          $ref: '#/definitions/MethodOutput'
  SyncReportItem:
    description: results of an attempt to synchronize a member
    properties:
      operation:
        type: string
      email:
        type: string
      errorReport:
        $ref: '#/definitions/ErrorReport'
  SyncReport:
    description: report of members added or removed
    properties:
      items:
        type: array
        items:
          $ref: '#/definitions/SyncReportItem'
  ApplicationVersion:
    description: version of the application
    properties:
      gitHash:
        type: string
      buildNumber:
        type: string
      version:
        type: string
  ExecutionEngineVersion:
    description: version of the execution engine
    properties:
      cromwell:
        type: string
  EntityQuery:
    description: ''
    required:
      - page
      - pageSize
      - sortField
      - sortDirection
    properties:
      page:
        type: number
        description: page number, 1-indexed positive integer
      pageSize:
        type: number
        description: count of items per page, positive integer
      sortField:
        type: string
        description: field to sort by
      sortDirection:
        type: string
        description: asc or desc
      filterTerms:
        type: string
        description: terms to filter results by
  EntityQueryResultMetadata:
    description: ''
    required:
      - unfilteredCount
      - filteredCount
      - filteredPageCount
    properties:
      unfilteredCount:
        type: number
        description: count of results before filtering
      filteredCount:
        type: number
        description: count of results after filtering
      filteredPageCount:
        type: number
        description: count of pages after filtering; honors pageSize parameter
  EntityQueryResponse:
    description: ''
    required:
      - parameters
      - resultMetadata
      - results
    properties:
      parameters:
        $ref: '#/definitions/EntityQuery'
      resultMetadata:
        $ref: '#/definitions/EntityQueryResultMetadata'
      results:
        type: array
        items:
          $ref: '#/definitions/Entity'
  CreateRawlsBillingProjectFullRequest:
    description: ''
    required:
      - projectName
      - billingAccount
    properties:
      projectName:
        type: string
        description: the name of the project to create
      billingAccount:
        type: string
        description: the id of the billing account to use, must start with 'billingAccounts/'
      highSecurityNetwork:
        type: boolean
        description: Optional, false if not specified. If true, spin up all compute in a VPC network.
      enableFlowLogs:
        type: boolean
        description: Optional, false if not specified. If true, enable flow logs within the high security network. Requires highSecurityNetwork = true.
      servicePerimeter:
        type: string
        description: The fully qualified name of the GCP service perimeter to put this project into in the form accessPolicies/[POLICY NUMBER]/servicePerimeters/[NAME]. Caller must have the add_project action for this service perimeter in Sam.
  RawlsBillingProjectMembership:
    description: an element of a list of projects and related role for a user
    required:
      - projectName
      - role
      - status
    properties:
      projectName:
        type: string
        description: the name of the project to create
      role:
        type: string
        description: the role of the current user in the project
      status:
        type: string
        enum: ["Creating", "Ready", "Error"]
      message:
        type: string
        description: informational message about the project
  RawlsBillingProjectStatus:
    description: a billing project status
    required:
      - projectName
      - creationStatus
    properties:
      projectName:
        type: string
        description: the name of the billing project
      creationStatus:
        type: string
        enum: ["Creating", "Ready", "Error"]
  RawlsBillingProjectMember:
    description: an element of a list of project users and their role
    required:
      - email
      - role
    properties:
      email:
        type: string
        description: the email of the user
      role:
        type: string
        description: the role of the user in the project
  RawlsBillingProjectTransfer:
    description: admin request to transfer a pre-created billing project to a new owner
    required:
      - project
      - bucket
      - newOwnerEmail
      - newOwnerToken
    properties:
      project:
        type: string
        description: the name of the new google project
      bucket:
        type: string
        description: generated Cromwell auth bucket, minus the gs:// prefix
      newOwnerEmail:
        type: string
        description: Email of the new billing project owner
      newOwnerToken:
        type: string
        description: OAuth2AccessToken of the new billing project owner
  WorkspaceTag:
    description: tag with count
    required:
      - tag
      - count
    properties:
      tag:
        type: string
        description: tag string
      count:
        type: number
        description: number of usages of the tag across FireCloud
  ManagedGroupRef:
    description: a reference to a group that can be managed by users
    required:
      - membersGroupName
    properties:
      membersGroupName:
        type: string
  NotificationType:
    description: key and description of a notification
    required:
      - notificationKey
      - description
    properties:
      notificationKey:
        type: string
      description:
        type: string

  SystemStatus:
    description: status of each system Rawls depends on
    type: object
    required:
      - ok
      - systems
    properties:
      ok:
        type: boolean
        description: whether any system(s) need attention
        example: false
      systems:
        type: object
        description: Map[String, SubsystemStatus]
        example:
          Agora:
            ok: true
          Cromwell:
            ok: true
          Database:
            ok: true
          GoogleBilling:
            ok: false
            messages:
              - "Google Billing is misbehaving!"
          GoogleBuckets:
            ok: true
          GoogleGenomics:
            ok: true
          GoogleGroups:
            ok: true
          GooglePubSub:
            ok: true
          LDAP:
            ok: false
            messages:
              - "LDAP is down :("

  SubsystemStatus:
    description: status of a subsystem Rawls depends on
    properties:
      ok:
        type: boolean
        description: whether this system needs attention
      messages:
        type: array
        items:
          type: string<|MERGE_RESOLUTION|>--- conflicted
+++ resolved
@@ -3016,47 +3016,6 @@
           - openid
           - email
           - profile
-<<<<<<< HEAD
-=======
-  '/api/workspaces/{workspaceNamespace}/{workspaceName}/genomics/operations/{jobId}':
-      get:
-        responses:
-          '200':
-            description: operations info
-          '404':
-            description: workspace or jobId not found
-            schema:
-              $ref: '#/definitions/ErrorReport'
-          '500':
-            description: Rawls Internal Error
-            schema:
-              $ref: '#/definitions/ErrorReport'
-        description: retrieve operations info from Google Genomics API
-        tags:
-          - workspaces
-        summary: retrieve operations info from Google Genomics API
-        operationId: workspaces_genomics_operations_get
-        parameters:
-          - in: path
-            description: Workspace Namespace
-            name: workspaceNamespace
-            required: true
-            type: string
-          - in: path
-            description: Workspace Name
-            name: workspaceName
-            required: true
-            type: string
-          - in: path
-            description: operations job id; do not include "operations/"
-            name: jobId
-            required: true
-            type: string
-        security:
-          - authorization:
-              - openid
-              - email
-              - profile
   '/api/workflows/{workflowId}/genomics/{operationId}':
     get:
       responses:
@@ -3091,7 +3050,6 @@
             - openid
             - email
             - profile
->>>>>>> 1a6929e3
   '/api/user/refreshToken':
     put:
       responses:
