--- conflicted
+++ resolved
@@ -4657,7 +4657,6 @@
         attributes:
           $ref: '#/components/schemas/DataRepoSnapshotAttributes'
     SnapshotListResponse:
-<<<<<<< HEAD
       type: object
       required: [ gcpDataRepoSnapshots ]
       properties:
@@ -4667,18 +4666,6 @@
           items:
             $ref: '#/components/schemas/DataRepoSnapshotResource'
             description: List of snapshot resources
-    ResourceAttributesUnion:
-=======
->>>>>>> 90eae81c
-      type: object
-      required: [ gcpDataRepoSnapshots ]
-      properties:
-        gcpDataRepoSnapshots:
-          type: array
-          description: A list of DataRepoSnapshotResources from Workspace Manager
-          items:
-            $ref: '#/components/schemas/DataRepoSnapshotResource'
-      description: List of snapshot resources
     ErrorReport:
       required:
         - causes
