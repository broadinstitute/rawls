--- conflicted
+++ resolved
@@ -351,15 +351,9 @@
     get:
       tags:
         - billing_v2
-<<<<<<< HEAD
       summary: list members of billing project
       description: list members of billing project. owners can view all members, users will only be able to view owners
-      operationId: listBillingProjectMembers
-=======
-      summary: list members of billing project the caller owns
-      description: list members of billing project the caller owns
       operationId: listBillingProjectMembersV2
->>>>>>> a72ec12b
       parameters:
         - $ref: '#/components/parameters/billingProjectIdPathParam'
       responses:
