openapi: 3.0.1
info:
  title: Rawls
  description: Rawls API
  termsOfService: http://www.github.com/broadinstitute/rawls
  license:
    name: BSD
    url: http://opensource.org/licenses/BSD-3-Clause
  version: 1.0.0
servers:
  - url: /
tags:
  - name: admin
  - name: billing
  - name: billing_v2
  - name: entities
  - name: methodconfigs
  - name: notifications
  - name: servicePerimeters
  - name: snapshots
  - name: status
  - name: submissions
  - name: users
  - name: version
  - name: workflows
  - name: workspaces

paths:
  /version:
    get:
      tags:
        - version
      summary: get version information of this application
      description: get version information of this application
      operationId: version
      responses:
        200:
          description: Version information of this application
          content:
            'application/json':
              schema:
                $ref: '#/components/schemas/ApplicationVersion'
  /status:
    get:
      tags:
        - status
      summary: status check for underlying systems
      description: status check for underlying systems
      operationId: systemStatus
      responses:
        200:
          description: All systems OK
          content: {}
        500:
          description: Problem with one or more systems. See response for details.
          content:
            'application/json':
              schema:
                $ref: '#/components/schemas/SystemStatus'
  /version/executionEngine:
    get:
      tags:
        - version
      summary: get version information of the execution engine
      description: get version information of the execution engine
      operationId: execVersion
      responses:
        200:
          description: The currently running version of the execution engine
          content:
            'application/json':
              schema:
                $ref: '#/components/schemas/ExecutionEngineVersion'
  /api/billing:
    post:
      tags:
        - billing
      summary: create billing project in rawls and google
      description: create new billing project in rawls and google
      operationId: createBillingProjectFull
      requestBody:
        description: create project request
        content:
          'application/json':
            schema:
              $ref: '#/components/schemas/CreateRawlsBillingProjectFullRequest'
        required: true
      responses:
        204:
          description: Successfully Created Billing Project in Rawls and Google
          content: {}
        400:
          description: firecloud billing user must be a user of the billing account
          content:
            'application/json':
              schema:
                $ref: '#/components/schemas/ErrorReport'
        403:
          description: You must be a user of the google billing account and have permissions
            on the service perimeter if one is specified
          content:
            'application/json':
              schema:
                $ref: '#/components/schemas/ErrorReport'
        409:
          description: project already exists in rawls or google
          content: {}
        500:
          description: Rawls Internal Error
          content:
            'application/json':
              schema:
                $ref: '#/components/schemas/ErrorReport'
      security:
        - authorization:
            - openid
            - email
            - profile
            - https://www.googleapis.com/auth/cloud-billing
      x-codegen-request-body-name: createProjectRequest
  /api/billing/{projectId}/members:
    get:
      tags:
        - billing
      summary: list members of billing project the caller owns
      description: list members of billing project the caller owns
      operationId: listBillingProjectMembers
      parameters:
        - name: projectId
          in: path
          description: Project ID
          required: true
          schema:
            type: string
      responses:
        200:
          description: Success
          content:
            'application/json':
              schema:
                type: array
                items:
                  $ref: '#/components/schemas/RawlsBillingProjectMember'
        403:
          description: You must be a project owner to view the members of a project
          content:
            'application/json':
              schema:
                $ref: '#/components/schemas/ErrorReport'
        500:
          description: Rawls Internal Error
          content:
            'application/json':
              schema:
                $ref: '#/components/schemas/ErrorReport'
      security:
        - authorization:
            - openid
            - email
            - profile
  /api/billing/{projectId}/{workbenchRole}/{email}:
    put:
      tags:
        - billing
      summary: add user or group to billing project the caller owns
      description: add user or group to billing project the caller owns
      operationId: addUserToBillingProject
      parameters:
        - name: projectId
          in: path
          description: Project ID
          required: true
          schema:
            type: string
        - name: workbenchRole
          in: path
          description: role of user for project
          required: true
          schema:
            type: string
            enum:
              - user
              - owner
        - name: email
          in: path
          description: email of user or group to add
          required: true
          schema:
            type: string
      responses:
        200:
          description: Successfully Added User/Group To Billing Project
          content: {}
        403:
          description: You must be a project owner to add a user to a billing project
          content:
            'application/json':
              schema:
                $ref: '#/components/schemas/ErrorReport'
        404:
          description: User not found
          content:
            'application/json':
              schema:
                $ref: '#/components/schemas/ErrorReport'
        500:
          description: Rawls Internal Error
          content:
            'application/json':
              schema:
                $ref: '#/components/schemas/ErrorReport'
      security:
        - authorization:
            - openid
            - email
            - profile
    delete:
      tags:
        - billing
      summary: remove user or group from billing project the caller owns
      description: remove user or group from billing project the caller owns
      operationId: removeUserFromBillingProject
      parameters:
        - name: projectId
          in: path
          description: Project ID
          required: true
          schema:
            type: string
        - name: workbenchRole
          in: path
          description: role of user for project
          required: true
          schema:
            type: string
            enum:
              - user
              - owner
        - name: email
          in: path
          description: email of user or group to remove
          required: true
          schema:
            type: string
      responses:
        200:
          description: Successfully Removed User From Billing Project
          content: {}
        403:
          description: You must be a project owner to add a user to a billing project
          content:
            'application/json':
              schema:
                $ref: '#/components/schemas/ErrorReport'
        404:
          description: User not found
          content:
            'application/json':
              schema:
                $ref: '#/components/schemas/ErrorReport'
        500:
          description: Rawls Internal Error
          content:
            'application/json':
              schema:
                $ref: '#/components/schemas/ErrorReport'
      security:
        - authorization:
            - openid
            - email
            - profile
  /api/billing/v2:
    post:
      tags:
        - billing_v2
      summary: create billing project in rawls
      description: create new billing project in rawls
      operationId: createBillingProjectFullV2
      requestBody:
        description: create project request
        content:
          'application/json':
            schema:
              $ref: '#/components/schemas/CreateRawlsBillingProjectFullRequest'
        required: true
      responses:
        201:
          description: Successfully Created Billing Project in Rawls
        400:
          description: both you and firecloud billing user must be a user of the billing account
          content:
            'application/json':
              schema:
                $ref: '#/components/schemas/ErrorReport'
        409:
          description: project already exists in rawls
          content: {}
        500:
          description: Rawls Internal Error
          content:
            'application/json':
              schema:
                $ref: '#/components/schemas/ErrorReport'
      security:
        - authorization:
            - openid
            - email
            - profile
            - https://www.googleapis.com/auth/cloud-billing
      x-codegen-request-body-name: createProjectRequest
  /api/billing/v2/{projectId}:
    get:
      tags:
        - billing_v2
      summary: get billing project
      description: get billing project
      operationId: getBillingProject
      parameters:
        - name: projectId
          in: path
          description: Id of the billing project
          required: true
          schema:
            type: string
      responses:
        200:
          description: OK
          content:
            'application/json':
              schema:
                $ref: '#/components/schemas/RawlsBillingProjectResponse'
        404:
          description: Project Not Found
          content:
            'application/json':
              schema:
                $ref: '#/components/schemas/ErrorReport'
        500:
          description: Internal Server Error
          content:
            'application/json':
              schema:
                $ref: '#/components/schemas/ErrorReport'
      security:
        - authorization:
            - openid
            - email
            - profile
    delete:
      tags:
        - billing_v2
      summary: delete billing project
      description: delete billing project
      operationId: deleteBillingProject
      parameters:
        - name: projectId
          in: path
          description: Id of the billing project
          required: true
          schema:
            type: string
      responses:
        204:
          description: OK
        404:
          description: Project Not Found
          content:
            'application/json':
              schema:
                $ref: '#/components/schemas/ErrorReport'
        500:
          description: Internal Server Error
          content:
            'application/json':
              schema:
                $ref: '#/components/schemas/ErrorReport'
      security:
        - authorization:
            - openid
            - email
            - profile
  /api/billing/v2/{projectId}/members:
    get:
      tags:
        - billing_v2
      summary: list members of billing project the caller owns
      description: list members of billing project the caller owns
      operationId: listBillingProjectMembers
      parameters:
        - name: projectId
          in: path
          description: Project ID
          required: true
          schema:
            type: string
      responses:
        200:
          description: Success
          content:
            'application/json':
              schema:
                type: array
                items:
                  $ref: '#/components/schemas/RawlsBillingProjectMember'
        403:
          description: You must be a project owner to view the members of a project
          content:
            'application/json':
              schema:
                $ref: '#/components/schemas/ErrorReport'
        500:
          description: Rawls Internal Error
          content:
            'application/json':
              schema:
                $ref: '#/components/schemas/ErrorReport'
      security:
        - authorization:
            - openid
            - email
            - profile
  /api/billing/v2/{projectId}/members/{workbenchRole}/{email}:
    put:
      tags:
        - billing_v2
      summary: add user or group to billing project the caller owns
      description: add user or group to billing project the caller owns
      operationId: addUserToBillingProject
      parameters:
        - name: projectId
          in: path
          description: Project ID
          required: true
          schema:
            type: string
        - name: workbenchRole
          in: path
          description: role of user for project
          required: true
          schema:
            type: string
            enum:
              - user
              - owner
        - name: email
          in: path
          description: email of user or group to add
          required: true
          schema:
            type: string
      responses:
        200:
          description: Successfully Added User/Group To Billing Project
        403:
          description: You must be a project owner to add a user to a billing project
          content:
            'application/json':
              schema:
                $ref: '#/components/schemas/ErrorReport'
        404:
          description: User not found
          content:
            'application/json':
              schema:
                $ref: '#/components/schemas/ErrorReport'
        500:
          description: Rawls Internal Error
          content:
            'application/json':
              schema:
                $ref: '#/components/schemas/ErrorReport'
      security:
        - authorization:
            - openid
            - email
            - profile
    delete:
      tags:
        - billing_v2
      summary: remove user or group from billing project the caller owns
      description: remove user or group from billing project the caller owns
      operationId: removeUserFromBillingProject
      parameters:
        - name: projectId
          in: path
          description: Project ID
          required: true
          schema:
            type: string
        - name: workbenchRole
          in: path
          description: role of user for project
          required: true
          schema:
            type: string
            enum:
              - user
              - owner
        - name: email
          in: path
          description: email of user or group to remove
          required: true
          schema:
            type: string
      responses:
        200:
          description: Successfully Removed User From Billing Project
        403:
          description: You must be a project owner to add a user to a billing project
          content:
            'application/json':
              schema:
                $ref: '#/components/schemas/ErrorReport'
        404:
          description: User not found
          content:
            'application/json':
              schema:
                $ref: '#/components/schemas/ErrorReport'
        500:
          description: Rawls Internal Error
          content:
            'application/json':
              schema:
                $ref: '#/components/schemas/ErrorReport'
      security:
        - authorization:
            - openid
            - email
            - profile
  /api/admin/project/registration:
    post:
      tags:
        - admin
      summary: create a record of project ownership
      operationId: recordProjectOwnership
      requestBody:
        description: create project request
        content:
          'application/json':
            schema:
              $ref: '#/components/schemas/RawlsBillingProjectTransfer'
        required: true
      responses:
        201:
          description: Successful project record creation
          content: {}
        403:
          description: You must be an admin to call this endpoint.
          content: {}
        404:
          description: Missing required parameter
          content: {}
        500:
          description: Internal Server Error
          content: {}
      security:
        - authorization:
            - openid
            - email
            - profile
      x-codegen-request-body-name: createProjectRequest
  /api/admin/project/registration/{projectName}:
    delete:
      tags:
        - admin
      summary: remove the record for a billing project
      operationId: unregisterBillingProject
      parameters:
        - name: projectName
          in: path
          description: name of the project
          required: true
          schema:
            type: string
      requestBody:
        content:
          'application/json':
            schema:
              required:
                - newOwnerEmail
                - newOwnerToken
              type: object
              properties:
                newOwnerEmail:
                  type: string
                  description: Email of the current owner
                newOwnerToken:
                  type: string
                  description: OAuth2Token of the current owner
        required: true
      responses:
        204:
          description: Successful project record removal
          content: {}
        403:
          description: You must be an admin to call this endpoint.
          content: {}
        404:
          description: Missing required parameter
          content: {}
        500:
          description: Internal Server Error
          content: {}
      security:
        - authorization:
            - openid
            - email
            - profile
      x-codegen-request-body-name: ownerInfo
  /api/admin/submissions:
    get:
      tags:
        - admin
        - submissions
      summary: list active submissions
      description: List all active submissions in all workspaces
      operationId: listAllActiveSubmissions
      responses:
        200:
          description: Successful Request
          content:
            'application/json':
              schema:
                type: array
                items:
                  $ref: '#/components/schemas/ActiveSubmission'
        403:
          description: You must be an admin to list active submissions
          content:
            'application/json':
              schema:
                $ref: '#/components/schemas/ErrorReport'
        500:
          description: Rawls Internal Error
          content:
            'application/json':
              schema:
                $ref: '#/components/schemas/ErrorReport'
        502:
          description: Trouble talking to Google
          content:
            'application/json':
              schema:
                $ref: '#/components/schemas/ErrorReport'
      security:
        - authorization:
            - openid
            - email
            - profile
  /api/admin/submissions/{workspaceNamespace}/{workspaceName}/{submissionId}:
    delete:
      tags:
        - admin
        - submissions
      summary: abort a submission
      description: Administratively abort an active submission
      operationId: adminAbortSubmission
      parameters:
        - name: workspaceNamespace
          in: path
          description: workspaceNamespace of the submission
          required: true
          schema:
            type: string
        - name: workspaceName
          in: path
          description: workspaceName of the submission
          required: true
          schema:
            type: string
        - name: submissionId
          in: path
          description: id of the submission
          required: true
          schema:
            type: string
      responses:
        204:
          description: Successful Request
          content: {}
        403:
          description: You must be an admin to abort a submission
          content:
            'application/json':
              schema:
                $ref: '#/components/schemas/ErrorReport'
        500:
          description: Rawls Internal Error
          content:
            'application/json':
              schema:
                $ref: '#/components/schemas/ErrorReport'
        502:
          description: Trouble talking to Google or Cromwell
          content:
            'application/json':
              schema:
                $ref: '#/components/schemas/ErrorReport'
      security:
        - authorization:
            - openid
            - email
            - profile
  /api/admin/user/role/curator/{userEmail}:
    put:
      tags:
        - admin
      summary: Add a library curator
      description: adds a user to the list of curators
      operationId: adminAddCurator
      parameters:
        - name: userEmail
          in: path
          description: email of user
          required: true
          schema:
            type: string
      responses:
        200:
          description: Successful Request
          content: {}
        500:
          description: Rawls Internal Error
          content:
            'application/json':
              schema:
                $ref: '#/components/schemas/ErrorReport'
      security:
        - authorization:
            - openid
            - email
            - profile
    delete:
      tags:
        - admin
      summary: Remove a library curator
      description: removes a user from the list of curators
      operationId: adminRemoveCurator
      parameters:
        - name: userEmail
          in: path
          description: email of user
          required: true
          schema:
            type: string
      responses:
        200:
          description: Successful Request
          content: {}
        500:
          description: Rawls Internal Error
          content:
            'application/json':
              schema:
                $ref: '#/components/schemas/ErrorReport'
      security:
        - authorization:
            - openid
            - email
            - profile
  /api/admin/workspaces:
    get:
      tags:
        - admin
        - workspaces
      summary: list all workspaces
      description: List all workspaces
      operationId: listAllWorkspaces
      parameters:
        - name: attributeName
          in: query
          description: Optional workspace attribute to filter on
          schema:
            type: string
        - name: valueString
          in: query
          description: attribute value (for String attributes)
          schema:
            type: string
        - name: valueNumber
          in: query
          description: attribute value (for numerical attributes)
          schema:
            type: number
        - name: valueBoolean
          in: query
          description: attribute value (for boolean attributes)
          schema:
            type: boolean
      responses:
        200:
          description: Successful Request
          content:
            'application/json':
              schema:
                type: array
                items:
                  $ref: '#/components/schemas/WorkspaceDetails'
        403:
          description: You must be an admin to list workspaces
          content:
            'application/json':
              schema:
                $ref: '#/components/schemas/ErrorReport'
        500:
          description: Rawls Internal Error
          content:
            'application/json':
              schema:
                $ref: '#/components/schemas/ErrorReport'
      security:
        - authorization:
            - openid
            - email
            - profile
  /api/admin/refreshToken/{userSubjectId}:
    delete:
      deprecated: true
      tags:
        - admin
      summary: Admin revoke and remove a user's refresh token
      description: revoke and remove a user's refresh token
      operationId: admin_delete_refresh_token
      parameters:
        - name: userSubjectId
          in: path
          description: user's subject id
          required: true
          schema:
            type: string
      responses:
        200:
          description: user's refresh token revoked and removed
          content: {}
        500:
          description: Rawls Internal Error
          content:
            'application/json':
              schema:
                $ref: '#/components/schemas/ErrorReport'
      security:
        - authorization:
            - openid
            - email
            - profile
<<<<<<< HEAD
=======
  /api/admin/statistics:
    get:
      deprecated: true
      tags:
        - admin
      summary: retrieve statistics on FireCloud
      description: retrieve statistics for a window on FireCloud
      operationId: admin_statistics_get
      parameters:
        - name: startDate
          in: query
          description: start date (YYYY-MM-DD, or any string valid for Java's DateTime.parse())
          required: true
          schema:
            type: string
            format: date
        - name: endDate
          in: query
          description: end date (YYYY-MM-DD, or any string valid for Java's DateTime.parse())
          required: true
          schema:
            type: string
            format: date
        - name: workspaceNamespace
          in: query
          description: namespace to query when calculating entity statistics; leave
            blank for all
          schema:
            type: string
        - name: workspaceName
          in: query
          description: name to query when calculating entity statistics; leave blank
            for all
          schema:
            type: string
      responses:
        200:
          description: FireCloud statistics
          content: {}
        403:
          description: You must be an admin
          content: {}
        500:
          description: Rawls Internal Error
          content: {}
      security:
        - authorization:
            - openid
            - email
            - profile
>>>>>>> 93e2d138
  /api/admin/submissions/queueStatusByUser:
    get:
      tags:
        - admin
        - submissions
      summary: workflow queue status by user
      description: List workflow counts by queueing state and by user
      operationId: workflowQueueStatusByUser
      responses:
        200:
          description: Successful request
          content:
            'application/json':
              schema:
                $ref: '#/components/schemas/WorkflowQueueStatusByUserResponse'
        403:
          description: You must be an admin
          content:
            'application/json':
              schema:
                $ref: '#/components/schemas/ErrorReport'
        500:
          description: Rawls Internal Error
          content:
            'application/json':
              schema:
                $ref: '#/components/schemas/ErrorReport'
      security:
        - authorization:
            - openid
            - email
            - profile
  /api/servicePerimeters/{servicePerimeterName}/projects/{projectName}:
    put:
      tags:
        - servicePerimeters
      summary: Add a project to a service perimeter
      description: Add a project to a service perimeter, must have 'add_to_service_perimeter'
        action on project and 'add_project' action on perimeter, included in owner
        role for both
      operationId: addProjectToServicePerimeter
      parameters:
        - name: servicePerimeterName
          in: path
          description: Fully qualified google service perimeter name in the form of
            accessPolicies/[POLICY NUMBER]/servicePerimeters/[NAME], url encoded
          required: true
          schema:
            type: string
        - name: projectName
          in: path
          description: Project name
          required: true
          schema:
            type: string
      responses:
        202:
          description: Successful request, check the project's status for completion
          content: {}
        400:
          description: Project is already in perimeter or is not in 'Ready' state
          content:
            'application/json':
              schema:
                $ref: '#/components/schemas/ErrorReport'
        403:
          description: Project does not exist or you do not have access
          content:
            'application/json':
              schema:
                $ref: '#/components/schemas/ErrorReport'
        404:
          description: Service Perimeter does not exist or you do not have access
          content:
            'application/json':
              schema:
                $ref: '#/components/schemas/ErrorReport'
        500:
          description: Rawls Internal Error
          content:
            'application/json':
              schema:
                $ref: '#/components/schemas/ErrorReport'
      security:
        - authorization:
            - openid
            - email
            - profile
  /api/workspaces/{workspaceNamespace}/{workspaceName}/submissions:
    get:
      tags:
        - submissions
      summary: List all submissions
      description: List all submissions run in this workspace
      operationId: listSubmissions
      parameters:
        - name: workspaceNamespace
          in: path
          description: Workspace Namespace
          required: true
          schema:
            type: string
        - name: workspaceName
          in: path
          description: Workspace Name
          required: true
          schema:
            type: string
      responses:
        200:
          description: Successful Request
          content:
            'application/json':
              schema:
                type: array
                items:
                  $ref: '#/components/schemas/SubmissionListResponse'
        404:
          description: Workspace not found
          content:
            'application/json':
              schema:
                $ref: '#/components/schemas/ErrorReport'
        500:
          description: Rawls Internal Error
          content:
            'application/json':
              schema:
                $ref: '#/components/schemas/ErrorReport'
      security:
        - authorization:
            - openid
            - email
            - profile
    post:
      tags:
        - submissions
      summary: Create submission
      description: Submit a new job
      operationId: createSubmission
      parameters:
        - name: workspaceNamespace
          in: path
          description: Workspace Namespace
          required: true
          schema:
            type: string
        - name: workspaceName
          in: path
          description: Workspace Name
          required: true
          schema:
            type: string
      requestBody:
        description: Description of a submission.
        content:
          'application/json':
            schema:
              $ref: '#/components/schemas/SubmissionRequest'
        required: true
      responses:
        201:
          description: Successful Request
          content:
            'application/json':
              schema:
                $ref: '#/components/schemas/SubmissionReport'
        400:
          description: Expression evaluation failed or entities are not of type required
            by method config
          content:
            'application/json':
              schema:
                $ref: '#/components/schemas/ErrorReport'
        404:
          description: Workspace, Method Configuration or Entity not found
          content:
            'application/json':
              schema:
                $ref: '#/components/schemas/ErrorReport'
        500:
          description: Rawls Internal Error
          content:
            'application/json':
              schema:
                $ref: '#/components/schemas/ErrorReport'
        502:
          description: Trouble talking to Agora
          content:
            'application/json':
              schema:
                $ref: '#/components/schemas/ErrorReport'
      security:
        - authorization:
            - openid
            - email
            - profile
      x-codegen-request-body-name: submission
  /api/workspaces/{workspaceNamespace}/{workspaceName}/submissionsCount:
    get:
      tags:
        - submissions
      summary: Count submissions by status
      description: Counts all submissions run in this workspace, grouped by status.
        Returns a map of status:count.
      operationId: countSubmissions
      parameters:
        - name: workspaceNamespace
          in: path
          description: Workspace Namespace
          required: true
          schema:
            type: string
        - name: workspaceName
          in: path
          description: Workspace Name
          required: true
          schema:
            type: string
      responses:
        200:
          description: Successful Request
          content:
            'application/json':
              schema:
                type: object
                description: Map[String,Int]
        404:
          description: Workspace not found
          content:
            'application/json':
              schema:
                $ref: '#/components/schemas/ErrorReport'
        500:
          description: Rawls Internal Error
          content:
            'application/json':
              schema:
                $ref: '#/components/schemas/ErrorReport'
      security:
        - authorization:
            - openid
            - email
            - profile
  /api/workspaces/{workspaceNamespace}/{workspaceName}/submissions/validate:
    post:
      tags:
        - submissions
      summary: Validate submission
      description: Validate expression syntax for a submission
      operationId: validateSubmission
      parameters:
        - name: workspaceNamespace
          in: path
          description: Workspace Namespace
          required: true
          schema:
            type: string
        - name: workspaceName
          in: path
          description: Workspace Name
          required: true
          schema:
            type: string
      requestBody:
        description: Description of a submission.
        content:
          'application/json':
            schema:
              $ref: '#/components/schemas/SubmissionRequest'
        required: true
      responses:
        200:
          description: Validation Response
          content:
            'application/json':
              schema:
                $ref: '#/components/schemas/SubmissionValidationReport'
        400:
          description: Expression evaluation failed or entities are not of type required
            by method config
          content:
            'application/json':
              schema:
                $ref: '#/components/schemas/ErrorReport'
        404:
          description: Workspace, Method Configuration, Data Reference, or Entity not found
          content:
            'application/json':
              schema:
                $ref: '#/components/schemas/ErrorReport'
        500:
          description: Rawls Internal Error
          content:
            'application/json':
              schema:
                $ref: '#/components/schemas/ErrorReport'
        502:
          description: Trouble talking to Agora
          content:
            'application/json':
              schema:
                $ref: '#/components/schemas/ErrorReport'
      security:
        - authorization:
            - openid
            - email
            - profile
      x-codegen-request-body-name: submission
  /api/workspaces/{workspaceNamespace}/{workspaceName}/submissions/{submissionId}:
    get:
      tags:
        - submissions
      summary: Monitor submission status
      description: Monitor submission status
      operationId: getSubmissionStatus
      parameters:
        - name: workspaceNamespace
          in: path
          description: Workspace Namespace
          required: true
          schema:
            type: string
        - name: workspaceName
          in: path
          description: Workspace Name
          required: true
          schema:
            type: string
        - name: submissionId
          in: path
          description: Submission Id
          required: true
          schema:
            type: string
      responses:
        200:
          description: Successful Request
          content:
            'application/json':
              schema:
                $ref: '#/components/schemas/Submission'
        404:
          description: Workspace or submission not found
          content:
            'application/json':
              schema:
                $ref: '#/components/schemas/ErrorReport'
        500:
          description: Rawls Internal Error
          content:
            'application/json':
              schema:
                $ref: '#/components/schemas/ErrorReport'
      security:
        - authorization:
            - openid
            - email
            - profile
    delete:
      tags:
        - submissions
      summary: Abort submission
      description: Abort a currently running submission
      operationId: abortSubmission
      parameters:
        - name: workspaceNamespace
          in: path
          description: Workspace Namespace
          required: true
          schema:
            type: string
        - name: workspaceName
          in: path
          description: Workspace Name
          required: true
          schema:
            type: string
        - name: submissionId
          in: path
          description: Submission Id
          required: true
          schema:
            type: string
      responses:
        204:
          description: Submission successfully aborted
          content: {}
        404:
          description: Workspace or submission not found
          content:
            'application/json':
              schema:
                $ref: '#/components/schemas/ErrorReport'
        500:
          description: Rawls Internal Error
          content:
            'application/json':
              schema:
                $ref: '#/components/schemas/ErrorReport'
        502:
          description: Unable to abort all workflows in this submission
          content:
            'application/json':
              schema:
                $ref: '#/components/schemas/ErrorReport'
      security:
        - authorization:
            - openid
            - email
            - profile
  /api/workspaces/{workspaceNamespace}/{workspaceName}/submissions/{submissionId}/workflows/{workflowId}/cost:
    get:
      tags:
        - submissions
      summary: Get workflow cost
      description: Retrieve workflow cost, if available
      operationId: getWorkflowCost
      parameters:
        - name: workspaceNamespace
          in: path
          description: Workspace Namespace
          required: true
          schema:
            type: string
        - name: workspaceName
          in: path
          description: Workspace Name
          required: true
          schema:
            type: string
        - name: submissionId
          in: path
          description: Submission Id
          required: true
          schema:
            type: string
        - name: workflowId
          in: path
          description: Workflow Id
          required: true
          schema:
            type: string
      responses:
        200:
          description: Successful Request
          content:
            'application/json':
              schema:
                $ref: '#/components/schemas/WorkflowCost'
        404:
          description: Workspace, Submission or Workflow not found
          content:
            'application/json':
              schema:
                $ref: '#/components/schemas/ErrorReport'
        500:
          description: Rawls Internal Error
          content:
            'application/json':
              schema:
                $ref: '#/components/schemas/ErrorReport'
      security:
        - authorization:
            - openid
            - email
            - profile
  /api/workspaces/{workspaceNamespace}/{workspaceName}/submissions/{submissionId}/workflows/{workflowId}/outputs:
    get:
      tags:
        - submissions
      summary: Get workflow outputs
      description: Retrieve outputs for a workflow
      operationId: getWorkflowOutputs
      parameters:
        - name: workspaceNamespace
          in: path
          description: Workspace Namespace
          required: true
          schema:
            type: string
        - name: workspaceName
          in: path
          description: Workspace Name
          required: true
          schema:
            type: string
        - name: submissionId
          in: path
          description: Submission Id
          required: true
          schema:
            type: string
        - name: workflowId
          in: path
          description: Workflow Id
          required: true
          schema:
            type: string
      responses:
        200:
          description: Successful Request
          content:
            'application/json':
              schema:
                $ref: '#/components/schemas/WorkflowOutputs'
        404:
          description: Workspace, Submission or Workflow not found
          content:
            'application/json':
              schema:
                $ref: '#/components/schemas/ErrorReport'
        500:
          description: Rawls Internal Error
          content:
            'application/json':
              schema:
                $ref: '#/components/schemas/ErrorReport'
        502:
          description: Unable to retrieve outputs or logs from Cromwell
          content:
            'application/json':
              schema:
                $ref: '#/components/schemas/ErrorReport'
      security:
        - authorization:
            - openid
            - email
            - profile
  /api/workspaces/{workspaceNamespace}/{workspaceName}/submissions/{submissionId}/workflows/{workflowId}:
    get:
      tags:
        - submissions
      summary: Get call-level metadata for workflow
      description: Get call-level metadata for workflow
      operationId: workflowMetadata
      parameters:
        - name: workspaceNamespace
          in: path
          description: Workspace Namespace
          required: true
          schema:
            type: string
        - name: workspaceName
          in: path
          description: Workspace Name
          required: true
          schema:
            type: string
        - name: submissionId
          in: path
          description: Submission Id
          required: true
          schema:
            type: string
        - name: workflowId
          in: path
          description: Workflow Id
          required: true
          schema:
            type: string
        - name: includeKey
          in: query
          description: |
            When specified key(s) to include from the metadata. Matches any key starting with the value. May not be used with excludeKey. This applies to all keys in the response, including within nested blocks.
          style: form
          explode: true
          schema:
            type: array
            items:
              type: string
        - name: excludeKey
          in: query
          description: |
            When specified key(s) to exclude from the metadata. Matches any key starting with the value. May not be used with includeKey. This applies to all keys in the response, including within nested blocks.
          style: form
          explode: true
          schema:
            type: array
            items:
              type: string
        - name: expandSubWorkflows
          in: query
          description: |
            When true, metadata for sub workflows will be fetched and inserted automatically in the metadata response.
          schema:
            type: boolean
            default: false
      responses:
        200:
          description: Successful Request
          content: {}
        404:
          description: Workspace, Submission or Workflow not found
          content:
            'application/json':
              schema:
                $ref: '#/components/schemas/ErrorReport'
        500:
          description: Rawls Internal Error
          content:
            'application/json':
              schema:
                $ref: '#/components/schemas/ErrorReport'
      security:
        - authorization:
            - openid
            - email
            - profile
  /api/submissions/queueStatus:
    get:
      tags:
        - submissions
      summary: workflow queue status
      description: List workflow counts by queueing state
      operationId: workflowQueueStatus
      responses:
        200:
          description: Successful Request
          content:
            'application/json':
              schema:
                $ref: '#/components/schemas/WorkflowQueueStatusResponse'
        500:
          description: Rawls Internal Error
          content:
            'application/json':
              schema:
                $ref: '#/components/schemas/ErrorReport'
      security:
        - authorization:
            - openid
            - email
            - profile
  /api/workspaces/{workspaceNamespace}/{workspaceName}/entityQuery/{entityType}:
    get:
      tags:
        - entities
      summary: Paginated query for entities in a workspace
      operationId: entityQuery
      parameters:
        - name: workspaceNamespace
          in: path
          description: Workspace Namespace
          required: true
          schema:
            type: string
        - name: workspaceName
          in: path
          description: Workspace Name
          required: true
          schema:
            type: string
        - name: entityType
          in: path
          description: Entity Type
          required: true
          schema:
            type: string
        - name: page
          in: query
          description: Page number, 1-indexed (default 1)
          schema:
            minimum: 1
            type: number
            default: 1
        - name: pageSize
          in: query
          description: Page size (default 10)
          schema:
            minimum: 1
            type: number
            default: 10
        - name: sortField
          in: query
          description: Sort field (default "name")
          schema:
            type: string
            default: name
        - name: sortDirection
          in: query
          description: Sort direction (asc or desc, default asc)
          schema:
            type: string
            default: asc
            enum:
              - asc
              - desc
        - name: filterTerms
          in: query
          description: Filter terms
          schema:
            type: string
      responses:
        200:
          description: List of entities in workspace
          content:
            application/json:
              schema:
                $ref: '#/components/schemas/EntityQueryResponse'
        404:
          description: Workspace or entity type does not exist
          content: {}
        500:
          description: Internal Server Error
          content: {}
      security:
        - authorization:
            - openid
            - email
            - profile
  /api/workspaces/{workspaceNamespace}/{workspaceName}/entities/{entityType}/{entityName}/rename:
    post:
      tags:
        - entities
      summary: rename entity in a workspace
      description: Rename an entity
      operationId: renameEntity
      parameters:
        - name: workspaceNamespace
          in: path
          description: Workspace Namespace
          required: true
          schema:
            type: string
        - name: workspaceName
          in: path
          description: Workspace Name
          required: true
          schema:
            type: string
        - name: entityType
          in: path
          description: Entity Type
          required: true
          schema:
            type: string
        - name: entityName
          in: path
          description: Entity Name
          required: true
          schema:
            type: string
      requestBody:
        description: New entity name
        content:
          'application/json':
            schema:
              $ref: '#/components/schemas/EntityName'
        required: true
      responses:
        204:
          description: Successful Request
          content: {}
        404:
          description: Workspace or Entity not found
          content:
            'application/json':
              schema:
                $ref: '#/components/schemas/ErrorReport'
        409:
          description: New name for entity already exists in workspace
          content:
            'application/json':
              schema:
                $ref: '#/components/schemas/ErrorReport'
        500:
          description: Rawls Internal Error
          content:
            'application/json':
              schema:
                $ref: '#/components/schemas/ErrorReport'
      security:
        - authorization:
            - openid
            - email
            - profile
      x-codegen-request-body-name: newEntityNameJson
  /api/workspaces/{workspaceNamespace}/{workspaceName}/entities/{entityType}/{entityName}/evaluate:
    post:
      tags:
        - entities
      summary: evaluate expression on an entity
      description: Evaluates an attribute expression taking the given entity as root
      operationId: evaluateExpression
      parameters:
        - name: workspaceNamespace
          in: path
          description: Workspace Namespace
          required: true
          schema:
            type: string
        - name: workspaceName
          in: path
          description: Workspace Name
          required: true
          schema:
            type: string
        - name: entityType
          in: path
          description: Entity Type
          required: true
          schema:
            type: string
        - name: entityName
          in: path
          description: Entity Name
          required: true
          schema:
            type: string
      requestBody:
        description: Expression
        content:
          'application/json':
            schema:
              type: string
        required: true
      responses:
        200:
          description: Successful Request
          content: {}
        400:
          description: Invalid entity expression
          content:
            'application/json':
              schema:
                $ref: '#/components/schemas/ErrorReport'
        404:
          description: Workspace or Entity not found
          content:
            'application/json':
              schema:
                $ref: '#/components/schemas/ErrorReport'
        500:
          description: Rawls Internal Error
          content:
            'application/json':
              schema:
                $ref: '#/components/schemas/ErrorReport'
      security:
        - authorization:
            - openid
            - email
            - profile
      x-codegen-request-body-name: expression
  /api/workspaces/{workspaceNamespace}/{workspaceName}/entities:
    get:
      tags:
        - entities
      summary: Entity type metadata
      description: 'Get entity type metadata: for each type, the number of entities
        of that type and all attribute names used'
      operationId: entity_type_metadata
      parameters:
        - name: workspaceNamespace
          in: path
          description: Workspace Namespace
          required: true
          schema:
            type: string
        - name: workspaceName
          in: path
          description: Workspace Name
          required: true
          schema:
            type: string
      responses:
        200:
          description: Successful Request
          content:
            'application/json':
              schema:
                type: object
                description: Map[String,EntityTypeMetadata]
        404:
          description: Workspace not found
          content:
            'application/json':
              schema:
                $ref: '#/components/schemas/ErrorReport'
        500:
          description: Rawls Internal Error
          content:
            'application/json':
              schema:
                $ref: '#/components/schemas/ErrorReport'
      security:
        - authorization:
            - openid
            - email
            - profile
    post:
      tags:
        - entities
      summary: Create entity in a workspace
      description: Create entity
      operationId: create_entity
      parameters:
        - name: workspaceNamespace
          in: path
          description: Workspace Namespace
          required: true
          schema:
            type: string
        - name: workspaceName
          in: path
          description: Workspace Name
          required: true
          schema:
            type: string
      requestBody:
        description: Entity data
        content:
          'application/json':
            schema:
              $ref: '#/components/schemas/Entity'
        required: true
      responses:
        201:
          description: Entity created
          headers:
            Location:
              description: The path to the newly created entity
              schema:
                type: string
          content:
            'application/json':
              schema:
                $ref: '#/components/schemas/Entity'
        403:
          description: User does not have permission to update attributes in the namespace
          content:
            'application/json':
              schema:
                $ref: '#/components/schemas/ErrorReport'
        404:
          description: Workspace not found
          content:
            'application/json':
              schema:
                $ref: '#/components/schemas/ErrorReport'
        409:
          description: Entity already exists
          content:
            'application/json':
              schema:
                $ref: '#/components/schemas/ErrorReport'
        500:
          description: Rawls Internal Error
          content:
            'application/json':
              schema:
                $ref: '#/components/schemas/ErrorReport'
      security:
        - authorization:
            - openid
            - email
            - profile
      x-codegen-request-body-name: entityJson
  /api/workspaces/{workspaceNamespace}/{workspaceName}/entities/{entityType}:
    get:
      tags:
        - entities
      summary: list all entities of given type in a workspace
      description: List all entities of a given type
      operationId: list_entities
      parameters:
        - name: workspaceNamespace
          in: path
          description: Workspace Namespace
          required: true
          schema:
            type: string
        - name: workspaceName
          in: path
          description: Workspace Name
          required: true
          schema:
            type: string
        - name: entityType
          in: path
          description: Entity Type
          required: true
          schema:
            type: string
      responses:
        200:
          description: Successful Request
          content:
            'application/json':
              schema:
                type: array
                items:
                  $ref: '#/components/schemas/Entity'
        404:
          description: Workspace or entityType not found
          content:
            'application/json':
              schema:
                $ref: '#/components/schemas/ErrorReport'
        500:
          description: Rawls Internal Error
          content:
            'application/json':
              schema:
                $ref: '#/components/schemas/ErrorReport'
      security:
        - authorization:
            - openid
            - email
            - profile
  /api/workspaces/{workspaceNamespace}/{workspaceName}/entities/{entityType}/{entityName}:
    get:
      tags:
        - entities
      summary: Get entity in a workspace
      description: Get an entity
      operationId: get_entity
      parameters:
        - name: workspaceNamespace
          in: path
          description: Workspace Namespace
          required: true
          schema:
            type: string
        - name: workspaceName
          in: path
          description: Workspace Name
          required: true
          schema:
            type: string
        - name: entityType
          in: path
          description: Entity Type
          required: true
          schema:
            type: string
        - name: entityName
          in: path
          description: Entity Name
          required: true
          schema:
            type: string
      responses:
        200:
          description: Successful Request
          content:
            'application/json':
              schema:
                $ref: '#/components/schemas/Entity'
        404:
          description: Workspace or Entity not found
          content:
            'application/json':
              schema:
                $ref: '#/components/schemas/ErrorReport'
        500:
          description: Rawls Internal Error
          content:
            'application/json':
              schema:
                $ref: '#/components/schemas/ErrorReport'
      security:
        - authorization:
            - openid
            - email
            - profile
    patch:
      tags:
        - entities
      summary: Update entity in a workspace
      description: Update an entity
      operationId: update_entity
      parameters:
        - name: workspaceNamespace
          in: path
          description: Workspace Namespace
          required: true
          schema:
            type: string
        - name: workspaceName
          in: path
          description: Workspace Name
          required: true
          schema:
            type: string
        - name: entityType
          in: path
          description: Entity Type
          required: true
          schema:
            type: string
        - name: entityName
          in: path
          description: Entity Name
          required: true
          schema:
            type: string
      requestBody:
        description: Update operations for attributes
        content:
          'application/json':
            schema:
              $ref: '#/components/schemas/AttributeUpdateOperationArray'
        required: false
      responses:
        200:
          description: Entity updated
          content:
            'application/json':
              schema:
                $ref: '#/components/schemas/Entity'
        400:
          description: Attribute does not exist
          content:
            'application/json':
              schema:
                $ref: '#/components/schemas/ErrorReport'
        403:
          description: User does not have permission to update attributes in the namespace
          content:
            'application/json':
              schema:
                $ref: '#/components/schemas/ErrorReport'
        404:
          description: Workspace or Entity not found
          content:
            'application/json':
              schema:
                $ref: '#/components/schemas/ErrorReport'
        500:
          description: Rawls Internal Error
          content:
            'application/json':
              schema:
                $ref: '#/components/schemas/ErrorReport'
      security:
        - authorization:
            - openid
            - email
            - profile
      x-codegen-request-body-name: attributeUpdateJson
  /api/workspaces/{workspaceNamespace}/{workspaceName}/entities/delete:
    post:
      tags:
        - entities
      summary: delete entities in a workspace
      description: Delete entities
      operationId: delete_entities
      parameters:
        - name: workspaceNamespace
          in: path
          description: Workspace Namespace
          required: true
          schema:
            type: string
        - name: workspaceName
          in: path
          description: Workspace Name
          required: true
          schema:
            type: string
      requestBody:
        description: Set of entities to delete
        content:
          'application/json':
            schema:
              type: array
              items:
                $ref: '#/components/schemas/AttributeEntityReference'
        required: true
      responses:
        204:
          description: Successful Request
          content: {}
        400:
          description: Not all Entities exist
          content:
            'application/json':
              schema:
                $ref: '#/components/schemas/ErrorReport'
        409:
          description: Cannot create dangling references when deleting Entities -
            must specify whole set
          content:
            'application/json':
              schema:
                type: array
                items:
                  $ref: '#/components/schemas/AttributeEntityReference'
        500:
          description: Rawls Internal Error
          content:
            'application/json':
              schema:
                $ref: '#/components/schemas/ErrorReport'
      security:
        - authorization:
            - openid
            - email
            - profile
      x-codegen-request-body-name: entities
  /api/workspaces/entities/copy:
    post:
      tags:
        - entities
      summary: copy entities from one workspace into another workspace
      description: Copy entities from one workspace to another
      operationId: copy_entities
      parameters:
        - name: linkExistingEntities
          in: query
          description: true to link new entities to existing entities, false to fail
            instead of link
          schema:
            type: boolean
            default: false
      requestBody:
        description: Source and destination for entities
        content:
          'application/json':
            schema:
              $ref: '#/components/schemas/EntityCopyDefinition'
        required: true
      responses:
        201:
          description: Successful Request
          content:
            'application/json':
              schema:
                $ref: '#/components/schemas/EntityCopyResponse'
        404:
          description: Source workspace not found
          content:
            'application/json':
              schema:
                $ref: '#/components/schemas/ErrorReport'
        409:
          description: There are conflicts in your copy operation. Retry with the
            paramater linkExistingEntities=true to link all soft conflicts to the
            entities that already exist in your workspace.
          content:
            'application/json':
              schema:
                $ref: '#/components/schemas/EntityCopyResponse'
        422:
          description: Destination workspace must match source's authorization domain,
            if the source has one
          content:
            'application/json':
              schema:
                $ref: '#/components/schemas/ErrorReport'
        500:
          description: Rawls Internal Error
          content:
            'application/json':
              schema:
                $ref: '#/components/schemas/ErrorReport'
      security:
        - authorization:
            - openid
            - email
            - profile
      x-codegen-request-body-name: entityCopyDefinition
  /api/workspaces/{workspaceNamespace}/{workspaceName}/entities/batchUpsert:
    post:
      tags:
        - entities
      summary: batch upsert entities into a workspace
      description: Batch upsert (update or insert if not already there) entities into
        a workspace
      operationId: batch_upsert_entities
      parameters:
        - name: workspaceNamespace
          in: path
          description: Workspace Namespace
          required: true
          schema:
            type: string
        - name: workspaceName
          in: path
          description: Workspace Name
          required: true
          schema:
            type: string
      requestBody:
        description: Entity update definitions
        content:
          'application/json':
            schema:
              type: array
              items:
                $ref: '#/components/schemas/EntityUpdateDefinition'
        required: true
      responses:
        204:
          description: Entities upserted
          content: {}
        400:
          description: Invalid attribute update operation
          content:
            'application/json':
              schema:
                $ref: '#/components/schemas/ErrorReport'
        403:
          description: User does not have permission to update attributes in the namespace
          content:
            'application/json':
              schema:
                $ref: '#/components/schemas/ErrorReport'
        404:
          description: Workspace not found
          content:
            'application/json':
              schema:
                $ref: '#/components/schemas/ErrorReport'
        500:
          description: Rawls Internal Error
          content:
            'application/json':
              schema:
                $ref: '#/components/schemas/ErrorReport'
      security:
        - authorization:
            - openid
            - email
            - profile
      x-codegen-request-body-name: batchUpsertJson
  /api/workspaces/{workspaceNamespace}/{workspaceName}/entities/batchUpdate:
    post:
      tags:
        - entities
      summary: Batch update entities
      description: Batch update entities into a workspace. All referenced entities
        must already exist.
      operationId: batch_update_entities
      parameters:
        - name: workspaceNamespace
          in: path
          description: Workspace Namespace
          required: true
          schema:
            type: string
        - name: workspaceName
          in: path
          description: Workspace Name
          required: true
          schema:
            type: string
      requestBody:
        description: Entity update definitions
        content:
          'application/json':
            schema:
              $ref: '#/components/schemas/EntityUpdateDefinition'
        required: true
      responses:
        204:
          description: Entities updated
          content: {}
        400:
          description: Invalid attribute update operation
          content:
            'application/json':
              schema:
                $ref: '#/components/schemas/ErrorReport'
        403:
          description: User does not have permission to update attributes in the namespace
          content:
            'application/json':
              schema:
                $ref: '#/components/schemas/ErrorReport'
        404:
          description: Workspace not found
          content:
            'application/json':
              schema:
                $ref: '#/components/schemas/ErrorReport'
        500:
          description: Rawls Internal Error
          content:
            'application/json':
              schema:
                $ref: '#/components/schemas/ErrorReport'
      security:
        - authorization:
            - openid
            - email
            - profile
      x-codegen-request-body-name: batchUpdateJson
  /api/workspaces/{workspaceNamespace}/{workspaceName}/methodconfigs:
    get:
      tags:
        - methodconfigs
      summary: List method configurations in a workspace
      description: |
        List method configurations in a workspace. By default, only Agora method configs are returned. To return configs for all repos, specify `allRepos` to be `true`.

        #### Expanded discussion on the methodRepoMethod field

        This endpoint returns method references to Agora in the format
        ```
        "methodRepoMethod": {
          "methodNamespace": "namespace",
          "methodName": "name",
          "methodVersion": 1,
          "sourceRepo": "agora",
          "methodUri": "agora://namespace/name/1"
        }
        ```
        and for Dockstore in the format
        ```
        "methodRepoMethod": {
          "methodPath": "path",
          "methodVersion": "version",
          "sourceRepo": "agora",
          "methodUri": "dockstore://path/version"
        }
        ```
        If you are only working with Agora methods, the fields `"sourceRepo"` and `"methodUri"` can be considered informational and do not need to be round-tripped (see the corresponding `POST /api/workspaces/{workspaceNamespace}/{workspaceName}/methodconfigs` for more details).
      operationId: list_method_configurations
      parameters:
        - name: workspaceNamespace
          in: path
          description: Workspace Namespace
          required: true
          schema:
            type: string
        - name: workspaceName
          in: path
          description: Workspace Name
          required: true
          schema:
            type: string
        - name: allRepos
          in: query
          description: Configs for all repos, not just Agora
          schema:
            type: boolean
            default: false
      responses:
        200:
          description: Successful Request
          content:
            'application/json':
              schema:
                type: array
                items:
                  $ref: '#/components/schemas/MethodConfiguration'
        404:
          description: Workspace not found
          content:
            'application/json':
              schema:
                $ref: '#/components/schemas/ErrorReport'
        500:
          description: Rawls Internal Error
          content:
            'application/json':
              schema:
                $ref: '#/components/schemas/ErrorReport'
      security:
        - authorization:
            - openid
            - email
            - profile
    post:
      tags:
        - methodconfigs
      summary: Create Method configuration in a workspace
      description: |
        Create method configurations.

        #### Expanded discussion on the methodRepoMethod field

        To create a method config for an Agora method, `"sourceRepo": "agora"` is optional; the following is sufficient:
        ```
        "methodRepoMethod": {
          "methodNamespace": "namespace",
          "methodName": "name",
          "methodVersion": 1
        }
        ```
        To create a method config for a Dockstore method, `"sourceRepo": "dockstore"` is required:
        ```
        "methodRepoMethod": {
          "sourceRepo": "dockstore",
          "methodPath": "path",
          "methodVersion": "version"
        }
        ```
        You may also use the URI on its own to create a config referencing any supported repo (currently Agora and Dockstore):
        ```
        "methodRepoMethod": {
          "methodUri": "agora://namespace/name/1"
        }
        ```
        ```
        "methodRepoMethod": {
          "methodUri": "dockstore://path/version"
        }
        ```
        The system is specified to check for a URI first before falling back to the legacy fields. Unsupported repos will return a 400 Bad Request.
      operationId: create_method_configuration
      parameters:
        - name: workspaceNamespace
          in: path
          description: Workspace Namespace
          required: true
          schema:
            type: string
        - name: workspaceName
          in: path
          description: Workspace Name
          required: true
          schema:
            type: string
      requestBody:
        description: Method Configuration contents
        content:
          'application/json':
            schema:
              $ref: '#/components/schemas/MethodConfiguration'
        required: true
      responses:
        201:
          description: Successful Request
          headers:
            Location:
              description: The path to the newly created method configuration
              schema:
                type: string
          content:
            'application/json':
              schema:
                $ref: '#/components/schemas/ValidatedMethodConfiguration'
        403:
          description: Invalid attribute namespace(s) in outputs
          content:
            'application/json':
              schema:
                $ref: '#/components/schemas/ErrorReport'
        404:
          description: Workspace not found
          content:
            'application/json':
              schema:
                $ref: '#/components/schemas/ErrorReport'
        409:
          description: MethodConfiguration already exists
          content:
            'application/json':
              schema:
                $ref: '#/components/schemas/ErrorReport'
        500:
          description: Rawls Internal Error
          content:
            'application/json':
              schema:
                $ref: '#/components/schemas/ErrorReport'
      security:
        - authorization:
            - openid
            - email
            - profile
      x-codegen-request-body-name: methodConfigJson
  /api/workspaces/{workspaceNamespace}/{workspaceName}/methodconfigs/{configNamespace}/{configName}/validate:
    get:
      tags:
        - methodconfigs
      summary: get syntax validation information for a method configuration
      description: Validate a method configuration
      operationId: validate_method_configuration
      parameters:
        - name: workspaceNamespace
          in: path
          description: Workspace Namespace
          required: true
          schema:
            type: string
        - name: workspaceName
          in: path
          description: Workspace Name
          required: true
          schema:
            type: string
        - name: configNamespace
          in: path
          description: Method Configuration Namespace
          required: true
          schema:
            type: string
        - name: configName
          in: path
          description: Method Configuration Name
          required: true
          schema:
            type: string
      responses:
        200:
          description: Successful Request
          content:
            'application/json':
              schema:
                $ref: '#/components/schemas/ValidatedMethodConfiguration'
        404:
          description: Workspace, Method Configuration, or Data Reference not found
          content:
            'application/json':
              schema:
                $ref: '#/components/schemas/ErrorReport'
        500:
          description: Rawls Internal Error
          content:
            'application/json':
              schema:
                $ref: '#/components/schemas/ErrorReport'
      security:
        - authorization:
            - openid
            - email
            - profile
  /api/workspaces/{workspaceNamespace}/{workspaceName}/methodconfigs/{configNamespace}/{configName}:
    get:
      tags:
        - methodconfigs
      summary: get method configuration in a workspace
      description: Get a method configuration
      operationId: get_method_configuration
      parameters:
        - name: workspaceNamespace
          in: path
          description: Workspace Namespace
          required: true
          schema:
            type: string
        - name: workspaceName
          in: path
          description: Workspace Name
          required: true
          schema:
            type: string
        - name: configNamespace
          in: path
          description: Method Configuration Namespace
          required: true
          schema:
            type: string
        - name: configName
          in: path
          description: Method Configuration Name
          required: true
          schema:
            type: string
      responses:
        200:
          description: Successful Request
          content:
            'application/json':
              schema:
                $ref: '#/components/schemas/MethodConfiguration'
        404:
          description: Workspace or Method Configuration not found
          content:
            'application/json':
              schema:
                $ref: '#/components/schemas/ErrorReport'
        500:
          description: Rawls Internal Error
          content:
            'application/json':
              schema:
                $ref: '#/components/schemas/ErrorReport'
      security:
        - authorization:
            - openid
            - email
            - profile
    put:
      tags:
        - methodconfigs
      summary: Add or overwrite method configuration in a workspace
      description: |
        Add or overwrite a method configuration in a workspace.
        The method configuration name and namespace in the URI must match the values in the JSON.
      operationId: overwrite_method_configuration
      parameters:
        - name: workspaceNamespace
          in: path
          description: Workspace Namespace
          required: true
          schema:
            type: string
        - name: workspaceName
          in: path
          description: Workspace Name
          required: true
          schema:
            type: string
        - name: configNamespace
          in: path
          description: Method Configuration Namespace
          required: true
          schema:
            type: string
        - name: configName
          in: path
          description: Method Configuration Name
          required: true
          schema:
            type: string
      requestBody:
        description: New Method Configuration contents
        content:
          'application/json':
            schema:
              $ref: '#/components/schemas/MethodConfiguration'
        required: true
      responses:
        200:
          description: Successful Request
          content:
            'application/json':
              schema:
                $ref: '#/components/schemas/ValidatedMethodConfiguration'
        400:
          description: Method configuration name and namespace in URI do not match
            those in JSON body
          content:
            'application/json':
              schema:
                $ref: '#/components/schemas/ErrorReport'
        403:
          description: Invalid attribute namespace(s) in outputs
          content:
            'application/json':
              schema:
                $ref: '#/components/schemas/ErrorReport'
        500:
          description: Rawls Internal Error
          content:
            'application/json':
              schema:
                $ref: '#/components/schemas/ErrorReport'
      security:
        - authorization:
            - openid
            - email
            - profile
      x-codegen-request-body-name: newMethodConfigJson
    post:
      tags:
        - methodconfigs
      summary: Update method configuration in a workspace
      description: |
        Update method configuration.
        Updates and moves the method configuration at the URI to the location in the request body.
        The location in the URI may be the same as the location in the request body.
        If the location in the request body matches the location in the URI, it is overwritten.
        If the location in the request body is different to the location in the URI, and there is a method config already at that location, 409 is returned.
      operationId: update_method_configuration
      parameters:
        - name: workspaceNamespace
          in: path
          description: Workspace Namespace
          required: true
          schema:
            type: string
        - name: workspaceName
          in: path
          description: Workspace Name
          required: true
          schema:
            type: string
        - name: configNamespace
          in: path
          description: Method Configuration Namespace
          required: true
          schema:
            type: string
        - name: configName
          in: path
          description: Method Configuration Name
          required: true
          schema:
            type: string
      requestBody:
        description: New Method Configuration contents
        content:
          'application/json':
            schema:
              $ref: '#/components/schemas/MethodConfiguration'
        required: true
      responses:
        200:
          description: Successful Request
          content:
            'application/json':
              schema:
                $ref: '#/components/schemas/ValidatedMethodConfiguration'
        403:
          description: Invalid attribute namespace(s) in outputs
          content:
            'application/json':
              schema:
                $ref: '#/components/schemas/ErrorReport'
        404:
          description: Workspace or method configuration not found
          content:
            'application/json':
              schema:
                $ref: '#/components/schemas/ErrorReport'
        409:
          description: Method config with the new name already exists in workspace
          content:
            'application/json':
              schema:
                $ref: '#/components/schemas/ErrorReport'
        500:
          description: Rawls Internal Error
          content:
            'application/json':
              schema:
                $ref: '#/components/schemas/ErrorReport'
      security:
        - authorization:
            - openid
            - email
            - profile
      x-codegen-request-body-name: newMethodConfigJson
    delete:
      tags:
        - methodconfigs
      summary: delete method configuration in a workspace
      description: Delete a method configuration
      operationId: delete_method_configuration
      parameters:
        - name: workspaceNamespace
          in: path
          description: Workspace Namespace
          required: true
          schema:
            type: string
        - name: workspaceName
          in: path
          description: Workspace Name
          required: true
          schema:
            type: string
        - name: configNamespace
          in: path
          description: Method Configuration Namespace
          required: true
          schema:
            type: string
        - name: configName
          in: path
          description: Method Configuration Name
          required: true
          schema:
            type: string
      responses:
        204:
          description: Successful Request
          content: {}
        404:
          description: Workspace or Method Configuration not found
          content:
            'application/json':
              schema:
                $ref: '#/components/schemas/ErrorReport'
        500:
          description: Rawls Internal Error
          content:
            'application/json':
              schema:
                $ref: '#/components/schemas/ErrorReport'
      security:
        - authorization:
            - openid
            - email
            - profile
  /api/workspaces/{workspaceNamespace}/{workspaceName}/methodconfigs/{configNamespace}/{configName}/rename:
    post:
      tags:
        - methodconfigs
      summary: rename method configuration in a workspace
      description: |
        Rename method configuration.
        The workspace name and namespace in the HTTP body must match those in the URI.
        409 may be returned if there's already a method configuration at the target location.
      operationId: rename_method_config
      parameters:
        - name: workspaceNamespace
          in: path
          description: Workspace Namespace
          required: true
          schema:
            type: string
        - name: workspaceName
          in: path
          description: Workspace Name
          required: true
          schema:
            type: string
        - name: configNamespace
          in: path
          description: Method Configuration Namespace
          required: true
          schema:
            type: string
        - name: configName
          in: path
          description: Method Configuration Name
          required: true
          schema:
            type: string
      requestBody:
        description: New Method Configuration Name
        content:
          'application/json':
            schema:
              $ref: '#/components/schemas/MethodConfigurationName'
        required: true
      responses:
        204:
          description: Successful Request
          content: {}
        400:
          description: Workspace details in payload don't match the URI
          content:
            'application/json':
              schema:
                $ref: '#/components/schemas/ErrorReport'
        404:
          description: Workspace or Method Configuration not found
          content:
            'application/json':
              schema:
                $ref: '#/components/schemas/ErrorReport'
        409:
          description: Method config with the new name already exists in workspace
          content:
            'application/json':
              schema:
                $ref: '#/components/schemas/ErrorReport'
        500:
          description: Rawls Internal Error
          content:
            'application/json':
              schema:
                $ref: '#/components/schemas/ErrorReport'
      security:
        - authorization:
            - openid
            - email
            - profile
      x-codegen-request-body-name: newMethodConfigurationName
  /api/methodconfigs/copy:
    post:
      tags:
        - methodconfigs
      summary: Copy method configuration in a workspace from another workspace
      description: Copy method configuration from another workspace
      operationId: copy_method_configuration
      requestBody:
        description: Source and destination method configuration names
        content:
          'application/json':
            schema:
              $ref: '#/components/schemas/MethodConfigurationNamePair'
        required: true
      responses:
        201:
          description: Successful Request
          headers:
            Location:
              description: The path to the copied method configuration
              schema:
                type: string
          content:
            'application/json':
              schema:
                $ref: '#/components/schemas/MethodConfiguration'
        403:
          description: Invalid attribute namespace(s) in outputs
          content:
            'application/json':
              schema:
                $ref: '#/components/schemas/ErrorReport'
        404:
          description: Source workspace or method configuration not found
          content:
            'application/json':
              schema:
                $ref: '#/components/schemas/ErrorReport'
        409:
          description: Destination method configuration by that name already exists
          content:
            'application/json':
              schema:
                $ref: '#/components/schemas/ErrorReport'
        500:
          description: Rawls Internal Error
          content:
            'application/json':
              schema:
                $ref: '#/components/schemas/ErrorReport'
      security:
        - authorization:
            - openid
            - email
            - profile
      x-codegen-request-body-name: methodConfigurationNamePair
  /api/methodconfigs/copyFromMethodRepo:
    post:
      tags:
        - methodconfigs
      summary: Copy method configuration from the method repository
      description: Copy a method configuration from method repo to a workspace
      operationId: copy_repo_configuration
      requestBody:
        description: Import from Method Repository
        content:
          'application/json':
            schema:
              $ref: '#/components/schemas/MethodRepoConfigurationImport'
        required: true
      responses:
        201:
          description: Successful Request
          headers:
            Location:
              description: The path to the newly created method configuration
              schema:
                type: string
          content:
            'application/json':
              schema:
                $ref: '#/components/schemas/MethodConfiguration'
        403:
          description: Invalid attribute namespace(s) in outputs
          content:
            'application/json':
              schema:
                $ref: '#/components/schemas/ErrorReport'
        404:
          description: Source method configuration not found in method repo
          content:
            'application/json':
              schema:
                $ref: '#/components/schemas/ErrorReport'
        409:
          description: Destination method configuration by that name already exists
          content:
            'application/json':
              schema:
                $ref: '#/components/schemas/ErrorReport'
        422:
          description: Error parsing source method configuration
          content:
            'application/json':
              schema:
                $ref: '#/components/schemas/ErrorReport'
        500:
          description: Rawls Internal Error
          content:
            'application/json':
              schema:
                $ref: '#/components/schemas/ErrorReport'
      security:
        - authorization:
            - openid
            - email
            - profile
      x-codegen-request-body-name: methodRepoImport
  /api/methodconfigs/copyToMethodRepo:
    post:
      tags:
        - methodconfigs
      summary: Copy method configuration from workspace to the method repository
      description: Copy method configuration from workspace to method repo
      operationId: copy_configuration_to_repo
      requestBody:
        description: Export to Method Repository
        content:
          'application/json':
            schema:
              $ref: '#/components/schemas/MethodRepoConfigurationExport'
        required: true
      responses:
        200:
          description: Successful Request
          content:
            'application/json':
              schema:
                $ref: '#/components/schemas/AgoraEntity'
        404:
          description: Source method configuration not found
          content:
            'application/json':
              schema:
                $ref: '#/components/schemas/ErrorReport'
        500:
          description: Rawls Internal Error
          content:
            'application/json':
              schema:
                $ref: '#/components/schemas/ErrorReport'
      security:
        - authorization:
            - openid
            - email
            - profile
      x-codegen-request-body-name: methodRepoExport
  /api/methodconfigs/template:
    post:
      tags:
        - methodconfigs
      summary: Create a template for a method configuration from a method in the method
        repository
      description: Create a template for a method configuration from a method in the
        method repository
      operationId: method_config_template
      requestBody:
        description: name of method to use for template
        content:
          'application/json':
            schema:
              $ref: '#/components/schemas/MethodRepoMethod'
        required: true
      responses:
        200:
          description: Successful Request
          content:
            'application/json':
              schema:
                $ref: '#/components/schemas/MethodConfiguration'
        400:
          description: Method WDL can't be parsed
          content:
            'application/json':
              schema:
                $ref: '#/components/schemas/ErrorReport'
        404:
          description: No such method
          content:
            'application/json':
              schema:
                $ref: '#/components/schemas/ErrorReport'
      security:
        - authorization:
            - openid
            - email
            - profile
      x-codegen-request-body-name: methodName
  /api/methodconfigs/inputsOutputs:
    post:
      tags:
        - methodconfigs
      summary: Get information about a method's inputs and outputs
      description: Get information about a method's inputs and outputs
      operationId: method_inputs_outputs
      requestBody:
        description: name of method to use for template
        content:
          'application/json':
            schema:
              $ref: '#/components/schemas/MethodRepoMethod'
        required: true
      responses:
        200:
          description: Successful Request
          content:
            'application/json':
              schema:
                $ref: '#/components/schemas/MethodInputsOutputs'
        400:
          description: Method WDL can't be parsed
          content:
            'application/json':
              schema:
                $ref: '#/components/schemas/ErrorReport'
        404:
          description: No such method
          content:
            'application/json':
              schema:
                $ref: '#/components/schemas/ErrorReport'
      security:
        - authorization:
            - openid
            - email
            - profile
      x-codegen-request-body-name: methodName
  /api/workspaces/{workspaceNamespace}/{workspaceName}/checkBucketReadAccess:
    get:
      tags:
        - workspaces
      summary: Read workspace bucket
      description: Read a workspace bucket
      operationId: readBucket
      parameters:
        - name: workspaceNamespace
          in: path
          description: Workspace Namespace
          required: true
          schema:
            type: string
        - name: workspaceName
          in: path
          description: Workspace Name
          required: true
          schema:
            type: string
      responses:
        200:
          description: Successful Request
          content: {}
        403:
          description: Insufficient permissions to access workspace bucket
          content:
            'application/json':
              schema:
                $ref: '#/components/schemas/ErrorReport'
        404:
          description: Workspace Not Found
          content:
            'application/json':
              schema:
                $ref: '#/components/schemas/ErrorReport'
        500:
          description: Rawls Internal Error
          content:
            'application/json':
              schema:
                $ref: '#/components/schemas/ErrorReport'
      security:
        - authorization:
            - openid
            - email
            - profile
  /api/workspaces/{workspaceNamespace}/{workspaceName}/checkIamActionWithLock/{samActionName}:
    get:
      tags:
        - workspaces
      summary: Check IAM action with lock
      description: Check to see if the user has the given action on a workspace in
        Sam. Takes into account if the workspace is locked too.
      operationId: checkIamActionWithLock
      parameters:
        - name: workspaceNamespace
          in: path
          description: Workspace Namespace
          required: true
          schema:
            type: string
        - name: workspaceName
          in: path
          description: Workspace Name
          required: true
          schema:
            type: string
        - name: samActionName
          in: path
          description: Sam action
          required: true
          schema:
            type: string
      responses:
        204:
          description: User can perform the given action on the workspace
          content: {}
        403:
          description: User may not perform the given action on the workspace (including
            if it doesn't exist)
          content: {}
        500:
          description: Rawls Internal Error
          content:
            'application/json':
              schema:
                $ref: '#/components/schemas/ErrorReport'
      security:
        - authorization:
            - openid
            - email
            - profile
  /api/workspaces/{workspaceNamespace}/{workspaceName}/lock:
    put:
      tags:
        - workspaces
      summary: Lock workspace
      description: Lock a workspace
      operationId: lockWorkspace
      parameters:
        - name: workspaceNamespace
          in: path
          description: Workspace Namespace
          required: true
          schema:
            type: string
        - name: workspaceName
          in: path
          description: Workspace Name
          required: true
          schema:
            type: string
      responses:
        204:
          description: Successful Request
          content: {}
        403:
          description: Insufficient permissions to lock workspace (must be owner)
          content:
            'application/json':
              schema:
                $ref: '#/components/schemas/ErrorReport'
        404:
          description: Workspace Not Found
          content:
            'application/json':
              schema:
                $ref: '#/components/schemas/ErrorReport'
        409:
          description: Workspace cannot be locked due to running submissions
          content:
            'application/json':
              schema:
                $ref: '#/components/schemas/ErrorReport'
        500:
          description: Rawls Internal Error
          content:
            'application/json':
              schema:
                $ref: '#/components/schemas/ErrorReport'
      security:
        - authorization:
            - openid
            - email
            - profile
  /api/workspaces/{workspaceNamespace}/{workspaceName}/unlock:
    put:
      tags:
        - workspaces
      summary: Unlock workspace
      description: Unlock a workspace
      operationId: unlockWorkspace
      parameters:
        - name: workspaceNamespace
          in: path
          description: Workspace Namespace
          required: true
          schema:
            type: string
        - name: workspaceName
          in: path
          description: Workspace Name
          required: true
          schema:
            type: string
      responses:
        204:
          description: Successful Request
          content: {}
        403:
          description: Insufficient permissions to lock workspace (must be owner)
          content:
            'application/json':
              schema:
                $ref: '#/components/schemas/ErrorReport'
        404:
          description: Workspace Not Found
          content:
            'application/json':
              schema:
                $ref: '#/components/schemas/ErrorReport'
        500:
          description: Rawls Internal Error
          content:
            'application/json':
              schema:
                $ref: '#/components/schemas/ErrorReport'
      security:
        - authorization:
            - openid
            - email
            - profile
  /api/workspaces/{workspaceNamespace}/{workspaceName}/acl:
    get:
      tags:
        - workspaces
      summary: Get workspace ACL
      description: Get access control list for a workspace
      operationId: getACL
      parameters:
        - name: workspaceNamespace
          in: path
          description: Workspace Namespace
          required: true
          schema:
            type: string
        - name: workspaceName
          in: path
          description: Workspace Name
          required: true
          schema:
            type: string
      responses:
        200:
          description: Successful Request
          content:
            'application/json':
              schema:
                $ref: '#/components/schemas/WorkspaceACL'
        403:
          description: Insufficient permissions to get workspace ACLs (must be owner)
          content:
            'application/json':
              schema:
                $ref: '#/components/schemas/ErrorReport'
        404:
          description: Workspace not found
          content:
            'application/json':
              schema:
                $ref: '#/components/schemas/ErrorReport'
        500:
          description: Rawls Internal Error
          content:
            'application/json':
              schema:
                $ref: '#/components/schemas/ErrorReport'
      security:
        - authorization:
            - openid
            - email
            - profile
    patch:
      tags:
        - workspaces
      summary: Update workspace ACL
      description: Edit access control list for a workspace
      operationId: updateACL
      parameters:
        - name: workspaceNamespace
          in: path
          description: Workspace Namespace
          required: true
          schema:
            type: string
        - name: workspaceName
          in: path
          description: Workspace Name
          required: true
          schema:
            type: string
        - name: inviteUsersNotFound
          in: query
          description: true to invite unregistered users, false to ignore
          required: true
          schema:
            type: boolean
            default: false
      requestBody:
        description: Series of ACL updates for workspace
        content:
          'application/json':
            schema:
              type: array
              items:
                $ref: '#/components/schemas/WorkspaceACLUpdate'
        required: true
      responses:
        200:
          description: Successful Request
          content:
            'application/json':
              schema:
                $ref: '#/components/schemas/WorkspaceACLUpdateResponseList'
        400:
          description: Attempting to change access controls you can't (your own, or
            public-access group)
          content:
            'application/json':
              schema:
                $ref: '#/components/schemas/ErrorReport'
        403:
          description: Insufficient permissions to edit workspace ACLs (must be owner)
          content:
            'application/json':
              schema:
                $ref: '#/components/schemas/ErrorReport'
        404:
          description: Workspace, user or group not found
          content:
            'application/json':
              schema:
                $ref: '#/components/schemas/ErrorReport'
        500:
          description: Rawls Internal Error
          content:
            'application/json':
              schema:
                $ref: '#/components/schemas/ErrorReport'
      security:
        - authorization:
            - openid
            - email
            - profile
      x-codegen-request-body-name: aclUpdates
  /api/workspaces/{workspaceNamespace}/{workspaceName}/bucketOptions:
    get:
      tags:
        - workspaces
      summary: Get metadata about the workspace bucket
      description: Returns metadata about the workspace bucket.
      operationId: getWorkspaceBucketOptions
      parameters:
        - name: workspaceNamespace
          in: path
          description: Workspace Namespace
          required: true
          schema:
            type: string
        - name: workspaceName
          in: path
          description: Workspace Name
          required: true
          schema:
            type: string
      responses:
        200:
          description: Successful Request
          content:
            'application/json':
              schema:
                $ref: '#/components/schemas/WorkspaceBucketOptions'
        404:
          description: Workspace not found
          content:
            'application/json':
              schema:
                $ref: '#/components/schemas/ErrorReport'
        500:
          description: Rawls Internal Error
          content:
            'application/json':
              schema:
                $ref: '#/components/schemas/ErrorReport'
      security:
        - authorization:
            - openid
            - email
            - profile
  /api/workspaces/{workspaceNamespace}/{workspaceName}/catalog:
    get:
      tags:
        - workspaces
      summary: Get catalog permissions
      description: Returns workspace catalog permissions for users and groups with
        the permission for the workspace
      operationId: getCatalog
      parameters:
        - name: workspaceNamespace
          in: path
          description: Workspace Namespace
          required: true
          schema:
            type: string
        - name: workspaceName
          in: path
          description: Workspace Name
          required: true
          schema:
            type: string
      responses:
        200:
          description: Successful Request
          content:
            'application/json':
              schema:
                type: array
                items:
                  $ref: '#/components/schemas/WorkspaceCatalog'
        404:
          description: Workspace not found
          content:
            'application/json':
              schema:
                $ref: '#/components/schemas/ErrorReport'
        500:
          description: Rawls Internal Error
          content:
            'application/json':
              schema:
                $ref: '#/components/schemas/ErrorReport'
      security:
        - authorization:
            - openid
            - email
            - profile
    patch:
      tags:
        - workspaces
      summary: Update catalog permission
      description: Edit catalog permissions for a workspace
      operationId: updateCatalog
      parameters:
        - name: workspaceNamespace
          in: path
          description: Workspace Namespace
          required: true
          schema:
            type: string
        - name: workspaceName
          in: path
          description: Workspace Name
          required: true
          schema:
            type: string
      requestBody:
        description: Series of Catalog updates for workspace
        content:
          'application/json':
            schema:
              type: array
              items:
                $ref: '#/components/schemas/WorkspaceCatalog'
        required: true
      responses:
        200:
          description: Successful Request
          content:
            'application/json':
              schema:
                $ref: '#/components/schemas/WorkspaceCatalogUpdateResponseList'
        404:
          description: Workspace, user or group not found
          content:
            'application/json':
              schema:
                $ref: '#/components/schemas/ErrorReport'
        500:
          description: Rawls Internal Error
          content:
            'application/json':
              schema:
                $ref: '#/components/schemas/ErrorReport'
      security:
        - authorization:
            - openid
            - email
            - profile
      x-codegen-request-body-name: catalogUpdates
  /api/workspaces:
    get:
      tags:
        - workspaces
      summary: List workspaces
      description: |
        List all workspaces to which you have access, optionally filtered to only the specified fields. See the get-workspace API at GET /api/workspaces/{workspaceNamespace}/{workspaceName} to retrieve additional information about a given workspace.
      operationId: listWorkspaces
      parameters:
        - name: fields
          in: query
          description: |
            When specified, include only these keys in the response payload and exclude other keys. Accepts a comma-delimited list of values. To include a nested key, specify the key's path using a dot delimiter; for example, to include {"workspace": {"attributes": {}}}, specify "workspace.attributes". Legal values are any first-level key in the response, any first-level key inside the {"workspace": {}} object, and any first-level key inside the {"workspace": {"attributes": {}}} object. If omitted, will return the full response payload.
          style: form
          explode: false
          schema:
            type: array
            items:
              type: string
      responses:
        200:
          description: Successful Request
          content:
            'application/json':
              schema:
                type: array
                items:
                  $ref: '#/components/schemas/WorkspaceListResponse'
        400:
          description: Unrecognized query parameters
          content:
            'application/json':
              schema:
                $ref: '#/components/schemas/ErrorReport'
        500:
          description: Rawls Internal Error
          content:
            'application/json':
              schema:
                $ref: '#/components/schemas/ErrorReport'
      security:
        - authorization:
            - openid
            - email
            - profile
    post:
      tags:
        - workspaces
      summary: Create new workspace
      description: Create a new workspace
      operationId: createWorkspace
      requestBody:
        description: Workspace contents
        content:
          'application/json':
            schema:
              $ref: '#/components/schemas/WorkspaceRequest'
        required: true
      responses:
        201:
          description: Successful Request
          headers:
            Location:
              description: The path to the newly created workspace
              schema:
                type: string
          content:
            'application/json':
              schema:
                $ref: '#/components/schemas/WorkspaceDetails'
        400:
          description: Workspace namespace is not ready
          content:
            'application/json':
              schema:
                $ref: '#/components/schemas/ErrorReport'
        403:
          description: User does not have access to create workspace in namespace
            or user does not have permission to set attributes in the namespace
          content:
            'application/json':
              schema:
                $ref: '#/components/schemas/ErrorReport'
        409:
          description: Workspace by that name already exists
          content:
            'application/json':
              schema:
                $ref: '#/components/schemas/ErrorReport'
        500:
          description: Rawls Internal Error
          content:
            'application/json':
              schema:
                $ref: '#/components/schemas/ErrorReport'
      security:
        - authorization:
            - openid
            - email
            - profile
      x-codegen-request-body-name: workspaceJson
  /api/workspaces/{workspaceNamespace}/{workspaceName}:
    get:
      tags:
        - workspaces
      summary: Get workspace details
      description: |
        Get a single workspace's details, optionally filtered to only the specified fields. See additional GET methods in this section to retrieve additional details about the workspace. For instance, this API only returns the workspace's owners; use the GET .../acl method to retrieve the full list of all users at all permission levels.
      operationId: listWorkspaceDetails
      parameters:
        - name: workspaceNamespace
          in: path
          description: Workspace Namespace
          required: true
          schema:
            type: string
        - name: workspaceName
          in: path
          description: Workspace Name
          required: true
          schema:
            type: string
        - name: fields
          in: query
          description: |
            When specified, include only these keys in the response payload and exclude other keys. Accepts a comma-delimited list of values. To include a nested key, specify the key's path using a dot delimiter; for example, to include {"workspace": {"attributes": {}}}, specify "workspace.attributes". Legal values are any first-level key in the response, any first-level key inside the {"workspace": {}} object, and any first-level key inside the {"workspace": {"attributes": {}}} object. If omitted, will return the full response payload.
          style: form
          explode: false
          schema:
            type: array
            items:
              type: string
      responses:
        200:
          description: Successful Request
          content:
            'application/json':
              schema:
                $ref: '#/components/schemas/WorkspaceResponse'
        400:
          description: Unrecognized query parameters
          content:
            'application/json':
              schema:
                $ref: '#/components/schemas/ErrorReport'
        404:
          description: Workspace not found
          content:
            'application/json':
              schema:
                $ref: '#/components/schemas/ErrorReport'
        500:
          description: Rawls Internal Error
          content:
            'application/json':
              schema:
                $ref: '#/components/schemas/ErrorReport'
      security:
        - authorization:
            - openid
            - email
            - profile
    delete:
      tags:
        - workspaces
      summary: Delete workspace
      description: Delete a workspace
      operationId: delete_workspace
      parameters:
        - name: workspaceNamespace
          in: path
          description: Workspace Namespace
          required: true
          schema:
            type: string
        - name: workspaceName
          in: path
          description: Workspace Name
          required: true
          schema:
            type: string
      responses:
        202:
          description: Delete request accepted. Workspace bucket will be deleted within
            24 hours.
          content: {}
        403:
          description: Insufficient permissions to delete workspace (must be owner)
          content:
            'application/json':
              schema:
                $ref: '#/components/schemas/ErrorReport'
        404:
          description: Workspace not found
          content:
            'application/json':
              schema:
                $ref: '#/components/schemas/ErrorReport'
        500:
          description: Rawls Internal Error
          content:
            'application/json':
              schema:
                $ref: '#/components/schemas/ErrorReport'
      security:
        - authorization:
            - openid
            - email
            - profile
    patch:
      tags:
        - workspaces
      summary: Update attributes of a workspace
      description: Update workspace attributes
      operationId: update_workspace
      parameters:
        - name: workspaceNamespace
          in: path
          description: Workspace Namespace
          required: true
          schema:
            type: string
        - name: workspaceName
          in: path
          description: Workspace Name
          required: true
          schema:
            type: string
      requestBody:
        description: Update operations
        content:
          'application/json':
            schema:
              $ref: '#/components/schemas/AttributeUpdateOperationArray'
        required: true
      responses:
        200:
          description: Successful Request
          content:
            'application/json':
              schema:
                $ref: '#/components/schemas/WorkspaceDetails'
        400:
          description: Attribute does not exist or is of an unexpected type
          content:
            'application/json':
              schema:
                $ref: '#/components/schemas/ErrorReport'
        403:
          description: Insufficient permissions to edit workspace attributes
          content:
            'application/json':
              schema:
                $ref: '#/components/schemas/ErrorReport'
        404:
          description: Workspace not found
          content:
            'application/json':
              schema:
                $ref: '#/components/schemas/ErrorReport'
        500:
          description: Rawls Internal Error
          content:
            'application/json':
              schema:
                $ref: '#/components/schemas/ErrorReport'
      security:
        - authorization:
            - openid
            - email
            - profile
      x-codegen-request-body-name: entityUpdateJson
  /api/workspaces/{workspaceNamespace}/{workspaceName}/clone:
    post:
      tags:
        - workspaces
      summary: Clone workspace
      description: Clone a workspace
      operationId: clone
      parameters:
        - name: workspaceNamespace
          in: path
          description: Workspace Namespace
          required: true
          schema:
            type: string
        - name: workspaceName
          in: path
          description: Workspace Name
          required: true
          schema:
            type: string
      requestBody:
        description: Request for new workspace
        content:
          'application/json':
            schema:
              $ref: '#/components/schemas/WorkspaceRequestClone'
        required: true
      responses:
        201:
          description: Successful Request
          headers:
            Location:
              description: The path to the newly cloned workspace
              schema:
                type: string
          content:
            'application/json':
              schema:
                $ref: '#/components/schemas/WorkspaceDetails'
        400:
          description: Workspace namespace is not ready
          content:
            'application/json':
              schema:
                $ref: '#/components/schemas/ErrorReport'
        403:
          description: User does not have access to create workspace in namespace
            or user does not have permission to set attributes in the namespace
          content:
            'application/json':
              schema:
                $ref: '#/components/schemas/ErrorReport'
        404:
          description: Source workspace not found
          content:
            'application/json':
              schema:
                $ref: '#/components/schemas/ErrorReport'
        409:
          description: Destination workspace already exists
          content:
            'application/json':
              schema:
                $ref: '#/components/schemas/ErrorReport'
        422:
          description: Destination workspace must match source's authorization domain,
            if the dest has one
          content:
            'application/json':
              schema:
                $ref: '#/components/schemas/ErrorReport'
        500:
          description: Rawls Internal Error
          content:
            'application/json':
              schema:
                $ref: '#/components/schemas/ErrorReport'
      security:
        - authorization:
            - openid
            - email
            - profile
      x-codegen-request-body-name: workspaceRequest
  /api/workspaces/{workspaceNamespace}/{workspaceName}/bucketUsage:
    get:
      tags:
        - workspaces
      summary: Get bucket usage
      description: Get the storage bucket usage
      operationId: getBucketUsage
      parameters:
        - name: workspaceNamespace
          in: path
          description: Workspace Namespace
          required: true
          schema:
            type: string
        - name: workspaceName
          in: path
          description: Workspace Name
          required: true
          schema:
            type: string
      responses:
        200:
          description: Successful Request
          content:
            'application/json':
              schema:
                $ref: '#/components/schemas/BucketUsageResponse'
      security:
        - authorization:
            - openid
            - email
            - profile
  /api/workspaces/tags:
    get:
      tags:
        - workspaces
      summary: Get tags
      description: Get all tags used in FireCloud (for autocomplete)
      operationId: getTags
      parameters:
        - name: q
          in: query
          description: Query string
          schema:
            type: string
      responses:
        200:
          description: Successful Request
          content:
            'application/json':
              schema:
                type: array
                description: list of all tags used in FireCloud and their associated
                  frequencies
                items:
                  $ref: '#/components/schemas/WorkspaceTag'
        500:
          description: Rawls Internal Error
          content:
            'application/json':
              schema:
                $ref: '#/components/schemas/ErrorReport'
      security:
        - authorization:
            - openid
            - email
            - profile
  /api/workspaces/{workspaceNamespace}/{workspaceName}/enableRequesterPaysForLinkedServiceAccounts:
    put:
      tags:
        - workspaces
      summary: Enable Requester Pays for linked service accounts
      description: |
        Enable Requester Pays for the user's linked service accounts in a workspace. Grants the serviceusage.services.use permission in the project associated to the workspace to each service account linked in the account linking service (Bond).
      operationId: enableRequesterPaysForLinkedServiceAccounts
      parameters:
        - name: workspaceNamespace
          in: path
          description: Workspace Namespace
          required: true
          schema:
            type: string
        - name: workspaceName
          in: path
          description: Workspace Name
          required: true
          schema:
            type: string
      responses:
        204:
          description: Successful Request
          content: {}
        403:
          description: Insufficient permissions to enable Requester Pays for workspace.
            Writer and higher permissions required on workspace.
          content:
            'application/json':
              schema:
                $ref: '#/components/schemas/ErrorReport'
        404:
          description: Workspace Not Found
          content:
            'application/json':
              schema:
                $ref: '#/components/schemas/ErrorReport'
        500:
          description: Rawls Internal Error
          content:
            'application/json':
              schema:
                $ref: '#/components/schemas/ErrorReport'
      security:
        - authorization:
            - openid
            - email
            - profile
  /api/workspaces/{workspaceNamespace}/{workspaceName}/disableRequesterPaysForLinkedServiceAccounts:
    put:
      tags:
        - workspaces
      summary: Disable Requester Pays for linked service accounts
      description: Disable Requester Pays for the user's linked service accounts in
        a workspace
      operationId: disableRequesterPaysForLinkedServiceAccounts
      parameters:
        - name: workspaceNamespace
          in: path
          description: Workspace Namespace
          required: true
          schema:
            type: string
        - name: workspaceName
          in: path
          description: Workspace Name
          required: true
          schema:
            type: string
      responses:
        204:
          description: |
            In all cases whether or not the workspace exists or user has access. If there were linked service accounts they were removed from the workspace but this api does not indicate that anything was done (for security reasons).
          content: {}
        500:
          description: Rawls Internal Error
          content:
            'application/json':
              schema:
                $ref: '#/components/schemas/ErrorReport'
      security:
        - authorization:
            - openid
            - email
            - profile
  /api/workflows/{workflowId}/genomics/{operationId}:
    get:
      tags:
        - workflows
      summary: retrieve operations info from Google Genomics API
      description: retrieve operations info from Google Genomics API
      operationId: genomics_operations_get
      parameters:
        - name: workflowId
          in: path
          description: Workflow Id
          required: true
          schema:
            type: string
        - name: operationId
          in: path
          description: operations job id; for PAPIv1 in the form of "operations/{id}",
            for PAPIv2 "projects/{project}/operations/{id}"
          required: true
          schema:
            type: string
      responses:
        200:
          description: operations info
          content: {}
        404:
          description: workflow or jobId not found or no access
          content:
            'application/json':
              schema:
                $ref: '#/components/schemas/ErrorReport'
        500:
          description: Rawls Internal Error
          content:
            'application/json':
              schema:
                $ref: '#/components/schemas/ErrorReport'
      security:
        - authorization:
            - openid
            - email
            - profile
  /api/user/refreshToken:
    put:
      deprecated: true
      tags:
        - users
      summary: Store refresh token
      description: store a user's refresh token
      operationId: refreshToken
      requestBody:
        description: refresh token
        content:
          'application/json':
            schema:
              $ref: '#/components/schemas/UserRefreshToken'
        required: true
      responses:
        201:
          description: Successful Request
          content: {}
        500:
          description: Rawls Internal Error
          content:
            'application/json':
              schema:
                $ref: '#/components/schemas/ErrorReport'
      security:
        - authorization:
            - openid
            - email
            - profile
      x-codegen-request-body-name: refreshToken
  /api/user/refreshTokenDate:
    get:
      deprecated: true
      tags:
        - users
      summary: Get refresh token date
      description: get the date the refresh token last updated
      operationId: refreshTokenDate
      responses:
        200:
          description: Successful Request
          content:
            'application/json':
              schema:
                $ref: '#/components/schemas/UserRefreshTokenDate'
        400:
          description: Token for the user is invalid
          content:
            'application/json':
              schema:
                $ref: '#/components/schemas/ErrorReport'
        404:
          description: There is no refresh token for the user
          content:
            'application/json':
              schema:
                $ref: '#/components/schemas/ErrorReport'
        500:
          description: Rawls Internal Error
          content:
            'application/json':
              schema:
                $ref: '#/components/schemas/ErrorReport'
      security:
        - authorization:
            - openid
            - email
            - profile
  /api/user/role/admin:
    get:
      tags:
        - users
      summary: Query to see if you're an admin
      description: gets the admin status of a user
      operationId: isAdmin
      responses:
        200:
          description: User is an admin
          content: {}
        404:
          description: User is not an admin
          content: {}
        500:
          description: Rawls Internal Error
          content:
            'application/json':
              schema:
                $ref: '#/components/schemas/ErrorReport'
      security:
        - authorization:
            - openid
            - email
            - profile
  /api/user/role/curator:
    get:
      tags:
        - users
      summary: Query to see if you're a library curator
      description: gets the curator status of a user
      operationId: isCurator
      responses:
        200:
          description: User is a curator
          content: {}
        404:
          description: User is not a curator
          content: {}
        500:
          description: Rawls Internal Error
          content:
            'application/json':
              schema:
                $ref: '#/components/schemas/ErrorReport'
      security:
        - authorization:
            - openid
            - email
            - profile
  /api/user/billing:
    get:
      tags:
        - billing
        - users
      summary: list billing projects for a user
      description: list billing projects for a user
      operationId: listUserBillingProjects
      responses:
        200:
          description: Successful Request
          content:
            'application/json':
              schema:
                type: array
                description: list of billing projects for this user
                items:
                  $ref: '#/components/schemas/RawlsBillingProjectMembership'
        404:
          description: User not found
          content:
            'application/json':
              schema:
                $ref: '#/components/schemas/ErrorReport'
        500:
          description: Rawls Internal Error
          content:
            'application/json':
              schema:
                $ref: '#/components/schemas/ErrorReport'
      security:
        - authorization:
            - openid
            - email
            - profile
  /api/user/billing/{projectName}:
    get:
      tags:
        - billing
        - users
      summary: billing project status
      description: billing project status
      operationId: billingProjectStatus
      parameters:
        - name: projectName
          in: path
          description: Name of the billing project
          required: true
          schema:
            type: string
      responses:
        200:
          description: OK
          content:
            'application/json':
              schema:
                $ref: '#/components/schemas/RawlsBillingProjectStatus'
        404:
          description: Project Not Found
          content: {}
        500:
          description: Internal Server Error
          content: {}
      security:
        - authorization:
            - openid
            - email
            - profile
    delete:
      tags:
        - billing
        - users
      summary: delete billing project
      description: delete billing project
      operationId: deleteBillingProject
      parameters:
        - name: projectName
          in: path
          description: Name of the billing project
          required: true
          schema:
            type: string
      responses:
        204:
          description: Successfully delete billing project
        400:
          description: Project cannot be deleted because it contains workspaces.
          content:
            'application/json':
              schema:
                $ref: '#/components/schemas/ErrorReport'
        403:
          description: You must be a project owner to delete billing project
          content:
            'application/json':
              schema:
                $ref: '#/components/schemas/ErrorReport'
        500:
          description: Rawls Internal Error
          content:
            'application/json':
              schema:
                $ref: '#/components/schemas/ErrorReport'
      security:
        - authorization:
            - openid
            - email
            - profile
  /api/user/billingAccounts:
    get:
      tags:
        - billing
        - users
      summary: list billing accounts for a user
      description: list billing accounts for a user
      operationId: listUserBillingAccounts
      responses:
        200:
          description: Successful Request
          content:
            'application/json':
              schema:
                type: array
                description: list of billing accounts for this user
                items:
                  $ref: '#/components/schemas/BillingAccount'
        403:
          description: Forbidden. You probably missed a scope; more details in the
            ErrorReport's message field
          content:
            'application/json':
              schema:
                $ref: '#/components/schemas/ErrorReport'
        500:
          description: Rawls Internal Error
          content:
            'application/json':
              schema:
                $ref: '#/components/schemas/ErrorReport'
      security:
        - authorization:
            - openid
            - email
            - profile
            - https://www.googleapis.com/auth/cloud-billing
  /api/notifications/workspace/{workspaceNamespace}/{workspaceName}:
    get:
      tags:
        - notifications
      summary: Gets the notifications available for a workspace
      operationId: workspaceNotifications
      parameters:
        - name: workspaceNamespace
          in: path
          description: workspace namespace
          required: true
          schema:
            type: string
        - name: workspaceName
          in: path
          description: workspace name
          required: true
          schema:
            type: string
      responses:
        200:
          description: Success
          content:
            'application/json':
              schema:
                type: array
                items:
                  $ref: '#/components/schemas/NotificationType'
      security:
        - authorization:
            - openid
            - email
            - profile
  /api/workspaces/{workspaceNamespace}/{workspaceName}/accessInstructions:
    get:
      tags:
        - workspaces
      summary: Get access instructions for the workspace
      operationId: getWorkspaceAccessInstructions
      parameters:
        - name: workspaceNamespace
          in: path
          description: workspace namespace
          required: true
          schema:
            type: string
        - name: workspaceName
          in: path
          description: workspace name
          required: true
          schema:
            type: string
      responses:
        200:
          description: Success
          content:
            'application/json':
              schema:
                type: array
                items:
                  $ref: '#/components/schemas/ManagedGroupAccessInstructions'
      security:
        - authorization:
            - openid
            - email
            - profile
  /api/workspaces/{workspaceNamespace}/{workspaceName}/sendChangeNotification:
    post:
      tags:
        - workspaces
      summary: Send Notification of data added to Workspace
      operationId: sendChangeNotification
      parameters:
        - name: workspaceNamespace
          in: path
          description: workspace namespace
          required: true
          schema:
            type: string
        - name: workspaceName
          in: path
          description: workspace name
          required: true
          schema:
            type: string
      responses:
        200:
          description: Success
          content: {}
      security:
        - authorization:
            - openid
            - email
            - profile
  /api/notifications/general:
    get:
      tags:
        - notifications
      summary: Gets the general notifications available
      operationId: generalNotifications
      responses:
        200:
          description: Success
          content:
            'application/json':
              schema:
                type: array
                items:
                  $ref: '#/components/schemas/NotificationType'
      security:
        - authorization:
            - openid
            - email
            - profile
components:
  schemas:
    BillingAccount:
      required:
        - accountName
        - displayName
        - firecloudHasAccess
      type: object
      properties:
        accountName:
          type: string
          description: name of billing account
        firecloudHasAccess:
          type: boolean
          description: whether the Firecloud service has been given access to this
            billing account
        displayName:
          type: string
          description: display name of billing account
      description: Details for a single billing account
    ErrorReport:
      required:
        - causes
        - message
        - source
        - stackTrace
      type: object
      properties:
        source:
          type: string
          description: service causing error
        message:
          type: string
          description: what went wrong
        exceptionClass:
          type: string
          description: class of exception thrown
        statusCode:
          type: integer
          description: HTTP status code
        causes:
          type: array
          description: errors triggering this one
          items:
            $ref: '#/components/schemas/ErrorReport'
        stackTrace:
          type: array
          description: stack trace
          items:
            $ref: '#/components/schemas/StackTraceElement'
      description: ""
    EntityCopyResponse:
      required:
        - entitiesCopied
        - hardConflicts
        - softConflicts
      type: object
      properties:
        entitiesCopied:
          type: array
          description: the entities that were successfully copied into the workspace
          items:
            $ref: '#/components/schemas/AttributeEntityReference'
        hardConflicts:
          type: array
          description: these entities already exist in your workspace
          items:
            $ref: '#/components/schemas/EntityHardConflict'
        softConflicts:
          type: array
          description: the conflicts within your entity subtrees. note that this will
            be empty if there are hard conflicts
          items:
            $ref: '#/components/schemas/EntitySoftConflict'
      description: ""
    EntityHardConflict:
      required:
        - entityName
        - entityType
      type: object
      properties:
        entityType:
          type: string
          description: the type of the entity
        entityName:
          type: string
          description: the name of the entity
      description: ""
    EntitySoftConflict:
      required:
        - conflicts
        - entityName
        - entityType
      type: object
      properties:
        entityType:
          type: string
          description: the type of the entity
        entityName:
          type: string
          description: the name of the entity
        conflicts:
          type: array
          description: the next entity in the path to the conflict
          items:
            $ref: '#/components/schemas/EntitySoftConflict'
      description: ""
    StackTraceElement:
      required:
        - className
        - fileName
        - lineNumber
        - methodName
      type: object
      properties:
        className:
          type: string
          description: class name
        methodName:
          type: string
          description: method name
        fileName:
          type: string
          description: source file name
        lineNumber:
          type: integer
          description: line number
      description: ""
    Submission:
      type: object
      properties:
        submissionId:
          type: string
          description: SubmissionRequest unique identifier
        submissionDate:
          type: string
          description: SubmissionRequest date
          format: date-time
        submitter:
          type: string
          description: user that created the submission
        methodConfigurationNamespace:
          type: string
          description: Method configuration namespace
        methodConfigurationName:
          type: string
          description: Method configuration name
        submissionEntity:
          $ref: '#/components/schemas/AttributeEntityReference'
        workflows:
          type: array
          description: Status of Workflow(s)
          items:
            $ref: '#/components/schemas/Workflow'
        status:
          $ref: '#/components/schemas/SubmissionStatus'
        cost:
          type: number
          description: The compute cost of this submission
          format: float
        useCallCache:
          type: boolean
          description: Whether or not to read from cache for this submission
        deleteIntermediateOutputFiles:
          type: boolean
          description: Whether or not to delete intermediate output files when the
            workflow completes. See [Cromwell docs](https://cromwell.readthedocs.io/en/stable/wf_options/Google#google-pipelines-api-workflow-options)
            for more information.
        workflowFailureMode:
          type: string
          description: What happens after a task fails. Choose from ContinueWhilePossible
            and NoNewCalls. Defaults to NoNewCalls if not specified. See Cromwell
            docs for more information.
          default: NoNewCalls
          enum:
            - NoNewCalls
            - ContinueWhilePossible
        externalEntityInfo:
          $ref: '#/components/schemas/ExternalEntityInfo'
      description: ""
    ExternalEntityInfo:
      type: object
      properties:
        dataStoreId:
          type: string
          description: external datastore id for the collection of data
        rootEntityType:
          type: string
          description: type of data within the external datastore
    SubmissionListResponse:
      type: object
      properties:
        submissionId:
          type: string
          description: Submission unique identifier
        submissionDate:
          type: string
          description: Submission date
          format: date-time
        submitter:
          type: string
          description: user that created the submission
        methodConfigurationNamespace:
          type: string
          description: Method configuration namespace
        methodConfigurationName:
          type: string
          description: Method configuration name
        submissionEntity:
          $ref: '#/components/schemas/AttributeEntityReference'
        status:
          $ref: '#/components/schemas/SubmissionStatus'
        workflowStatuses:
          type: object
          properties: {}
          description: a count of the workflow statuses in the submission as a Map[String,Int]
        workflowFailureMode:
          type: string
          description: What happens after a task fails. Choose from ContinueWhilePossible
            and NoNewCalls. Defaults to NoNewCalls if not specified. See Cromwell
            docs for more information.
          default: NoNewCalls
          enum:
            - NoNewCalls
            - ContinueWhilePossible
        externalEntityInfo:
          $ref: '#/components/schemas/ExternalEntityInfo'
      description: An abbreviated Submission, without workflow information, good for
        listings
    ActiveSubmission:
      type: object
      properties:
        workspaceNamespace:
          type: string
          description: workspaceNamespace of the submission
        workspaceName:
          type: string
          description: workspaceName of the submission
        submission:
          $ref: '#/components/schemas/Submission'
      description: a submission that's still a going concern
    SubmissionStatus:
      type: string
      description: submission status
      enum:
        - Accepted
        - Evaluating
        - Submitting
        - Submitted
        - Aborting
        - Aborted
        - Done
    Workflow:
      type: object
      properties:
        workflowId:
          type: string
          description: Workflow unique identifier
        status:
          $ref: '#/components/schemas/WorkflowStatus'
        statusLastChangedDate:
          type: string
          description: Status last-changed date
          format: date-time
        workflowEntity:
          $ref: '#/components/schemas/AttributeEntityReference'
        inputResolutions:
          type: array
          description: The evaluation of each input
          items:
            $ref: '#/components/schemas/SubmissionValidationValue'
        messages:
          type: array
          description: List of messages about this workflow
          items:
            type: string
        cost:
          type: number
          description: The run cost of this workflow
          format: float
      description: ""
    WorkflowStatus:
      type: string
      description: workflow status
      enum:
        - Queued
        - Launching
        - Submitted
        - Running
        - Failed
        - Succeeded
        - Aborting
        - Aborted
        - Unknown
    SubmissionRequest:
      required:
        - methodConfigurationName
        - methodConfigurationNamespace
      type: object
      properties:
        methodConfigurationNamespace:
          type: string
          description: Namespace of the method configuration to execute.
        methodConfigurationName:
          type: string
          description: Name of the method configuration to execute.
        entityType:
          type: string
          description: Type of root entity for expression. Optional if the method
            configuration has no root entity.
        entityName:
          type: string
          description: Name of root entity for expression. Optional if the method
            configuration has no root entity.
        expression:
          type: string
          description: Expression that resolves to one or more entities matching the
            entity type in the method configuration. Optional if the method configuration
            has no root entity.
        useCallCache:
          type: boolean
          description: Whether or not to read from cache for this submission
        useReferenceDisks:
          type: boolean
          description: Whether or not to use pre-built disks for common genome references
        deleteIntermediateOutputFiles:
          type: boolean
          description: Whether or not to delete intermediate output files when the
            workflow completes. See [Cromwell docs](https://cromwell.readthedocs.io/en/stable/wf_options/Google#google-pipelines-api-workflow-options)
            for more information.
        workflowFailureMode:
          type: string
          description: What happens after a task fails. Choose from ContinueWhilePossible
            and NoNewCalls. Defaults to NoNewCalls if not specified. See Cromwell
            docs for more information.
          default: NoNewCalls
          enum:
            - NoNewCalls
            - ContinueWhilePossible
      description: If the referenced method configuration takes no root entity, do
        not define `entityType`, `entityName` and `expression`.
    SubmissionValidationInput:
      required:
        - expression
        - wdlName
      type: object
      properties:
        wdlName:
          type: string
          description: name of input
        expression:
          type: string
          description: expression for input
      description: method configuration input parameter, its name and the associated
        expression from the method config
    SubmissionValidationHeader:
      required:
        - entityType
        - inputExpressions
      type: object
      properties:
        entityType:
          type: string
          description: type of entity
        inputExpressions:
          type: array
          description: input descriptions
          items:
            $ref: '#/components/schemas/SubmissionValidationInput'
      description: common values for all the entities -- the entity type and the input
        descriptions
    SubmissionValidationValue:
      required:
        - inputName
      type: object
      properties:
        value:
          type: string
          description: the value of the input expression for the specified entity
        error:
          type: string
          description: parsing error(s)
        inputName:
          type: string
          description: name of input
      description: result of an expression parse for one of the inputs
    SubmissionValidationEntityInputs:
      required:
        - entityName
        - inputResolutions
      type: object
      properties:
        entityName:
          type: string
          description: name of entity. May be empty if this submission doesn't run
            on an entity
        inputResolutions:
          type: array
          description: input resolution
          items:
            $ref: '#/components/schemas/SubmissionValidationValue'
      description: the results of parsing each of the inputs for one entity
    SubmissionValidationReport:
      required:
        - header
        - invalidEntities
        - request
        - validEntities
      type: object
      properties:
        header:
          $ref: '#/components/schemas/SubmissionValidationHeader'
        validEntities:
          type: array
          description: runnable entities
          items:
            $ref: '#/components/schemas/SubmissionValidationEntityInputs'
        invalidEntities:
          type: array
          description: non-runnable entities
          items:
            $ref: '#/components/schemas/SubmissionValidationEntityInputs'
        request:
          $ref: '#/components/schemas/SubmissionRequest'
      description: the results of parsing each input for each entity
    TaskOutput:
      type: object
      properties:
        logs:
          type: array
          description: logs for this task
          items:
            $ref: '#/components/schemas/ExecutionServiceCallLogs'
        outputs:
          type: object
          properties: {}
          description: Map[String,String]
      description: Outputs from a single task in a workflow
    ExecutionServiceCallLogs:
      type: object
      properties:
        stdout:
          type: string
          description: Google bucket location for standard output
        stderr:
          type: string
          description: Google bucket location for standard error
        backendLogs:
          type: object
          properties: {}
          description: Map[String,String]
      description: Execution service logs per call
    SubmissionReport:
      required:
        - header
        - request
        - status
        - submissionDate
        - submissionId
        - submitter
        - workflows
      type: object
      properties:
        request:
          $ref: '#/components/schemas/SubmissionRequest'
        submissionId:
          type: string
          description: SubmissionRequest unique identifier
        submissionDate:
          type: string
          description: SubmissionRequest date
          format: date-time
        submitter:
          type: string
          description: user that created the submission
        status:
          type: string
          description: status
        header:
          $ref: '#/components/schemas/SubmissionValidationHeader'
        workflows:
          type: array
          description: workflows initiated by this submission
          items:
            $ref: '#/components/schemas/SubmissionValidationEntityInputs'
      description: information on a submission
    WorkflowCost:
      type: object
      properties:
        cost:
          type: number
          description: Workflow cost
        workflowId:
          type: string
          description: The id of this workflow
      description: The cost of a workflow, if available
    WorkflowOutputs:
      type: object
      properties:
        tasks:
          type: array
          description: Map from tasks to output/log pairs
          items:
            $ref: '#/components/schemas/TaskOutput'
        workflowId:
          type: string
          description: The id of this workflow
      description: Outputs and logs from all tasks in a workflow
    WorkflowQueueStatusResponse:
      required:
        - estimatedQueueTimeMS
        - workflowCountsByStatus
        - workflowsBeforeNextUserWorkflow
      type: object
      properties:
        estimatedQueueTimeMS:
          type: integer
          description: estimated milliseconds until the current queue is submitted
        workflowsBeforeNextUserWorkflow:
          type: integer
          description: the number of workflows in the queue ahead of the user's first
            workflow
        workflowCountsByStatus:
          type: object
          properties: {}
          description: Map[String,Int]
      description: Information about the status of workflows and the workflow queue
    WorkflowQueueStatusByUserResponse:
      required:
        - maxActiveWorkflowsPerUser
        - maxActiveWorkflowsTotal
        - statuses
        - users
      type: object
      properties:
        statuses:
          type: object
          properties: {}
          description: Map[String, Int]
        users:
          type: object
          properties: {}
          description: Map[String, Map[String, Int]]
        maxActiveWorkflowsTotal:
          type: integer
          description: maximum number of active workflows allowed in total
        maxActiveWorkflowsPerUser:
          type: integer
          description: maximum number of active workflows allower per user
      description: Information about the status of workflows and the workflow queue,
        broken out by user
    WorkspaceName:
      required:
        - name
        - namespace
      type: object
      properties:
        namespace:
          type: string
          description: The namespace (billing project) the workspace belongs to
        name:
          type: string
          description: The name of the workspace
      description: ""
    EntityName:
      required:
        - name
      type: object
      properties:
        name:
          type: string
          description: The name of the entity
      description: ""
    EntityCopyDefinition:
      required:
        - destinationWorkspace
        - entityNames
        - entityType
        - sourceWorkspace
      type: object
      properties:
        sourceWorkspace:
          $ref: '#/components/schemas/WorkspaceName'
        destinationWorkspace:
          $ref: '#/components/schemas/WorkspaceName'
        entityType:
          type: string
          description: Type of top level entities to copy
        entityNames:
          type: array
          description: Names of entities to copy
          items:
            type: string
      description: ""
    Entity:
      required:
        - attributes
        - entityType
        - name
      type: object
      properties:
        name:
          type: string
          description: The name of the entity
        entityType:
          type: string
          description: The type of the entity
        attributes:
          type: object
          properties: {}
          description: Map[String,Attribute]
      description: ""
    AttributeEntityReference:
      required:
        - entityName
        - entityType
      type: object
      properties:
        entityType:
          type: string
          description: The type of the entity
        entityName:
          type: string
          description: The name of the entity
      description: ""
    EntityTypeMetadata:
      required:
        - attributeNames
        - count
      type: object
      properties:
        count:
          type: integer
          description: The number of entities of this type
        idName:
          type: string
          description: The name if the id field for the entity
        attributeNames:
          type: array
          description: A list of all attribute names used
          items:
            type: string
      description: ""
    AttributeUpdateOperationArray:
      type: array
      description: ""
      example: |
        [
          {
            "op": "AddUpdateAttribute",
            "attributeName": "name of attribute to add/update",
            "addUpdateAttribute": "value to add/update"
          },
          {
            "op": "RemoveAttribute",
            "attributeName": "name of attribute to remove"
          },
          {
            "op": "AddListMember",
            "attributeListName": "name of list attribute",
            "newMember": "value to add to list"
          },
          {
            "op": "RemoveListMember",
            "attributeListName": "name of list attribute",
            "removeMember": "value to remove from list"
          },
          {
            "op": "CreateAttributeEntityReferenceList",
            "attributeListName": "name of entity-reference list attribute to create"
          },
          {
            "op": "CreateAttributeValueList",
            "attributeName": "name of value-list attribute to create"
          }
        ]
      items:
        $ref: '#/components/schemas/AttributeUpdateOperation'
    AttributeUpdateOperation:
      required:
        - op
      type: object
      properties:
        op:
          type: string
          description: The operation to perform on the attribute
          enum:
            - AddUpdateAttribute
            - RemoveAttribute
            - AddListMember
            - RemoveListMember
            - CreateAttributeEntityReferenceList
            - CreateAttributeValueList
      discriminator:
        propertyName: op
    AddUpdateAttribute:
      allOf:
        - $ref: '#/components/schemas/AttributeUpdateOperation'
        - type: object
          properties:
            attributeName:
              type: string
              description: Name of attribute to add/update
            addUpdateAttribute:
              type: string
              description: Value to add/update. Accepts strings, numbers, booleans.
    RemoveAttribute:
      allOf:
        - $ref: '#/components/schemas/AttributeUpdateOperation'
        - type: object
          properties:
            attributeName:
              type: string
              description: The name of attribute to remove
    AddListMember:
      allOf:
        - $ref: '#/components/schemas/AttributeUpdateOperation'
        - type: object
          properties:
            attributeListName:
              type: string
              description: The name of the attribute list
            newMember:
              type: string
              description: The attribute to add to the list
    RemoveListMember:
      allOf:
        - $ref: '#/components/schemas/AttributeUpdateOperation'
        - type: object
          properties:
            attributeListName:
              type: string
              description: The name of the attribute list
            removeMember:
              type: string
              description: The attribute to remove from the list
    CreateAttributeEntityReferenceList:
      allOf:
        - $ref: '#/components/schemas/AttributeUpdateOperation'
        - type: object
          properties:
            attributeListName:
              type: string
              description: The name of the empty attribute entity-reference list to
                create. This is a non-destructive operation.
    CreateAttributeValueList:
      allOf:
        - $ref: '#/components/schemas/AttributeUpdateOperation'
        - type: object
          properties:
            attributeName:
              type: string
              description: The name of the empty attribute value-list to create. This
                is a non-destructive operation.
    EntityUpdateDefinition:
      required:
        - entityType
        - name
        - operations
      type: object
      properties:
        name:
          type: string
          description: The name of the entity
        entityType:
          type: string
          description: The type of the entity
        operations:
          $ref: '#/components/schemas/AttributeUpdateOperationArray'
      description: ""
    MethodConfiguration:
      required:
        - inputs
        - methodRepoMethod
        - name
        - namespace
      type: object
      properties:
        namespace:
          type: string
          description: This method configuration's namespace
        name:
          type: string
          description: The name of the method configuration
        rootEntityType:
          type: string
          description: The root entity type that the method will be running on. Optional
            if this method config doesn't run on an entity (i.e. uses only workspace
            attributes and literal inputs).
        inputs:
          type: object
          properties: {}
        outputs:
          type: object
          properties: {}
        methodRepoMethod:
          $ref: '#/components/schemas/MethodRepoMethod'
        methodConfigVersion:
          type: integer
          description: Version number, incremented on edit
        deleted:
          type: boolean
          description: Is this config marked as deleted?
        dataReferenceName:
          type: string
          description: the name of the data reference within this workspace to be used to derive input values
      description: ""
    ValidatedMethodConfiguration:
      required:
        - extraInputs
        - invalidInputs
        - invalidOutputs
        - methodConfiguration
        - missingInputs
        - validInputs
        - validOutputs
      type: object
      properties:
        validInputs:
          type: array
          items:
            type: string
        invalidInputs:
          type: object
          properties: {}
        missingInputs:
          type: array
          items:
            type: string
        extraInputs:
          type: array
          items:
            type: string
        validOutputs:
          type: array
          items:
            type: string
        invalidOutputs:
          type: object
          properties: {}
        methodConfiguration:
          $ref: '#/components/schemas/MethodConfiguration'
      description: Information about the validity of a method configuration's expressions
        relative to the method itself
    MethodRepoConfigurationImport:
      required:
        - destination
        - methodRepoName
        - methodRepoNamespace
        - methodRepoSnapshotId
      type: object
      properties:
        methodRepoNamespace:
          type: string
          description: Method Repository Namespace
        methodRepoName:
          type: string
          description: Method Repository Name
        methodRepoSnapshotId:
          type: integer
          description: Method Repository Snapshot ID
        destination:
          $ref: '#/components/schemas/MethodConfigurationName'
      description: ""
    MethodRepoConfigurationExport:
      required:
        - methodRepoName
        - methodRepoNamespace
        - source
      type: object
      properties:
        methodRepoNamespace:
          type: string
          description: Method Repository Namespace
        methodRepoName:
          type: string
          description: Method Repository Name
        source:
          $ref: '#/components/schemas/MethodConfigurationName'
      description: ""
    MethodConfigurationNamePair:
      required:
        - destination
        - source
      type: object
      properties:
        source:
          $ref: '#/components/schemas/MethodConfigurationName'
        destination:
          $ref: '#/components/schemas/MethodConfigurationName'
      description: ""
    MethodConfigurationName:
      required:
        - name
        - namespace
        - workspaceName
      type: object
      properties:
        name:
          type: string
          description: The name of the method configuration
        namespace:
          type: string
          description: This method configuration's owning namespace
        workspaceName:
          $ref: '#/components/schemas/WorkspaceName'
      description: ""
    MethodRepoMethod:
      required:
        - methodName
        - methodNamespace
        - methodVersion
      type: object
      properties:
        methodNamespace:
          type: string
          description: The namespace of the method in Agora
        methodName:
          type: string
          description: The name of the method in Agora
        methodVersion:
          type: integer
          description: The integer method version in Agora (or a string method version
            for Dockstore)
        methodPath:
          type: string
          description: The path of the method in Dockstore
        sourceRepo:
          type: string
          description: The method's repository, currently one of "agora" or "dockstore"
        methodUri:
          type: string
          description: URI that specifies the method's repository and captures all
            the information necessary to identify the method within its repository
            (e.g. agora://namespace/name/1, dockstore://path/version)
      description: ""
    WorkspaceACL:
      required:
        - acl
      type: object
      properties:
        acl:
          type: object
          properties: {}
          description: Map[String,WorkspaceAccessEntry]
      description: ""
    WorkspaceACLUpdate:
      required:
        - accessLevel
        - email
      type: object
      properties:
        email:
          type: string
          description: email address of the user or group whose permissions will be
            changed
        accessLevel:
          type: string
          description: The access level to grant to this user or group (OWNER, READER,
            WRITER, NO ACCESS)
        canShare:
          type: boolean
          description: Set to true if you want this user to be able to share the workspace
            with other users, only meaningful for readers and writers, default false
        canCompute:
          type: boolean
          description: Set to true if you want this user to be able to launch compute
            in this workspace, may not be true for readers, default false for reader,
            true otherwise
      description: ""
    WorkspaceACLUpdateResponseList:
      required:
        - invitesSent
        - invitesUpdated
        - usersNotFound
        - usersUpdated
      type: object
      properties:
        usersUpdated:
          type: array
          description: the users or groups who were updated
          items:
            $ref: '#/components/schemas/WorkspaceACLUpdate'
        invitesSent:
          type: array
          description: the list of invites that were sent
          items:
            $ref: '#/components/schemas/WorkspaceACLUpdate'
        invitesUpdated:
          type: array
          description: the list of invites that were updated
          items:
            $ref: '#/components/schemas/WorkspaceACLUpdate'
        usersNotFound:
          type: array
          description: the users or groups who were not found
          items:
            $ref: '#/components/schemas/WorkspaceACLUpdate'
      description: ""
    ManagedGroupAccessInstructions:
      required:
        - groupName
        - instructions
      type: object
      properties:
        groupName:
          type: string
          description: The name of the Group with instructions
        instructions:
          type: string
          description: The instructions for applying to the Group
      description: ""
    WorkspaceCatalog:
      required:
        - catalog
        - email
      type: object
      properties:
        email:
          type: string
          description: email of the user or group whose permissions will be changed
        catalog:
          type: boolean
          description: Set to true if you want this user to be able to perform library
            related operations on the workspace
      description: ""
    WorkspaceCatalogResponse:
      required:
        - catalog
        - subjectId
      type: object
      properties:
        subjectId:
          type: string
          description: subject Id of the user or group whose permissions will be changed
        catalog:
          type: boolean
          description: Set to true if you want this user to be able to perform library
            related operations on the workspace
      description: ""
    WorkspaceCatalogUpdateResponseList:
      required:
        - emailsNotFound
        - usersUpdated
      type: object
      properties:
        usersUpdated:
          type: array
          description: the users or groups who were updated
          items:
            $ref: '#/components/schemas/WorkspaceCatalogResponse'
        emailsNotFound:
          type: array
          description: the emails of users or groups who were not found
          items:
            type: string
      description: ""
    WorkspaceAccessEntry:
      required:
        - accessLevel
        - canCompute
        - canShare
        - pending
      type: object
      properties:
        accessLevel:
          type: string
          description: The access level granted to this user or group (OWNER, READER,
            WRITER, NO ACCESS)
        pending:
          type: boolean
          description: The status of the users access
        canShare:
          type: boolean
          description: True if the user can share the workspace with others, false
            otherwise
        canCompute:
          type: boolean
          description: True if the user can launch compute in this workspace, false
            otherwise
      description: ""
    WorkspaceDetails:
      required:
        - bucketName
        - createdBy
        - createdDate
        - isLocked
        - lastModified
        - name
        - namespace
        - workspaceId
        - googleProject
        - workspaceVersion
      type: object
      properties:
        attributes:
          type: object
          properties: {}
          description: Map[String, Attribute]
        authorizationDomain:
          type: array
          description: The list of groups in the Authorization Domain (empty if no
            AD is set)
          items:
            $ref: '#/components/schemas/ManagedGroupRef'
        bucketName:
          type: string
          description: The name of the bucket associated with the workspace
        createdBy:
          type: string
          description: The user who created the workspace
        createdDate:
          type: string
          description: The date the workspace was created in yyyy-MM-ddTHH:mm:ss.SSSZZ
            format
          format: date-time
        isLocked:
          type: boolean
          description: Can the Workspace currently be modified?
        lastModified:
          type: string
          description: The date the workspace was last modified in yyyy-MM-ddTHH:mm:ss.SSSZZ
            format
          format: date-time
        name:
          type: string
          description: The name of the workspace
        namespace:
          type: string
          description: The namespace the workspace belongs to
        workflowCollectionName:
          type: string
          description: The name of the workflow collection associated with the workspace
        workspaceId:
          type: string
          description: A UUID associated with the workspace
        googleProject:
          type: string
          description: the google project used by the workspace for compute and storage
        workspaceVersion:
          type: string
          description: internal use
      description: ""
    WorkspaceSubmissionStats:
      required:
        - runningSubmissionsCount
      type: object
      properties:
        lastSuccessDate:
          type: string
          description: The date of the last successful submission
          format: date-time
        lastFailureDate:
          type: string
          description: The date of the last failed submission
          format: date-time
        runningSubmissionsCount:
          type: integer
          description: Count of all the running submissions
      description: Statistics about submissions in a workspace
    WorkspaceRequest:
      required:
        - attributes
        - name
        - namespace
      type: object
      properties:
        namespace:
          type: string
          description: The namespace (billing project) the workspace belongs to
        name:
          type: string
          description: The name of the workspace
        authorizationDomain:
          type: array
          description: The list of groups in the Authorization Domain (empty if no
            AD is set)
          items:
            $ref: '#/components/schemas/ManagedGroupRef'
        attributes:
          type: object
          properties: {}
        noWorkspaceOwner:
          type: boolean
          description: Optional, false if not specified. If true, the workspace is created with a Billing Project owner but no workspace owner. Requires being a Billing Project owner.
          default: false
        bucketLocation:
          type: string
          required: false
          description: Region (NOT multi-region) in which bucket attached to the workspace should be created. If not provided, the bucket will be created in the 'US' multi-region.
      description: ""
    WorkspaceRequestClone:
      required:
        - attributes
        - name
        - namespace
      type: object
      properties:
        namespace:
          type: string
          description: The namespace (billing project) the workspace belongs to
        name:
          type: string
          description: The name of the workspace
        authorizationDomain:
          type: array
          description: The list of groups in the Authorization Domain (empty if no
            AD is set)
          items:
            $ref: '#/components/schemas/ManagedGroupRef'
        attributes:
          type: object
          properties: {}
        copyFilesWithPrefix:
          type: string
          description: Used for clone operations only; the prefix for files to copy between source and destination workspace buckets
        noWorkspaceOwner:
          type: boolean
          description: Optional, false if not specified. If true, the workspace is created with a Billing Project owner but no workspace owner. Requires being a Billing Project owner.
          default: false
      description: ""
    BucketUsageResponse:
      required:
        - usageInBytes
      type: object
      properties:
        usageInBytes:
          type: integer
          description: The current storage bucket usage in bytes
      description: ""
    Attribute:
      type: object
      properties:
        value:
          type: string
          description: ""
      description: ""
    RawlsGroupRef:
      type: object
      properties:
        groupName:
          type: string
          description: ""
      description: a reference to a group
    RawlsGroupShort:
      type: object
      properties:
        groupName:
          type: string
          description: ""
        groupEmail:
          type: string
          description: ""
      description: group information without memberships
    ExecutionEvent:
      required:
        - description
        - startTime
      type: object
      properties:
        description:
          type: string
          description: Description of the event
        startTime:
          type: string
          description: When the event started
          format: date-time
        endTime:
          type: string
          description: When the event finished
          format: date-time
      description: ""
    WorkspaceResponse:
      type: object
      properties:
        accessLevel:
          $ref: '#/components/schemas/WorkspaceAccessLevel'
        bucketOptions:
          $ref: '#/components/schemas/WorkspaceBucketOptions'
        canCompute:
          type: boolean
        canShare:
          type: boolean
        catalog:
          type: boolean
        owners:
          type: array
          description: |
            Owners of this workspace. This API only lists owners; use the get-workspace-ACL API to get the full list of all users at all permission levels.
          items:
            type: string
        workspace:
          $ref: '#/components/schemas/WorkspaceDetails'
        workspaceSubmissionStats:
          $ref: '#/components/schemas/WorkspaceSubmissionStats'
      description: ""
    WorkspaceListResponse:
      type: object
      properties:
        accessLevel:
          $ref: '#/components/schemas/WorkspaceAccessLevel'
        public:
          type: boolean
        workspace:
          $ref: '#/components/schemas/WorkspaceDetails'
        workspaceSubmissionStats:
          $ref: '#/components/schemas/WorkspaceSubmissionStats'
      description: ""
    WorkspaceBucketOptions:
      required:
        - requesterPays
      type: object
      properties:
        requesterPays:
          type: boolean
          description: Whether the bucket is requester pays
      description: Extra information about a GCS bucket attached to a workspace
    WorkspaceAccessLevel:
      type: string
      description: The level of access a user or group has on a Workspace. NoAccess,
        Read, Write, Owner, ProjectOwner
      enum:
        - PROJECT_OWNER
        - OWNER
        - WRITER
        - READER
        - NO ACCESS
    CallMetadata:
      type: object
      properties:
        inputs:
          type: object
          properties: {}
          description: map from input names onto resolved values
        executionStatus:
          type: string
          description: status of call
        executionEvents:
          type: array
          items:
            $ref: '#/components/schemas/ExecutionEvent'
        backendStatus:
          type: string
          description: status of the backend
        backendLogs:
          type: object
          properties: {}
          description: map of log files from backend
        outputs:
          type: object
          properties: {}
          description: map from output names to local files
        start:
          type: string
          description: starting time of call
          format: date-time
        end:
          type: string
          description: ending time of call
          format: date-time
        jobId:
          type: string
          description: unique ID of job
        returnCode:
          type: integer
          description: result code
        backend:
          type: string
          description: type of backend executing the call
        stdout:
          type: string
          description: location of stdout
        stderr:
          type: string
          description: location of stderr
        shardIndex:
          type: integer
          description: call index within a scatter block, as reported by execution
            service
      description: Stuff you need to know about calls
    AgoraEntity:
      type: object
      properties:
        namespace:
          type: string
        name:
          type: string
        snapshotId:
          type: string
        synopsis:
          type: string
        documentation:
          type: string
        owner:
          type: string
        createDate:
          type: string
        payload:
          type: string
        url:
          type: string
        entityType:
          type: string
      description: response from Method Repo
    UserRefreshToken:
      type: object
      properties:
        refreshToken:
          type: string
      description: payload to put a refresh token
    UserRefreshTokenDate:
      type: object
      properties:
        refreshTokenUpdatedDate:
          type: string
          format: date-time
      description: date a refresh token was stored
    MethodInput:
      type: object
      properties:
        name:
          type: string
        inputType:
          type: string
        optional:
          type: boolean
      description: description of a method input
    MethodOutput:
      type: object
      properties:
        name:
          type: string
        outputType:
          type: string
      description: description of a method output
    MethodInputsOutputs:
      type: object
      properties:
        inputs:
          type: array
          items:
            $ref: '#/components/schemas/MethodInput'
        outputs:
          type: array
          items:
            $ref: '#/components/schemas/MethodOutput'
      description: description of a method's inputs and outputs
    SyncReportItem:
      type: object
      properties:
        operation:
          type: string
        email:
          type: string
        errorReport:
          $ref: '#/components/schemas/ErrorReport'
      description: results of an attempt to synchronize a member
    SyncReport:
      type: object
      properties:
        items:
          type: array
          items:
            $ref: '#/components/schemas/SyncReportItem'
      description: report of members added or removed
    ApplicationVersion:
      type: object
      properties:
        gitHash:
          type: string
        buildNumber:
          type: string
        version:
          type: string
      description: version of the application
    ExecutionEngineVersion:
      type: object
      properties:
        cromwell:
          type: string
      description: version of the execution engine
    EntityQuery:
      required:
        - page
        - pageSize
        - sortDirection
        - sortField
      type: object
      properties:
        page:
          type: number
          description: page number, 1-indexed positive integer
        pageSize:
          type: number
          description: count of items per page, positive integer
        sortField:
          type: string
          description: field to sort by
        sortDirection:
          type: string
          description: asc or desc
        filterTerms:
          type: string
          description: terms to filter results by
      description: ""
    EntityQueryResultMetadata:
      required:
        - filteredCount
        - filteredPageCount
        - unfilteredCount
      type: object
      properties:
        unfilteredCount:
          type: number
          description: count of results before filtering
        filteredCount:
          type: number
          description: count of results after filtering
        filteredPageCount:
          type: number
          description: count of pages after filtering; honors pageSize parameter
      description: ""
    EntityQueryResponse:
      required:
        - parameters
        - resultMetadata
        - results
      type: object
      properties:
        parameters:
          $ref: '#/components/schemas/EntityQuery'
        resultMetadata:
          $ref: '#/components/schemas/EntityQueryResultMetadata'
        results:
          type: array
          items:
            $ref: '#/components/schemas/Entity'
      description: ""
    CreateRawlsBillingProjectFullRequest:
      required:
        - billingAccount
        - projectName
      type: object
      properties:
        projectName:
          type: string
          description: the name of the project to create
        billingAccount:
          type: string
          description: the id of the billing account to use, must start with 'billingAccounts/'
        highSecurityNetwork:
          type: boolean
          description: Optional, false if not specified. If true, spin up all compute
            in a VPC network.
        enableFlowLogs:
          type: boolean
          description: Optional, false if not specified. If true, enable flow logs
            within the high security network. Requires highSecurityNetwork = true.
        privateIpGoogleAccess:
          type: boolean
          description: Optional, false if not specified. If true, it configures the
            VPC network to only allow access to GCP APIs that are protected by the
            project's service perimeter and routes all allowed API traffic through
            a narrow IP range. Requires highSecurityNetwork = true.
        servicePerimeter:
          type: string
          description: The fully qualified name of the GCP service perimeter to put
            this project into in the form accessPolicies/[POLICY NUMBER]/servicePerimeters/[NAME].
            Caller must have the add_project action for this service perimeter in
            Sam.
      description: ""
    RawlsBillingProjectMembership:
      required:
        - projectName
        - role
        - status
      type: object
      properties:
        projectName:
          type: string
          description: the name of the project to create
        role:
          type: string
          description: the role of the current user in the project
        status:
          type: string
          enum:
            - Creating
            - Ready
            - Error
        message:
          type: string
          description: informational message about the project
      description: an element of a list of projects and related role for a user
    RawlsBillingProjectStatus:
      required:
        - creationStatus
        - projectName
      type: object
      properties:
        projectName:
          type: string
          description: the name of the billing project
        creationStatus:
          type: string
          enum:
            - Creating
            - Ready
            - Error
      description: a billing project status
    RawlsBillingProjectMember:
      required:
        - email
        - role
      type: object
      properties:
        email:
          type: string
          description: the email of the user
        role:
          type: string
          description: the role of the user in the project
      description: an element of a list of project users and their role
    RawlsBillingProjectResponse:
      required:
        - projectName
        - invalidBillingAccount
        - roles
      type: object
      properties:
        projectName:
          type: string
          description: the name of the project
        billingAccount:
          type: string
          description: the billing account to use in google projects
        servicePerimeter:
          type: string
          description: the name of the service permeters for google project
        invalidBillingAccount:
          type: boolean
          description: whether or not the billing account is usable by Terra
        roles:
          type: array
          items:
            type: string
          description: the roles the caller has on the project
    RawlsBillingProjectTransfer:
      required:
        - bucket
        - newOwnerEmail
        - newOwnerToken
        - project
      type: object
      properties:
        project:
          type: string
          description: the name of the new google project
        bucket:
          type: string
          description: generated Cromwell auth bucket, minus the gs:// prefix
        newOwnerEmail:
          type: string
          description: Email of the new billing project owner
        newOwnerToken:
          type: string
          description: OAuth2AccessToken of the new billing project owner
      description: admin request to transfer a pre-created billing project to a new
        owner
    WorkspaceTag:
      required:
        - count
        - tag
      type: object
      properties:
        tag:
          type: string
          description: tag string
        count:
          type: number
          description: number of usages of the tag across FireCloud
      description: tag with count
    ManagedGroupRef:
      required:
        - membersGroupName
      type: object
      properties:
        membersGroupName:
          type: string
      description: a reference to a group that can be managed by users
    NotificationType:
      required:
        - description
        - notificationKey
      type: object
      properties:
        notificationKey:
          type: string
        description:
          type: string
      description: key and description of a notification
    SystemStatus:
      required:
        - ok
        - systems
      type: object
      properties:
        ok:
          type: boolean
          description: whether any system(s) need attention
          example: false
        systems:
          type: object
          properties: {}
          description: Map[String, SubsystemStatus]
          example:
            Agora:
              ok: true
            Cromwell:
              ok: true
            Database:
              ok: true
            GoogleBilling:
              ok: false
              messages:
                - Google Billing is misbehaving!
            GoogleBuckets:
              ok: true
            GoogleGenomics:
              ok: true
            GoogleGroups:
              ok: true
            GooglePubSub:
              ok: true
      description: status of each system Rawls depends on
    SubsystemStatus:
      type: object
      properties:
        ok:
          type: boolean
          description: whether this system needs attention
        messages:
          type: array
          items:
            type: string
      description: status of a subsystem Rawls depends on
  securitySchemes:
    authorization:
      type: oauth2
      flows:
        implicit:
          authorizationUrl: https://accounts.google.com/o/oauth2/auth
          scopes:
            openid: open id authorization
            email: email authorization
            profile: profile authorization
            https://www.googleapis.com/auth/cloud-billing: cloud billing authorization<|MERGE_RESOLUTION|>--- conflicted
+++ resolved
@@ -844,59 +844,6 @@
             - openid
             - email
             - profile
-<<<<<<< HEAD
-=======
-  /api/admin/statistics:
-    get:
-      deprecated: true
-      tags:
-        - admin
-      summary: retrieve statistics on FireCloud
-      description: retrieve statistics for a window on FireCloud
-      operationId: admin_statistics_get
-      parameters:
-        - name: startDate
-          in: query
-          description: start date (YYYY-MM-DD, or any string valid for Java's DateTime.parse())
-          required: true
-          schema:
-            type: string
-            format: date
-        - name: endDate
-          in: query
-          description: end date (YYYY-MM-DD, or any string valid for Java's DateTime.parse())
-          required: true
-          schema:
-            type: string
-            format: date
-        - name: workspaceNamespace
-          in: query
-          description: namespace to query when calculating entity statistics; leave
-            blank for all
-          schema:
-            type: string
-        - name: workspaceName
-          in: query
-          description: name to query when calculating entity statistics; leave blank
-            for all
-          schema:
-            type: string
-      responses:
-        200:
-          description: FireCloud statistics
-          content: {}
-        403:
-          description: You must be an admin
-          content: {}
-        500:
-          description: Rawls Internal Error
-          content: {}
-      security:
-        - authorization:
-            - openid
-            - email
-            - profile
->>>>>>> 93e2d138
   /api/admin/submissions/queueStatusByUser:
     get:
       tags:
