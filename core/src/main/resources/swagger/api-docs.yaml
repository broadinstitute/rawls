openapi: 3.0.1
info:
  title: Rawls
  description: Rawls API
  termsOfService: http://www.github.com/broadinstitute/rawls
  license:
    name: BSD
    url: http://opensource.org/licenses/BSD-3-Clause
  version: 1.0.0
servers:
  - url: /
tags:
  - name: admin
  - name: billing
  - name: billing_v2
  - name: entities
  - name: methodconfigs
  - name: notifications
  - name: servicePerimeters
  - name: snapshots
  - name: status
  - name: submissions
  - name: users
  - name: version
  - name: workflows
  - name: workspaces

paths:
  /version:
    get:
      tags:
        - version
      summary: get version information of this application
      description: get version information of this application
      operationId: version
      responses:
        200:
          description: Version information of this application
          content:
            'application/json':
              schema:
                $ref: '#/components/schemas/ApplicationVersion'
  /status:
    get:
      security: []
      tags:
        - status
      summary: status check for underlying systems
      description: status check for underlying systems
      operationId: systemStatus
      responses:
        200:
          description: All systems OK
          content: {}
        500:
          description: Problem with one or more systems. See response for details.
          content:
            'application/json':
              schema:
                $ref: '#/components/schemas/SystemStatus'
  /version/executionEngine:
    get:
      security: []
      tags:
        - version
      summary: get version information of the execution engine
      description: get version information of the execution engine
      operationId: execVersion
      responses:
        200:
          description: The currently running version of the execution engine
          content:
            'application/json':
              schema:
                $ref: '#/components/schemas/ExecutionEngineVersion'
  /api/billing:
    post:
      tags:
        - billing
      summary: create billing project in rawls and google
      description: create new billing project in rawls and google
      operationId: createBillingProjectFull
      requestBody:
        description: create project request
        content:
          'application/json':
            schema:
              $ref: '#/components/schemas/CreateRawlsBillingProjectFullRequest'
        required: true
      responses:
        204:
          description: Successfully Created Billing Project in Rawls and Google
          content: {}
        400:
          description: firecloud billing user must be a user of the billing account
          content:
            'application/json':
              schema:
                $ref: '#/components/schemas/ErrorReport'
        403:
          description: You must be a user of the google billing account and have permissions
            on the service perimeter if one is specified
          content:
            'application/json':
              schema:
                $ref: '#/components/schemas/ErrorReport'
        409:
          description: project already exists in rawls or google
          content: {}
        500:
          description: Rawls Internal Error
          content:
            'application/json':
              schema:
                $ref: '#/components/schemas/ErrorReport'
      security:
        - authorization:
            - openid
            - email
            - profile
            - https://www.googleapis.com/auth/cloud-billing
      x-codegen-request-body-name: createProjectRequest
  /api/billing/{projectId}/members:
    get:
      tags:
        - billing
      summary: list members of billing project the caller owns
      description: list members of billing project the caller owns
      operationId: listBillingProjectMembers
      parameters:
        - name: projectId
          in: path
          description: Project ID
          required: true
          schema:
            type: string
      responses:
        200:
          description: Success
          content:
            'application/json':
              schema:
                type: array
                items:
                  $ref: '#/components/schemas/RawlsBillingProjectMember'
        403:
          description: You must be a project owner to view the members of a project
          content:
            'application/json':
              schema:
                $ref: '#/components/schemas/ErrorReport'
        500:
          description: Rawls Internal Error
          content:
            'application/json':
              schema:
                $ref: '#/components/schemas/ErrorReport'
  /api/billing/{projectId}/{workbenchRole}/{email}:
    put:
      tags:
        - billing
      summary: add user or group to billing project the caller owns
      description: add user or group to billing project the caller owns
      operationId: addUserToBillingProject
      parameters:
        - name: projectId
          in: path
          description: Project ID
          required: true
          schema:
            type: string
        - name: workbenchRole
          in: path
          description: role of user for project
          required: true
          schema:
            type: string
            enum:
              - user
              - owner
        - name: email
          in: path
          description: email of user or group to add
          required: true
          schema:
            type: string
      responses:
        200:
          description: Successfully Added User/Group To Billing Project
          content: {}
        403:
          description: You must be a project owner to add a user to a billing project
          content:
            'application/json':
              schema:
                $ref: '#/components/schemas/ErrorReport'
        404:
          description: User not found
          content:
            'application/json':
              schema:
                $ref: '#/components/schemas/ErrorReport'
        500:
          description: Rawls Internal Error
          content:
            'application/json':
              schema:
                $ref: '#/components/schemas/ErrorReport'
    delete:
      tags:
        - billing
      summary: remove user or group from billing project the caller owns
      description: remove user or group from billing project the caller owns
      operationId: removeUserFromBillingProject
      parameters:
        - name: projectId
          in: path
          description: Project ID
          required: true
          schema:
            type: string
        - name: workbenchRole
          in: path
          description: role of user for project
          required: true
          schema:
            type: string
            enum:
              - user
              - owner
        - name: email
          in: path
          description: email of user or group to remove
          required: true
          schema:
            type: string
      responses:
        200:
          description: Successfully Removed User From Billing Project
          content: {}
        403:
          description: You must be a project owner to add a user to a billing project
          content:
            'application/json':
              schema:
                $ref: '#/components/schemas/ErrorReport'
        404:
          description: User not found
          content:
            'application/json':
              schema:
                $ref: '#/components/schemas/ErrorReport'
        500:
          description: Rawls Internal Error
          content:
            'application/json':
              schema:
                $ref: '#/components/schemas/ErrorReport'
  /api/billing/v2:
    post:
      tags:
        - billing_v2
      summary: create billing project in rawls
      description: create new billing project in rawls
      operationId: createBillingProjectFullV2
      requestBody:
        description: create project request
        content:
          'application/json':
            schema:
              $ref: '#/components/schemas/CreateRawlsBillingProjectFullRequest'
        required: true
      responses:
        201:
          description: Successfully Created Billing Project in Rawls
        400:
          description: both you and firecloud billing user must be a user of the billing account
          content:
            'application/json':
              schema:
                $ref: '#/components/schemas/ErrorReport'
        409:
          description: project already exists in rawls
          content: {}
        500:
          description: Rawls Internal Error
          content:
            'application/json':
              schema:
                $ref: '#/components/schemas/ErrorReport'
      security:
        - authorization:
            - openid
            - email
            - profile
            - https://www.googleapis.com/auth/cloud-billing
      x-codegen-request-body-name: createProjectRequest
  /api/billing/v2/{projectId}:
    get:
      tags:
        - billing_v2
      summary: get billing project
      description: get billing project
      operationId: getBillingProject
      parameters:
        - name: projectId
          in: path
          description: Id of the billing project
          required: true
          schema:
            type: string
      responses:
        200:
          description: OK
          content:
            'application/json':
              schema:
                $ref: '#/components/schemas/RawlsBillingProjectResponse'
        404:
          description: Project Not Found
          content:
            'application/json':
              schema:
                $ref: '#/components/schemas/ErrorReport'
        500:
          description: Internal Server Error
          content:
            'application/json':
              schema:
                $ref: '#/components/schemas/ErrorReport'
    delete:
      tags:
        - billing_v2
      summary: delete billing project
      description: delete billing project
      operationId: deleteBillingProject
      parameters:
        - name: projectId
          in: path
          description: Id of the billing project
          required: true
          schema:
            type: string
      responses:
        204:
          description: OK
        404:
          description: Project Not Found
          content:
            'application/json':
              schema:
                $ref: '#/components/schemas/ErrorReport'
        500:
          description: Internal Server Error
          content:
            'application/json':
              schema:
                $ref: '#/components/schemas/ErrorReport'
<<<<<<< HEAD
      security:
        - authorization:
            - openid
            - email
            - profile
  /api/billing/v2/{projectId}/billing-account:
    put:
      tags:
        - billing_v2
      summary: update billing account on billing project
      description: update billing account on billing project
      operationId: updateBillingProjectBillingAccount
      parameters:
        - name: projectId
          in: path
          description: Id of the billing project
          required: true
          schema:
            type: string
      requestBody:
        description: update billing account request
        content:
          'application/json':
            schema:
              $ref: '#/components/schemas/UpdateRawlsBillingAccountRequest'
        required: true
      responses:
        200:
          description: OK
          content:
            'application/json':
              schema:
                $ref: '#/components/schemas/RawlsBillingProjectResponse'
        400:
          description: Billing account not found
          content:
            'application/json':
              schema:
                $ref: '#/components/schemas/ErrorReport'
        404:
          description: Project Not Found
          content:
            'application/json':
              schema:
                $ref: '#/components/schemas/ErrorReport'
        500:
          description: Internal Server Error
          content:
            'application/json':
              schema:
                $ref: '#/components/schemas/ErrorReport'
      security:
        - authorization:
            - openid
            - email
            - profile
    delete:
      tags:
        - billing_v2
      summary: deletes the billing account on billing project
      description: deletes the billing account on billing project
      operationId: deleteBillingProjectBillingAccount
      parameters:
        - name: projectId
          in: path
          description: Id of the billing project
          required: true
          schema:
            type: string
      responses:
        200:
          description: OK
          content:
            'application/json':
              schema:
                $ref: '#/components/schemas/RawlsBillingProjectResponse'
        404:
          description: Project Not Found
          content:
            'application/json':
              schema:
                $ref: '#/components/schemas/ErrorReport'
        500:
          description: Internal Server Error
          content:
            'application/json':
              schema:
                $ref: '#/components/schemas/ErrorReport'
      security:
        - authorization:
            - openid
            - email
            - profile
=======
>>>>>>> e0f8b249
  /api/billing/v2/{projectId}/members:
    get:
      tags:
        - billing_v2
      summary: list members of billing project the caller owns
      description: list members of billing project the caller owns
      operationId: listBillingProjectMembers
      parameters:
        - name: projectId
          in: path
          description: Project ID
          required: true
          schema:
            type: string
      responses:
        200:
          description: Success
          content:
            'application/json':
              schema:
                type: array
                items:
                  $ref: '#/components/schemas/RawlsBillingProjectMember'
        403:
          description: You must be a project owner to view the members of a project
          content:
            'application/json':
              schema:
                $ref: '#/components/schemas/ErrorReport'
        500:
          description: Rawls Internal Error
          content:
            'application/json':
              schema:
                $ref: '#/components/schemas/ErrorReport'
  /api/billing/v2/{projectId}/members/{workbenchRole}/{email}:
    put:
      tags:
        - billing_v2
      summary: add user or group to billing project the caller owns
      description: add user or group to billing project the caller owns
      operationId: addUserToBillingProject
      parameters:
        - name: projectId
          in: path
          description: Project ID
          required: true
          schema:
            type: string
        - name: workbenchRole
          in: path
          description: role of user for project
          required: true
          schema:
            type: string
            enum:
              - user
              - owner
        - name: email
          in: path
          description: email of user or group to add
          required: true
          schema:
            type: string
      responses:
        200:
          description: Successfully Added User/Group To Billing Project
        403:
          description: You must be a project owner to add a user to a billing project
          content:
            'application/json':
              schema:
                $ref: '#/components/schemas/ErrorReport'
        404:
          description: User not found
          content:
            'application/json':
              schema:
                $ref: '#/components/schemas/ErrorReport'
        500:
          description: Rawls Internal Error
          content:
            'application/json':
              schema:
                $ref: '#/components/schemas/ErrorReport'
    delete:
      tags:
        - billing_v2
      summary: remove user or group from billing project the caller owns
      description: remove user or group from billing project the caller owns
      operationId: removeUserFromBillingProject
      parameters:
        - name: projectId
          in: path
          description: Project ID
          required: true
          schema:
            type: string
        - name: workbenchRole
          in: path
          description: role of user for project
          required: true
          schema:
            type: string
            enum:
              - user
              - owner
        - name: email
          in: path
          description: email of user or group to remove
          required: true
          schema:
            type: string
      responses:
        200:
          description: Successfully Removed User From Billing Project
        403:
          description: You must be a project owner to add a user to a billing project
          content:
            'application/json':
              schema:
                $ref: '#/components/schemas/ErrorReport'
        404:
          description: User not found
          content:
            'application/json':
              schema:
                $ref: '#/components/schemas/ErrorReport'
        500:
          description: Rawls Internal Error
          content:
            'application/json':
              schema:
                $ref: '#/components/schemas/ErrorReport'
  /api/admin/project/registration:
    post:
      tags:
        - admin
      summary: create a record of project ownership
      operationId: recordProjectOwnership
      requestBody:
        description: create project request
        content:
          'application/json':
            schema:
              $ref: '#/components/schemas/RawlsBillingProjectTransfer'
        required: true
      responses:
        201:
          description: Successful project record creation
          content: {}
        403:
          description: You must be an admin to call this endpoint.
          content: {}
        404:
          description: Missing required parameter
          content: {}
        500:
          description: Internal Server Error
          content: {}
      x-codegen-request-body-name: createProjectRequest
  /api/admin/project/registration/{projectName}:
    delete:
      tags:
        - admin
      summary: remove the record for a billing project
      operationId: unregisterBillingProject
      parameters:
        - name: projectName
          in: path
          description: name of the project
          required: true
          schema:
            type: string
      requestBody:
        content:
          'application/json':
            schema:
              required:
                - newOwnerEmail
                - newOwnerToken
              type: object
              properties:
                newOwnerEmail:
                  type: string
                  description: Email of the current owner
                newOwnerToken:
                  type: string
                  description: OAuth2Token of the current owner
        required: true
      responses:
        204:
          description: Successful project record removal
          content: {}
        403:
          description: You must be an admin to call this endpoint.
          content: {}
        404:
          description: Missing required parameter
          content: {}
        500:
          description: Internal Server Error
          content: {}
      x-codegen-request-body-name: ownerInfo
  /api/admin/submissions:
    get:
      tags:
        - admin
        - submissions
      summary: list active submissions
      description: List all active submissions in all workspaces
      operationId: listAllActiveSubmissions
      responses:
        200:
          description: Successful Request
          content:
            'application/json':
              schema:
                type: array
                items:
                  $ref: '#/components/schemas/ActiveSubmission'
        403:
          description: You must be an admin to list active submissions
          content:
            'application/json':
              schema:
                $ref: '#/components/schemas/ErrorReport'
        500:
          description: Rawls Internal Error
          content:
            'application/json':
              schema:
                $ref: '#/components/schemas/ErrorReport'
        502:
          description: Trouble talking to Google
          content:
            'application/json':
              schema:
                $ref: '#/components/schemas/ErrorReport'
  /api/admin/submissions/{workspaceNamespace}/{workspaceName}/{submissionId}:
    delete:
      tags:
        - admin
        - submissions
      summary: abort a submission
      description: Administratively abort an active submission
      operationId: adminAbortSubmission
      parameters:
        - name: workspaceNamespace
          in: path
          description: workspaceNamespace of the submission
          required: true
          schema:
            type: string
        - name: workspaceName
          in: path
          description: workspaceName of the submission
          required: true
          schema:
            type: string
        - name: submissionId
          in: path
          description: id of the submission
          required: true
          schema:
            type: string
      responses:
        204:
          description: Successful Request
          content: {}
        403:
          description: You must be an admin to abort a submission
          content:
            'application/json':
              schema:
                $ref: '#/components/schemas/ErrorReport'
        500:
          description: Rawls Internal Error
          content:
            'application/json':
              schema:
                $ref: '#/components/schemas/ErrorReport'
        502:
          description: Trouble talking to Google or Cromwell
          content:
            'application/json':
              schema:
                $ref: '#/components/schemas/ErrorReport'
  /api/admin/user/role/curator/{userEmail}:
    put:
      tags:
        - admin
      summary: Add a library curator
      description: adds a user to the list of curators
      operationId: adminAddCurator
      parameters:
        - name: userEmail
          in: path
          description: email of user
          required: true
          schema:
            type: string
      responses:
        200:
          description: Successful Request
          content: {}
        500:
          description: Rawls Internal Error
          content:
            'application/json':
              schema:
                $ref: '#/components/schemas/ErrorReport'
    delete:
      tags:
        - admin
      summary: Remove a library curator
      description: removes a user from the list of curators
      operationId: adminRemoveCurator
      parameters:
        - name: userEmail
          in: path
          description: email of user
          required: true
          schema:
            type: string
      responses:
        200:
          description: Successful Request
          content: {}
        500:
          description: Rawls Internal Error
          content:
            'application/json':
              schema:
                $ref: '#/components/schemas/ErrorReport'
  /api/admin/workspaces:
    get:
      tags:
        - admin
        - workspaces
      summary: list all workspaces
      description: List all workspaces
      operationId: listAllWorkspaces
      parameters:
        - name: attributeName
          in: query
          description: Optional workspace attribute to filter on
          schema:
            type: string
        - name: valueString
          in: query
          description: attribute value (for String attributes)
          schema:
            type: string
        - name: valueNumber
          in: query
          description: attribute value (for numerical attributes)
          schema:
            type: number
        - name: valueBoolean
          in: query
          description: attribute value (for boolean attributes)
          schema:
            type: boolean
      responses:
        200:
          description: Successful Request
          content:
            'application/json':
              schema:
                type: array
                items:
                  $ref: '#/components/schemas/WorkspaceDetails'
        403:
          description: You must be an admin to list workspaces
          content:
            'application/json':
              schema:
                $ref: '#/components/schemas/ErrorReport'
        500:
          description: Rawls Internal Error
          content:
            'application/json':
              schema:
                $ref: '#/components/schemas/ErrorReport'
  /api/admin/refreshToken/{userSubjectId}:
    delete:
      deprecated: true
      tags:
        - admin
      summary: Admin revoke and remove a user's refresh token
      description: revoke and remove a user's refresh token
      operationId: admin_delete_refresh_token
      parameters:
        - name: userSubjectId
          in: path
          description: user's subject id
          required: true
          schema:
            type: string
      responses:
        200:
          description: user's refresh token revoked and removed
          content: {}
        500:
          description: Rawls Internal Error
          content:
            'application/json':
              schema:
                $ref: '#/components/schemas/ErrorReport'
  /api/admin/submissions/queueStatusByUser:
    get:
      tags:
        - admin
        - submissions
      summary: workflow queue status by user
      description: List workflow counts by queueing state and by user
      operationId: workflowQueueStatusByUser
      responses:
        200:
          description: Successful request
          content:
            'application/json':
              schema:
                $ref: '#/components/schemas/WorkflowQueueStatusByUserResponse'
        403:
          description: You must be an admin
          content:
            'application/json':
              schema:
                $ref: '#/components/schemas/ErrorReport'
        500:
          description: Rawls Internal Error
          content:
            'application/json':
              schema:
                $ref: '#/components/schemas/ErrorReport'
  /api/servicePerimeters/{servicePerimeterName}/projects/{projectName}:
    put:
      tags:
        - servicePerimeters
      summary: Add a project to a service perimeter
      description: Add a project to a service perimeter, must have 'add_to_service_perimeter'
        action on project and 'add_project' action on perimeter, included in owner
        role for both
      operationId: addProjectToServicePerimeter
      parameters:
        - name: servicePerimeterName
          in: path
          description: Fully qualified google service perimeter name in the form of
            accessPolicies/[POLICY NUMBER]/servicePerimeters/[NAME], url encoded
          required: true
          schema:
            type: string
        - name: projectName
          in: path
          description: Project name
          required: true
          schema:
            type: string
      responses:
        202:
          description: Successful request, check the project's status for completion
          content: {}
        400:
          description: Project is already in perimeter or is not in 'Ready' state
          content:
            'application/json':
              schema:
                $ref: '#/components/schemas/ErrorReport'
        403:
          description: Project does not exist or you do not have access
          content:
            'application/json':
              schema:
                $ref: '#/components/schemas/ErrorReport'
        404:
          description: Service Perimeter does not exist or you do not have access
          content:
            'application/json':
              schema:
                $ref: '#/components/schemas/ErrorReport'
        500:
          description: Rawls Internal Error
          content:
            'application/json':
              schema:
                $ref: '#/components/schemas/ErrorReport'
  /api/workspaces/{workspaceNamespace}/{workspaceName}/submissions:
    get:
      tags:
        - submissions
      summary: List all submissions
      description: List all submissions run in this workspace
      operationId: listSubmissions
      parameters:
        - name: workspaceNamespace
          in: path
          description: Workspace Namespace
          required: true
          schema:
            type: string
        - name: workspaceName
          in: path
          description: Workspace Name
          required: true
          schema:
            type: string
      responses:
        200:
          description: Successful Request
          content:
            'application/json':
              schema:
                type: array
                items:
                  $ref: '#/components/schemas/SubmissionListResponse'
        404:
          description: Workspace not found
          content:
            'application/json':
              schema:
                $ref: '#/components/schemas/ErrorReport'
        500:
          description: Rawls Internal Error
          content:
            'application/json':
              schema:
                $ref: '#/components/schemas/ErrorReport'
    post:
      tags:
        - submissions
      summary: Create submission
      description: Submit a new job
      operationId: createSubmission
      parameters:
        - name: workspaceNamespace
          in: path
          description: Workspace Namespace
          required: true
          schema:
            type: string
        - name: workspaceName
          in: path
          description: Workspace Name
          required: true
          schema:
            type: string
      requestBody:
        description: Description of a submission.
        content:
          'application/json':
            schema:
              $ref: '#/components/schemas/SubmissionRequest'
        required: true
      responses:
        201:
          description: Successful Request
          content:
            'application/json':
              schema:
                $ref: '#/components/schemas/SubmissionReport'
        400:
          description: Expression evaluation failed or entities are not of type required
            by method config
          content:
            'application/json':
              schema:
                $ref: '#/components/schemas/ErrorReport'
        404:
          description: Workspace, Method Configuration or Entity not found
          content:
            'application/json':
              schema:
                $ref: '#/components/schemas/ErrorReport'
        500:
          description: Rawls Internal Error
          content:
            'application/json':
              schema:
                $ref: '#/components/schemas/ErrorReport'
        502:
          description: Trouble talking to Agora
          content:
            'application/json':
              schema:
                $ref: '#/components/schemas/ErrorReport'
      x-codegen-request-body-name: submission
  /api/workspaces/{workspaceNamespace}/{workspaceName}/submissionsCount:
    get:
      tags:
        - submissions
      summary: Count submissions by status
      description: Counts all submissions run in this workspace, grouped by status.
        Returns a map of status:count.
      operationId: countSubmissions
      parameters:
        - name: workspaceNamespace
          in: path
          description: Workspace Namespace
          required: true
          schema:
            type: string
        - name: workspaceName
          in: path
          description: Workspace Name
          required: true
          schema:
            type: string
      responses:
        200:
          description: Successful Request
          content:
            'application/json':
              schema:
                type: object
                description: Map[String,Int]
        404:
          description: Workspace not found
          content:
            'application/json':
              schema:
                $ref: '#/components/schemas/ErrorReport'
        500:
          description: Rawls Internal Error
          content:
            'application/json':
              schema:
                $ref: '#/components/schemas/ErrorReport'
  /api/workspaces/{workspaceNamespace}/{workspaceName}/submissions/validate:
    post:
      tags:
        - submissions
      summary: Validate submission
      description: Validate expression syntax for a submission
      operationId: validateSubmission
      parameters:
        - name: workspaceNamespace
          in: path
          description: Workspace Namespace
          required: true
          schema:
            type: string
        - name: workspaceName
          in: path
          description: Workspace Name
          required: true
          schema:
            type: string
      requestBody:
        description: Description of a submission.
        content:
          'application/json':
            schema:
              $ref: '#/components/schemas/SubmissionRequest'
        required: true
      responses:
        200:
          description: Validation Response
          content:
            'application/json':
              schema:
                $ref: '#/components/schemas/SubmissionValidationReport'
        400:
          description: Expression evaluation failed or entities are not of type required
            by method config
          content:
            'application/json':
              schema:
                $ref: '#/components/schemas/ErrorReport'
        404:
          description: Workspace, Method Configuration, Data Reference, or Entity not found
          content:
            'application/json':
              schema:
                $ref: '#/components/schemas/ErrorReport'
        500:
          description: Rawls Internal Error
          content:
            'application/json':
              schema:
                $ref: '#/components/schemas/ErrorReport'
        502:
          description: Trouble talking to Agora
          content:
            'application/json':
              schema:
                $ref: '#/components/schemas/ErrorReport'
      x-codegen-request-body-name: submission
  /api/workspaces/{workspaceNamespace}/{workspaceName}/submissions/{submissionId}:
    get:
      tags:
        - submissions
      summary: Monitor submission status
      description: Monitor submission status
      operationId: getSubmissionStatus
      parameters:
        - name: workspaceNamespace
          in: path
          description: Workspace Namespace
          required: true
          schema:
            type: string
        - name: workspaceName
          in: path
          description: Workspace Name
          required: true
          schema:
            type: string
        - name: submissionId
          in: path
          description: Submission Id
          required: true
          schema:
            type: string
      responses:
        200:
          description: Successful Request
          content:
            'application/json':
              schema:
                $ref: '#/components/schemas/Submission'
        404:
          description: Workspace or submission not found
          content:
            'application/json':
              schema:
                $ref: '#/components/schemas/ErrorReport'
        500:
          description: Rawls Internal Error
          content:
            'application/json':
              schema:
                $ref: '#/components/schemas/ErrorReport'
    delete:
      tags:
        - submissions
      summary: Abort submission
      description: Abort a currently running submission
      operationId: abortSubmission
      parameters:
        - name: workspaceNamespace
          in: path
          description: Workspace Namespace
          required: true
          schema:
            type: string
        - name: workspaceName
          in: path
          description: Workspace Name
          required: true
          schema:
            type: string
        - name: submissionId
          in: path
          description: Submission Id
          required: true
          schema:
            type: string
      responses:
        204:
          description: Submission successfully aborted
          content: {}
        404:
          description: Workspace or submission not found
          content:
            'application/json':
              schema:
                $ref: '#/components/schemas/ErrorReport'
        500:
          description: Rawls Internal Error
          content:
            'application/json':
              schema:
                $ref: '#/components/schemas/ErrorReport'
        502:
          description: Unable to abort all workflows in this submission
          content:
            'application/json':
              schema:
                $ref: '#/components/schemas/ErrorReport'
  /api/workspaces/{workspaceNamespace}/{workspaceName}/submissions/{submissionId}/workflows/{workflowId}/cost:
    get:
      tags:
        - submissions
      summary: Get workflow cost
      description: Retrieve workflow cost, if available
      operationId: getWorkflowCost
      parameters:
        - name: workspaceNamespace
          in: path
          description: Workspace Namespace
          required: true
          schema:
            type: string
        - name: workspaceName
          in: path
          description: Workspace Name
          required: true
          schema:
            type: string
        - name: submissionId
          in: path
          description: Submission Id
          required: true
          schema:
            type: string
        - name: workflowId
          in: path
          description: Workflow Id
          required: true
          schema:
            type: string
      responses:
        200:
          description: Successful Request
          content:
            'application/json':
              schema:
                $ref: '#/components/schemas/WorkflowCost'
        404:
          description: Workspace, Submission or Workflow not found
          content:
            'application/json':
              schema:
                $ref: '#/components/schemas/ErrorReport'
        500:
          description: Rawls Internal Error
          content:
            'application/json':
              schema:
                $ref: '#/components/schemas/ErrorReport'
  /api/workspaces/{workspaceNamespace}/{workspaceName}/submissions/{submissionId}/workflows/{workflowId}/outputs:
    get:
      tags:
        - submissions
      summary: Get workflow outputs
      description: Retrieve outputs for a workflow
      operationId: getWorkflowOutputs
      parameters:
        - name: workspaceNamespace
          in: path
          description: Workspace Namespace
          required: true
          schema:
            type: string
        - name: workspaceName
          in: path
          description: Workspace Name
          required: true
          schema:
            type: string
        - name: submissionId
          in: path
          description: Submission Id
          required: true
          schema:
            type: string
        - name: workflowId
          in: path
          description: Workflow Id
          required: true
          schema:
            type: string
      responses:
        200:
          description: Successful Request
          content:
            'application/json':
              schema:
                $ref: '#/components/schemas/WorkflowOutputs'
        404:
          description: Workspace, Submission or Workflow not found
          content:
            'application/json':
              schema:
                $ref: '#/components/schemas/ErrorReport'
        500:
          description: Rawls Internal Error
          content:
            'application/json':
              schema:
                $ref: '#/components/schemas/ErrorReport'
        502:
          description: Unable to retrieve outputs or logs from Cromwell
          content:
            'application/json':
              schema:
                $ref: '#/components/schemas/ErrorReport'
  /api/workspaces/{workspaceNamespace}/{workspaceName}/submissions/{submissionId}/workflows/{workflowId}:
    get:
      tags:
        - submissions
      summary: Get call-level metadata for workflow
      description: Get call-level metadata for workflow
      operationId: workflowMetadata
      parameters:
        - name: workspaceNamespace
          in: path
          description: Workspace Namespace
          required: true
          schema:
            type: string
        - name: workspaceName
          in: path
          description: Workspace Name
          required: true
          schema:
            type: string
        - name: submissionId
          in: path
          description: Submission Id
          required: true
          schema:
            type: string
        - name: workflowId
          in: path
          description: Workflow Id
          required: true
          schema:
            type: string
        - name: includeKey
          in: query
          description: |
            When specified key(s) to include from the metadata. Matches any key starting with the value. May not be used with excludeKey. This applies to all keys in the response, including within nested blocks.
          style: form
          explode: true
          schema:
            type: array
            items:
              type: string
        - name: excludeKey
          in: query
          description: |
            When specified key(s) to exclude from the metadata. Matches any key starting with the value. May not be used with includeKey. This applies to all keys in the response, including within nested blocks.
          style: form
          explode: true
          schema:
            type: array
            items:
              type: string
        - name: expandSubWorkflows
          in: query
          description: |
            When true, metadata for sub workflows will be fetched and inserted automatically in the metadata response.
          schema:
            type: boolean
            default: false
      responses:
        200:
          description: Successful Request
          content: {}
        404:
          description: Workspace, Submission or Workflow not found
          content:
            'application/json':
              schema:
                $ref: '#/components/schemas/ErrorReport'
        500:
          description: Rawls Internal Error
          content:
            'application/json':
              schema:
                $ref: '#/components/schemas/ErrorReport'
  /api/submissions/queueStatus:
    get:
      tags:
        - submissions
      summary: workflow queue status
      description: List workflow counts by queueing state
      operationId: workflowQueueStatus
      responses:
        200:
          description: Successful Request
          content:
            'application/json':
              schema:
                $ref: '#/components/schemas/WorkflowQueueStatusResponse'
        500:
          description: Rawls Internal Error
          content:
            'application/json':
              schema:
                $ref: '#/components/schemas/ErrorReport'
  /api/workspaces/{workspaceNamespace}/{workspaceName}/entityQuery/{entityType}:
    get:
      tags:
        - entities
      summary: Paginated query for entities in a workspace
      operationId: entityQuery
      parameters:
        - name: workspaceNamespace
          in: path
          description: Workspace Namespace
          required: true
          schema:
            type: string
        - name: workspaceName
          in: path
          description: Workspace Name
          required: true
          schema:
            type: string
        - name: entityType
          in: path
          description: Entity Type
          required: true
          schema:
            type: string
        - name: page
          in: query
          description: Page number, 1-indexed (default 1)
          schema:
            minimum: 1
            type: number
            default: 1
        - name: pageSize
          in: query
          description: Page size (default 10)
          schema:
            minimum: 1
            type: number
            default: 10
        - name: sortField
          in: query
          description: Sort field (default "name")
          schema:
            type: string
            default: name
        - name: sortDirection
          in: query
          description: Sort direction (asc or desc, default asc)
          schema:
            type: string
            default: asc
            enum:
              - asc
              - desc
        - name: filterTerms
          in: query
          description: Filter terms
          schema:
            type: string
      responses:
        200:
          description: List of entities in workspace
          content:
            application/json:
              schema:
                $ref: '#/components/schemas/EntityQueryResponse'
        404:
          description: Workspace or entity type does not exist
          content: {}
        500:
          description: Internal Server Error
          content: {}
  /api/workspaces/{workspaceNamespace}/{workspaceName}/entities/{entityType}/{entityName}/rename:
    post:
      tags:
        - entities
      summary: rename entity in a workspace
      description: Rename an entity
      operationId: renameEntity
      parameters:
        - name: workspaceNamespace
          in: path
          description: Workspace Namespace
          required: true
          schema:
            type: string
        - name: workspaceName
          in: path
          description: Workspace Name
          required: true
          schema:
            type: string
        - name: entityType
          in: path
          description: Entity Type
          required: true
          schema:
            type: string
        - name: entityName
          in: path
          description: Entity Name
          required: true
          schema:
            type: string
      requestBody:
        description: New entity name
        content:
          'application/json':
            schema:
              $ref: '#/components/schemas/EntityName'
        required: true
      responses:
        204:
          description: Successful Request
          content: {}
        404:
          description: Workspace or Entity not found
          content:
            'application/json':
              schema:
                $ref: '#/components/schemas/ErrorReport'
        409:
          description: New name for entity already exists in workspace
          content:
            'application/json':
              schema:
                $ref: '#/components/schemas/ErrorReport'
        500:
          description: Rawls Internal Error
          content:
            'application/json':
              schema:
                $ref: '#/components/schemas/ErrorReport'
      x-codegen-request-body-name: newEntityNameJson
  /api/workspaces/{workspaceNamespace}/{workspaceName}/entities/{entityType}/{entityName}/evaluate:
    post:
      tags:
        - entities
      summary: evaluate expression on an entity
      description: Evaluates an attribute expression taking the given entity as root
      operationId: evaluateExpression
      parameters:
        - name: workspaceNamespace
          in: path
          description: Workspace Namespace
          required: true
          schema:
            type: string
        - name: workspaceName
          in: path
          description: Workspace Name
          required: true
          schema:
            type: string
        - name: entityType
          in: path
          description: Entity Type
          required: true
          schema:
            type: string
        - name: entityName
          in: path
          description: Entity Name
          required: true
          schema:
            type: string
      requestBody:
        description: Expression
        content:
          'application/json':
            schema:
              type: string
        required: true
      responses:
        200:
          description: Successful Request
          content: {}
        400:
          description: Invalid entity expression
          content:
            'application/json':
              schema:
                $ref: '#/components/schemas/ErrorReport'
        404:
          description: Workspace or Entity not found
          content:
            'application/json':
              schema:
                $ref: '#/components/schemas/ErrorReport'
        500:
          description: Rawls Internal Error
          content:
            'application/json':
              schema:
                $ref: '#/components/schemas/ErrorReport'
      x-codegen-request-body-name: expression
  /api/workspaces/{workspaceNamespace}/{workspaceName}/entities:
    get:
      tags:
        - entities
      summary: Entity type metadata
      description: 'Get entity type metadata: for each type, the number of entities
        of that type and all attribute names used'
      operationId: entity_type_metadata
      parameters:
        - name: workspaceNamespace
          in: path
          description: Workspace Namespace
          required: true
          schema:
            type: string
        - name: workspaceName
          in: path
          description: Workspace Name
          required: true
          schema:
            type: string
        - name: useCache
          in: query
          description: True to read entity statistics from cache if cache is up to date, false to bypass cache (slower). Default is false.
          schema:
            type: boolean
            default: false
      responses:
        200:
          description: Successful Request
          content:
            'application/json':
              schema:
                type: object
                description: Map[String,EntityTypeMetadata]
        404:
          description: Workspace not found
          content:
            'application/json':
              schema:
                $ref: '#/components/schemas/ErrorReport'
        500:
          description: Rawls Internal Error
          content:
            'application/json':
              schema:
                $ref: '#/components/schemas/ErrorReport'
    post:
      tags:
        - entities
      summary: Create entity in a workspace
      description: Create entity
      operationId: create_entity
      parameters:
        - name: workspaceNamespace
          in: path
          description: Workspace Namespace
          required: true
          schema:
            type: string
        - name: workspaceName
          in: path
          description: Workspace Name
          required: true
          schema:
            type: string
      requestBody:
        description: Entity data
        content:
          'application/json':
            schema:
              $ref: '#/components/schemas/Entity'
        required: true
      responses:
        201:
          description: Entity created
          headers:
            Location:
              description: The path to the newly created entity
              schema:
                type: string
          content:
            'application/json':
              schema:
                $ref: '#/components/schemas/Entity'
        403:
          description: User does not have permission to update attributes in the namespace
          content:
            'application/json':
              schema:
                $ref: '#/components/schemas/ErrorReport'
        404:
          description: Workspace not found
          content:
            'application/json':
              schema:
                $ref: '#/components/schemas/ErrorReport'
        409:
          description: Entity already exists
          content:
            'application/json':
              schema:
                $ref: '#/components/schemas/ErrorReport'
        500:
          description: Rawls Internal Error
          content:
            'application/json':
              schema:
                $ref: '#/components/schemas/ErrorReport'
      x-codegen-request-body-name: entityJson
  /api/workspaces/{workspaceNamespace}/{workspaceName}/entities/{entityType}:
    get:
      tags:
        - entities
      summary: list all entities of given type in a workspace
      description: List all entities of a given type
      operationId: list_entities
      parameters:
        - name: workspaceNamespace
          in: path
          description: Workspace Namespace
          required: true
          schema:
            type: string
        - name: workspaceName
          in: path
          description: Workspace Name
          required: true
          schema:
            type: string
        - name: entityType
          in: path
          description: Entity Type
          required: true
          schema:
            type: string
      responses:
        200:
          description: Successful Request
          content:
            'application/json':
              schema:
                type: array
                items:
                  $ref: '#/components/schemas/Entity'
        404:
          description: Workspace or entityType not found
          content:
            'application/json':
              schema:
                $ref: '#/components/schemas/ErrorReport'
        500:
          description: Rawls Internal Error
          content:
            'application/json':
              schema:
                $ref: '#/components/schemas/ErrorReport'
  /api/workspaces/{workspaceNamespace}/{workspaceName}/entities/{entityType}/{entityName}:
    get:
      tags:
        - entities
      summary: Get entity in a workspace
      description: Get an entity
      operationId: get_entity
      parameters:
        - name: workspaceNamespace
          in: path
          description: Workspace Namespace
          required: true
          schema:
            type: string
        - name: workspaceName
          in: path
          description: Workspace Name
          required: true
          schema:
            type: string
        - name: entityType
          in: path
          description: Entity Type
          required: true
          schema:
            type: string
        - name: entityName
          in: path
          description: Entity Name
          required: true
          schema:
            type: string
      responses:
        200:
          description: Successful Request
          content:
            'application/json':
              schema:
                $ref: '#/components/schemas/Entity'
        404:
          description: Workspace or Entity not found
          content:
            'application/json':
              schema:
                $ref: '#/components/schemas/ErrorReport'
        500:
          description: Rawls Internal Error
          content:
            'application/json':
              schema:
                $ref: '#/components/schemas/ErrorReport'
    patch:
      tags:
        - entities
      summary: Update entity in a workspace
      description: Update an entity
      operationId: update_entity
      parameters:
        - name: workspaceNamespace
          in: path
          description: Workspace Namespace
          required: true
          schema:
            type: string
        - name: workspaceName
          in: path
          description: Workspace Name
          required: true
          schema:
            type: string
        - name: entityType
          in: path
          description: Entity Type
          required: true
          schema:
            type: string
        - name: entityName
          in: path
          description: Entity Name
          required: true
          schema:
            type: string
      requestBody:
        description: Update operations for attributes
        content:
          'application/json':
            schema:
              $ref: '#/components/schemas/AttributeUpdateOperationArray'
        required: false
      responses:
        200:
          description: Entity updated
          content:
            'application/json':
              schema:
                $ref: '#/components/schemas/Entity'
        400:
          description: Attribute does not exist
          content:
            'application/json':
              schema:
                $ref: '#/components/schemas/ErrorReport'
        403:
          description: User does not have permission to update attributes in the namespace
          content:
            'application/json':
              schema:
                $ref: '#/components/schemas/ErrorReport'
        404:
          description: Workspace or Entity not found
          content:
            'application/json':
              schema:
                $ref: '#/components/schemas/ErrorReport'
        500:
          description: Rawls Internal Error
          content:
            'application/json':
              schema:
                $ref: '#/components/schemas/ErrorReport'
      x-codegen-request-body-name: attributeUpdateJson
  /api/workspaces/{workspaceNamespace}/{workspaceName}/entities/delete:
    post:
      tags:
        - entities
      summary: delete entities in a workspace
      description: Delete entities
      operationId: delete_entities
      parameters:
        - name: workspaceNamespace
          in: path
          description: Workspace Namespace
          required: true
          schema:
            type: string
        - name: workspaceName
          in: path
          description: Workspace Name
          required: true
          schema:
            type: string
      requestBody:
        description: Set of entities to delete
        content:
          'application/json':
            schema:
              type: array
              items:
                $ref: '#/components/schemas/AttributeEntityReference'
        required: true
      responses:
        204:
          description: Successful Request
          content: {}
        400:
          description: Not all Entities exist
          content:
            'application/json':
              schema:
                $ref: '#/components/schemas/ErrorReport'
        409:
          description: Cannot create dangling references when deleting Entities -
            must specify whole set
          content:
            'application/json':
              schema:
                type: array
                items:
                  $ref: '#/components/schemas/AttributeEntityReference'
        500:
          description: Rawls Internal Error
          content:
            'application/json':
              schema:
                $ref: '#/components/schemas/ErrorReport'
      x-codegen-request-body-name: entities
  /api/workspaces/entities/copy:
    post:
      tags:
        - entities
      summary: copy entities from one workspace into another workspace
      description: Copy entities from one workspace to another
      operationId: copy_entities
      parameters:
        - name: linkExistingEntities
          in: query
          description: true to link new entities to existing entities, false to fail
            instead of link
          schema:
            type: boolean
            default: false
      requestBody:
        description: Source and destination for entities
        content:
          'application/json':
            schema:
              $ref: '#/components/schemas/EntityCopyDefinition'
        required: true
      responses:
        201:
          description: Successful Request
          content:
            'application/json':
              schema:
                $ref: '#/components/schemas/EntityCopyResponse'
        404:
          description: Source workspace not found
          content:
            'application/json':
              schema:
                $ref: '#/components/schemas/ErrorReport'
        409:
          description: There are conflicts in your copy operation. Retry with the
            paramater linkExistingEntities=true to link all soft conflicts to the
            entities that already exist in your workspace.
          content:
            'application/json':
              schema:
                $ref: '#/components/schemas/EntityCopyResponse'
        422:
          description: Destination workspace must match source's authorization domain,
            if the source has one
          content:
            'application/json':
              schema:
                $ref: '#/components/schemas/ErrorReport'
        500:
          description: Rawls Internal Error
          content:
            'application/json':
              schema:
                $ref: '#/components/schemas/ErrorReport'
      x-codegen-request-body-name: entityCopyDefinition
  /api/workspaces/{workspaceNamespace}/{workspaceName}/entities/batchUpsert:
    post:
      tags:
        - entities
      summary: batch upsert entities into a workspace
      description: Batch upsert (update or insert if not already there) entities into
        a workspace
      operationId: batch_upsert_entities
      parameters:
        - name: workspaceNamespace
          in: path
          description: Workspace Namespace
          required: true
          schema:
            type: string
        - name: workspaceName
          in: path
          description: Workspace Name
          required: true
          schema:
            type: string
      requestBody:
        description: Entity update definitions
        content:
          'application/json':
            schema:
              type: array
              items:
                $ref: '#/components/schemas/EntityUpdateDefinition'
        required: true
      responses:
        204:
          description: Entities upserted
          content: {}
        400:
          description: Invalid attribute update operation
          content:
            'application/json':
              schema:
                $ref: '#/components/schemas/ErrorReport'
        403:
          description: User does not have permission to update attributes in the namespace
          content:
            'application/json':
              schema:
                $ref: '#/components/schemas/ErrorReport'
        404:
          description: Workspace not found
          content:
            'application/json':
              schema:
                $ref: '#/components/schemas/ErrorReport'
        500:
          description: Rawls Internal Error
          content:
            'application/json':
              schema:
                $ref: '#/components/schemas/ErrorReport'
      x-codegen-request-body-name: batchUpsertJson
  /api/workspaces/{workspaceNamespace}/{workspaceName}/entities/batchUpdate:
    post:
      tags:
        - entities
      summary: Batch update entities
      description: Batch update entities into a workspace. All referenced entities
        must already exist.
      operationId: batch_update_entities
      parameters:
        - name: workspaceNamespace
          in: path
          description: Workspace Namespace
          required: true
          schema:
            type: string
        - name: workspaceName
          in: path
          description: Workspace Name
          required: true
          schema:
            type: string
      requestBody:
        description: Entity update definitions
        content:
          'application/json':
            schema:
              $ref: '#/components/schemas/EntityUpdateDefinition'
        required: true
      responses:
        204:
          description: Entities updated
          content: {}
        400:
          description: Invalid attribute update operation
          content:
            'application/json':
              schema:
                $ref: '#/components/schemas/ErrorReport'
        403:
          description: User does not have permission to update attributes in the namespace
          content:
            'application/json':
              schema:
                $ref: '#/components/schemas/ErrorReport'
        404:
          description: Workspace not found
          content:
            'application/json':
              schema:
                $ref: '#/components/schemas/ErrorReport'
        500:
          description: Rawls Internal Error
          content:
            'application/json':
              schema:
                $ref: '#/components/schemas/ErrorReport'
      x-codegen-request-body-name: batchUpdateJson
  /api/workspaces/{workspaceNamespace}/{workspaceName}/methodconfigs:
    get:
      tags:
        - methodconfigs
      summary: List method configurations in a workspace
      description: |
        List method configurations in a workspace. By default, only Agora method configs are returned. To return configs for all repos, specify `allRepos` to be `true`.

        #### Expanded discussion on the methodRepoMethod field

        This endpoint returns method references to Agora in the format
        ```
        "methodRepoMethod": {
          "methodNamespace": "namespace",
          "methodName": "name",
          "methodVersion": 1,
          "sourceRepo": "agora",
          "methodUri": "agora://namespace/name/1"
        }
        ```
        and for Dockstore in the format
        ```
        "methodRepoMethod": {
          "methodPath": "path",
          "methodVersion": "version",
          "sourceRepo": "agora",
          "methodUri": "dockstore://path/version"
        }
        ```
        If you are only working with Agora methods, the fields `"sourceRepo"` and `"methodUri"` can be considered informational and do not need to be round-tripped (see the corresponding `POST /api/workspaces/{workspaceNamespace}/{workspaceName}/methodconfigs` for more details).
      operationId: list_method_configurations
      parameters:
        - name: workspaceNamespace
          in: path
          description: Workspace Namespace
          required: true
          schema:
            type: string
        - name: workspaceName
          in: path
          description: Workspace Name
          required: true
          schema:
            type: string
        - name: allRepos
          in: query
          description: Configs for all repos, not just Agora
          schema:
            type: boolean
            default: false
      responses:
        200:
          description: Successful Request
          content:
            'application/json':
              schema:
                type: array
                items:
                  $ref: '#/components/schemas/MethodConfiguration'
        404:
          description: Workspace not found
          content:
            'application/json':
              schema:
                $ref: '#/components/schemas/ErrorReport'
        500:
          description: Rawls Internal Error
          content:
            'application/json':
              schema:
                $ref: '#/components/schemas/ErrorReport'
    post:
      tags:
        - methodconfigs
      summary: Create Method configuration in a workspace
      description: |
        Create method configurations.

        #### Expanded discussion on the methodRepoMethod field

        To create a method config for an Agora method, `"sourceRepo": "agora"` is optional; the following is sufficient:
        ```
        "methodRepoMethod": {
          "methodNamespace": "namespace",
          "methodName": "name",
          "methodVersion": 1
        }
        ```
        To create a method config for a Dockstore method, `"sourceRepo": "dockstore"` is required:
        ```
        "methodRepoMethod": {
          "sourceRepo": "dockstore",
          "methodPath": "path",
          "methodVersion": "version"
        }
        ```
        You may also use the URI on its own to create a config referencing any supported repo (currently Agora and Dockstore):
        ```
        "methodRepoMethod": {
          "methodUri": "agora://namespace/name/1"
        }
        ```
        ```
        "methodRepoMethod": {
          "methodUri": "dockstore://path/version"
        }
        ```
        The system is specified to check for a URI first before falling back to the legacy fields. Unsupported repos will return a 400 Bad Request.
      operationId: create_method_configuration
      parameters:
        - name: workspaceNamespace
          in: path
          description: Workspace Namespace
          required: true
          schema:
            type: string
        - name: workspaceName
          in: path
          description: Workspace Name
          required: true
          schema:
            type: string
      requestBody:
        description: Method Configuration contents
        content:
          'application/json':
            schema:
              $ref: '#/components/schemas/MethodConfiguration'
        required: true
      responses:
        201:
          description: Successful Request
          headers:
            Location:
              description: The path to the newly created method configuration
              schema:
                type: string
          content:
            'application/json':
              schema:
                $ref: '#/components/schemas/ValidatedMethodConfiguration'
        403:
          description: Invalid attribute namespace(s) in outputs
          content:
            'application/json':
              schema:
                $ref: '#/components/schemas/ErrorReport'
        404:
          description: Workspace not found
          content:
            'application/json':
              schema:
                $ref: '#/components/schemas/ErrorReport'
        409:
          description: MethodConfiguration already exists
          content:
            'application/json':
              schema:
                $ref: '#/components/schemas/ErrorReport'
        500:
          description: Rawls Internal Error
          content:
            'application/json':
              schema:
                $ref: '#/components/schemas/ErrorReport'
      x-codegen-request-body-name: methodConfigJson
  /api/workspaces/{workspaceNamespace}/{workspaceName}/methodconfigs/{configNamespace}/{configName}/validate:
    get:
      tags:
        - methodconfigs
      summary: get syntax validation information for a method configuration
      description: Validate a method configuration
      operationId: validate_method_configuration
      parameters:
        - name: workspaceNamespace
          in: path
          description: Workspace Namespace
          required: true
          schema:
            type: string
        - name: workspaceName
          in: path
          description: Workspace Name
          required: true
          schema:
            type: string
        - name: configNamespace
          in: path
          description: Method Configuration Namespace
          required: true
          schema:
            type: string
        - name: configName
          in: path
          description: Method Configuration Name
          required: true
          schema:
            type: string
      responses:
        200:
          description: Successful Request
          content:
            'application/json':
              schema:
                $ref: '#/components/schemas/ValidatedMethodConfiguration'
        404:
          description: Workspace, Method Configuration, or Data Reference not found
          content:
            'application/json':
              schema:
                $ref: '#/components/schemas/ErrorReport'
        500:
          description: Rawls Internal Error
          content:
            'application/json':
              schema:
                $ref: '#/components/schemas/ErrorReport'
  /api/workspaces/{workspaceNamespace}/{workspaceName}/methodconfigs/{configNamespace}/{configName}:
    get:
      tags:
        - methodconfigs
      summary: get method configuration in a workspace
      description: Get a method configuration
      operationId: get_method_configuration
      parameters:
        - name: workspaceNamespace
          in: path
          description: Workspace Namespace
          required: true
          schema:
            type: string
        - name: workspaceName
          in: path
          description: Workspace Name
          required: true
          schema:
            type: string
        - name: configNamespace
          in: path
          description: Method Configuration Namespace
          required: true
          schema:
            type: string
        - name: configName
          in: path
          description: Method Configuration Name
          required: true
          schema:
            type: string
      responses:
        200:
          description: Successful Request
          content:
            'application/json':
              schema:
                $ref: '#/components/schemas/MethodConfiguration'
        404:
          description: Workspace or Method Configuration not found
          content:
            'application/json':
              schema:
                $ref: '#/components/schemas/ErrorReport'
        500:
          description: Rawls Internal Error
          content:
            'application/json':
              schema:
                $ref: '#/components/schemas/ErrorReport'
    put:
      tags:
        - methodconfigs
      summary: Add or overwrite method configuration in a workspace
      description: |
        Add or overwrite a method configuration in a workspace.
        The method configuration name and namespace in the URI must match the values in the JSON.
      operationId: overwrite_method_configuration
      parameters:
        - name: workspaceNamespace
          in: path
          description: Workspace Namespace
          required: true
          schema:
            type: string
        - name: workspaceName
          in: path
          description: Workspace Name
          required: true
          schema:
            type: string
        - name: configNamespace
          in: path
          description: Method Configuration Namespace
          required: true
          schema:
            type: string
        - name: configName
          in: path
          description: Method Configuration Name
          required: true
          schema:
            type: string
      requestBody:
        description: New Method Configuration contents
        content:
          'application/json':
            schema:
              $ref: '#/components/schemas/MethodConfiguration'
        required: true
      responses:
        200:
          description: Successful Request
          content:
            'application/json':
              schema:
                $ref: '#/components/schemas/ValidatedMethodConfiguration'
        400:
          description: Method configuration name and namespace in URI do not match
            those in JSON body
          content:
            'application/json':
              schema:
                $ref: '#/components/schemas/ErrorReport'
        403:
          description: Invalid attribute namespace(s) in outputs
          content:
            'application/json':
              schema:
                $ref: '#/components/schemas/ErrorReport'
        500:
          description: Rawls Internal Error
          content:
            'application/json':
              schema:
                $ref: '#/components/schemas/ErrorReport'
      x-codegen-request-body-name: newMethodConfigJson
    post:
      tags:
        - methodconfigs
      summary: Update method configuration in a workspace
      description: |
        Update method configuration.
        Updates and moves the method configuration at the URI to the location in the request body.
        The location in the URI may be the same as the location in the request body.
        If the location in the request body matches the location in the URI, it is overwritten.
        If the location in the request body is different to the location in the URI, and there is a method config already at that location, 409 is returned.
      operationId: update_method_configuration
      parameters:
        - name: workspaceNamespace
          in: path
          description: Workspace Namespace
          required: true
          schema:
            type: string
        - name: workspaceName
          in: path
          description: Workspace Name
          required: true
          schema:
            type: string
        - name: configNamespace
          in: path
          description: Method Configuration Namespace
          required: true
          schema:
            type: string
        - name: configName
          in: path
          description: Method Configuration Name
          required: true
          schema:
            type: string
      requestBody:
        description: New Method Configuration contents
        content:
          'application/json':
            schema:
              $ref: '#/components/schemas/MethodConfiguration'
        required: true
      responses:
        200:
          description: Successful Request
          content:
            'application/json':
              schema:
                $ref: '#/components/schemas/ValidatedMethodConfiguration'
        403:
          description: Invalid attribute namespace(s) in outputs
          content:
            'application/json':
              schema:
                $ref: '#/components/schemas/ErrorReport'
        404:
          description: Workspace or method configuration not found
          content:
            'application/json':
              schema:
                $ref: '#/components/schemas/ErrorReport'
        409:
          description: Method config with the new name already exists in workspace
          content:
            'application/json':
              schema:
                $ref: '#/components/schemas/ErrorReport'
        500:
          description: Rawls Internal Error
          content:
            'application/json':
              schema:
                $ref: '#/components/schemas/ErrorReport'
      x-codegen-request-body-name: newMethodConfigJson
    delete:
      tags:
        - methodconfigs
      summary: delete method configuration in a workspace
      description: Delete a method configuration
      operationId: delete_method_configuration
      parameters:
        - name: workspaceNamespace
          in: path
          description: Workspace Namespace
          required: true
          schema:
            type: string
        - name: workspaceName
          in: path
          description: Workspace Name
          required: true
          schema:
            type: string
        - name: configNamespace
          in: path
          description: Method Configuration Namespace
          required: true
          schema:
            type: string
        - name: configName
          in: path
          description: Method Configuration Name
          required: true
          schema:
            type: string
      responses:
        204:
          description: Successful Request
          content: {}
        404:
          description: Workspace or Method Configuration not found
          content:
            'application/json':
              schema:
                $ref: '#/components/schemas/ErrorReport'
        500:
          description: Rawls Internal Error
          content:
            'application/json':
              schema:
                $ref: '#/components/schemas/ErrorReport'
  /api/workspaces/{workspaceNamespace}/{workspaceName}/methodconfigs/{configNamespace}/{configName}/rename:
    post:
      tags:
        - methodconfigs
      summary: rename method configuration in a workspace
      description: |
        Rename method configuration.
        The workspace name and namespace in the HTTP body must match those in the URI.
        409 may be returned if there's already a method configuration at the target location.
      operationId: rename_method_config
      parameters:
        - name: workspaceNamespace
          in: path
          description: Workspace Namespace
          required: true
          schema:
            type: string
        - name: workspaceName
          in: path
          description: Workspace Name
          required: true
          schema:
            type: string
        - name: configNamespace
          in: path
          description: Method Configuration Namespace
          required: true
          schema:
            type: string
        - name: configName
          in: path
          description: Method Configuration Name
          required: true
          schema:
            type: string
      requestBody:
        description: New Method Configuration Name
        content:
          'application/json':
            schema:
              $ref: '#/components/schemas/MethodConfigurationName'
        required: true
      responses:
        204:
          description: Successful Request
          content: {}
        400:
          description: Workspace details in payload don't match the URI
          content:
            'application/json':
              schema:
                $ref: '#/components/schemas/ErrorReport'
        404:
          description: Workspace or Method Configuration not found
          content:
            'application/json':
              schema:
                $ref: '#/components/schemas/ErrorReport'
        409:
          description: Method config with the new name already exists in workspace
          content:
            'application/json':
              schema:
                $ref: '#/components/schemas/ErrorReport'
        500:
          description: Rawls Internal Error
          content:
            'application/json':
              schema:
                $ref: '#/components/schemas/ErrorReport'
      x-codegen-request-body-name: newMethodConfigurationName
  /api/methodconfigs/copy:
    post:
      tags:
        - methodconfigs
      summary: Copy method configuration in a workspace from another workspace
      description: Copy method configuration from another workspace
      operationId: copy_method_configuration
      requestBody:
        description: Source and destination method configuration names
        content:
          'application/json':
            schema:
              $ref: '#/components/schemas/MethodConfigurationNamePair'
        required: true
      responses:
        201:
          description: Successful Request
          headers:
            Location:
              description: The path to the copied method configuration
              schema:
                type: string
          content:
            'application/json':
              schema:
                $ref: '#/components/schemas/MethodConfiguration'
        403:
          description: Invalid attribute namespace(s) in outputs
          content:
            'application/json':
              schema:
                $ref: '#/components/schemas/ErrorReport'
        404:
          description: Source workspace or method configuration not found
          content:
            'application/json':
              schema:
                $ref: '#/components/schemas/ErrorReport'
        409:
          description: Destination method configuration by that name already exists
          content:
            'application/json':
              schema:
                $ref: '#/components/schemas/ErrorReport'
        500:
          description: Rawls Internal Error
          content:
            'application/json':
              schema:
                $ref: '#/components/schemas/ErrorReport'
      x-codegen-request-body-name: methodConfigurationNamePair
  /api/methodconfigs/copyFromMethodRepo:
    post:
      tags:
        - methodconfigs
      summary: Copy method configuration from the method repository
      description: Copy a method configuration from method repo to a workspace
      operationId: copy_repo_configuration
      requestBody:
        description: Import from Method Repository
        content:
          'application/json':
            schema:
              $ref: '#/components/schemas/MethodRepoConfigurationImport'
        required: true
      responses:
        201:
          description: Successful Request
          headers:
            Location:
              description: The path to the newly created method configuration
              schema:
                type: string
          content:
            'application/json':
              schema:
                $ref: '#/components/schemas/MethodConfiguration'
        403:
          description: Invalid attribute namespace(s) in outputs
          content:
            'application/json':
              schema:
                $ref: '#/components/schemas/ErrorReport'
        404:
          description: Source method configuration not found in method repo
          content:
            'application/json':
              schema:
                $ref: '#/components/schemas/ErrorReport'
        409:
          description: Destination method configuration by that name already exists
          content:
            'application/json':
              schema:
                $ref: '#/components/schemas/ErrorReport'
        422:
          description: Error parsing source method configuration
          content:
            'application/json':
              schema:
                $ref: '#/components/schemas/ErrorReport'
        500:
          description: Rawls Internal Error
          content:
            'application/json':
              schema:
                $ref: '#/components/schemas/ErrorReport'
      x-codegen-request-body-name: methodRepoImport
  /api/methodconfigs/copyToMethodRepo:
    post:
      tags:
        - methodconfigs
      summary: Copy method configuration from workspace to the method repository
      description: Copy method configuration from workspace to method repo
      operationId: copy_configuration_to_repo
      requestBody:
        description: Export to Method Repository
        content:
          'application/json':
            schema:
              $ref: '#/components/schemas/MethodRepoConfigurationExport'
        required: true
      responses:
        200:
          description: Successful Request
          content:
            'application/json':
              schema:
                $ref: '#/components/schemas/AgoraEntity'
        404:
          description: Source method configuration not found
          content:
            'application/json':
              schema:
                $ref: '#/components/schemas/ErrorReport'
        500:
          description: Rawls Internal Error
          content:
            'application/json':
              schema:
                $ref: '#/components/schemas/ErrorReport'
      x-codegen-request-body-name: methodRepoExport
  /api/methodconfigs/template:
    post:
      tags:
        - methodconfigs
      summary: Create a template for a method configuration from a method in the method
        repository
      description: Create a template for a method configuration from a method in the
        method repository
      operationId: method_config_template
      requestBody:
        description: name of method to use for template
        content:
          'application/json':
            schema:
              $ref: '#/components/schemas/MethodRepoMethod'
        required: true
      responses:
        200:
          description: Successful Request
          content:
            'application/json':
              schema:
                $ref: '#/components/schemas/MethodConfiguration'
        400:
          description: Method WDL can't be parsed
          content:
            'application/json':
              schema:
                $ref: '#/components/schemas/ErrorReport'
        404:
          description: No such method
          content:
            'application/json':
              schema:
                $ref: '#/components/schemas/ErrorReport'
      x-codegen-request-body-name: methodName
  /api/methodconfigs/inputsOutputs:
    post:
      tags:
        - methodconfigs
      summary: Get information about a method's inputs and outputs
      description: Get information about a method's inputs and outputs
      operationId: method_inputs_outputs
      requestBody:
        description: name of method to use for template
        content:
          'application/json':
            schema:
              $ref: '#/components/schemas/MethodRepoMethod'
        required: true
      responses:
        200:
          description: Successful Request
          content:
            'application/json':
              schema:
                $ref: '#/components/schemas/MethodInputsOutputs'
        400:
          description: Method WDL can't be parsed
          content:
            'application/json':
              schema:
                $ref: '#/components/schemas/ErrorReport'
        404:
          description: No such method
          content:
            'application/json':
              schema:
                $ref: '#/components/schemas/ErrorReport'
      x-codegen-request-body-name: methodName
  /api/workspaces/{workspaceNamespace}/{workspaceName}/checkBucketReadAccess:
    get:
      tags:
        - workspaces
      summary: Read workspace bucket
      description: Read a workspace bucket
      operationId: readBucket
      parameters:
        - name: workspaceNamespace
          in: path
          description: Workspace Namespace
          required: true
          schema:
            type: string
        - name: workspaceName
          in: path
          description: Workspace Name
          required: true
          schema:
            type: string
      responses:
        200:
          description: Successful Request
          content: {}
        403:
          description: Insufficient permissions to access workspace bucket
          content:
            'application/json':
              schema:
                $ref: '#/components/schemas/ErrorReport'
        404:
          description: Workspace Not Found
          content:
            'application/json':
              schema:
                $ref: '#/components/schemas/ErrorReport'
        500:
          description: Rawls Internal Error
          content:
            'application/json':
              schema:
                $ref: '#/components/schemas/ErrorReport'
  /api/workspaces/{workspaceNamespace}/{workspaceName}/checkIamActionWithLock/{samActionName}:
    get:
      tags:
        - workspaces
      summary: Check IAM action with lock
      description: Check to see if the user has the given action on a workspace in
        Sam. Takes into account if the workspace is locked too.
      operationId: checkIamActionWithLock
      parameters:
        - name: workspaceNamespace
          in: path
          description: Workspace Namespace
          required: true
          schema:
            type: string
        - name: workspaceName
          in: path
          description: Workspace Name
          required: true
          schema:
            type: string
        - name: samActionName
          in: path
          description: Sam action
          required: true
          schema:
            type: string
      responses:
        204:
          description: User can perform the given action on the workspace
          content: {}
        403:
          description: User may not perform the given action on the workspace (including
            if it doesn't exist)
          content: {}
        500:
          description: Rawls Internal Error
          content:
            'application/json':
              schema:
                $ref: '#/components/schemas/ErrorReport'
  /api/workspaces/{workspaceNamespace}/{workspaceName}/lock:
    put:
      tags:
        - workspaces
      summary: Lock workspace
      description: Lock a workspace
      operationId: lockWorkspace
      parameters:
        - name: workspaceNamespace
          in: path
          description: Workspace Namespace
          required: true
          schema:
            type: string
        - name: workspaceName
          in: path
          description: Workspace Name
          required: true
          schema:
            type: string
      responses:
        204:
          description: Successful Request
          content: {}
        403:
          description: Insufficient permissions to lock workspace (must be owner)
          content:
            'application/json':
              schema:
                $ref: '#/components/schemas/ErrorReport'
        404:
          description: Workspace Not Found
          content:
            'application/json':
              schema:
                $ref: '#/components/schemas/ErrorReport'
        409:
          description: Workspace cannot be locked due to running submissions
          content:
            'application/json':
              schema:
                $ref: '#/components/schemas/ErrorReport'
        500:
          description: Rawls Internal Error
          content:
            'application/json':
              schema:
                $ref: '#/components/schemas/ErrorReport'
  /api/workspaces/{workspaceNamespace}/{workspaceName}/unlock:
    put:
      tags:
        - workspaces
      summary: Unlock workspace
      description: Unlock a workspace
      operationId: unlockWorkspace
      parameters:
        - name: workspaceNamespace
          in: path
          description: Workspace Namespace
          required: true
          schema:
            type: string
        - name: workspaceName
          in: path
          description: Workspace Name
          required: true
          schema:
            type: string
      responses:
        204:
          description: Successful Request
          content: {}
        403:
          description: Insufficient permissions to lock workspace (must be owner)
          content:
            'application/json':
              schema:
                $ref: '#/components/schemas/ErrorReport'
        404:
          description: Workspace Not Found
          content:
            'application/json':
              schema:
                $ref: '#/components/schemas/ErrorReport'
        500:
          description: Rawls Internal Error
          content:
            'application/json':
              schema:
                $ref: '#/components/schemas/ErrorReport'
  /api/workspaces/{workspaceNamespace}/{workspaceName}/acl:
    get:
      tags:
        - workspaces
      summary: Get workspace ACL
      description: Get access control list for a workspace
      operationId: getACL
      parameters:
        - name: workspaceNamespace
          in: path
          description: Workspace Namespace
          required: true
          schema:
            type: string
        - name: workspaceName
          in: path
          description: Workspace Name
          required: true
          schema:
            type: string
      responses:
        200:
          description: Successful Request
          content:
            'application/json':
              schema:
                $ref: '#/components/schemas/WorkspaceACL'
        403:
          description: Insufficient permissions to get workspace ACLs (must be owner)
          content:
            'application/json':
              schema:
                $ref: '#/components/schemas/ErrorReport'
        404:
          description: Workspace not found
          content:
            'application/json':
              schema:
                $ref: '#/components/schemas/ErrorReport'
        500:
          description: Rawls Internal Error
          content:
            'application/json':
              schema:
                $ref: '#/components/schemas/ErrorReport'
    patch:
      tags:
        - workspaces
      summary: Update workspace ACL
      description: Edit access control list for a workspace
      operationId: updateACL
      parameters:
        - name: workspaceNamespace
          in: path
          description: Workspace Namespace
          required: true
          schema:
            type: string
        - name: workspaceName
          in: path
          description: Workspace Name
          required: true
          schema:
            type: string
        - name: inviteUsersNotFound
          in: query
          description: true to invite unregistered users, false to ignore
          required: true
          schema:
            type: boolean
            default: false
      requestBody:
        description: Series of ACL updates for workspace
        content:
          'application/json':
            schema:
              type: array
              items:
                $ref: '#/components/schemas/WorkspaceACLUpdate'
        required: true
      responses:
        200:
          description: Successful Request
          content:
            'application/json':
              schema:
                $ref: '#/components/schemas/WorkspaceACLUpdateResponseList'
        400:
          description: Attempting to change access controls you can't (your own, or
            public-access group)
          content:
            'application/json':
              schema:
                $ref: '#/components/schemas/ErrorReport'
        403:
          description: Insufficient permissions to edit workspace ACLs (must be owner)
          content:
            'application/json':
              schema:
                $ref: '#/components/schemas/ErrorReport'
        404:
          description: Workspace, user or group not found
          content:
            'application/json':
              schema:
                $ref: '#/components/schemas/ErrorReport'
        500:
          description: Rawls Internal Error
          content:
            'application/json':
              schema:
                $ref: '#/components/schemas/ErrorReport'
      x-codegen-request-body-name: aclUpdates
  /api/workspaces/{workspaceNamespace}/{workspaceName}/bucketOptions:
    get:
      tags:
        - workspaces
      summary: Get metadata about the workspace bucket
      description: Returns metadata about the workspace bucket.
      operationId: getWorkspaceBucketOptions
      parameters:
        - name: workspaceNamespace
          in: path
          description: Workspace Namespace
          required: true
          schema:
            type: string
        - name: workspaceName
          in: path
          description: Workspace Name
          required: true
          schema:
            type: string
      responses:
        200:
          description: Successful Request
          content:
            'application/json':
              schema:
                $ref: '#/components/schemas/WorkspaceBucketOptions'
        404:
          description: Workspace not found
          content:
            'application/json':
              schema:
                $ref: '#/components/schemas/ErrorReport'
        500:
          description: Rawls Internal Error
          content:
            'application/json':
              schema:
                $ref: '#/components/schemas/ErrorReport'
  /api/workspaces/{workspaceNamespace}/{workspaceName}/catalog:
    get:
      tags:
        - workspaces
      summary: Get catalog permissions
      description: Returns workspace catalog permissions for users and groups with
        the permission for the workspace
      operationId: getCatalog
      parameters:
        - name: workspaceNamespace
          in: path
          description: Workspace Namespace
          required: true
          schema:
            type: string
        - name: workspaceName
          in: path
          description: Workspace Name
          required: true
          schema:
            type: string
      responses:
        200:
          description: Successful Request
          content:
            'application/json':
              schema:
                type: array
                items:
                  $ref: '#/components/schemas/WorkspaceCatalog'
        404:
          description: Workspace not found
          content:
            'application/json':
              schema:
                $ref: '#/components/schemas/ErrorReport'
        500:
          description: Rawls Internal Error
          content:
            'application/json':
              schema:
                $ref: '#/components/schemas/ErrorReport'
    patch:
      tags:
        - workspaces
      summary: Update catalog permission
      description: Edit catalog permissions for a workspace
      operationId: updateCatalog
      parameters:
        - name: workspaceNamespace
          in: path
          description: Workspace Namespace
          required: true
          schema:
            type: string
        - name: workspaceName
          in: path
          description: Workspace Name
          required: true
          schema:
            type: string
      requestBody:
        description: Series of Catalog updates for workspace
        content:
          'application/json':
            schema:
              type: array
              items:
                $ref: '#/components/schemas/WorkspaceCatalog'
        required: true
      responses:
        200:
          description: Successful Request
          content:
            'application/json':
              schema:
                $ref: '#/components/schemas/WorkspaceCatalogUpdateResponseList'
        404:
          description: Workspace, user or group not found
          content:
            'application/json':
              schema:
                $ref: '#/components/schemas/ErrorReport'
        500:
          description: Rawls Internal Error
          content:
            'application/json':
              schema:
                $ref: '#/components/schemas/ErrorReport'
      x-codegen-request-body-name: catalogUpdates
  /api/workspaces:
    get:
      tags:
        - workspaces
      summary: List workspaces
      description: |
        List all workspaces to which you have access, optionally filtered to only the specified fields. See the get-workspace API at GET /api/workspaces/{workspaceNamespace}/{workspaceName} to retrieve additional information about a given workspace.
      operationId: listWorkspaces
      parameters:
        - name: fields
          in: query
          description: |
            When specified, include only these keys in the response payload and exclude other keys. Accepts a comma-delimited list of values. To include a nested key, specify the key's path using a dot delimiter; for example, to include {"workspace": {"attributes": {}}}, specify "workspace.attributes". Legal values are any first-level key in the response, any first-level key inside the {"workspace": {}} object, and any first-level key inside the {"workspace": {"attributes": {}}} object. If omitted, will return the full response payload.
          style: form
          explode: false
          schema:
            type: array
            items:
              type: string
      responses:
        200:
          description: Successful Request
          content:
            'application/json':
              schema:
                type: array
                items:
                  $ref: '#/components/schemas/WorkspaceListResponse'
        400:
          description: Unrecognized query parameters
          content:
            'application/json':
              schema:
                $ref: '#/components/schemas/ErrorReport'
        500:
          description: Rawls Internal Error
          content:
            'application/json':
              schema:
                $ref: '#/components/schemas/ErrorReport'
    post:
      tags:
        - workspaces
      summary: Create new workspace
      description: Create a new workspace
      operationId: createWorkspace
      requestBody:
        description: Workspace contents
        content:
          'application/json':
            schema:
              $ref: '#/components/schemas/WorkspaceRequest'
        required: true
      responses:
        201:
          description: Successful Request
          headers:
            Location:
              description: The path to the newly created workspace
              schema:
                type: string
          content:
            'application/json':
              schema:
                $ref: '#/components/schemas/WorkspaceDetails'
        400:
          description: Workspace namespace is not ready
          content:
            'application/json':
              schema:
                $ref: '#/components/schemas/ErrorReport'
        403:
          description: User does not have access to create workspace in namespace
            or user does not have permission to set attributes in the namespace
          content:
            'application/json':
              schema:
                $ref: '#/components/schemas/ErrorReport'
        409:
          description: Workspace by that name already exists
          content:
            'application/json':
              schema:
                $ref: '#/components/schemas/ErrorReport'
        500:
          description: Rawls Internal Error
          content:
            'application/json':
              schema:
                $ref: '#/components/schemas/ErrorReport'
      x-codegen-request-body-name: workspaceJson
  /api/workspaces/{workspaceNamespace}/{workspaceName}:
    get:
      tags:
        - workspaces
      summary: Get workspace details
      description: |
        Get a single workspace's details, optionally filtered to only the specified fields. See additional GET methods in this section to retrieve additional details about the workspace. For instance, this API only returns the workspace's owners; use the GET .../acl method to retrieve the full list of all users at all permission levels.
      operationId: listWorkspaceDetails
      parameters:
        - name: workspaceNamespace
          in: path
          description: Workspace Namespace
          required: true
          schema:
            type: string
        - name: workspaceName
          in: path
          description: Workspace Name
          required: true
          schema:
            type: string
        - name: fields
          in: query
          description: |
            When specified, include only these keys in the response payload and exclude other keys. Accepts a comma-delimited list of values. To include a nested key, specify the key's path using a dot delimiter; for example, to include {"workspace": {"attributes": {}}}, specify "workspace.attributes". Legal values are any first-level key in the response, any first-level key inside the {"workspace": {}} object, and any first-level key inside the {"workspace": {"attributes": {}}} object. If omitted, will return the full response payload.
          style: form
          explode: false
          schema:
            type: array
            items:
              type: string
      responses:
        200:
          description: Successful Request
          content:
            'application/json':
              schema:
                $ref: '#/components/schemas/WorkspaceResponse'
        400:
          description: Unrecognized query parameters
          content:
            'application/json':
              schema:
                $ref: '#/components/schemas/ErrorReport'
        404:
          description: Workspace not found
          content:
            'application/json':
              schema:
                $ref: '#/components/schemas/ErrorReport'
        500:
          description: Rawls Internal Error
          content:
            'application/json':
              schema:
                $ref: '#/components/schemas/ErrorReport'
    delete:
      tags:
        - workspaces
      summary: Delete workspace
      description: Delete a workspace
      operationId: delete_workspace
      parameters:
        - name: workspaceNamespace
          in: path
          description: Workspace Namespace
          required: true
          schema:
            type: string
        - name: workspaceName
          in: path
          description: Workspace Name
          required: true
          schema:
            type: string
      responses:
        202:
          description: Delete request accepted. Workspace bucket will be deleted within
            24 hours.
          content: {}
        403:
          description: Insufficient permissions to delete workspace (must be owner)
          content:
            'application/json':
              schema:
                $ref: '#/components/schemas/ErrorReport'
        404:
          description: Workspace not found
          content:
            'application/json':
              schema:
                $ref: '#/components/schemas/ErrorReport'
        500:
          description: Rawls Internal Error
          content:
            'application/json':
              schema:
                $ref: '#/components/schemas/ErrorReport'
    patch:
      tags:
        - workspaces
      summary: Update attributes of a workspace
      description: Update workspace attributes
      operationId: update_workspace
      parameters:
        - name: workspaceNamespace
          in: path
          description: Workspace Namespace
          required: true
          schema:
            type: string
        - name: workspaceName
          in: path
          description: Workspace Name
          required: true
          schema:
            type: string
      requestBody:
        description: Update operations
        content:
          'application/json':
            schema:
              $ref: '#/components/schemas/AttributeUpdateOperationArray'
        required: true
      responses:
        200:
          description: Successful Request
          content:
            'application/json':
              schema:
                $ref: '#/components/schemas/WorkspaceDetails'
        400:
          description: Attribute does not exist or is of an unexpected type
          content:
            'application/json':
              schema:
                $ref: '#/components/schemas/ErrorReport'
        403:
          description: Insufficient permissions to edit workspace attributes
          content:
            'application/json':
              schema:
                $ref: '#/components/schemas/ErrorReport'
        404:
          description: Workspace not found
          content:
            'application/json':
              schema:
                $ref: '#/components/schemas/ErrorReport'
        500:
          description: Rawls Internal Error
          content:
            'application/json':
              schema:
                $ref: '#/components/schemas/ErrorReport'
      x-codegen-request-body-name: entityUpdateJson
  /api/workspaces/{workspaceNamespace}/{workspaceName}/clone:
    post:
      tags:
        - workspaces
      summary: Clone workspace
      description: Clone a workspace
      operationId: clone
      parameters:
        - name: workspaceNamespace
          in: path
          description: Workspace Namespace
          required: true
          schema:
            type: string
        - name: workspaceName
          in: path
          description: Workspace Name
          required: true
          schema:
            type: string
      requestBody:
        description: Request for new workspace
        content:
          'application/json':
            schema:
              $ref: '#/components/schemas/WorkspaceRequestClone'
        required: true
      responses:
        201:
          description: Successful Request
          headers:
            Location:
              description: The path to the newly cloned workspace
              schema:
                type: string
          content:
            'application/json':
              schema:
                $ref: '#/components/schemas/WorkspaceDetails'
        400:
          description: Workspace namespace is not ready
          content:
            'application/json':
              schema:
                $ref: '#/components/schemas/ErrorReport'
        403:
          description: User does not have access to create workspace in namespace
            or user does not have permission to set attributes in the namespace
          content:
            'application/json':
              schema:
                $ref: '#/components/schemas/ErrorReport'
        404:
          description: Source workspace not found
          content:
            'application/json':
              schema:
                $ref: '#/components/schemas/ErrorReport'
        409:
          description: Destination workspace already exists
          content:
            'application/json':
              schema:
                $ref: '#/components/schemas/ErrorReport'
        422:
          description: Destination workspace must match source's authorization domain,
            if the dest has one
          content:
            'application/json':
              schema:
                $ref: '#/components/schemas/ErrorReport'
        500:
          description: Rawls Internal Error
          content:
            'application/json':
              schema:
                $ref: '#/components/schemas/ErrorReport'
      x-codegen-request-body-name: workspaceRequest
  /api/workspaces/{workspaceNamespace}/{workspaceName}/bucketUsage:
    get:
      tags:
        - workspaces
      summary: Get bucket usage
      description: Get the storage bucket usage
      operationId: getBucketUsage
      parameters:
        - name: workspaceNamespace
          in: path
          description: Workspace Namespace
          required: true
          schema:
            type: string
        - name: workspaceName
          in: path
          description: Workspace Name
          required: true
          schema:
            type: string
      responses:
        200:
          description: Successful Request
          content:
            'application/json':
              schema:
                $ref: '#/components/schemas/BucketUsageResponse'
  /api/workspaces/tags:
    get:
      tags:
        - workspaces
      summary: Get tags
      description: Get all tags used in FireCloud (for autocomplete)
      operationId: getTags
      parameters:
        - name: q
          in: query
          description: Query string
          schema:
            type: string
      responses:
        200:
          description: Successful Request
          content:
            'application/json':
              schema:
                type: array
                description: list of all tags used in FireCloud and their associated
                  frequencies
                items:
                  $ref: '#/components/schemas/WorkspaceTag'
        500:
          description: Rawls Internal Error
          content:
            'application/json':
              schema:
                $ref: '#/components/schemas/ErrorReport'
  /api/workspaces/{workspaceNamespace}/{workspaceName}/enableRequesterPaysForLinkedServiceAccounts:
    put:
      tags:
        - workspaces
      summary: Enable Requester Pays for linked service accounts
      description: |
        Enable Requester Pays for the user's linked service accounts in a workspace. Grants the serviceusage.services.use permission in the project associated to the workspace to each service account linked in the account linking service (Bond).
      operationId: enableRequesterPaysForLinkedServiceAccounts
      parameters:
        - name: workspaceNamespace
          in: path
          description: Workspace Namespace
          required: true
          schema:
            type: string
        - name: workspaceName
          in: path
          description: Workspace Name
          required: true
          schema:
            type: string
      responses:
        204:
          description: Successful Request
          content: {}
        403:
          description: Insufficient permissions to enable Requester Pays for workspace.
            Writer and higher permissions required on workspace.
          content:
            'application/json':
              schema:
                $ref: '#/components/schemas/ErrorReport'
        404:
          description: Workspace Not Found
          content:
            'application/json':
              schema:
                $ref: '#/components/schemas/ErrorReport'
        500:
          description: Rawls Internal Error
          content:
            'application/json':
              schema:
                $ref: '#/components/schemas/ErrorReport'
  /api/workspaces/{workspaceNamespace}/{workspaceName}/disableRequesterPaysForLinkedServiceAccounts:
    put:
      tags:
        - workspaces
      summary: Disable Requester Pays for linked service accounts
      description: Disable Requester Pays for the user's linked service accounts in
        a workspace
      operationId: disableRequesterPaysForLinkedServiceAccounts
      parameters:
        - name: workspaceNamespace
          in: path
          description: Workspace Namespace
          required: true
          schema:
            type: string
        - name: workspaceName
          in: path
          description: Workspace Name
          required: true
          schema:
            type: string
      responses:
        204:
          description: |
            In all cases whether or not the workspace exists or user has access. If there were linked service accounts they were removed from the workspace but this api does not indicate that anything was done (for security reasons).
          content: {}
        500:
          description: Rawls Internal Error
          content:
            'application/json':
              schema:
                $ref: '#/components/schemas/ErrorReport'
  /api/workflows/{workflowId}/genomics/{operationId}:
    get:
      tags:
        - workflows
      summary: retrieve operations info from Google Genomics API
      description: retrieve operations info from Google Genomics API
      operationId: genomics_operations_get
      parameters:
        - name: workflowId
          in: path
          description: Workflow Id
          required: true
          schema:
            type: string
        - name: operationId
          in: path
          description: operations job id; for PAPIv1 in the form of "operations/{id}",
            for PAPIv2 "projects/{project}/operations/{id}"
          required: true
          schema:
            type: string
      responses:
        200:
          description: operations info
          content: {}
        404:
          description: workflow or jobId not found or no access
          content:
            'application/json':
              schema:
                $ref: '#/components/schemas/ErrorReport'
        500:
          description: Rawls Internal Error
          content:
            'application/json':
              schema:
                $ref: '#/components/schemas/ErrorReport'
  /api/user/refreshToken:
    put:
      deprecated: true
      tags:
        - users
      summary: Store refresh token
      description: store a user's refresh token
      operationId: refreshToken
      requestBody:
        description: refresh token
        content:
          'application/json':
            schema:
              $ref: '#/components/schemas/UserRefreshToken'
        required: true
      responses:
        201:
          description: Successful Request
          content: {}
        500:
          description: Rawls Internal Error
          content:
            'application/json':
              schema:
                $ref: '#/components/schemas/ErrorReport'
      x-codegen-request-body-name: refreshToken
  /api/user/refreshTokenDate:
    get:
      deprecated: true
      tags:
        - users
      summary: Get refresh token date
      description: get the date the refresh token last updated
      operationId: refreshTokenDate
      responses:
        200:
          description: Successful Request
          content:
            'application/json':
              schema:
                $ref: '#/components/schemas/UserRefreshTokenDate'
        400:
          description: Token for the user is invalid
          content:
            'application/json':
              schema:
                $ref: '#/components/schemas/ErrorReport'
        404:
          description: There is no refresh token for the user
          content:
            'application/json':
              schema:
                $ref: '#/components/schemas/ErrorReport'
        500:
          description: Rawls Internal Error
          content:
            'application/json':
              schema:
                $ref: '#/components/schemas/ErrorReport'
  /api/user/role/admin:
    get:
      tags:
        - users
      summary: Query to see if you're an admin
      description: gets the admin status of a user
      operationId: isAdmin
      responses:
        200:
          description: User is an admin
          content: {}
        404:
          description: User is not an admin
          content: {}
        500:
          description: Rawls Internal Error
          content:
            'application/json':
              schema:
                $ref: '#/components/schemas/ErrorReport'
  /api/user/role/curator:
    get:
      tags:
        - users
      summary: Query to see if you're a library curator
      description: gets the curator status of a user
      operationId: isCurator
      responses:
        200:
          description: User is a curator
          content: {}
        404:
          description: User is not a curator
          content: {}
        500:
          description: Rawls Internal Error
          content:
            'application/json':
              schema:
                $ref: '#/components/schemas/ErrorReport'
  /api/user/billing:
    get:
      tags:
        - billing
        - users
      summary: list billing projects for a user
      description: list billing projects for a user
      operationId: listUserBillingProjects
      responses:
        200:
          description: Successful Request
          content:
            'application/json':
              schema:
                type: array
                description: list of billing projects for this user
                items:
                  $ref: '#/components/schemas/RawlsBillingProjectMembership'
        404:
          description: User not found
          content:
            'application/json':
              schema:
                $ref: '#/components/schemas/ErrorReport'
        500:
          description: Rawls Internal Error
          content:
            'application/json':
              schema:
                $ref: '#/components/schemas/ErrorReport'
  /api/user/billing/{projectName}:
    get:
      tags:
        - billing
        - users
      summary: billing project status
      description: billing project status
      operationId: billingProjectStatus
      parameters:
        - name: projectName
          in: path
          description: Name of the billing project
          required: true
          schema:
            type: string
      responses:
        200:
          description: OK
          content:
            'application/json':
              schema:
                $ref: '#/components/schemas/RawlsBillingProjectStatus'
        404:
          description: Project Not Found
          content: {}
        500:
          description: Internal Server Error
          content: {}
    delete:
      tags:
        - billing
        - users
      summary: delete billing project
      description: delete billing project
      operationId: deleteBillingProject
      parameters:
        - name: projectName
          in: path
          description: Name of the billing project
          required: true
          schema:
            type: string
      responses:
        204:
          description: Successfully delete billing project
        400:
          description: Project cannot be deleted because it contains workspaces.
          content:
            'application/json':
              schema:
                $ref: '#/components/schemas/ErrorReport'
        403:
          description: You must be a project owner to delete billing project
          content:
            'application/json':
              schema:
                $ref: '#/components/schemas/ErrorReport'
        500:
          description: Rawls Internal Error
          content:
            'application/json':
              schema:
                $ref: '#/components/schemas/ErrorReport'
  /api/user/billingAccounts:
    get:
      tags:
        - billing
        - users
      summary: list billing accounts for a user
      description: list billing accounts for a user
      operationId: listUserBillingAccounts
      responses:
        200:
          description: Successful Request
          content:
            'application/json':
              schema:
                type: array
                description: list of billing accounts for this user
                items:
                  $ref: '#/components/schemas/BillingAccount'
        403:
          description: Forbidden. You probably missed a scope; more details in the
            ErrorReport's message field
          content:
            'application/json':
              schema:
                $ref: '#/components/schemas/ErrorReport'
        500:
          description: Rawls Internal Error
          content:
            'application/json':
              schema:
                $ref: '#/components/schemas/ErrorReport'
      security:
        - authorization:
            - openid
            - email
            - profile
            - https://www.googleapis.com/auth/cloud-billing
  /api/notifications/workspace/{workspaceNamespace}/{workspaceName}:
    get:
      tags:
        - notifications
      summary: Gets the notifications available for a workspace
      operationId: workspaceNotifications
      parameters:
        - name: workspaceNamespace
          in: path
          description: workspace namespace
          required: true
          schema:
            type: string
        - name: workspaceName
          in: path
          description: workspace name
          required: true
          schema:
            type: string
      responses:
        200:
          description: Success
          content:
            'application/json':
              schema:
                type: array
                items:
                  $ref: '#/components/schemas/NotificationType'
  /api/workspaces/{workspaceNamespace}/{workspaceName}/accessInstructions:
    get:
      tags:
        - workspaces
      summary: Get access instructions for the workspace
      operationId: getWorkspaceAccessInstructions
      parameters:
        - name: workspaceNamespace
          in: path
          description: workspace namespace
          required: true
          schema:
            type: string
        - name: workspaceName
          in: path
          description: workspace name
          required: true
          schema:
            type: string
      responses:
        200:
          description: Success
          content:
            'application/json':
              schema:
                type: array
                items:
                  $ref: '#/components/schemas/ManagedGroupAccessInstructions'
  /api/workspaces/{workspaceNamespace}/{workspaceName}/sendChangeNotification:
    post:
      tags:
        - workspaces
      summary: Send Notification of data added to Workspace
      operationId: sendChangeNotification
      parameters:
        - name: workspaceNamespace
          in: path
          description: workspace namespace
          required: true
          schema:
            type: string
        - name: workspaceName
          in: path
          description: workspace name
          required: true
          schema:
            type: string
      responses:
        200:
          description: Success
          content: {}
  /api/notifications/general:
    get:
      tags:
        - notifications
      summary: Gets the general notifications available
      operationId: generalNotifications
      responses:
        200:
          description: Success
          content:
            'application/json':
              schema:
                type: array
                items:
                  $ref: '#/components/schemas/NotificationType'
components:
  schemas:
    BillingAccount:
      required:
        - accountName
        - displayName
        - firecloudHasAccess
      type: object
      properties:
        accountName:
          type: string
          description: name of billing account
        firecloudHasAccess:
          type: boolean
          description: whether the Firecloud service has been given access to this
            billing account
        displayName:
          type: string
          description: display name of billing account
      description: Details for a single billing account
    ErrorReport:
      required:
        - causes
        - message
        - source
        - stackTrace
      type: object
      properties:
        source:
          type: string
          description: service causing error
        message:
          type: string
          description: what went wrong
        exceptionClass:
          type: string
          description: class of exception thrown
        statusCode:
          type: integer
          description: HTTP status code
        causes:
          type: array
          description: errors triggering this one
          items:
            $ref: '#/components/schemas/ErrorReport'
        stackTrace:
          type: array
          description: stack trace
          items:
            $ref: '#/components/schemas/StackTraceElement'
      description: ""
    EntityCopyResponse:
      required:
        - entitiesCopied
        - hardConflicts
        - softConflicts
      type: object
      properties:
        entitiesCopied:
          type: array
          description: the entities that were successfully copied into the workspace
          items:
            $ref: '#/components/schemas/AttributeEntityReference'
        hardConflicts:
          type: array
          description: these entities already exist in your workspace
          items:
            $ref: '#/components/schemas/EntityHardConflict'
        softConflicts:
          type: array
          description: the conflicts within your entity subtrees. note that this will
            be empty if there are hard conflicts
          items:
            $ref: '#/components/schemas/EntitySoftConflict'
      description: ""
    EntityHardConflict:
      required:
        - entityName
        - entityType
      type: object
      properties:
        entityType:
          type: string
          description: the type of the entity
        entityName:
          type: string
          description: the name of the entity
      description: ""
    EntitySoftConflict:
      required:
        - conflicts
        - entityName
        - entityType
      type: object
      properties:
        entityType:
          type: string
          description: the type of the entity
        entityName:
          type: string
          description: the name of the entity
        conflicts:
          type: array
          description: the next entity in the path to the conflict
          items:
            $ref: '#/components/schemas/EntitySoftConflict'
      description: ""
    StackTraceElement:
      required:
        - className
        - fileName
        - lineNumber
        - methodName
      type: object
      properties:
        className:
          type: string
          description: class name
        methodName:
          type: string
          description: method name
        fileName:
          type: string
          description: source file name
        lineNumber:
          type: integer
          description: line number
      description: ""
    Submission:
      type: object
      properties:
        submissionId:
          type: string
          description: SubmissionRequest unique identifier
        submissionDate:
          type: string
          description: SubmissionRequest date
          format: date-time
        submitter:
          type: string
          description: user that created the submission
        methodConfigurationNamespace:
          type: string
          description: Method configuration namespace
        methodConfigurationName:
          type: string
          description: Method configuration name
        submissionEntity:
          $ref: '#/components/schemas/AttributeEntityReference'
        workflows:
          type: array
          description: Status of Workflow(s)
          items:
            $ref: '#/components/schemas/Workflow'
        status:
          $ref: '#/components/schemas/SubmissionStatus'
        cost:
          type: number
          description: The compute cost of this submission
          format: float
        useCallCache:
          type: boolean
          description: Whether or not to read from cache for this submission
        deleteIntermediateOutputFiles:
          type: boolean
          description: Whether or not to delete intermediate output files when the
            workflow completes. See [Cromwell docs](https://cromwell.readthedocs.io/en/stable/wf_options/Google#google-pipelines-api-workflow-options)
            for more information.
        workflowFailureMode:
          type: string
          description: What happens after a task fails. Choose from ContinueWhilePossible
            and NoNewCalls. Defaults to NoNewCalls if not specified. See Cromwell
            docs for more information.
          default: NoNewCalls
          enum:
            - NoNewCalls
            - ContinueWhilePossible
        externalEntityInfo:
          $ref: '#/components/schemas/ExternalEntityInfo'
      description: ""
    ExternalEntityInfo:
      type: object
      properties:
        dataStoreId:
          type: string
          description: external datastore id for the collection of data
        rootEntityType:
          type: string
          description: type of data within the external datastore
    SubmissionListResponse:
      type: object
      properties:
        submissionId:
          type: string
          description: Submission unique identifier
        submissionDate:
          type: string
          description: Submission date
          format: date-time
        submitter:
          type: string
          description: user that created the submission
        methodConfigurationNamespace:
          type: string
          description: Method configuration namespace
        methodConfigurationName:
          type: string
          description: Method configuration name
        submissionEntity:
          $ref: '#/components/schemas/AttributeEntityReference'
        status:
          $ref: '#/components/schemas/SubmissionStatus'
        workflowStatuses:
          type: object
          properties: {}
          description: a count of the workflow statuses in the submission as a Map[String,Int]
        workflowFailureMode:
          type: string
          description: What happens after a task fails. Choose from ContinueWhilePossible
            and NoNewCalls. Defaults to NoNewCalls if not specified. See Cromwell
            docs for more information.
          default: NoNewCalls
          enum:
            - NoNewCalls
            - ContinueWhilePossible
        externalEntityInfo:
          $ref: '#/components/schemas/ExternalEntityInfo'
      description: An abbreviated Submission, without workflow information, good for
        listings
    ActiveSubmission:
      type: object
      properties:
        workspaceNamespace:
          type: string
          description: workspaceNamespace of the submission
        workspaceName:
          type: string
          description: workspaceName of the submission
        submission:
          $ref: '#/components/schemas/Submission'
      description: a submission that's still a going concern
    SubmissionStatus:
      type: string
      description: submission status
      enum:
        - Accepted
        - Evaluating
        - Submitting
        - Submitted
        - Aborting
        - Aborted
        - Done
    Workflow:
      type: object
      properties:
        workflowId:
          type: string
          description: Workflow unique identifier
        status:
          $ref: '#/components/schemas/WorkflowStatus'
        statusLastChangedDate:
          type: string
          description: Status last-changed date
          format: date-time
        workflowEntity:
          $ref: '#/components/schemas/AttributeEntityReference'
        inputResolutions:
          type: array
          description: The evaluation of each input
          items:
            $ref: '#/components/schemas/SubmissionValidationValue'
        messages:
          type: array
          description: List of messages about this workflow
          items:
            type: string
        cost:
          type: number
          description: The run cost of this workflow
          format: float
      description: ""
    WorkflowStatus:
      type: string
      description: workflow status
      enum:
        - Queued
        - Launching
        - Submitted
        - Running
        - Failed
        - Succeeded
        - Aborting
        - Aborted
        - Unknown
    SubmissionRequest:
      required:
        - methodConfigurationName
        - methodConfigurationNamespace
      type: object
      properties:
        methodConfigurationNamespace:
          type: string
          description: Namespace of the method configuration to execute.
        methodConfigurationName:
          type: string
          description: Name of the method configuration to execute.
        entityType:
          type: string
          description: Type of root entity for expression. Optional if the method
            configuration has no root entity.
        entityName:
          type: string
          description: Name of root entity for expression. Optional if the method
            configuration has no root entity.
        expression:
          type: string
          description: Expression that resolves to one or more entities matching the
            entity type in the method configuration. Optional if the method configuration
            has no root entity.
        useCallCache:
          type: boolean
          description: Whether or not to read from cache for this submission
        useReferenceDisks:
          type: boolean
          description: Whether or not to use pre-built disks for common genome references
        deleteIntermediateOutputFiles:
          type: boolean
          description: Whether or not to delete intermediate output files when the
            workflow completes. See [Cromwell docs](https://cromwell.readthedocs.io/en/stable/wf_options/Google#google-pipelines-api-workflow-options)
            for more information.
        workflowFailureMode:
          type: string
          description: What happens after a task fails. Choose from ContinueWhilePossible
            and NoNewCalls. Defaults to NoNewCalls if not specified. See Cromwell
            docs for more information.
          default: NoNewCalls
          enum:
            - NoNewCalls
            - ContinueWhilePossible
      description: If the referenced method configuration takes no root entity, do
        not define `entityType`, `entityName` and `expression`.
    SubmissionValidationInput:
      required:
        - expression
        - wdlName
      type: object
      properties:
        wdlName:
          type: string
          description: name of input
        expression:
          type: string
          description: expression for input
      description: method configuration input parameter, its name and the associated
        expression from the method config
    SubmissionValidationHeader:
      required:
        - entityType
        - inputExpressions
      type: object
      properties:
        entityType:
          type: string
          description: type of entity
        inputExpressions:
          type: array
          description: input descriptions
          items:
            $ref: '#/components/schemas/SubmissionValidationInput'
      description: common values for all the entities -- the entity type and the input
        descriptions
    SubmissionValidationValue:
      required:
        - inputName
      type: object
      properties:
        value:
          type: string
          description: the value of the input expression for the specified entity
        error:
          type: string
          description: parsing error(s)
        inputName:
          type: string
          description: name of input
      description: result of an expression parse for one of the inputs
    SubmissionValidationEntityInputs:
      required:
        - entityName
        - inputResolutions
      type: object
      properties:
        entityName:
          type: string
          description: name of entity. May be empty if this submission doesn't run
            on an entity
        inputResolutions:
          type: array
          description: input resolution
          items:
            $ref: '#/components/schemas/SubmissionValidationValue'
      description: the results of parsing each of the inputs for one entity
    SubmissionValidationReport:
      required:
        - header
        - invalidEntities
        - request
        - validEntities
      type: object
      properties:
        header:
          $ref: '#/components/schemas/SubmissionValidationHeader'
        validEntities:
          type: array
          description: runnable entities
          items:
            $ref: '#/components/schemas/SubmissionValidationEntityInputs'
        invalidEntities:
          type: array
          description: non-runnable entities
          items:
            $ref: '#/components/schemas/SubmissionValidationEntityInputs'
        request:
          $ref: '#/components/schemas/SubmissionRequest'
      description: the results of parsing each input for each entity
    TaskOutput:
      type: object
      properties:
        logs:
          type: array
          description: logs for this task
          items:
            $ref: '#/components/schemas/ExecutionServiceCallLogs'
        outputs:
          type: object
          properties: {}
          description: Map[String,String]
      description: Outputs from a single task in a workflow
    ExecutionServiceCallLogs:
      type: object
      properties:
        stdout:
          type: string
          description: Google bucket location for standard output
        stderr:
          type: string
          description: Google bucket location for standard error
        backendLogs:
          type: object
          properties: {}
          description: Map[String,String]
      description: Execution service logs per call
    SubmissionReport:
      required:
        - header
        - request
        - status
        - submissionDate
        - submissionId
        - submitter
        - workflows
      type: object
      properties:
        request:
          $ref: '#/components/schemas/SubmissionRequest'
        submissionId:
          type: string
          description: SubmissionRequest unique identifier
        submissionDate:
          type: string
          description: SubmissionRequest date
          format: date-time
        submitter:
          type: string
          description: user that created the submission
        status:
          type: string
          description: status
        header:
          $ref: '#/components/schemas/SubmissionValidationHeader'
        workflows:
          type: array
          description: workflows initiated by this submission
          items:
            $ref: '#/components/schemas/SubmissionValidationEntityInputs'
      description: information on a submission
    WorkflowCost:
      type: object
      properties:
        cost:
          type: number
          description: Workflow cost
        workflowId:
          type: string
          description: The id of this workflow
      description: The cost of a workflow, if available
    WorkflowOutputs:
      type: object
      properties:
        tasks:
          type: array
          description: Map from tasks to output/log pairs
          items:
            $ref: '#/components/schemas/TaskOutput'
        workflowId:
          type: string
          description: The id of this workflow
      description: Outputs and logs from all tasks in a workflow
    WorkflowQueueStatusResponse:
      required:
        - estimatedQueueTimeMS
        - workflowCountsByStatus
        - workflowsBeforeNextUserWorkflow
      type: object
      properties:
        estimatedQueueTimeMS:
          type: integer
          description: estimated milliseconds until the current queue is submitted
        workflowsBeforeNextUserWorkflow:
          type: integer
          description: the number of workflows in the queue ahead of the user's first
            workflow
        workflowCountsByStatus:
          type: object
          properties: {}
          description: Map[String,Int]
      description: Information about the status of workflows and the workflow queue
    WorkflowQueueStatusByUserResponse:
      required:
        - maxActiveWorkflowsPerUser
        - maxActiveWorkflowsTotal
        - statuses
        - users
      type: object
      properties:
        statuses:
          type: object
          properties: {}
          description: Map[String, Int]
        users:
          type: object
          properties: {}
          description: Map[String, Map[String, Int]]
        maxActiveWorkflowsTotal:
          type: integer
          description: maximum number of active workflows allowed in total
        maxActiveWorkflowsPerUser:
          type: integer
          description: maximum number of active workflows allower per user
      description: Information about the status of workflows and the workflow queue,
        broken out by user
    WorkspaceName:
      required:
        - name
        - namespace
      type: object
      properties:
        namespace:
          type: string
          description: The namespace (billing project) the workspace belongs to
        name:
          type: string
          description: The name of the workspace
      description: ""
    EntityName:
      required:
        - name
      type: object
      properties:
        name:
          type: string
          description: The name of the entity
      description: ""
    EntityCopyDefinition:
      required:
        - destinationWorkspace
        - entityNames
        - entityType
        - sourceWorkspace
      type: object
      properties:
        sourceWorkspace:
          $ref: '#/components/schemas/WorkspaceName'
        destinationWorkspace:
          $ref: '#/components/schemas/WorkspaceName'
        entityType:
          type: string
          description: Type of top level entities to copy
        entityNames:
          type: array
          description: Names of entities to copy
          items:
            type: string
      description: ""
    Entity:
      required:
        - attributes
        - entityType
        - name
      type: object
      properties:
        name:
          type: string
          description: The name of the entity
        entityType:
          type: string
          description: The type of the entity
        attributes:
          type: object
          properties: {}
          description: Map[String,Attribute]
      description: ""
    AttributeEntityReference:
      required:
        - entityName
        - entityType
      type: object
      properties:
        entityType:
          type: string
          description: The type of the entity
        entityName:
          type: string
          description: The name of the entity
      description: ""
    EntityTypeMetadata:
      required:
        - attributeNames
        - count
      type: object
      properties:
        count:
          type: integer
          description: The number of entities of this type
        idName:
          type: string
          description: The name if the id field for the entity
        attributeNames:
          type: array
          description: A list of all attribute names used
          items:
            type: string
      description: ""
    AttributeUpdateOperationArray:
      type: array
      description: ""
      example: |
        [
          {
            "op": "AddUpdateAttribute",
            "attributeName": "name of attribute to add/update",
            "addUpdateAttribute": "value to add/update"
          },
          {
            "op": "RemoveAttribute",
            "attributeName": "name of attribute to remove"
          },
          {
            "op": "AddListMember",
            "attributeListName": "name of list attribute",
            "newMember": "value to add to list"
          },
          {
            "op": "RemoveListMember",
            "attributeListName": "name of list attribute",
            "removeMember": "value to remove from list"
          },
          {
            "op": "CreateAttributeEntityReferenceList",
            "attributeListName": "name of entity-reference list attribute to create"
          },
          {
            "op": "CreateAttributeValueList",
            "attributeName": "name of value-list attribute to create"
          }
        ]
      items:
        $ref: '#/components/schemas/AttributeUpdateOperation'
    AttributeUpdateOperation:
      required:
        - op
      type: object
      properties:
        op:
          type: string
          description: The operation to perform on the attribute
          enum:
            - AddUpdateAttribute
            - RemoveAttribute
            - AddListMember
            - RemoveListMember
            - CreateAttributeEntityReferenceList
            - CreateAttributeValueList
      discriminator:
        propertyName: op
    AddUpdateAttribute:
      allOf:
        - $ref: '#/components/schemas/AttributeUpdateOperation'
        - type: object
          properties:
            attributeName:
              type: string
              description: Name of attribute to add/update
            addUpdateAttribute:
              type: string
              description: Value to add/update. Accepts strings, numbers, booleans.
    RemoveAttribute:
      allOf:
        - $ref: '#/components/schemas/AttributeUpdateOperation'
        - type: object
          properties:
            attributeName:
              type: string
              description: The name of attribute to remove
    AddListMember:
      allOf:
        - $ref: '#/components/schemas/AttributeUpdateOperation'
        - type: object
          properties:
            attributeListName:
              type: string
              description: The name of the attribute list
            newMember:
              type: string
              description: The attribute to add to the list
    RemoveListMember:
      allOf:
        - $ref: '#/components/schemas/AttributeUpdateOperation'
        - type: object
          properties:
            attributeListName:
              type: string
              description: The name of the attribute list
            removeMember:
              type: string
              description: The attribute to remove from the list
    CreateAttributeEntityReferenceList:
      allOf:
        - $ref: '#/components/schemas/AttributeUpdateOperation'
        - type: object
          properties:
            attributeListName:
              type: string
              description: The name of the empty attribute entity-reference list to
                create. This is a non-destructive operation.
    CreateAttributeValueList:
      allOf:
        - $ref: '#/components/schemas/AttributeUpdateOperation'
        - type: object
          properties:
            attributeName:
              type: string
              description: The name of the empty attribute value-list to create. This
                is a non-destructive operation.
    EntityUpdateDefinition:
      required:
        - entityType
        - name
        - operations
      type: object
      properties:
        name:
          type: string
          description: The name of the entity
        entityType:
          type: string
          description: The type of the entity
        operations:
          $ref: '#/components/schemas/AttributeUpdateOperationArray'
      description: ""
    MethodConfiguration:
      required:
        - inputs
        - methodRepoMethod
        - name
        - namespace
      type: object
      properties:
        namespace:
          type: string
          description: This method configuration's namespace
        name:
          type: string
          description: The name of the method configuration
        rootEntityType:
          type: string
          description: The root entity type that the method will be running on. Optional
            if this method config doesn't run on an entity (i.e. uses only workspace
            attributes and literal inputs).
        inputs:
          type: object
          properties: {}
        outputs:
          type: object
          properties: {}
        methodRepoMethod:
          $ref: '#/components/schemas/MethodRepoMethod'
        methodConfigVersion:
          type: integer
          description: Version number, incremented on edit
        deleted:
          type: boolean
          description: Is this config marked as deleted?
        dataReferenceName:
          type: string
          description: the name of the data reference within this workspace to be used to derive input values
      description: ""
    ValidatedMethodConfiguration:
      required:
        - extraInputs
        - invalidInputs
        - invalidOutputs
        - methodConfiguration
        - missingInputs
        - validInputs
        - validOutputs
      type: object
      properties:
        validInputs:
          type: array
          items:
            type: string
        invalidInputs:
          type: object
          properties: {}
        missingInputs:
          type: array
          items:
            type: string
        extraInputs:
          type: array
          items:
            type: string
        validOutputs:
          type: array
          items:
            type: string
        invalidOutputs:
          type: object
          properties: {}
        methodConfiguration:
          $ref: '#/components/schemas/MethodConfiguration'
      description: Information about the validity of a method configuration's expressions
        relative to the method itself
    MethodRepoConfigurationImport:
      required:
        - destination
        - methodRepoName
        - methodRepoNamespace
        - methodRepoSnapshotId
      type: object
      properties:
        methodRepoNamespace:
          type: string
          description: Method Repository Namespace
        methodRepoName:
          type: string
          description: Method Repository Name
        methodRepoSnapshotId:
          type: integer
          description: Method Repository Snapshot ID
        destination:
          $ref: '#/components/schemas/MethodConfigurationName'
      description: ""
    MethodRepoConfigurationExport:
      required:
        - methodRepoName
        - methodRepoNamespace
        - source
      type: object
      properties:
        methodRepoNamespace:
          type: string
          description: Method Repository Namespace
        methodRepoName:
          type: string
          description: Method Repository Name
        source:
          $ref: '#/components/schemas/MethodConfigurationName'
      description: ""
    MethodConfigurationNamePair:
      required:
        - destination
        - source
      type: object
      properties:
        source:
          $ref: '#/components/schemas/MethodConfigurationName'
        destination:
          $ref: '#/components/schemas/MethodConfigurationName'
      description: ""
    MethodConfigurationName:
      required:
        - name
        - namespace
        - workspaceName
      type: object
      properties:
        name:
          type: string
          description: The name of the method configuration
        namespace:
          type: string
          description: This method configuration's owning namespace
        workspaceName:
          $ref: '#/components/schemas/WorkspaceName'
      description: ""
    MethodRepoMethod:
      required:
        - methodName
        - methodNamespace
        - methodVersion
      type: object
      properties:
        methodNamespace:
          type: string
          description: The namespace of the method in Agora
        methodName:
          type: string
          description: The name of the method in Agora
        methodVersion:
          type: integer
          description: The integer method version in Agora (or a string method version
            for Dockstore)
        methodPath:
          type: string
          description: The path of the method in Dockstore
        sourceRepo:
          type: string
          description: The method's repository, currently one of "agora" or "dockstore"
        methodUri:
          type: string
          description: URI that specifies the method's repository and captures all
            the information necessary to identify the method within its repository
            (e.g. agora://namespace/name/1, dockstore://path/version)
      description: ""
    WorkspaceACL:
      required:
        - acl
      type: object
      properties:
        acl:
          type: object
          properties: {}
          description: Map[String,WorkspaceAccessEntry]
      description: ""
    WorkspaceACLUpdate:
      required:
        - accessLevel
        - email
      type: object
      properties:
        email:
          type: string
          description: email address of the user or group whose permissions will be
            changed
        accessLevel:
          type: string
          description: The access level to grant to this user or group (OWNER, READER,
            WRITER, NO ACCESS)
        canShare:
          type: boolean
          description: Set to true if you want this user to be able to share the workspace
            with other users, only meaningful for readers and writers, default false
        canCompute:
          type: boolean
          description: Set to true if you want this user to be able to launch compute
            in this workspace, may not be true for readers, default false for reader,
            true otherwise
      description: ""
    WorkspaceACLUpdateResponseList:
      required:
        - invitesSent
        - invitesUpdated
        - usersNotFound
        - usersUpdated
      type: object
      properties:
        usersUpdated:
          type: array
          description: the users or groups who were updated
          items:
            $ref: '#/components/schemas/WorkspaceACLUpdate'
        invitesSent:
          type: array
          description: the list of invites that were sent
          items:
            $ref: '#/components/schemas/WorkspaceACLUpdate'
        invitesUpdated:
          type: array
          description: the list of invites that were updated
          items:
            $ref: '#/components/schemas/WorkspaceACLUpdate'
        usersNotFound:
          type: array
          description: the users or groups who were not found
          items:
            $ref: '#/components/schemas/WorkspaceACLUpdate'
      description: ""
    ManagedGroupAccessInstructions:
      required:
        - groupName
        - instructions
      type: object
      properties:
        groupName:
          type: string
          description: The name of the Group with instructions
        instructions:
          type: string
          description: The instructions for applying to the Group
      description: ""
    WorkspaceCatalog:
      required:
        - catalog
        - email
      type: object
      properties:
        email:
          type: string
          description: email of the user or group whose permissions will be changed
        catalog:
          type: boolean
          description: Set to true if you want this user to be able to perform library
            related operations on the workspace
      description: ""
    WorkspaceCatalogResponse:
      required:
        - catalog
        - subjectId
      type: object
      properties:
        subjectId:
          type: string
          description: subject Id of the user or group whose permissions will be changed
        catalog:
          type: boolean
          description: Set to true if you want this user to be able to perform library
            related operations on the workspace
      description: ""
    WorkspaceCatalogUpdateResponseList:
      required:
        - emailsNotFound
        - usersUpdated
      type: object
      properties:
        usersUpdated:
          type: array
          description: the users or groups who were updated
          items:
            $ref: '#/components/schemas/WorkspaceCatalogResponse'
        emailsNotFound:
          type: array
          description: the emails of users or groups who were not found
          items:
            type: string
      description: ""
    WorkspaceAccessEntry:
      required:
        - accessLevel
        - canCompute
        - canShare
        - pending
      type: object
      properties:
        accessLevel:
          type: string
          description: The access level granted to this user or group (OWNER, READER,
            WRITER, NO ACCESS)
        pending:
          type: boolean
          description: The status of the users access
        canShare:
          type: boolean
          description: True if the user can share the workspace with others, false
            otherwise
        canCompute:
          type: boolean
          description: True if the user can launch compute in this workspace, false
            otherwise
      description: ""
    WorkspaceDetails:
      required:
        - bucketName
        - createdBy
        - createdDate
        - isLocked
        - lastModified
        - name
        - namespace
        - workspaceId
        - googleProjectId
        - googleProjectNumber
        - workspaceVersion
      type: object
      properties:
        attributes:
          type: object
          properties: {}
          description: Map[String, Attribute]
        authorizationDomain:
          type: array
          description: The list of groups in the Authorization Domain (empty if no
            AD is set)
          items:
            $ref: '#/components/schemas/ManagedGroupRef'
        bucketName:
          type: string
          description: The name of the bucket associated with the workspace
        createdBy:
          type: string
          description: The user who created the workspace
        createdDate:
          type: string
          description: The date the workspace was created in yyyy-MM-ddTHH:mm:ss.SSSZZ
            format
          format: date-time
        isLocked:
          type: boolean
          description: Can the Workspace currently be modified?
        lastModified:
          type: string
          description: The date the workspace was last modified in yyyy-MM-ddTHH:mm:ss.SSSZZ
            format
          format: date-time
        name:
          type: string
          description: The name of the workspace
        namespace:
          type: string
          description: The namespace the workspace belongs to
        workflowCollectionName:
          type: string
          description: The name of the workflow collection associated with the workspace
        workspaceId:
          type: string
          description: A UUID associated with the workspace
        googleProjectId:
          type: string
          description: Identifies the google project used by the workspace for compute and storage
        googleProjectNumber:
          type: string
          description: A different google project identifier for the same project identified by the googleProjectId; required by google for certain actions
        workspaceVersion:
          type: string
          description: internal use
        currentBillingAccountOnGoogleProject:
          type: string
          description: The current billing account being charged for activity within this workspace. For desired billing account, look to the billing account specified on this workspace's billing project
      description: ""
    WorkspaceSubmissionStats:
      required:
        - runningSubmissionsCount
      type: object
      properties:
        lastSuccessDate:
          type: string
          description: The date of the last successful submission
          format: date-time
        lastFailureDate:
          type: string
          description: The date of the last failed submission
          format: date-time
        runningSubmissionsCount:
          type: integer
          description: Count of all the running submissions
      description: Statistics about submissions in a workspace
    WorkspaceRequest:
      required:
        - attributes
        - name
        - namespace
      type: object
      properties:
        namespace:
          type: string
          description: The namespace (billing project) the workspace belongs to
        name:
          type: string
          description: The name of the workspace
        authorizationDomain:
          type: array
          description: The list of groups in the Authorization Domain (empty if no
            AD is set)
          items:
            $ref: '#/components/schemas/ManagedGroupRef'
        attributes:
          type: object
          properties: {}
        noWorkspaceOwner:
          type: boolean
          description: Optional, false if not specified. If true, the workspace is created with a Billing Project owner but no workspace owner. Requires being a Billing Project owner.
          default: false
        bucketLocation:
          type: string
          required: false
          description: Region (NOT multi-region) in which bucket attached to the workspace should be created. If not provided, the bucket will be created in the 'US' multi-region.
      description: ""
    WorkspaceRequestClone:
      required:
        - attributes
        - name
        - namespace
      type: object
      properties:
        namespace:
          type: string
          description: The namespace (billing project) the workspace belongs to
        name:
          type: string
          description: The name of the workspace
        authorizationDomain:
          type: array
          description: The list of groups in the Authorization Domain (empty if no
            AD is set)
          items:
            $ref: '#/components/schemas/ManagedGroupRef'
        attributes:
          type: object
          properties: {}
        copyFilesWithPrefix:
          type: string
          description: Used for clone operations only; the prefix for files to copy between source and destination workspace buckets
        noWorkspaceOwner:
          type: boolean
          description: Optional, false if not specified. If true, the workspace is created with a Billing Project owner but no workspace owner. Requires being a Billing Project owner.
          default: false
      description: ""
    BucketUsageResponse:
      required:
        - usageInBytes
      type: object
      properties:
        usageInBytes:
          type: integer
          description: The current storage bucket usage in bytes
      description: ""
    Attribute:
      type: object
      properties:
        value:
          type: string
          description: ""
      description: ""
    RawlsGroupRef:
      type: object
      properties:
        groupName:
          type: string
          description: ""
      description: a reference to a group
    RawlsGroupShort:
      type: object
      properties:
        groupName:
          type: string
          description: ""
        groupEmail:
          type: string
          description: ""
      description: group information without memberships
    ExecutionEvent:
      required:
        - description
        - startTime
      type: object
      properties:
        description:
          type: string
          description: Description of the event
        startTime:
          type: string
          description: When the event started
          format: date-time
        endTime:
          type: string
          description: When the event finished
          format: date-time
      description: ""
    WorkspaceResponse:
      type: object
      properties:
        accessLevel:
          $ref: '#/components/schemas/WorkspaceAccessLevel'
        bucketOptions:
          $ref: '#/components/schemas/WorkspaceBucketOptions'
        canCompute:
          type: boolean
        canShare:
          type: boolean
        catalog:
          type: boolean
        owners:
          type: array
          description: |
            Owners of this workspace. This API only lists owners; use the get-workspace-ACL API to get the full list of all users at all permission levels.
          items:
            type: string
        workspace:
          $ref: '#/components/schemas/WorkspaceDetails'
        workspaceSubmissionStats:
          $ref: '#/components/schemas/WorkspaceSubmissionStats'
      description: ""
    WorkspaceListResponse:
      type: object
      properties:
        accessLevel:
          $ref: '#/components/schemas/WorkspaceAccessLevel'
        public:
          type: boolean
        workspace:
          $ref: '#/components/schemas/WorkspaceDetails'
        workspaceSubmissionStats:
          $ref: '#/components/schemas/WorkspaceSubmissionStats'
      description: ""
    WorkspaceBucketOptions:
      required:
        - requesterPays
      type: object
      properties:
        requesterPays:
          type: boolean
          description: Whether the bucket is requester pays
      description: Extra information about a GCS bucket attached to a workspace
    WorkspaceAccessLevel:
      type: string
      description: The level of access a user or group has on a Workspace. NoAccess,
        Read, Write, Owner, ProjectOwner
      enum:
        - PROJECT_OWNER
        - OWNER
        - WRITER
        - READER
        - NO ACCESS
    CallMetadata:
      type: object
      properties:
        inputs:
          type: object
          properties: {}
          description: map from input names onto resolved values
        executionStatus:
          type: string
          description: status of call
        executionEvents:
          type: array
          items:
            $ref: '#/components/schemas/ExecutionEvent'
        backendStatus:
          type: string
          description: status of the backend
        backendLogs:
          type: object
          properties: {}
          description: map of log files from backend
        outputs:
          type: object
          properties: {}
          description: map from output names to local files
        start:
          type: string
          description: starting time of call
          format: date-time
        end:
          type: string
          description: ending time of call
          format: date-time
        jobId:
          type: string
          description: unique ID of job
        returnCode:
          type: integer
          description: result code
        backend:
          type: string
          description: type of backend executing the call
        stdout:
          type: string
          description: location of stdout
        stderr:
          type: string
          description: location of stderr
        shardIndex:
          type: integer
          description: call index within a scatter block, as reported by execution
            service
      description: Stuff you need to know about calls
    AgoraEntity:
      type: object
      properties:
        namespace:
          type: string
        name:
          type: string
        snapshotId:
          type: string
        synopsis:
          type: string
        documentation:
          type: string
        owner:
          type: string
        createDate:
          type: string
        payload:
          type: string
        url:
          type: string
        entityType:
          type: string
      description: response from Method Repo
    UserRefreshToken:
      type: object
      properties:
        refreshToken:
          type: string
      description: payload to put a refresh token
    UserRefreshTokenDate:
      type: object
      properties:
        refreshTokenUpdatedDate:
          type: string
          format: date-time
      description: date a refresh token was stored
    MethodInput:
      type: object
      properties:
        name:
          type: string
        inputType:
          type: string
        optional:
          type: boolean
      description: description of a method input
    MethodOutput:
      type: object
      properties:
        name:
          type: string
        outputType:
          type: string
      description: description of a method output
    MethodInputsOutputs:
      type: object
      properties:
        inputs:
          type: array
          items:
            $ref: '#/components/schemas/MethodInput'
        outputs:
          type: array
          items:
            $ref: '#/components/schemas/MethodOutput'
      description: description of a method's inputs and outputs
    SyncReportItem:
      type: object
      properties:
        operation:
          type: string
        email:
          type: string
        errorReport:
          $ref: '#/components/schemas/ErrorReport'
      description: results of an attempt to synchronize a member
    SyncReport:
      type: object
      properties:
        items:
          type: array
          items:
            $ref: '#/components/schemas/SyncReportItem'
      description: report of members added or removed
    ApplicationVersion:
      type: object
      properties:
        gitHash:
          type: string
        buildNumber:
          type: string
        version:
          type: string
      description: version of the application
    ExecutionEngineVersion:
      type: object
      properties:
        cromwell:
          type: string
      description: version of the execution engine
    EntityQuery:
      required:
        - page
        - pageSize
        - sortDirection
        - sortField
      type: object
      properties:
        page:
          type: number
          description: page number, 1-indexed positive integer
        pageSize:
          type: number
          description: count of items per page, positive integer
        sortField:
          type: string
          description: field to sort by
        sortDirection:
          type: string
          description: asc or desc
        filterTerms:
          type: string
          description: terms to filter results by
      description: ""
    EntityQueryResultMetadata:
      required:
        - filteredCount
        - filteredPageCount
        - unfilteredCount
      type: object
      properties:
        unfilteredCount:
          type: number
          description: count of results before filtering
        filteredCount:
          type: number
          description: count of results after filtering
        filteredPageCount:
          type: number
          description: count of pages after filtering; honors pageSize parameter
      description: ""
    EntityQueryResponse:
      required:
        - parameters
        - resultMetadata
        - results
      type: object
      properties:
        parameters:
          $ref: '#/components/schemas/EntityQuery'
        resultMetadata:
          $ref: '#/components/schemas/EntityQueryResultMetadata'
        results:
          type: array
          items:
            $ref: '#/components/schemas/Entity'
      description: ""
    CreateRawlsBillingProjectFullRequest:
      required:
        - billingAccount
        - projectName
      type: object
      properties:
        projectName:
          type: string
          description: the name of the project to create
        billingAccount:
          type: string
          description: the id of the billing account to use, must start with 'billingAccounts/'
        highSecurityNetwork:
          type: boolean
          description: Optional, false if not specified. If true, spin up all compute
            in a VPC network.
        enableFlowLogs:
          type: boolean
          description: Optional, false if not specified. If true, enable flow logs
            within the high security network. Requires highSecurityNetwork = true.
        privateIpGoogleAccess:
          type: boolean
          description: Optional, false if not specified. If true, it configures the
            VPC network to only allow access to GCP APIs that are protected by the
            project's service perimeter and routes all allowed API traffic through
            a narrow IP range. Requires highSecurityNetwork = true.
        servicePerimeter:
          type: string
          description: The fully qualified name of the GCP service perimeter to put
            this project into in the form accessPolicies/[POLICY NUMBER]/servicePerimeters/[NAME].
            Caller must have the add_project action for this service perimeter in
            Sam.
      description: ""
    RawlsBillingProjectMembership:
      required:
        - projectName
        - role
        - status
      type: object
      properties:
        projectName:
          type: string
          description: the name of the project to create
        role:
          type: string
          description: the role of the current user in the project
        status:
          type: string
          enum:
            - Creating
            - Ready
            - Error
        message:
          type: string
          description: informational message about the project
      description: an element of a list of projects and related role for a user
    RawlsBillingProjectStatus:
      required:
        - creationStatus
        - projectName
      type: object
      properties:
        projectName:
          type: string
          description: the name of the billing project
        creationStatus:
          type: string
          enum:
            - Creating
            - Ready
            - Error
      description: a billing project status
    RawlsBillingProjectMember:
      required:
        - email
        - role
      type: object
      properties:
        email:
          type: string
          description: the email of the user
        role:
          type: string
          description: the role of the user in the project
      description: an element of a list of project users and their role
    RawlsBillingProjectResponse:
      required:
        - projectName
        - invalidBillingAccount
        - roles
      type: object
      properties:
        projectName:
          type: string
          description: the name of the project
        billingAccount:
          type: string
          description: the billing account to use in google projects
        servicePerimeter:
          type: string
          description: the name of the service permeters for google project
        invalidBillingAccount:
          type: boolean
          description: whether or not the billing account is usable by Terra
        roles:
          type: array
          items:
            type: string
          description: the roles the caller has on the project
        workspacesWithCorrectBillingAccount:
          type: array
          items:
            type: string
          description: A list of workspace names with the correct billing account contained within this billing project
        workspacesWithIncorrectBillingAccount:
          type: array
          items:
            $ref: '#/components/schemas/WorkspaceBillingAccount'
    UpdateRawlsBillingAccountRequest:
      required:
        - billingAccount
      type: object
      properties:
        billingAccount:
          type: string
          description: The name of the billing account to use
    WorkspaceBillingAccount:
      required:
        - workspaceName
      type: object
      properties:
        workspaceName:
          type: string
          description: the name of the workspace
        currentBillingAccountOnGoogleProject:
          type: string
          description: the billing project associated with the workspace
    RawlsBillingProjectTransfer:
      required:
        - bucket
        - newOwnerEmail
        - newOwnerToken
        - project
      type: object
      properties:
        project:
          type: string
          description: the name of the new google project
        bucket:
          type: string
          description: generated Cromwell auth bucket, minus the gs:// prefix
        newOwnerEmail:
          type: string
          description: Email of the new billing project owner
        newOwnerToken:
          type: string
          description: OAuth2AccessToken of the new billing project owner
      description: admin request to transfer a pre-created billing project to a new
        owner
    WorkspaceTag:
      required:
        - count
        - tag
      type: object
      properties:
        tag:
          type: string
          description: tag string
        count:
          type: number
          description: number of usages of the tag across FireCloud
      description: tag with count
    ManagedGroupRef:
      required:
        - membersGroupName
      type: object
      properties:
        membersGroupName:
          type: string
      description: a reference to a group that can be managed by users
    NotificationType:
      required:
        - description
        - notificationKey
      type: object
      properties:
        notificationKey:
          type: string
        description:
          type: string
      description: key and description of a notification
    SystemStatus:
      required:
        - ok
        - systems
      type: object
      properties:
        ok:
          type: boolean
          description: whether any system(s) need attention
          example: false
        systems:
          type: object
          properties: {}
          description: Map[String, SubsystemStatus]
          example:
            Agora:
              ok: true
            Cromwell:
              ok: true
            Database:
              ok: true
            GoogleBilling:
              ok: false
              messages:
                - Google Billing is misbehaving!
            GoogleBuckets:
              ok: true
            GoogleGenomics:
              ok: true
            GoogleGroups:
              ok: true
            GooglePubSub:
              ok: true
      description: status of each system Rawls depends on
    SubsystemStatus:
      type: object
      properties:
        ok:
          type: boolean
          description: whether this system needs attention
        messages:
          type: array
          items:
            type: string
      description: status of a subsystem Rawls depends on
  securitySchemes:
    authorization:
      type: oauth2
      flows:
        implicit:
          authorizationUrl: https://accounts.google.com/o/oauth2/auth
          scopes:
            openid: open id authorization
            email: email authorization
            profile: profile authorization
            https://www.googleapis.com/auth/cloud-billing: cloud billing authorization

security:
  - authorization: [openid, email, profile]<|MERGE_RESOLUTION|>--- conflicted
+++ resolved
@@ -356,12 +356,6 @@
             'application/json':
               schema:
                 $ref: '#/components/schemas/ErrorReport'
-<<<<<<< HEAD
-      security:
-        - authorization:
-            - openid
-            - email
-            - profile
   /api/billing/v2/{projectId}/billing-account:
     put:
       tags:
@@ -408,11 +402,6 @@
             'application/json':
               schema:
                 $ref: '#/components/schemas/ErrorReport'
-      security:
-        - authorization:
-            - openid
-            - email
-            - profile
     delete:
       tags:
         - billing_v2
@@ -445,13 +434,6 @@
             'application/json':
               schema:
                 $ref: '#/components/schemas/ErrorReport'
-      security:
-        - authorization:
-            - openid
-            - email
-            - profile
-=======
->>>>>>> e0f8b249
   /api/billing/v2/{projectId}/members:
     get:
       tags:
