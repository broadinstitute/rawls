openapi: 3.0.1
info:
  title: Rawls
  description: Rawls API
  termsOfService: http://www.github.com/broadinstitute/rawls
  license:
    name: BSD
    url: http://opensource.org/licenses/BSD-3-Clause
  version: 1.0.0
servers:
  - url: /
tags:
  - name: admin
  - name: billing
  - name: billing_v2
  - name: entities
  - name: methodconfigs
  - name: notifications
  - name: servicePerimeters
  - name: snapshots_v2
  - name: status
  - name: submissions
  - name: users
  - name: version
  - name: workflows
  - name: workspaces
  - name: workspaces_v2

paths:
  /version:
    get:
      tags:
        - version
      summary: get version information of this application
      description: get version information of this application
      operationId: version
      responses:
        200:
          description: Version information of this application
          content:
            'application/json':
              schema:
                $ref: '#/components/schemas/ApplicationVersion'
  /status:
    get:
      security: []
      tags:
        - status
      summary: status check for underlying systems
      description: status check for underlying systems
      operationId: systemStatus
      responses:
        200:
          description: All systems OK
          content: {}
        500:
          description: Problem with one or more systems. See response for details.
          content:
            'application/json':
              schema:
                $ref: '#/components/schemas/SystemStatus'
  /version/executionEngine:
    get:
      security: []
      tags:
        - version
      summary: get version information of the execution engine
      description: get version information of the execution engine
      operationId: execVersion
      responses:
        200:
          description: The currently running version of the execution engine
          content:
            'application/json':
              schema:
                $ref: '#/components/schemas/ExecutionEngineVersion'
  /api/billing/{projectId}/members:
    get:
      tags:
        - billing
      summary: list members of billing project
      description: List members of billing project. Owners can view all members, users will only be able to view owners. Deprecated, use v2 version.
      deprecated: true
      operationId: listBillingProjectMembers
      parameters:
        - $ref: '#/components/parameters/billingProjectIdPathParam'
      responses:
        200:
          description: Success
          content:
            'application/json':
              schema:
                type: array
                items:
                  $ref: '#/components/schemas/RawlsBillingProjectMember'
        403:
          description: You must be a project member to view the members of a project
          content:
            'application/json':
              schema:
                $ref: '#/components/schemas/ErrorReport'
        500:
          $ref: '#/components/responses/RawlsInternalError'
  /api/billing/{projectId}/{workbenchRole}/{email}:
    put:
      tags:
        - billing
      summary: add user or group to billing project the caller owns
      description: Add user or group to billing project the caller owns. Deprecated, use v2 version.
      deprecated: true
      operationId: addUserToBillingProject
      parameters:
        - $ref: '#/components/parameters/billingProjectIdPathParam'
        - $ref: '#/components/parameters/workbenchRolePathParam'
        - name: email
          in: path
          description: email of user or group to add
          required: true
          schema:
            type: string
      responses:
        200:
          description: Successfully Added User/Group To Billing Project
          content: {}
        403:
          description: You must be a project owner to add a user to a billing project
          content:
            'application/json':
              schema:
                $ref: '#/components/schemas/ErrorReport'
        404:
          description: User not found
          content:
            'application/json':
              schema:
                $ref: '#/components/schemas/ErrorReport'
        500:
          $ref: '#/components/responses/RawlsInternalError'
    delete:
      tags:
        - billing
      summary: remove user or group from billing project the caller owns
      description: Remove user or group from billing project the caller owns. Deprecated, use v2 version.
      deprecated: true
      operationId: removeUserFromBillingProject
      parameters:
        - $ref: '#/components/parameters/billingProjectIdPathParam'
        - $ref: '#/components/parameters/workbenchRolePathParam'
        - name: email
          in: path
          description: email of user or group to remove
          required: true
          schema:
            type: string
      responses:
        200:
          description: Successfully Removed User From Billing Project
          content: {}
        403:
          description: You must be a project owner to add a user to a billing project
          content:
            'application/json':
              schema:
                $ref: '#/components/schemas/ErrorReport'
        404:
          description: User not found
          content:
            'application/json':
              schema:
                $ref: '#/components/schemas/ErrorReport'
        500:
          $ref: '#/components/responses/RawlsInternalError'
  /api/billing/v2:
    get:
      tags:
        - billing_v2
      summary: list billing projects for a user
      description: list billing projects for a user
      operationId: listUserBillingProjectsV2
      responses:
        200:
          description: Successful Request
          content:
            'application/json':
              schema:
                type: array
                description: list of billing projects for this user
                items:
                  $ref: '#/components/schemas/RawlsBillingProjectResponse'
        404:
          description: User not found
          content:
            'application/json':
              schema:
                $ref: '#/components/schemas/ErrorReport'
        500:
          $ref: '#/components/responses/RawlsInternalError'
    post:
      tags:
        - billing_v2
      summary: create billing project in rawls
      description: create new billing project in rawls; the client must provide either Azure managed app coordinates or a Google billing account ID. Providing both will result in an error.
      operationId: createBillingProjectFullV2
      requestBody:
        description: create project request
        content:
          'application/json':
            schema:
              $ref: '#/components/schemas/CreateRawlsV2BillingProjectFullRequest'
        required: true
      responses:
        201:
          description: Successfully Created Billing Project in Rawls
        400:
          description: both you and firecloud billing user must be a user of the billing account
          content:
            'application/json':
              schema:
                $ref: '#/components/schemas/ErrorReport'
        409:
          description: project already exists in rawls
          content: {}
        500:
          $ref: '#/components/responses/RawlsInternalError'
      security:
        - googleoauth:
            - openid
            - email
            - profile
            - https://www.googleapis.com/auth/cloud-billing
      x-codegen-request-body-name: createProjectRequest
  /api/billing/v2/{projectId}:
    get:
      tags:
        - billing_v2
      summary: get billing project
      description: get billing project
      operationId: getBillingProject
      parameters:
        - $ref: '#/components/parameters/billingProjectIdPathParam'
      responses:
        200:
          description: OK
          content:
            'application/json':
              schema:
                $ref: '#/components/schemas/RawlsBillingProjectResponse'
        404:
          description: Project Not Found
          content:
            'application/json':
              schema:
                $ref: '#/components/schemas/ErrorReport'
        500:
          $ref: '#/components/responses/RawlsInternalError'
    delete:
      tags:
        - billing_v2
      summary: delete billing project
      description: delete billing project
      operationId: deleteBillingProjectV2
      parameters:
        - $ref: '#/components/parameters/billingProjectIdPathParam'
      responses:
        204:
          description: OK
        404:
          description: Project Not Found
          content:
            'application/json':
              schema:
                $ref: '#/components/schemas/ErrorReport'
        500:
          $ref: '#/components/responses/RawlsInternalError'
  /api/billing/v2/{projectId}/billingAccount:
    put:
      tags:
        - billing_v2
      summary: update billing account on billing project
      description: update billing account on billing project
      operationId: updateBillingProjectBillingAccount
      parameters:
        - $ref: '#/components/parameters/billingProjectIdPathParam'
      requestBody:
        description: update billing account request
        content:
          'application/json':
            schema:
              $ref: '#/components/schemas/UpdateRawlsBillingAccountRequest'
        required: true
      responses:
        200:
          description: OK
          content:
            'application/json':
              schema:
                $ref: '#/components/schemas/RawlsBillingProjectResponse'
        400:
          description: Billing account not found
          content:
            'application/json':
              schema:
                $ref: '#/components/schemas/ErrorReport'
        404:
          description: Project Not Found
          content:
            'application/json':
              schema:
                $ref: '#/components/schemas/ErrorReport'
        500:
          $ref: '#/components/responses/RawlsInternalError'
    delete:
      tags:
        - billing_v2
      summary: removes the billing account from the billing project
      description: removes the billing account from the billing project
      operationId: removeBillingProjectBillingAccount
      parameters:
        - $ref: '#/components/parameters/billingProjectIdPathParam'
      responses:
        200:
          description: OK
          content:
            'application/json':
              schema:
                $ref: '#/components/schemas/RawlsBillingProjectResponse'
        404:
          description: Project Not Found
          content:
            'application/json':
              schema:
                $ref: '#/components/schemas/ErrorReport'
        500:
          $ref: '#/components/responses/RawlsInternalError'
  /api/billing/v2/{projectId}/members:
    get:
      tags:
        - billing_v2
      summary: list members of billing project
      description: list members of billing project. owners can view all members, users will only be able to view owners
      operationId: listBillingProjectMembersV2
      parameters:
        - $ref: '#/components/parameters/billingProjectIdPathParam'
      responses:
        200:
          description: Success
          content:
            'application/json':
              schema:
                type: array
                items:
                  $ref: '#/components/schemas/RawlsBillingProjectMember'
        403:
          description: You must be a project member to view the members of a project
          content:
            'application/json':
              schema:
                $ref: '#/components/schemas/ErrorReport'
        500:
          $ref: '#/components/responses/RawlsInternalError'
    patch:
      tags:
        - billing_v2
      summary: batch update members of billing project
      description: batch update members of billing project. only owners may perform this action.
      operationId: batchUpdateBillingProjectMembersV2
      parameters:
        - $ref: '#/components/parameters/billingProjectIdPathParam'
        - name: inviteUsersNotFound
          in: query
          description: true to invite unregistered users, false to ignore
          required: true
          schema:
            type: boolean
            default: false
      requestBody:
        description: billing project access updates
        content:
          'application/json':
            schema:
              $ref: '#/components/schemas/BatchProjectAccessUpdate'
      responses:
        204:
          description: No Content
        403:
          description: You must be a project owner to alter the members of a project
          content:
            'application/json':
              schema:
                $ref: '#/components/schemas/ErrorReport'
        409:
          description: You have specified a member that does not exist in the system. Use the inviteUsersNotFound query param to invite them
          content:
            'application/json':
              schema:
                $ref: '#/components/schemas/ErrorReport'
        500:
          $ref: '#/components/responses/RawlsInternalError'
  /api/billing/v2/{projectId}/spendReport:
    get:
      tags:
        - billing_v2
      summary: get spend report for the billing project
      description: get spend report for the billing project
      operationId: getSpendReport
      parameters:
        - $ref: '#/components/parameters/billingProjectIdPathParam'
        - name: startDate
          in: query
          description: start date of report (YYYY-MM-DD). Data included in report will start at 12 AM UTC on this date.
          required: true
          schema:
            type: string
            format: date
        - name: endDate
          in: query
          description: end date of report (YYYY-MM-DD). Data included in report will end at 11:59 PM UTC on this date.
          required: true
          schema:
            type: string
            format: date
        - name: aggregationKey
          in: query
          description: Key(s) indicating how to aggregate spend data in results. Will return only summary data (spendDetails is empty) if aggregationKey is not present. Aggregation can be sub-aggregated one level by appending a second aggregation key separated by a '~' as follows 'Aggregation~SubAggregation'. Aggregation key options are [Workspace, Category, Daily]
          required: false
          schema:
            type: array
            items:
              type: string
      responses:
        200:
          description: Success
          content:
            'application/json':
              schema:
                $ref: '#/components/schemas/SpendReport'
        400:
          description: invalid spend report parameters
          content:
            'application/json':
              schema:
                $ref: '#/components/schemas/ErrorReport'
        403:
          description: You must be a project owner to view the spend report of a project
          content:
            'application/json':
              schema:
                $ref: '#/components/schemas/ErrorReport'
        404:
          description: The specified billing project could not be found
          content:
            'application/json':
              schema:
                $ref: '#/components/schemas/ErrorReport'
        500:
          $ref: '#/components/responses/RawlsInternalError'
  /api/billing/v2/{projectId}/spendReportConfiguration:
    get:
      tags:
        - billing_v2
      summary: get the spend report configuration for the billing project
      description: get the spend report configuration for the billing project
      operationId: getSpendReportConfiguration
      parameters:
        - $ref: '#/components/parameters/billingProjectIdPathParam'
      responses:
        200:
          description: Successfully retrieved spend report configuration
          content:
            'application/json':
              schema:
                $ref: '#/components/schemas/SpendReportConfiguration'
        204:
          description: The specified billing project exists but does not have spend reporting configured
        403:
          description: You must be a billing project owner to view the spend report configuration of the billing project
          content:
            'application/json':
              schema:
                $ref: '#/components/schemas/ErrorReport'
        404:
          description: The specified billing project could not be found
          content:
            'application/json':
              schema:
                $ref: '#/components/schemas/ErrorReport'
        500:
          $ref: '#/components/responses/RawlsInternalError'
    put:
      tags:
        - billing_v2
      summary: set the spend configuration for the billing project
      description: set the spend configuration for the billing project
      operationId: setSpendReportConfiguration
      parameters:
        - $ref: '#/components/parameters/billingProjectIdPathParam'
      requestBody:
        description: billing project spend configuration information
        content:
          'application/json':
            schema:
              $ref: '#/components/schemas/SpendReportConfiguration'
      responses:
        204:
          description: Successfully updated spend configuration
        400:
          description: Either the billing project does not have an active billing account, the specified dataset does not exist, or the specified table does not exist
          content:
            'application/json':
              schema:
                $ref: '#/components/schemas/ErrorReport'
        403:
          description: You must be a billing project owner to alter the spend configuration of the billing project
          content:
            'application/json':
              schema:
                $ref: '#/components/schemas/ErrorReport'
        404:
          description: The specified billing project could not be found
          content:
            'application/json':
              schema:
                $ref: '#/components/schemas/ErrorReport'
        500:
          $ref: '#/components/responses/RawlsInternalError'
    delete:
      tags:
        - billing_v2
      summary: clear the spend configuration for the billing project
      description: clear the spend configuration for the billing project
      operationId: clearSpendReportConfiguration
      parameters:
        - $ref: '#/components/parameters/billingProjectIdPathParam'
      responses:
        204:
          description: Successfully cleared spend configuration
        403:
          description: You must be a billing project owner to alter the spend configuration of the billing project
          content:
            'application/json':
              schema:
                $ref: '#/components/schemas/ErrorReport'
        500:
          $ref: '#/components/responses/RawlsInternalError'
  /api/billing/v2/{projectId}/members/{workbenchRole}/{email}:
    put:
      tags:
        - billing_v2
      summary: add user or group to billing project the caller owns
      description: add user or group to billing project the caller owns
      operationId: addUserToBillingProjectV2
      parameters:
        - $ref: '#/components/parameters/billingProjectIdPathParam'
        - $ref: '#/components/parameters/workbenchRolePathParam'
        - name: email
          in: path
          description: email of user or group to add
          required: true
          schema:
            type: string
      responses:
        200:
          description: Successfully Added User/Group To Billing Project
        403:
          description: You must be a project owner to add a user to a billing project
          content:
            'application/json':
              schema:
                $ref: '#/components/schemas/ErrorReport'
        404:
          description: User not found
          content:
            'application/json':
              schema:
                $ref: '#/components/schemas/ErrorReport'
        500:
          $ref: '#/components/responses/RawlsInternalError'
    delete:
      tags:
        - billing_v2
      summary: remove user or group from billing project the caller owns
      description: remove user or group from billing project the caller owns
      operationId: removeUserFromBillingProjectV2
      parameters:
        - $ref: '#/components/parameters/billingProjectIdPathParam'
        - $ref: '#/components/parameters/workbenchRolePathParam'
        - name: email
          in: path
          description: email of user or group to remove
          required: true
          schema:
            type: string
      responses:
        200:
          description: Successfully Removed User From Billing Project
        403:
          description: You must be a project owner to add a user to a billing project
          content:
            'application/json':
              schema:
                $ref: '#/components/schemas/ErrorReport'
        404:
          description: User not found
          content:
            'application/json':
              schema:
                $ref: '#/components/schemas/ErrorReport'
        500:
          $ref: '#/components/responses/RawlsInternalError'
  /api/billing/v2/{projectId}/bucketMigration:
    get:
      tags:
        - billing_v2
      summary: list bucket migration attempts for workspaces in billing project
      description: list bucket migration attempts for workspaces in billing project
      operationId: listBucketMigrationsForBillingProject
      parameters:
        - $ref: '#/components/parameters/billingProjectIdPathParam'
      responses:
        200:
          description: Successful Request
          content:
            'application/json':
              schema:
                type: array
                items:
                  type: object
                  description: Returns metadata in the shape workspaceNamespace/workspaceName -> bucket migration metadata where the metadata is an empty list for workspaces that have not been scheduled for migration before.
                  additionalProperties:
                    $ref: '#/components/schemas/WorkspaceMigrationMetadata'
        403:
          description: You must be an owner to list migration attempts
          content:
            'application/json':
              schema:
                $ref: '#/components/schemas/ErrorReport'
        404:
          description: Billing project not found or you do not have access to it
          content:
            'application/json':
              schema:
                $ref: '#/components/schemas/ErrorReport'
        500:
          $ref: '#/components/responses/RawlsInternalError'
    post:
      tags:
        - billing_v2
      summary: start bucket migration attempt for Google workspaces in billing project or restart failed past attempts
      description: start bucket migration attempt for Google workspaces in billing project or restart failed past attempts
      operationId: startBucketMigrationForBillingProject
      parameters:
        - $ref: '#/components/parameters/billingProjectIdPathParam'
      responses:
        201:
          description: Workspaces in billing project scheduled for migration
          content:
            'application/json':
              schema:
                type: array
                items:
                  $ref: '#/components/schemas/WorkspaceMigrationMetadata'
        400:
          description: Some or all workspaces in billing project were ineligible for migration. Eligible workspaces are scheduled for migration and ineligible workspaces will be included in error message.
          content:
            'application/json':
              schema:
                $ref: '#/components/schemas/ErrorReport'
        403:
          description: You must be an owner to start migration attempts
          content:
            'application/json':
              schema:
                $ref: '#/components/schemas/ErrorReport'
        404:
          description: Billing project not found or you do not have access to it
          content:
            'application/json':
              schema:
                $ref: '#/components/schemas/ErrorReport'
        500:
          $ref: '#/components/responses/RawlsInternalError'
  /api/billing/v2/{projectId}/bucketMigration/progress:
    get:
      tags:
        - billing_v2
      summary: get bucket migration progress for workspaces in billing project
      description: get bucket migration progress for workspaces in billing project
      operationId: getBucketMigrationProgressForBillingProject
      parameters:
        - $ref: '#/components/parameters/billingProjectIdPathParam'
      responses:
        200:
          description: Successful Request
          content:
            'application/json':
              schema:
                type: array
                items:
                  type: object
                  description: Returns metadata in the shape workspaceNamespace/workspaceName -> bucket migration progress where the progress is null for workspaces that have not been scheduled for migration before.
                  additionalProperties:
                    $ref: '#/components/schemas/MultiregionalBucketMigrationProgress'
        403:
          description: You must be an owner to get migration progress
          content:
            'application/json':
              schema:
                $ref: '#/components/schemas/ErrorReport'
        404:
          description: Billing project not found or you do not have access to it
          content:
            'application/json':
              schema:
                $ref: '#/components/schemas/ErrorReport'
        500:
          $ref: '#/components/responses/RawlsInternalError'
  /api/admin/project/registration:
    post:
      tags:
        - admin
      summary: create a record of project ownership
      operationId: recordProjectOwnership
      requestBody:
        description: create project request
        content:
          'application/json':
            schema:
              $ref: '#/components/schemas/RawlsBillingProjectTransfer'
        required: true
      responses:
        201:
          description: Successful project record creation
          content: {}
        403:
          description: You must be an admin to call this endpoint.
          content: {}
        404:
          description: Missing required parameter
          content: {}
        500:
          description: Internal Server Error
          content: {}
      x-codegen-request-body-name: createProjectRequest
  /api/admin/project/registration/{projectName}:
    delete:
      tags:
        - admin
      summary: remove the record for a billing project
      operationId: unregisterBillingProject
      parameters:
        - name: projectName
          in: path
          description: name of the project
          required: true
          schema:
            type: string
      requestBody:
        content:
          'application/json':
            schema:
              required:
                - newOwnerEmail
                - newOwnerToken
              type: object
              properties:
                newOwnerEmail:
                  type: string
                  description: Email of the current owner
                newOwnerToken:
                  type: string
                  description: OAuth2Token of the current owner
        required: true
      responses:
        204:
          description: Successful project record removal
          content: {}
        403:
          description: You must be an admin to call this endpoint.
          content: {}
        404:
          description: Missing required parameter
          content: {}
        500:
          description: Internal Server Error
          content: {}
      x-codegen-request-body-name: ownerInfo
  /api/admin/submissions:
    get:
      tags:
        - admin
        - submissions
      summary: list active submissions
      description: List all active submissions in all workspaces
      operationId: listAllActiveSubmissions
      responses:
        200:
          description: Successful Request
          content:
            'application/json':
              schema:
                type: array
                items:
                  $ref: '#/components/schemas/ActiveSubmission'
        403:
          description: You must be an admin to list active submissions
          content:
            'application/json':
              schema:
                $ref: '#/components/schemas/ErrorReport'
        500:
          $ref: '#/components/responses/RawlsInternalError'
        502:
          description: Trouble talking to Google
          content:
            'application/json':
              schema:
                $ref: '#/components/schemas/ErrorReport'
  /api/admin/submissions/{workspaceNamespace}/{workspaceName}/{submissionId}:
    delete:
      tags:
        - admin
        - submissions
      summary: abort a submission
      description: Administratively abort an active submission
      operationId: adminAbortSubmission
      parameters:
        - $ref: '#/components/parameters/workspaceNamespacePathParam'
        - $ref: '#/components/parameters/workspaceNamePathParam'
        - $ref: '#/components/parameters/submissionIdPathParam'
      responses:
        204:
          description: Successful Request
          content: {}
        403:
          description: You must be an admin to abort a submission
          content:
            'application/json':
              schema:
                $ref: '#/components/schemas/ErrorReport'
        500:
          $ref: '#/components/responses/RawlsInternalError'
        502:
          description: Trouble talking to Google or Cromwell
          content:
            'application/json':
              schema:
                $ref: '#/components/schemas/ErrorReport'
  /api/admin/user/role/curator/{userEmail}:
    put:
      tags:
        - admin
      summary: Add a library curator
      description: adds a user to the list of curators
      operationId: adminAddCurator
      parameters:
        - name: userEmail
          in: path
          description: email of user
          required: true
          schema:
            type: string
      responses:
        200:
          description: Successful Request
          content: {}
        500:
          $ref: '#/components/responses/RawlsInternalError'
    delete:
      tags:
        - admin
      summary: Remove a library curator
      description: removes a user from the list of curators
      operationId: adminRemoveCurator
      parameters:
        - name: userEmail
          in: path
          description: email of user
          required: true
          schema:
            type: string
      responses:
        200:
          description: Successful Request
          content: {}
        500:
          $ref: '#/components/responses/RawlsInternalError'
  /api/admin/workspaces:
    get:
      tags:
        - admin
        - workspaces
      summary: list all workspaces
      description: List all workspaces
      operationId: listAllWorkspaces
      parameters:
        - name: attributeName
          in: query
          description: Optional workspace attribute to filter on
          schema:
            type: string
        - name: valueString
          in: query
          description: attribute value (for String attributes)
          schema:
            type: string
        - name: valueNumber
          in: query
          description: attribute value (for numerical attributes)
          schema:
            type: number
        - name: valueBoolean
          in: query
          description: attribute value (for boolean attributes)
          schema:
            type: boolean
      responses:
        200:
          description: Successful Request
          content:
            'application/json':
              schema:
                type: array
                items:
                  $ref: '#/components/schemas/WorkspaceDetails'
        403:
          description: You must be an admin to list workspaces
          content:
            'application/json':
              schema:
                $ref: '#/components/schemas/ErrorReport'
        500:
          $ref: '#/components/responses/RawlsInternalError'
  /api/admin/workspaces/{workspaceNamespace}/{workspaceName}/flags:
    get:
      tags:
        - admin
        - workspaces
      summary: list feature flags for workspace
      description: list feature flags for workspace
      operationId: listWorkspaceFlags
      parameters:
        - $ref: '#/components/parameters/workspaceNamespacePathParam'
        - $ref: '#/components/parameters/workspaceNamePathParam'
      responses:
        200:
          description: Successful Request
          content:
            'application/json':
              schema:
                type: array
                items:
                  type: string
        403:
          description: You must be an admin to list feature flags
          content:
            'application/json':
              schema:
                $ref: '#/components/schemas/ErrorReport'
        500:
          $ref: '#/components/responses/RawlsInternalError'
    put:
      tags:
        - admin
        - workspaces
      summary: overwrite feature flags for workspace
      description: overwrite feature flags for workspace
      operationId: overwriteWorkspaceFlags
      parameters:
        - $ref: '#/components/parameters/workspaceNamespacePathParam'
        - $ref: '#/components/parameters/workspaceNamePathParam'
      requestBody:
        description: full set of flags for this workspace
        required: true
        content:
          'application/json':
            schema:
              type: array
              items:
                type: string
      responses:
        200:
          description: Successful Request
          content:
            'application/json':
              schema:
                type: array
                items:
                  type: string
        403:
          description: You must be an admin to overwrite feature flags
          content:
            'application/json':
              schema:
                $ref: '#/components/schemas/ErrorReport'
        500:
          $ref: '#/components/responses/RawlsInternalError'

  /api/admin/bucketMigration/workspaces/{workspaceNamespace}/{workspaceName}:
    get:
      tags:
        - admin
      summary: list bucket migration attempts for workspace. empty list for workspaces that have not been migrated before
      description: list bucket migration attempts for workspace. empty list for workspaces that have not been migrated before
      operationId: adminListBucketMigrationsForWorkspace
      parameters:
        - $ref: '#/components/parameters/workspaceNamespacePathParam'
        - $ref: '#/components/parameters/workspaceNamePathParam'
      responses:
        200:
          description: Successful Request
          content:
            'application/json':
              schema:
                type: array
                items:
                  $ref: '#/components/schemas/WorkspaceMigrationMetadata'
        403:
          description: You must be an admin to list migration attempts
          content:
            'application/json':
              schema:
                $ref: '#/components/schemas/ErrorReport'
        404:
          description: Workspace not found
          content:
            'application/json':
              schema:
                $ref: '#/components/schemas/ErrorReport'
        500:
          $ref: '#/components/responses/RawlsInternalError'
    post:
      tags:
        - admin
      summary: start bucket migration attempt for Google workspace
      description: start bucket migration attempt for Google workspace
      operationId: adminStartBucketMigrationForWorkspace
      parameters:
        - $ref: '#/components/parameters/workspaceNamespacePathParam'
        - $ref: '#/components/parameters/workspaceNamePathParam'
      responses:
        201:
          description: Workspace scheduled for migration
          content:
            'application/json':
              schema:
                $ref: '#/components/schemas/WorkspaceMigrationMetadata'
        400:
          description: This workspace is ineligible for migration.
          content:
            'application/json':
              schema:
                $ref: '#/components/schemas/ErrorReport'
        403:
          description: You must be an admin to start migration attempts
          content:
            'application/json':
              schema:
                $ref: '#/components/schemas/ErrorReport'
        404:
          description: Workspace not found
          content:
            'application/json':
              schema:
                $ref: '#/components/schemas/ErrorReport'
        500:
          $ref: '#/components/responses/RawlsInternalError'
  /api/admin/bucketMigration/workspaces/{workspaceNamespace}/{workspaceName}/progress:
    get:
      tags:
        - admin
      summary: get bucket migration progress for workspace
      description: get bucket migration progress for workspace
      operationId: adminGetBucketMigrationProgressForWorkspace
      parameters:
        - $ref: '#/components/parameters/workspaceNamespacePathParam'
        - $ref: '#/components/parameters/workspaceNamePathParam'
      responses:
        200:
          description: Successful Request
          content:
            'application/json':
              schema:
                type: array
                items:
                  $ref: '#/components/schemas/MultiregionalBucketMigrationProgress'
        403:
          description: You must be an admin to list migration attempts
          content:
            'application/json':
              schema:
                $ref: '#/components/schemas/ErrorReport'
        404:
          description: Workspace not found or workspace has not been migrated before
          content:
            'application/json':
              schema:
                $ref: '#/components/schemas/ErrorReport'
        500:
          $ref: '#/components/responses/RawlsInternalError'
  /api/admin/bucketMigration/workspaces:
    post:
      tags:
        - admin
      summary: batch start Google workspace bucket migrations
      description: batch start bucket migration attempts for Google workspaces
      operationId: adminBatchStartBucketMigrationForWorkspaces
      requestBody:
        content:
          'application/json':
            schema:
              $ref: '#/components/schemas/BatchMigrateRequestBody'
      responses:
        201:
          description: Workspaces scheduled for migration
          content:
            'application/json':
              schema:
                type: array
                items:
                  $ref: '#/components/schemas/WorkspaceMigrationMetadata'
        400:
          description: Some or all workspaces provided were ineligible for migration. Eligible workspaces are scheduled for migration and ineligible workspaces will be included in error message.
          content:
            'application/json':
              schema:
                $ref: '#/components/schemas/ErrorReport'
        403:
          description: You must be an admin to start migration attempts
          content:
             'application/json':
               schema:
                 $ref: '#/components/schemas/ErrorReport'
        500:
           $ref: '#/components/responses/RawlsInternalError'
  /api/admin/bucketMigration/billing/{projectId}:
    get:
      tags:
        - admin
      summary: list bucket migration attempts for workspaces in billing project
      description: list bucket migration attempts for workspaces in billing project
      operationId: adminListBucketMigrationsForBillingProject
      parameters:
        - $ref: '#/components/parameters/billingProjectIdPathParam'
      responses:
        200:
          description: Successful Request
          content:
            'application/json':
              schema:
                type: array
                items:
                  type: object
                  description: Returns metadata in the shape workspaceNamespace/workspaceName -> bucket migration metadata where the metadata is an empty list for workspaces that have not been scheduled for migration before.
                  additionalProperties:
                    $ref: '#/components/schemas/WorkspaceMigrationMetadata'
        403:
          description: You must be an admin to list migration attempts
          content:
            'application/json':
              schema:
                $ref: '#/components/schemas/ErrorReport'
        404:
          description: Billing project not found
          content:
            'application/json':
              schema:
                $ref: '#/components/schemas/ErrorReport'
        500:
          $ref: '#/components/responses/RawlsInternalError'
    post:
      tags:
        - admin
      summary: start bucket migration attempt for Google workspaces in billing project or restart failed past attempts
      description: start bucket migration attempt for Google workspaces in billing project or restart failed past attempts
      operationId: adminStartBucketMigrationForBillingProject
      parameters:
        - $ref: '#/components/parameters/billingProjectIdPathParam'
      responses:
        201:
          description: Workspaces in billing project scheduled for migration
          content:
            'application/json':
              schema:
                type: array
                items:
                  $ref: '#/components/schemas/WorkspaceMigrationMetadata'
        400:
          description: Some or all workspaces in billing project were ineligible for migration. Eligible workspaces are scheduled for migration and ineligible workspaces will be included in error message.
          content:
            'application/json':
              schema:
                $ref: '#/components/schemas/ErrorReport'
        403:
          description: You must be an admin to start migration attempts
          content:
            'application/json':
              schema:
                $ref: '#/components/schemas/ErrorReport'
        404:
          description: Billing project not found
          content:
            'application/json':
              schema:
                $ref: '#/components/schemas/ErrorReport'
        500:
          $ref: '#/components/responses/RawlsInternalError'
  /api/admin/bucketMigration/billing/{projectId}/progress:
    get:
      tags:
        - admin
      summary: get bucket migration progress for workspaces in billing project
      description: get bucket migration progress for workspaces in billing project
      operationId: adminGetBucketMigrationProgressForBillingProject
      parameters:
        - $ref: '#/components/parameters/billingProjectIdPathParam'
      responses:
        200:
          description: Successful Request
          content:
            'application/json':
              schema:
                type: array
                items:
                  type: object
                  description: Returns metadata in the shape workspaceNamespace/workspaceName -> bucket migration progress where the progress is null for workspaces that have not been scheduled for migration before.
                  additionalProperties:
                    $ref: '#/components/schemas/MultiregionalBucketMigrationProgress'
        403:
          description: You must be an admin to list migration attempts
          content:
            'application/json':
              schema:
                $ref: '#/components/schemas/ErrorReport'
        404:
          description: Billing project not found
          content:
            'application/json':
              schema:
                $ref: '#/components/schemas/ErrorReport'
        500:
          $ref: '#/components/responses/RawlsInternalError'
  /api/admin/submissions/queueStatusByUser:
    get:
      tags:
        - admin
        - submissions
      summary: workflow queue status by user
      description: List workflow counts by queueing state and by user
      operationId: workflowQueueStatusByUser
      responses:
        200:
          description: Successful request
          content:
            'application/json':
              schema:
                $ref: '#/components/schemas/WorkflowQueueStatusByUserResponse'
        403:
          description: You must be an admin
          content:
            'application/json':
              schema:
                $ref: '#/components/schemas/ErrorReport'
        500:
          $ref: '#/components/responses/RawlsInternalError'
  /api/servicePerimeters/{servicePerimeterName}/projects/{projectName}:
    put:
      tags:
        - servicePerimeters
      summary: Add a project to a service perimeter
      description: Add a project to a service perimeter, must have 'add_to_service_perimeter'
        action on project and 'add_project' action on perimeter, included in owner
        role for both
      operationId: addProjectToServicePerimeter
      parameters:
        - name: servicePerimeterName
          in: path
          description: Fully qualified google service perimeter name in the form of
            accessPolicies/[POLICY NUMBER]/servicePerimeters/[NAME], url encoded
          required: true
          schema:
            type: string
        - name: projectName
          in: path
          description: Project name
          required: true
          schema:
            type: string
      responses:
        204:
          description: Project has been added to the perimeter
          content: {}
        400:
          description: Project is already in perimeter or is not in 'Ready' state
          content:
            'application/json':
              schema:
                $ref: '#/components/schemas/ErrorReport'
        403:
          description: Project does not exist or you do not have access
          content:
            'application/json':
              schema:
                $ref: '#/components/schemas/ErrorReport'
        404:
          description: Service Perimeter does not exist or you do not have access
          content:
            'application/json':
              schema:
                $ref: '#/components/schemas/ErrorReport'
        500:
          $ref: '#/components/responses/RawlsInternalError'
  /api/workspaces/{workspaceNamespace}/{workspaceName}/submissions:
    get:
      tags:
        - submissions
      summary: List all submissions
      description: List all submissions run in this workspace
      operationId: listSubmissions
      parameters:
        - $ref: '#/components/parameters/workspaceNamespacePathParam'
        - $ref: '#/components/parameters/workspaceNamePathParam'
      responses:
        200:
          description: Successful Request
          content:
            'application/json':
              schema:
                type: array
                items:
                  $ref: '#/components/schemas/SubmissionListResponse'
        404:
          description: Workspace not found
          content:
            'application/json':
              schema:
                $ref: '#/components/schemas/ErrorReport'
        500:
          $ref: '#/components/responses/RawlsInternalError'
    post:
      tags:
        - submissions
      summary: Create submission
      description: Submit a new job
      operationId: createSubmission
      parameters:
        - $ref: '#/components/parameters/workspaceNamespacePathParam'
        - $ref: '#/components/parameters/workspaceNamePathParam'
      requestBody:
        description: Description of a submission.
        content:
          'application/json':
            schema:
              $ref: '#/components/schemas/SubmissionRequest'
        required: true
      responses:
        201:
          description: Successful Request
          content:
            'application/json':
              schema:
                $ref: '#/components/schemas/SubmissionReport'
        400:
          description: Expression evaluation failed or entities are not of type required
            by method config
          content:
            'application/json':
              schema:
                $ref: '#/components/schemas/ErrorReport'
        404:
          description: Workspace, Method Configuration or Entity not found
          content:
            'application/json':
              schema:
                $ref: '#/components/schemas/ErrorReport'
        500:
          $ref: '#/components/responses/RawlsInternalError'
        502:
          description: Trouble talking to Agora
          content:
            'application/json':
              schema:
                $ref: '#/components/schemas/ErrorReport'
      x-codegen-request-body-name: submission
  /api/workspaces/{workspaceNamespace}/{workspaceName}/submissionsCount:
    get:
      tags:
        - submissions
      summary: Count submissions by status
      description: Counts all submissions run in this workspace, grouped by status.
        Returns a map of status:count.
      operationId: countSubmissions
      parameters:
        - $ref: '#/components/parameters/workspaceNamespacePathParam'
        - $ref: '#/components/parameters/workspaceNamePathParam'
      responses:
        200:
          description: Successful Request
          content:
            'application/json':
              schema:
                type: object
                description: Map[String,Int]
        404:
          description: Workspace not found
          content:
            'application/json':
              schema:
                $ref: '#/components/schemas/ErrorReport'
        500:
          $ref: '#/components/responses/RawlsInternalError'
  /api/workspaces/{workspaceNamespace}/{workspaceName}/submissions/validate:
    post:
      tags:
        - submissions
      summary: Validate submission
      description: Validate expression syntax for a submission
      operationId: validateSubmission
      parameters:
        - $ref: '#/components/parameters/workspaceNamespacePathParam'
        - $ref: '#/components/parameters/workspaceNamePathParam'
      requestBody:
        description: Description of a submission.
        content:
          'application/json':
            schema:
              $ref: '#/components/schemas/SubmissionRequest'
        required: true
      responses:
        200:
          description: Validation Response
          content:
            'application/json':
              schema:
                $ref: '#/components/schemas/SubmissionValidationReport'
        400:
          description: Expression evaluation failed or entities are not of type required
            by method config
          content:
            'application/json':
              schema:
                $ref: '#/components/schemas/ErrorReport'
        404:
          description: Workspace, Method Configuration, Data Reference, or Entity not found
          content:
            'application/json':
              schema:
                $ref: '#/components/schemas/ErrorReport'
        500:
          $ref: '#/components/responses/RawlsInternalError'
        502:
          description: Trouble talking to Agora
          content:
            'application/json':
              schema:
                $ref: '#/components/schemas/ErrorReport'
      x-codegen-request-body-name: submission
  /api/workspaces/{workspaceNamespace}/{workspaceName}/submissions/{submissionId}:
    get:
      tags:
        - submissions
      summary: Monitor submission status
      description: Monitor submission status
      operationId: getSubmissionStatus
      parameters:
        - $ref: '#/components/parameters/workspaceNamespacePathParam'
        - $ref: '#/components/parameters/workspaceNamePathParam'
        - $ref: '#/components/parameters/submissionIdPathParam'
      responses:
        200:
          description: Successful Request
          content:
            'application/json':
              schema:
                $ref: '#/components/schemas/Submission'
        404:
          description: Workspace or submission not found
          content:
            'application/json':
              schema:
                $ref: '#/components/schemas/ErrorReport'
        500:
          $ref: '#/components/responses/RawlsInternalError'
    patch:
      tags:
        - submissions
      summary: Update user comment for a submission
      description: Update user comment for a submission
      operationId: updateSubmissionUserComment
      parameters:
        - $ref: '#/components/parameters/workspaceNamespacePathParam'
        - $ref: '#/components/parameters/workspaceNamePathParam'
        - $ref: '#/components/parameters/submissionIdPathParam'
      requestBody:
        description: User comment to be updated
        content:
          'application/json':
            schema:
              $ref: '#/components/schemas/UserCommentUpdateOperation'
        required: true
      responses:
        200:
          description: Successful Request
        404:
          description: Workspace or submission not found
          content:
            'application/json':
              schema:
                $ref: '#/components/schemas/ErrorReport'
        500:
          $ref: '#/components/responses/RawlsInternalError'
    delete:
      tags:
        - submissions
      summary: Abort submission
      description: Abort a currently running submission
      operationId: abortSubmission
      parameters:
        - $ref: '#/components/parameters/workspaceNamespacePathParam'
        - $ref: '#/components/parameters/workspaceNamePathParam'
        - $ref: '#/components/parameters/submissionIdPathParam'
      responses:
        204:
          description: Submission successfully aborted
          content: {}
        404:
          description: Workspace or submission not found
          content:
            'application/json':
              schema:
                $ref: '#/components/schemas/ErrorReport'
        500:
          $ref: '#/components/responses/RawlsInternalError'
        502:
          description: Unable to abort all workflows in this submission
          content:
            'application/json':
              schema:
                $ref: '#/components/schemas/ErrorReport'
  /api/workspaces/{workspaceNamespace}/{workspaceName}/submissions/{submissionId}/configuration:
    get:
      tags:
        - submissions
      summary: Get the method configuration for submission
      description: Get the method configuration that was used to launch this submission
      operationId: getSubmissionConfiguration
      parameters:
        - $ref: '#/components/parameters/workspaceNamespacePathParam'
        - $ref: '#/components/parameters/workspaceNamePathParam'
        - $ref: '#/components/parameters/submissionIdPathParam'
      responses:
        200:
          description: Successful Request
          content:
            'application/json':
              schema:
                $ref: '#/components/schemas/MethodConfiguration'
        404:
          description: Workspace or submission not found
          content:
            'application/json':
              schema:
                $ref: '#/components/schemas/ErrorReport'
        500:
          $ref: '#/components/responses/RawlsInternalError'
  /api/workspaces/{workspaceNamespace}/{workspaceName}/submissions/{submissionId}/retry:
    post:
      tags:
        - submissions
      summary: Retry certain workflows in previous submission
      description: Retry aborted or failed workflows from the previous submission and omit the remaining workflows
      operationId: retrySubmission
      parameters:
        - $ref: '#/components/parameters/workspaceNamespacePathParam'
        - $ref: '#/components/parameters/workspaceNamePathParam'
        - $ref: '#/components/parameters/submissionIdPathParam'
      requestBody:
        description: Status of workflows to retry
        content:
          'application/json':
            schema:
              $ref: '#/components/schemas/SubmissionRetry'
        required: true
      responses:
        201:
          description: Successful Request
          content:
            'application/json':
              schema:
                $ref: '#/components/schemas/RetriedSubmissionReport'
        400:
          description: Expression evaluation failed or entities are not of type required
            by method config
          content:
            'application/json':
              schema:
                $ref: '#/components/schemas/ErrorReport'
        404:
          description: Workspace or submission not found
          content:
            'application/json':
              schema:
                $ref: '#/components/schemas/ErrorReport'
        500:
          $ref: '#/components/responses/RawlsInternalError'
        502:
          description: Trouble talking to Agora
          content:
            'application/json':
              schema:
                $ref: '#/components/schemas/ErrorReport'
  /api/workspaces/{workspaceNamespace}/{workspaceName}/submissions/{submissionId}/workflows/{workflowId}/cost:
    get:
      tags:
        - submissions
      summary: Get workflow cost
      description: Retrieve workflow cost, if available
      operationId: getWorkflowCost
      parameters:
        - $ref: '#/components/parameters/workspaceNamespacePathParam'
        - $ref: '#/components/parameters/workspaceNamePathParam'
        - $ref: '#/components/parameters/submissionIdPathParam'
        - $ref: '#/components/parameters/workflowIdPathParam'
      responses:
        200:
          description: Successful Request
          content:
            'application/json':
              schema:
                $ref: '#/components/schemas/WorkflowCost'
        404:
          description: Workspace, Submission or Workflow not found
          content:
            'application/json':
              schema:
                $ref: '#/components/schemas/ErrorReport'
        500:
          $ref: '#/components/responses/RawlsInternalError'
  /api/workspaces/{workspaceNamespace}/{workspaceName}/submissions/{submissionId}/workflows/{workflowId}/outputs:
    get:
      tags:
        - submissions
      summary: Get workflow outputs
      description: Retrieve outputs for a workflow
      operationId: getWorkflowOutputs
      parameters:
        - $ref: '#/components/parameters/workspaceNamespacePathParam'
        - $ref: '#/components/parameters/workspaceNamePathParam'
        - $ref: '#/components/parameters/submissionIdPathParam'
        - $ref: '#/components/parameters/workflowIdPathParam'
      responses:
        200:
          description: Successful Request
          content:
            'application/json':
              schema:
                $ref: '#/components/schemas/WorkflowOutputs'
        404:
          description: Workspace, Submission or Workflow not found
          content:
            'application/json':
              schema:
                $ref: '#/components/schemas/ErrorReport'
        500:
          $ref: '#/components/responses/RawlsInternalError'
        502:
          description: Unable to retrieve outputs or logs from Cromwell
          content:
            'application/json':
              schema:
                $ref: '#/components/schemas/ErrorReport'
  /api/workspaces/{workspaceNamespace}/{workspaceName}/submissions/{submissionId}/workflows/{workflowId}:
    get:
      tags:
        - submissions
      summary: Get call-level metadata for workflow
      description: Get call-level metadata for workflow
      operationId: workflowMetadata
      parameters:
        - $ref: '#/components/parameters/workspaceNamespacePathParam'
        - $ref: '#/components/parameters/workspaceNamePathParam'
        - $ref: '#/components/parameters/submissionIdPathParam'
        - $ref: '#/components/parameters/workflowIdPathParam'
        - name: includeKey
          in: query
          description: |
            When specified key(s) to include from the metadata. Matches any key starting with the value. May not be used with excludeKey. This applies to all keys in the response, including within nested blocks.
          style: form
          explode: true
          schema:
            type: array
            items:
              type: string
        - name: excludeKey
          in: query
          description: |
            When specified key(s) to exclude from the metadata. Matches any key starting with the value. May not be used with includeKey. This applies to all keys in the response, including within nested blocks.
          style: form
          explode: true
          schema:
            type: array
            items:
              type: string
        - name: expandSubWorkflows
          in: query
          description: |
            When true, metadata for sub workflows will be fetched and inserted automatically in the metadata response.
          schema:
            type: boolean
            default: false
      responses:
        200:
          description: Successful Request
          content: {}
        404:
          description: Workspace, Submission or Workflow not found
          content:
            'application/json':
              schema:
                $ref: '#/components/schemas/ErrorReport'
        500:
          $ref: '#/components/responses/RawlsInternalError'
  /api/submissions/queueStatus:
    get:
      tags:
        - submissions
      summary: workflow queue status
      description: List workflow counts by queueing state
      operationId: workflowQueueStatus
      responses:
        200:
          description: Successful Request
          content:
            'application/json':
              schema:
                $ref: '#/components/schemas/WorkflowQueueStatusResponse'
        500:
          $ref: '#/components/responses/RawlsInternalError'
  /api/workspaces/{workspaceNamespace}/{workspaceName}/entityQuery/{entityType}:
    get:
      tags:
        - entities
      summary: Paginated query for entities in a workspace
      operationId: entityQuery
      parameters:
        - $ref: '#/components/parameters/workspaceNamespacePathParam'
        - $ref: '#/components/parameters/workspaceNamePathParam'
        - $ref: '#/components/parameters/entityTypePathParam'
        - name: page
          in: query
          description: Page number, 1-indexed (default 1)
          schema:
            minimum: 1
            type: number
            default: 1
        - name: pageSize
          in: query
          description: Page size (default 10)
          schema:
            minimum: 1
            type: number
            default: 10
        - name: sortField
          in: query
          description: Sort field (default "name")
          schema:
            type: string
            default: name
        - name: sortDirection
          in: query
          description: Sort direction (asc or desc, default asc)
          schema:
            type: string
            default: asc
            enum:
              - asc
              - desc
        - name: filterTerms
          in: query
          description: terms to search for, using substring matching, in all attributes of an entity. Mutually exclusive with the columnFilter parameter.
          schema:
            type: string
        - name: filterOperator
          in: query
          description: Filter operator to use with multiple terms in filterTerms (AND or OR, default AND)
          schema:
            type: string
            default: and
            enum:
              - and
              - or
        - name: columnFilter
          in: query
          description: exact-match filter for a value in a single column, in the form columnName=string-to-match. Mutually exclusive with the filterTerms parameter.
          schema:
            type: string
        - name: fields
          in: query
          description: |
            When specified, include only these attributes in the response payload and exclude other attributes. Accepts a comma-delimited list of values. If omitted, will return the full response payload.
          style: form
          explode: false
          schema:
            type: array
            items:
              type: string
        - $ref: '#/components/parameters/dataReferenceQueryParam'
        - $ref: '#/components/parameters/billingProjectQueryParam'
      responses:
        200:
          description: List of entities in workspace
          content:
            application/json:
              schema:
                $ref: '#/components/schemas/EntityQueryResponse'
        404:
          description: Workspace or entity type does not exist
          content: {}
        500:
          $ref: '#/components/responses/RawlsInternalError'
  /api/workspaces/{workspaceNamespace}/{workspaceName}/entities/{entityType}/{entityName}/rename:
    post:
      tags:
        - entities
      summary: rename entity in a workspace
      description: Rename an entity
      operationId: renameEntity
      parameters:
        - $ref: '#/components/parameters/workspaceNamespacePathParam'
        - $ref: '#/components/parameters/workspaceNamePathParam'
        - $ref: '#/components/parameters/entityTypePathParam'
        - $ref: '#/components/parameters/entityNamePathParam'
      requestBody:
        description: New entity name
        content:
          'application/json':
            schema:
              $ref: '#/components/schemas/EntityName'
        required: true
      responses:
        204:
          description: Successful Request
          content: {}
        404:
          description: Workspace or Entity not found
          content:
            'application/json':
              schema:
                $ref: '#/components/schemas/ErrorReport'
        409:
          description: New name for entity already exists in workspace
          content:
            'application/json':
              schema:
                $ref: '#/components/schemas/ErrorReport'
        500:
          $ref: '#/components/responses/RawlsInternalError'
      x-codegen-request-body-name: newEntityNameJson
  /api/workspaces/{workspaceNamespace}/{workspaceName}/entityTypes/{entityType}:
    patch:
      tags:
        - entities
      summary: rename entity type in a workspace
      description: Rename an entity type
      operationId: renameEntityType
      parameters:
        - $ref: '#/components/parameters/workspaceNamespacePathParam'
        - $ref: '#/components/parameters/workspaceNamePathParam'
        - $ref: '#/components/parameters/entityTypePathParam'
      requestBody:
        description: Old entity type name and the name you'd like to change it to
        content:
          'application/json':
            schema:
              $ref: '#/components/schemas/EntityTypeRename'
        required: true
      responses:
        204:
          description: Successful Request
          content: { }
        404:
          description: Workspace or Entity Type not found
          content:
            'application/json':
              schema:
                $ref: '#/components/schemas/ErrorReport'
        409:
          description: New name for entity type already exists in workspace
          content:
            'application/json':
              schema:
                $ref: '#/components/schemas/ErrorReport'
        500:
          $ref: '#/components/responses/RawlsInternalError'
      x-codegen-request-body-name: entityTypeRenameJson
    delete:
      tags:
        - entities
      summary: delete all entities of a type in a workspace
      description: Delete entities of type
      operationId: deleteEntitiesOfType
      parameters:
        - $ref: '#/components/parameters/workspaceNamespacePathParam'
        - $ref: '#/components/parameters/workspaceNamePathParam'
        - $ref: '#/components/parameters/entityTypePathParam'
      responses:
        204:
          description: Successful Request
          content: { }
        409:
          description: Cannot create dangling references when deleting an entity type
        500:
          $ref: '#/components/responses/RawlsInternalError'
  /api/workspaces/{workspaceNamespace}/{workspaceName}/entities/{entityType}/{entityName}/evaluate:
    post:
      tags:
        - entities
      summary: evaluate expression on an entity
      description: Evaluates an attribute expression taking the given entity as root
      operationId: evaluateExpression
      parameters:
        - $ref: '#/components/parameters/workspaceNamespacePathParam'
        - $ref: '#/components/parameters/workspaceNamePathParam'
        - $ref: '#/components/parameters/entityTypePathParam'
        - $ref: '#/components/parameters/entityNamePathParam'
      requestBody:
        description: Expression
        content:
          'application/json':
            schema:
              type: string
        required: true
      responses:
        200:
          description: Successful Request
          content: {}
        400:
          description: Invalid entity expression
          content:
            'application/json':
              schema:
                $ref: '#/components/schemas/ErrorReport'
        404:
          description: Workspace or Entity Type not found
          content:
            'application/json':
              schema:
                $ref: '#/components/schemas/ErrorReport'
        500:
          $ref: '#/components/responses/RawlsInternalError'
      x-codegen-request-body-name: expression
  /api/workspaces/{workspaceNamespace}/{workspaceName}/entities:
    get:
      tags:
        - entities
      summary: Entity type metadata
      description: 'Get entity type metadata: for each type, the number of entities
        of that type and all attribute names used'
      operationId: entity_type_metadata
      parameters:
        - $ref: '#/components/parameters/workspaceNamespacePathParam'
        - $ref: '#/components/parameters/workspaceNamePathParam'
        - name: useCache
          in: query
          description: True to read entity statistics from cache if cache is up to date, false to bypass cache (slower). Default is true.
          schema:
            type: boolean
            default: true
        - $ref: '#/components/parameters/dataReferenceQueryParam'
      responses:
        200:
          description: Successful Request
          content:
            'application/json':
              schema:
                type: object
                additionalProperties:
                  $ref: '#/components/schemas/EntityTypeMetadata'
                description: Map[String,EntityTypeMetadata]
        404:
          description: Workspace not found
          content:
            'application/json':
              schema:
                $ref: '#/components/schemas/ErrorReport'
        500:
          $ref: '#/components/responses/RawlsInternalError'
    post:
      tags:
        - entities
      summary: Create entity in a workspace
      description: Create entity
      operationId: create_entity
      parameters:
        - $ref: '#/components/parameters/workspaceNamespacePathParam'
        - $ref: '#/components/parameters/workspaceNamePathParam'
      requestBody:
        description: Entity data
        content:
          'application/json':
            schema:
              $ref: '#/components/schemas/Entity'
        required: true
      responses:
        201:
          description: Entity created
          headers:
            Location:
              description: The path to the newly created entity
              schema:
                type: string
          content:
            'application/json':
              schema:
                $ref: '#/components/schemas/Entity'
        403:
          description: User does not have permission to update attributes in the namespace
          content:
            'application/json':
              schema:
                $ref: '#/components/schemas/ErrorReport'
        404:
          description: Workspace not found
          content:
            'application/json':
              schema:
                $ref: '#/components/schemas/ErrorReport'
        409:
          description: Entity already exists
          content:
            'application/json':
              schema:
                $ref: '#/components/schemas/ErrorReport'
        500:
          $ref: '#/components/responses/RawlsInternalError'
      x-codegen-request-body-name: entityJson
  /api/workspaces/{workspaceNamespace}/{workspaceName}/entities/{entityType}:
    get:
      tags:
        - entities
      summary: list all entities of given type in a workspace
      description: List all entities of a given type
      operationId: list_entities
      parameters:
        - $ref: '#/components/parameters/workspaceNamespacePathParam'
        - $ref: '#/components/parameters/workspaceNamePathParam'
        - $ref: '#/components/parameters/entityTypePathParam'
      responses:
        200:
          description: Successful Request
          content:
            'application/json':
              schema:
                type: array
                items:
                  $ref: '#/components/schemas/Entity'
        404:
          description: Workspace or entityType not found
          content:
            'application/json':
              schema:
                $ref: '#/components/schemas/ErrorReport'
        500:
          $ref: '#/components/responses/RawlsInternalError'
    delete:
      tags:
        - entities
      summary: delete column in entity table
      description: Delete entity column
      operationId: delete_entity_column
      parameters:
        - $ref: '#/components/parameters/workspaceNamespacePathParam'
        - $ref: '#/components/parameters/workspaceNamePathParam'
        - $ref: '#/components/parameters/entityTypePathParam'
        - name: attributeNames
          in: query
          description: |
             A comma-delimited list of attribute names to delete. Required.
          style: form
          explode: false
          schema:
            type: array
            items:
              type: string
      responses:
        204:
          description: Successful Request
          content: {}
        400:
          description: Attributes do not exist
          content:
            'application/json':
              schema:
                $ref: '#/components/schemas/ErrorReport'
        500:
          $ref: '#/components/responses/RawlsInternalError'
  /api/workspaces/{workspaceNamespace}/{workspaceName}/entities/{entityType}/{entityName}:
    get:
      tags:
        - entities
      summary: Get entity in a workspace
      description: Get an entity
      operationId: get_entity
      parameters:
        - $ref: '#/components/parameters/workspaceNamespacePathParam'
        - $ref: '#/components/parameters/workspaceNamePathParam'
        - $ref: '#/components/parameters/entityTypePathParam'
        - $ref: '#/components/parameters/entityNamePathParam'
        - $ref: '#/components/parameters/dataReferenceQueryParam'
        - $ref: '#/components/parameters/billingProjectQueryParam'
      responses:
        200:
          description: Successful Request
          content:
            'application/json':
              schema:
                $ref: '#/components/schemas/Entity'
        404:
          description: Workspace or Entity not found
          content:
            'application/json':
              schema:
                $ref: '#/components/schemas/ErrorReport'
        500:
          $ref: '#/components/responses/RawlsInternalError'
    patch:
      tags:
        - entities
      summary: Update entity in a workspace
      description: Update an entity
      operationId: update_entity
      parameters:
        - $ref: '#/components/parameters/workspaceNamespacePathParam'
        - $ref: '#/components/parameters/workspaceNamePathParam'
        - $ref: '#/components/parameters/entityTypePathParam'
        - $ref: '#/components/parameters/entityNamePathParam'
      requestBody:
        description: Update operations for attributes
        content:
          'application/json':
            schema:
              $ref: '#/components/schemas/AttributeUpdateOperationArray'
        required: false
      responses:
        200:
          description: Entity updated
          content:
            'application/json':
              schema:
                $ref: '#/components/schemas/Entity'
        400:
          description: Attribute does not exist
          content:
            'application/json':
              schema:
                $ref: '#/components/schemas/ErrorReport'
        403:
          description: User does not have permission to update attributes in the namespace
          content:
            'application/json':
              schema:
                $ref: '#/components/schemas/ErrorReport'
        404:
          description: Workspace or Entity not found
          content:
            'application/json':
              schema:
                $ref: '#/components/schemas/ErrorReport'
        500:
          $ref: '#/components/responses/RawlsInternalError'
      x-codegen-request-body-name: attributeUpdateJson
  /api/workspaces/{workspaceNamespace}/{workspaceName}/entities/delete:
    post:
      tags:
        - entities
      summary: delete entities in a workspace
      description: Delete entities
      operationId: delete_entities
      parameters:
        - $ref: '#/components/parameters/workspaceNamespacePathParam'
        - $ref: '#/components/parameters/workspaceNamePathParam'
      requestBody:
        description: Set of entities to delete
        content:
          'application/json':
            schema:
              type: array
              items:
                $ref: '#/components/schemas/AttributeEntityReference'
        required: true
      responses:
        204:
          description: Successful Request
          content: {}
        400:
          description: Not all Entities exist
          content:
            'application/json':
              schema:
                $ref: '#/components/schemas/ErrorReport'
        409:
          description: Cannot create dangling references when deleting Entities -
            must specify whole set
          content:
            'application/json':
              schema:
                type: array
                items:
                  $ref: '#/components/schemas/AttributeEntityReference'
        500:
          $ref: '#/components/responses/RawlsInternalError'
      x-codegen-request-body-name: entities
  /api/workspaces/entities/copy:
    post:
      tags:
        - entities
      summary: copy entities from one workspace into another workspace
      description: Copy entities from one workspace to another
      operationId: copy_entities
      parameters:
        - name: linkExistingEntities
          in: query
          description: true to link new entities to existing entities, false to fail
            instead of link
          schema:
            type: boolean
            default: false
      requestBody:
        description: Source and destination for entities
        content:
          'application/json':
            schema:
              $ref: '#/components/schemas/EntityCopyDefinition'
        required: true
      responses:
        201:
          description: Successful Request
          content:
            'application/json':
              schema:
                $ref: '#/components/schemas/EntityCopyResponse'
        404:
          description: Source workspace not found
          content:
            'application/json':
              schema:
                $ref: '#/components/schemas/ErrorReport'
        409:
          description: There are conflicts in your copy operation. Retry with the
            paramater linkExistingEntities=true to link all soft conflicts to the
            entities that already exist in your workspace.
          content:
            'application/json':
              schema:
                $ref: '#/components/schemas/EntityCopyResponse'
        422:
          description: Destination workspace must match source's authorization domain,
            if the source has one
          content:
            'application/json':
              schema:
                $ref: '#/components/schemas/ErrorReport'
        500:
          $ref: '#/components/responses/RawlsInternalError'
      x-codegen-request-body-name: entityCopyDefinition
  /api/workspaces/{workspaceNamespace}/{workspaceName}/entities/batchUpsert:
    post:
      tags:
        - entities
      summary: batch upsert entities into a workspace
      description: Batch upsert (update or insert if not already there) entities into
        a workspace
      operationId: batch_upsert_entities
      parameters:
        - $ref: '#/components/parameters/workspaceNamespacePathParam'
        - $ref: '#/components/parameters/workspaceNamePathParam'
      requestBody:
        description: Entity update definitions
        content:
          'application/json':
            schema:
              type: array
              items:
                $ref: '#/components/schemas/EntityUpdateDefinition'
        required: true
      responses:
        204:
          description: Entities upserted
          content: {}
        400:
          description: Invalid attribute update operation
          content:
            'application/json':
              schema:
                $ref: '#/components/schemas/ErrorReport'
        403:
          description: User does not have permission to update attributes in the namespace
          content:
            'application/json':
              schema:
                $ref: '#/components/schemas/ErrorReport'
        404:
          description: Workspace not found
          content:
            'application/json':
              schema:
                $ref: '#/components/schemas/ErrorReport'
        500:
          $ref: '#/components/responses/RawlsInternalError'
      x-codegen-request-body-name: batchUpsertJson
  /api/workspaces/{workspaceNamespace}/{workspaceName}/entities/batchUpdate:
    post:
      tags:
        - entities
      summary: Batch update entities
      description: Batch update entities into a workspace. All referenced entities
        must already exist.
      operationId: batch_update_entities
      parameters:
        - $ref: '#/components/parameters/workspaceNamespacePathParam'
        - $ref: '#/components/parameters/workspaceNamePathParam'
      requestBody:
        description: Entity update definitions
        content:
          'application/json':
            schema:
              $ref: '#/components/schemas/EntityUpdateDefinition'
        required: true
      responses:
        204:
          description: Entities updated
          content: {}
        400:
          description: Invalid attribute update operation
          content:
            'application/json':
              schema:
                $ref: '#/components/schemas/ErrorReport'
        403:
          description: User does not have permission to update attributes in the namespace
          content:
            'application/json':
              schema:
                $ref: '#/components/schemas/ErrorReport'
        404:
          description: Workspace not found
          content:
            'application/json':
              schema:
                $ref: '#/components/schemas/ErrorReport'
        500:
          $ref: '#/components/responses/RawlsInternalError'
      x-codegen-request-body-name: batchUpdateJson
  /api/workspaces/{workspaceNamespace}/{workspaceName}/entityTypes/{entityType}/attributes/{attributeName}:
    patch:
      tags:
        - entities
      summary: Change attribute name for an entity type
      description: Change the attribute name for an entity type in a workspace.
        If the old name doesn't exist the update will fail. If the new name already exists,
        the update will fail, and no records will be updated.
      operationId: rename_entity_attributes
      parameters:
        - $ref: '#/components/parameters/workspaceNamespacePathParam'
        - $ref: '#/components/parameters/workspaceNamePathParam'
        - $ref: '#/components/parameters/entityTypePathParam'
        - $ref: '#/components/parameters/AttributeNamePathParam'
      requestBody:
        description: New attribute name
        content:
          'application/json':
            schema:
              $ref: '#/components/schemas/AttributeRename'
        required: true
      responses:
        204:
          description: Attribute name updated
          content: { }
        403:
          description: User does not have permission to update Attribute names
          content:
            'application/json':
              schema:
                $ref: '#/components/schemas/ErrorReport'
        404:
          description: Workspace, Entity or Attribute not found
          content:
            'application/json':
              schema:
                $ref: '#/components/schemas/ErrorReport'
        409:
          description: Invalid Attribute name update. New Attribute conflicts with existing Attribute name.
          content:
            'application/json':
              schema:
                $ref: '#/components/schemas/ErrorReport'
        500:
          $ref: '#/components/responses/RawlsInternalError'
      x-codegen-request-body-name: renameEntityAttribute
  /api/workspaces/{workspaceNamespace}/{workspaceName}/methodconfigs:
    get:
      tags:
        - methodconfigs
      summary: List method configurations in a workspace
      description: |
        List method configurations in a workspace. By default, only Agora method configs are returned. To return configs for all repos, specify `allRepos` to be `true`.

        #### Expanded discussion on the methodRepoMethod field

        This endpoint returns method references to Agora in the format
        ```
        "methodRepoMethod": {
          "methodNamespace": "namespace",
          "methodName": "name",
          "methodVersion": 1,
          "sourceRepo": "agora",
          "methodUri": "agora://namespace/name/1"
        }
        ```
        and for Dockstore in the format
        ```
        "methodRepoMethod": {
          "methodPath": "path",
          "methodVersion": "version",
          "sourceRepo": "agora",
          "methodUri": "dockstore://path/version"
        }
        ```
        If you are only working with Agora methods, the fields `"sourceRepo"` and `"methodUri"` can be considered informational and do not need to be round-tripped (see the corresponding `POST /api/workspaces/{workspaceNamespace}/{workspaceName}/methodconfigs` for more details).
      operationId: list_method_configurations
      parameters:
        - $ref: '#/components/parameters/workspaceNamespacePathParam'
        - $ref: '#/components/parameters/workspaceNamePathParam'
        - name: allRepos
          in: query
          description: Configs for all repos, not just Agora
          schema:
            type: boolean
            default: false
      responses:
        200:
          description: Successful Request
          content:
            'application/json':
              schema:
                type: array
                items:
                  $ref: '#/components/schemas/MethodConfiguration'
        404:
          description: Workspace not found
          content:
            'application/json':
              schema:
                $ref: '#/components/schemas/ErrorReport'
        500:
          $ref: '#/components/responses/RawlsInternalError'
    post:
      tags:
        - methodconfigs
      summary: Create Method configuration in a workspace
      description: |
        Create method configurations.

        #### Expanded discussion on the methodRepoMethod field

        To create a method config for an Agora method, `"sourceRepo": "agora"` is optional; the following is sufficient:
        ```
        "methodRepoMethod": {
          "methodNamespace": "namespace",
          "methodName": "name",
          "methodVersion": 1
        }
        ```
        To create a method config for a Dockstore method, `"sourceRepo": "dockstore"` is required:
        ```
        "methodRepoMethod": {
          "sourceRepo": "dockstore",
          "methodPath": "path",
          "methodVersion": "version"
        }
        ```
        You may also use the URI on its own to create a config referencing any supported repo (currently Agora and Dockstore):
        ```
        "methodRepoMethod": {
          "methodUri": "agora://namespace/name/1"
        }
        ```
        ```
        "methodRepoMethod": {
          "methodUri": "dockstore://path/version"
        }
        ```
        The system is specified to check for a URI first before falling back to the legacy fields. Unsupported repos will return a 400 Bad Request.
      operationId: create_method_configuration
      parameters:
        - $ref: '#/components/parameters/workspaceNamespacePathParam'
        - $ref: '#/components/parameters/workspaceNamePathParam'
      requestBody:
        description: Method Configuration contents
        content:
          'application/json':
            schema:
              $ref: '#/components/schemas/MethodConfiguration'
        required: true
      responses:
        201:
          description: Successful Request
          headers:
            Location:
              description: The path to the newly created method configuration
              schema:
                type: string
          content:
            'application/json':
              schema:
                $ref: '#/components/schemas/ValidatedMethodConfiguration'
        403:
          description: Invalid attribute namespace(s) in outputs
          content:
            'application/json':
              schema:
                $ref: '#/components/schemas/ErrorReport'
        404:
          description: Workspace not found
          content:
            'application/json':
              schema:
                $ref: '#/components/schemas/ErrorReport'
        409:
          description: MethodConfiguration already exists
          content:
            'application/json':
              schema:
                $ref: '#/components/schemas/ErrorReport'
        500:
          $ref: '#/components/responses/RawlsInternalError'
      x-codegen-request-body-name: methodConfigJson
  /api/workspaces/{workspaceNamespace}/{workspaceName}/methodconfigs/{configNamespace}/{configName}/validate:
    get:
      tags:
        - methodconfigs
      summary: get syntax validation information for a method configuration
      description: Validate a method configuration
      operationId: validate_method_configuration
      parameters:
        - $ref: '#/components/parameters/workspaceNamespacePathParam'
        - $ref: '#/components/parameters/workspaceNamePathParam'
        - $ref: '#/components/parameters/configNamespacePathParam'
        - $ref: '#/components/parameters/configNamePathParam'
      responses:
        200:
          description: Successful Request
          content:
            'application/json':
              schema:
                $ref: '#/components/schemas/ValidatedMethodConfiguration'
        404:
          description: Workspace, Method Configuration, or Data Reference not found
          content:
            'application/json':
              schema:
                $ref: '#/components/schemas/ErrorReport'
        500:
          $ref: '#/components/responses/RawlsInternalError'
  /api/workspaces/{workspaceNamespace}/{workspaceName}/methodconfigs/{configNamespace}/{configName}:
    get:
      tags:
        - methodconfigs
      summary: get method configuration in a workspace
      description: Get a method configuration
      operationId: get_method_configuration
      parameters:
        - $ref: '#/components/parameters/workspaceNamespacePathParam'
        - $ref: '#/components/parameters/workspaceNamePathParam'
        - $ref: '#/components/parameters/configNamespacePathParam'
        - $ref: '#/components/parameters/configNamePathParam'
      responses:
        200:
          description: Successful Request
          content:
            'application/json':
              schema:
                $ref: '#/components/schemas/MethodConfiguration'
        404:
          description: Workspace or Method Configuration not found
          content:
            'application/json':
              schema:
                $ref: '#/components/schemas/ErrorReport'
        500:
          $ref: '#/components/responses/RawlsInternalError'
    put:
      tags:
        - methodconfigs
      summary: Add or overwrite method configuration in a workspace
      description: |
        Add or overwrite a method configuration in a workspace.
        The method configuration name and namespace in the URI must match the values in the JSON.
      operationId: overwrite_method_configuration
      parameters:
        - $ref: '#/components/parameters/workspaceNamespacePathParam'
        - $ref: '#/components/parameters/workspaceNamePathParam'
        - $ref: '#/components/parameters/configNamespacePathParam'
        - $ref: '#/components/parameters/configNamePathParam'
      requestBody:
        description: New Method Configuration contents
        content:
          'application/json':
            schema:
              $ref: '#/components/schemas/MethodConfiguration'
        required: true
      responses:
        200:
          description: Successful Request
          content:
            'application/json':
              schema:
                $ref: '#/components/schemas/ValidatedMethodConfiguration'
        400:
          description: Method configuration name and namespace in URI do not match
            those in JSON body
          content:
            'application/json':
              schema:
                $ref: '#/components/schemas/ErrorReport'
        403:
          description: Invalid attribute namespace(s) in outputs
          content:
            'application/json':
              schema:
                $ref: '#/components/schemas/ErrorReport'
        500:
          $ref: '#/components/responses/RawlsInternalError'
      x-codegen-request-body-name: newMethodConfigJson
    post:
      tags:
        - methodconfigs
      summary: Update method configuration in a workspace
      description: |
        Update method configuration.
        Updates and moves the method configuration at the URI to the location in the request body.
        The location in the URI may be the same as the location in the request body.
        If the location in the request body matches the location in the URI, it is overwritten.
        If the location in the request body is different to the location in the URI, and there is a method config already at that location, 409 is returned.
      operationId: update_method_configuration
      parameters:
        - $ref: '#/components/parameters/workspaceNamespacePathParam'
        - $ref: '#/components/parameters/workspaceNamePathParam'
        - $ref: '#/components/parameters/configNamespacePathParam'
        - $ref: '#/components/parameters/configNamePathParam'
      requestBody:
        description: New Method Configuration contents
        content:
          'application/json':
            schema:
              $ref: '#/components/schemas/MethodConfiguration'
        required: true
      responses:
        200:
          description: Successful Request
          content:
            'application/json':
              schema:
                $ref: '#/components/schemas/ValidatedMethodConfiguration'
        403:
          description: Invalid attribute namespace(s) in outputs
          content:
            'application/json':
              schema:
                $ref: '#/components/schemas/ErrorReport'
        404:
          description: Workspace or method configuration not found
          content:
            'application/json':
              schema:
                $ref: '#/components/schemas/ErrorReport'
        409:
          description: Method config with the new name already exists in workspace
          content:
            'application/json':
              schema:
                $ref: '#/components/schemas/ErrorReport'
        500:
          $ref: '#/components/responses/RawlsInternalError'
      x-codegen-request-body-name: newMethodConfigJson
    delete:
      tags:
        - methodconfigs
      summary: delete method configuration in a workspace
      description: Delete a method configuration
      operationId: delete_method_configuration
      parameters:
        - $ref: '#/components/parameters/workspaceNamespacePathParam'
        - $ref: '#/components/parameters/workspaceNamePathParam'
        - $ref: '#/components/parameters/configNamespacePathParam'
        - $ref: '#/components/parameters/configNamePathParam'
      responses:
        204:
          description: Successful Request
          content: {}
        404:
          description: Workspace or Method Configuration not found
          content:
            'application/json':
              schema:
                $ref: '#/components/schemas/ErrorReport'
        500:
          $ref: '#/components/responses/RawlsInternalError'
  /api/workspaces/{workspaceNamespace}/{workspaceName}/methodconfigs/{configNamespace}/{configName}/rename:
    post:
      tags:
        - methodconfigs
      summary: rename method configuration in a workspace
      description: |
        Rename method configuration.
        The workspace name and namespace in the HTTP body must match those in the URI.
        409 may be returned if there's already a method configuration at the target location.
      operationId: rename_method_config
      parameters:
        - $ref: '#/components/parameters/workspaceNamespacePathParam'
        - $ref: '#/components/parameters/workspaceNamePathParam'
        - $ref: '#/components/parameters/configNamespacePathParam'
        - $ref: '#/components/parameters/configNamePathParam'
      requestBody:
        description: New Method Configuration Name
        content:
          'application/json':
            schema:
              $ref: '#/components/schemas/MethodConfigurationName'
        required: true
      responses:
        204:
          description: Successful Request
          content: {}
        400:
          description: Workspace details in payload don't match the URI
          content:
            'application/json':
              schema:
                $ref: '#/components/schemas/ErrorReport'
        404:
          description: Workspace or Method Configuration not found
          content:
            'application/json':
              schema:
                $ref: '#/components/schemas/ErrorReport'
        409:
          description: Method config with the new name already exists in workspace
          content:
            'application/json':
              schema:
                $ref: '#/components/schemas/ErrorReport'
        500:
          $ref: '#/components/responses/RawlsInternalError'
      x-codegen-request-body-name: newMethodConfigurationName
  /api/methodconfigs/copy:
    post:
      tags:
        - methodconfigs
      summary: Copy method configuration in a workspace from another workspace
      description: Copy method configuration from another workspace
      operationId: copy_method_configuration
      requestBody:
        description: Source and destination method configuration names
        content:
          'application/json':
            schema:
              $ref: '#/components/schemas/MethodConfigurationNamePair'
        required: true
      responses:
        201:
          description: Successful Request
          headers:
            Location:
              description: The path to the copied method configuration
              schema:
                type: string
          content:
            'application/json':
              schema:
                $ref: '#/components/schemas/MethodConfiguration'
        403:
          description: Invalid attribute namespace(s) in outputs
          content:
            'application/json':
              schema:
                $ref: '#/components/schemas/ErrorReport'
        404:
          description: Source workspace or method configuration not found
          content:
            'application/json':
              schema:
                $ref: '#/components/schemas/ErrorReport'
        409:
          description: Destination method configuration by that name already exists
          content:
            'application/json':
              schema:
                $ref: '#/components/schemas/ErrorReport'
        500:
          $ref: '#/components/responses/RawlsInternalError'
      x-codegen-request-body-name: methodConfigurationNamePair
  /api/methodconfigs/copyFromMethodRepo:
    post:
      tags:
        - methodconfigs
      summary: Copy method configuration from the method repository
      description: Copy a method configuration from method repo to a workspace
      operationId: copy_repo_configuration
      requestBody:
        description: Import from Method Repository
        content:
          'application/json':
            schema:
              $ref: '#/components/schemas/MethodRepoConfigurationImport'
        required: true
      responses:
        201:
          description: Successful Request
          headers:
            Location:
              description: The path to the newly created method configuration
              schema:
                type: string
          content:
            'application/json':
              schema:
                $ref: '#/components/schemas/MethodConfiguration'
        403:
          description: Invalid attribute namespace(s) in outputs
          content:
            'application/json':
              schema:
                $ref: '#/components/schemas/ErrorReport'
        404:
          description: Source method configuration not found in method repo
          content:
            'application/json':
              schema:
                $ref: '#/components/schemas/ErrorReport'
        409:
          description: Destination method configuration by that name already exists
          content:
            'application/json':
              schema:
                $ref: '#/components/schemas/ErrorReport'
        422:
          description: Error parsing source method configuration
          content:
            'application/json':
              schema:
                $ref: '#/components/schemas/ErrorReport'
        500:
          $ref: '#/components/responses/RawlsInternalError'
      x-codegen-request-body-name: methodRepoImport
  /api/methodconfigs/copyToMethodRepo:
    post:
      tags:
        - methodconfigs
      summary: Copy method configuration from workspace to the method repository
      description: Copy method configuration from workspace to method repo
      operationId: copy_configuration_to_repo
      requestBody:
        description: Export to Method Repository
        content:
          'application/json':
            schema:
              $ref: '#/components/schemas/MethodRepoConfigurationExport'
        required: true
      responses:
        200:
          description: Successful Request
          content:
            'application/json':
              schema:
                $ref: '#/components/schemas/AgoraEntity'
        404:
          description: Source method configuration not found
          content:
            'application/json':
              schema:
                $ref: '#/components/schemas/ErrorReport'
        500:
          $ref: '#/components/responses/RawlsInternalError'
      x-codegen-request-body-name: methodRepoExport
  /api/methodconfigs/template:
    post:
      tags:
        - methodconfigs
      summary: Create a template for a method configuration from a method in the method
        repository
      description: Create a template for a method configuration from a method in the
        method repository
      operationId: method_config_template
      requestBody:
        description: name of method to use for template
        content:
          'application/json':
            schema:
              $ref: '#/components/schemas/MethodRepoMethod'
        required: true
      responses:
        200:
          description: Successful Request
          content:
            'application/json':
              schema:
                $ref: '#/components/schemas/MethodConfiguration'
        400:
          description: Method WDL can't be parsed
          content:
            'application/json':
              schema:
                $ref: '#/components/schemas/ErrorReport'
        404:
          description: No such method
          content:
            'application/json':
              schema:
                $ref: '#/components/schemas/ErrorReport'
      x-codegen-request-body-name: methodName
  /api/methodconfigs/inputsOutputs:
    post:
      tags:
        - methodconfigs
      summary: Get information about a method's inputs and outputs
      description: Get information about a method's inputs and outputs
      operationId: method_inputs_outputs
      requestBody:
        description: name of method to use for template
        content:
          'application/json':
            schema:
              $ref: '#/components/schemas/MethodRepoMethod'
        required: true
      responses:
        200:
          description: Successful Request
          content:
            'application/json':
              schema:
                $ref: '#/components/schemas/MethodInputsOutputs'
        400:
          description: Method WDL can't be parsed
          content:
            'application/json':
              schema:
                $ref: '#/components/schemas/ErrorReport'
        404:
          description: No such method
          content:
            'application/json':
              schema:
                $ref: '#/components/schemas/ErrorReport'
      x-codegen-request-body-name: methodName
  /api/workspaces/{workspaceNamespace}/{workspaceName}/checkBucketReadAccess:
    get:
      tags:
        - workspaces
      summary: Read workspace bucket
      description: Read a workspace bucket
      operationId: readBucket
      parameters:
        - $ref: '#/components/parameters/workspaceNamespacePathParam'
        - $ref: '#/components/parameters/workspaceNamePathParam'
      responses:
        200:
          description: Successful Request
          content: {}
        403:
          description: Insufficient permissions to access workspace bucket
          content:
            'application/json':
              schema:
                $ref: '#/components/schemas/ErrorReport'
        404:
          description: Workspace Not Found
          content:
            'application/json':
              schema:
                $ref: '#/components/schemas/ErrorReport'
        500:
          $ref: '#/components/responses/RawlsInternalError'
  /api/workspaces/{workspaceNamespace}/{workspaceName}/checkIamActionWithLock/{samActionName}:
    get:
      tags:
        - workspaces
      summary: Check IAM action with lock
      description: Check to see if the user has the given action on a workspace in
        Sam. Takes into account if the workspace is locked too.
      operationId: checkIamActionWithLock
      parameters:
        - $ref: '#/components/parameters/workspaceNamespacePathParam'
        - $ref: '#/components/parameters/workspaceNamePathParam'
        - name: samActionName
          in: path
          description: Sam action
          required: true
          schema:
            type: string
      responses:
        204:
          description: User can perform the given action on the workspace
          content: {}
        403:
          description: User may not perform the given action on the workspace (including
            if it doesn't exist)
          content: {}
        500:
          $ref: '#/components/responses/RawlsInternalError'
  /api/workspaces/{workspaceNamespace}/{workspaceName}/fileTransfers:
    get:
      tags:
        - workspaces
      summary: List incoming file transfers that are pending for this workspace
      description: List incoming file transfers that are pending for this workspace
      operationId: listPendingFileTransfers
      parameters:
        - $ref: '#/components/parameters/workspaceNamespacePathParam'
        - $ref: '#/components/parameters/workspaceNamePathParam'
      responses:
        200:
          description: Successful Request
          content:
            'application/json':
              schema:
                type: array
                items:
                  $ref: '#/components/schemas/PendingCloneWorkspaceFileTransfer'
        404:
          description: Workspace Not Found
          content:
            'application/json':
              schema:
                $ref: '#/components/schemas/ErrorReport'
  /api/workspaces/{workspaceNamespace}/{workspaceName}/lock:
    put:
      tags:
        - workspaces
      summary: Lock workspace
      description: Lock a workspace
      operationId: lockWorkspace
      parameters:
        - $ref: '#/components/parameters/workspaceNamespacePathParam'
        - $ref: '#/components/parameters/workspaceNamePathParam'
      responses:
        204:
          description: Successful Request
          content: {}
        403:
          description: Insufficient permissions to lock workspace (must be owner)
          content:
            'application/json':
              schema:
                $ref: '#/components/schemas/ErrorReport'
        404:
          description: Workspace Not Found
          content:
            'application/json':
              schema:
                $ref: '#/components/schemas/ErrorReport'
        409:
          description: Workspace cannot be locked due to running submissions
          content:
            'application/json':
              schema:
                $ref: '#/components/schemas/ErrorReport'
        500:
          $ref: '#/components/responses/RawlsInternalError'
  /api/workspaces/{workspaceNamespace}/{workspaceName}/unlock:
    put:
      tags:
        - workspaces
      summary: Unlock workspace
      description: Unlock a workspace
      operationId: unlockWorkspace
      parameters:
        - $ref: '#/components/parameters/workspaceNamespacePathParam'
        - $ref: '#/components/parameters/workspaceNamePathParam'
      responses:
        204:
          description: Successful Request
          content: {}
        403:
          description: Insufficient permissions to lock workspace (must be owner)
          content:
            'application/json':
              schema:
                $ref: '#/components/schemas/ErrorReport'
        404:
          description: Workspace Not Found
          content:
            'application/json':
              schema:
                $ref: '#/components/schemas/ErrorReport'
        500:
          $ref: '#/components/responses/RawlsInternalError'
  /api/workspaces/{workspaceNamespace}/{workspaceName}/acl:
    get:
      tags:
        - workspaces
      summary: Get workspace ACL
      description: Get access control list for a workspace
      operationId: getACL
      parameters:
        - $ref: '#/components/parameters/workspaceNamespacePathParam'
        - $ref: '#/components/parameters/workspaceNamePathParam'
      responses:
        200:
          description: Successful Request
          content:
            'application/json':
              schema:
                $ref: '#/components/schemas/WorkspaceACL'
        403:
          description: Insufficient permissions to get workspace ACLs (must be owner)
          content:
            'application/json':
              schema:
                $ref: '#/components/schemas/ErrorReport'
        404:
          description: Workspace not found
          content:
            'application/json':
              schema:
                $ref: '#/components/schemas/ErrorReport'
        500:
          $ref: '#/components/responses/RawlsInternalError'
    patch:
      tags:
        - workspaces
      summary: Update workspace ACL
      description: Edit access control list for a workspace
      operationId: updateACL
      parameters:
        - $ref: '#/components/parameters/workspaceNamespacePathParam'
        - $ref: '#/components/parameters/workspaceNamePathParam'
        - name: inviteUsersNotFound
          in: query
          description: true to invite unregistered users, false to ignore
          required: true
          schema:
            type: boolean
            default: false
      requestBody:
        description: Series of ACL updates for workspace
        content:
          'application/json':
            schema:
              type: array
              items:
                $ref: '#/components/schemas/WorkspaceACLUpdate'
        required: true
      responses:
        200:
          description: Successful Request
          content:
            'application/json':
              schema:
                $ref: '#/components/schemas/WorkspaceACLUpdateResponseList'
        400:
          description: Attempting to change access controls you can't (your own, or
            public-access group)
          content:
            'application/json':
              schema:
                $ref: '#/components/schemas/ErrorReport'
        403:
          description: Insufficient permissions to edit workspace ACLs (must be owner)
          content:
            'application/json':
              schema:
                $ref: '#/components/schemas/ErrorReport'
        404:
          description: Workspace, user or group not found
          content:
            'application/json':
              schema:
                $ref: '#/components/schemas/ErrorReport'
        500:
          $ref: '#/components/responses/RawlsInternalError'
      x-codegen-request-body-name: aclUpdates
  /api/workspaces/{workspaceNamespace}/{workspaceName}/bucketOptions:
    get:
      tags:
        - workspaces
      summary: Get metadata about the workspace bucket
      description: Returns metadata about the workspace bucket.
      operationId: getWorkspaceBucketOptions
      parameters:
        - $ref: '#/components/parameters/workspaceNamespacePathParam'
        - $ref: '#/components/parameters/workspaceNamePathParam'
      responses:
        200:
          description: Successful Request
          content:
            'application/json':
              schema:
                $ref: '#/components/schemas/WorkspaceBucketOptions'
        404:
          description: Workspace not found
          content:
            'application/json':
              schema:
                $ref: '#/components/schemas/ErrorReport'
        500:
          $ref: '#/components/responses/RawlsInternalError'
  /api/workspaces/{workspaceNamespace}/{workspaceName}/catalog:
    get:
      tags:
        - workspaces
      summary: Get catalog permissions
      description: Returns workspace catalog permissions for users and groups with
        the permission for the workspace
      operationId: getCatalog
      parameters:
        - $ref: '#/components/parameters/workspaceNamespacePathParam'
        - $ref: '#/components/parameters/workspaceNamePathParam'
      responses:
        200:
          description: Successful Request
          content:
            'application/json':
              schema:
                type: array
                items:
                  $ref: '#/components/schemas/WorkspaceCatalog'
        404:
          description: Workspace not found
          content:
            'application/json':
              schema:
                $ref: '#/components/schemas/ErrorReport'
        500:
          $ref: '#/components/responses/RawlsInternalError'
    patch:
      tags:
        - workspaces
      summary: Update catalog permission
      description: Edit catalog permissions for a workspace
      operationId: updateCatalog
      parameters:
        - $ref: '#/components/parameters/workspaceNamespacePathParam'
        - $ref: '#/components/parameters/workspaceNamePathParam'
      requestBody:
        description: Series of Catalog updates for workspace
        content:
          'application/json':
            schema:
              type: array
              items:
                $ref: '#/components/schemas/WorkspaceCatalog'
        required: true
      responses:
        200:
          description: Successful Request
          content:
            'application/json':
              schema:
                $ref: '#/components/schemas/WorkspaceCatalogUpdateResponseList'
        404:
          description: Workspace, user or group not found
          content:
            'application/json':
              schema:
                $ref: '#/components/schemas/ErrorReport'
        500:
          $ref: '#/components/responses/RawlsInternalError'
      x-codegen-request-body-name: catalogUpdates
  /api/workspaces:
    get:
      tags:
        - workspaces
      summary: List workspaces
      description: |
        List all workspaces to which you have access, optionally filtered to only the specified fields. See the get-workspace API at GET /api/workspaces/{workspaceNamespace}/{workspaceName} to retrieve additional information about a given workspace.
      operationId: listWorkspaces
      parameters:
        - name: fields
          in: query
          description: |
            When specified, include only these keys in the response payload and exclude other keys. Accepts a comma-delimited list of values. To include a nested key, specify the key's path using a dot delimiter; for example, to include {"workspace": {"attributes": {}}}, specify "workspace.attributes". Legal values are any first-level key in the response, any first-level key inside the {"workspace": {}} object, and any first-level key inside the {"workspace": {"attributes": {}}} object. If omitted, will return the full response payload.
          style: form
          explode: false
          schema:
            type: array
            items:
              type: string
        - name: stringAttributeMaxLength
          in: query
          description: |
            When specified, return only the first N characters of attributes. This setting only works for string attributes, and only for fields
            inside workspace.attributes. Specify -1 or omit this parameter for no limit on attribute length.
          schema:
            type: integer
      responses:
        200:
          description: Successful Request
          content:
            'application/json':
              schema:
                type: array
                items:
                  $ref: '#/components/schemas/WorkspaceListResponse'
        400:
          description: Unrecognized query parameters
          content:
            'application/json':
              schema:
                $ref: '#/components/schemas/ErrorReport'
        500:
          $ref: '#/components/responses/RawlsInternalError'
    post:
      tags:
        - workspaces
      summary: Create new workspace
      description: Create a new workspace
      operationId: createWorkspace
      requestBody:
        description: Workspace contents
        content:
          'application/json':
            schema:
              $ref: '#/components/schemas/WorkspaceRequest'
        required: true
      responses:
        201:
          description: Successful Request
          headers:
            Location:
              description: The path to the newly created workspace
              schema:
                type: string
          content:
            'application/json':
              schema:
                $ref: '#/components/schemas/WorkspaceDetails'
        400:
          description: Workspace namespace is not ready
          content:
            'application/json':
              schema:
                $ref: '#/components/schemas/ErrorReport'
        403:
          description: User does not have access to create workspace in namespace
            or user does not have permission to set attributes in the namespace
          content:
            'application/json':
              schema:
                $ref: '#/components/schemas/ErrorReport'
        409:
          description: Workspace by that name already exists
          content:
            'application/json':
              schema:
                $ref: '#/components/schemas/ErrorReport'
        500:
          $ref: '#/components/responses/RawlsInternalError'
      x-codegen-request-body-name: workspaceJson
  /api/workspaces/id/{workspaceId}:
    get:
      tags:
        - workspaces
      summary: Get workspace details by id
      description: |
        Get a single workspace's details, optionally filtered to only the specified fields. See additional GET methods in this section to retrieve additional details about the workspace. For instance, this API only returns the workspace's owners; use the GET .../acl method to retrieve the full list of all users at all permission levels.
      operationId: getWorkspaceById
      parameters:
        - name: workspaceId
          in: path
          description: Workspace Id
          required: true
          schema:
            type: string
        - name: fields
          in: query
          description: |
            When specified, include only these keys in the response payload and exclude other keys. Accepts a comma-delimited list of values. To include a nested key, specify the key's path using a dot delimiter; for example, to include {"workspace": {"attributes": {}}}, specify "workspace.attributes". Legal values are any first-level key in the response, any first-level key inside the {"workspace": {}} object, and any first-level key inside the {"workspace": {"attributes": {}}} object. If omitted, will return the full response payload.
          style: form
          explode: false
          schema:
            type: array
            items:
              type: string
      responses:
        200:
          description: Successful Request
          content:
            'application/json':
              schema:
                $ref: '#/components/schemas/WorkspaceResponse'
        400:
          description: Unrecognized query parameters
          content:
            'application/json':
              schema:
                $ref: '#/components/schemas/ErrorReport'
        404:
          description: Workspace not found
          content:
            'application/json':
              schema:
                $ref: '#/components/schemas/ErrorReport'
        500:
          $ref: '#/components/responses/RawlsInternalError'
  /api/workspaces/{workspaceNamespace}/{workspaceName}:
    get:
      tags:
        - workspaces
      summary: Get workspace details
      description: |
        Get a single workspace's details, optionally filtered to only the specified fields. See additional GET methods in this section to retrieve additional details about the workspace. For instance, this API only returns the workspace's owners; use the GET .../acl method to retrieve the full list of all users at all permission levels.
      operationId: listWorkspaceDetails
      parameters:
        - $ref: '#/components/parameters/workspaceNamespacePathParam'
        - $ref: '#/components/parameters/workspaceNamePathParam'
        - name: fields
          in: query
          description: |
            When specified, include only these keys in the response payload and exclude other keys. Accepts a comma-delimited list of values. To include a nested key, specify the key's path using a dot delimiter; for example, to include {"workspace": {"attributes": {}}}, specify "workspace.attributes". Legal values are any first-level key in the response, any first-level key inside the {"workspace": {}} object, and any first-level key inside the {"workspace": {"attributes": {}}} object. If omitted, will return the full response payload.
          style: form
          explode: false
          schema:
            type: array
            items:
              type: string
      responses:
        200:
          description: Successful Request
          content:
            'application/json':
              schema:
                $ref: '#/components/schemas/WorkspaceResponse'
        400:
          description: Unrecognized query parameters
          content:
            'application/json':
              schema:
                $ref: '#/components/schemas/ErrorReport'
        404:
          description: Workspace not found
          content:
            'application/json':
              schema:
                $ref: '#/components/schemas/ErrorReport'
        500:
          $ref: '#/components/responses/RawlsInternalError'
    delete:
      tags:
        - workspaces
      summary: Delete workspace
      description: Delete a workspace
      operationId: delete_workspace
      parameters:
        - $ref: '#/components/parameters/workspaceNamespacePathParam'
        - $ref: '#/components/parameters/workspaceNamePathParam'
      responses:
        202:
          description: Delete request accepted. Workspace bucket will be deleted within
            24 hours.
          content: {}
        403:
          description: Insufficient permissions to delete workspace (must be owner)
          content:
            'application/json':
              schema:
                $ref: '#/components/schemas/ErrorReport'
        404:
          description: Workspace not found
          content:
            'application/json':
              schema:
                $ref: '#/components/schemas/ErrorReport'
        500:
          $ref: '#/components/responses/RawlsInternalError'
    patch:
      tags:
        - workspaces
      summary: Update attributes of a workspace
      description: Update workspace attributes
      operationId: update_workspace
      parameters:
        - $ref: '#/components/parameters/workspaceNamespacePathParam'
        - $ref: '#/components/parameters/workspaceNamePathParam'
      requestBody:
        description: Update operations
        content:
          'application/json':
            schema:
              $ref: '#/components/schemas/AttributeUpdateOperationArray'
        required: true
      responses:
        200:
          description: Successful Request
          content:
            'application/json':
              schema:
                $ref: '#/components/schemas/WorkspaceDetails'
        400:
          description: Attribute does not exist or is of an unexpected type
          content:
            'application/json':
              schema:
                $ref: '#/components/schemas/ErrorReport'
        403:
          description: Insufficient permissions to edit workspace attributes
          content:
            'application/json':
              schema:
                $ref: '#/components/schemas/ErrorReport'
        404:
          description: Workspace not found
          content:
            'application/json':
              schema:
                $ref: '#/components/schemas/ErrorReport'
        500:
          $ref: '#/components/responses/RawlsInternalError'
      x-codegen-request-body-name: entityUpdateJson
  /api/workspaces/{workspaceNamespace}/{workspaceName}/clone:
    post:
      tags:
        - workspaces
      summary: Clone workspace
      description: Clone a workspace
      operationId: clone
      parameters:
        - $ref: '#/components/parameters/workspaceNamespacePathParam'
        - $ref: '#/components/parameters/workspaceNamePathParam'
      requestBody:
        description: Request for new workspace
        content:
          'application/json':
            schema:
              $ref: '#/components/schemas/WorkspaceRequestClone'
        required: true
      responses:
        201:
          description: Successful Request
          headers:
            Location:
              description: The path to the newly cloned workspace
              schema:
                type: string
          content:
            'application/json':
              schema:
                $ref: '#/components/schemas/WorkspaceDetails'
        400:
          description: Workspace namespace is not ready
          content:
            'application/json':
              schema:
                $ref: '#/components/schemas/ErrorReport'
        403:
          description: User does not have access to create workspace in namespace
            or user does not have permission to set attributes in the namespace
          content:
            'application/json':
              schema:
                $ref: '#/components/schemas/ErrorReport'
        404:
          description: Source workspace not found
          content:
            'application/json':
              schema:
                $ref: '#/components/schemas/ErrorReport'
        409:
          description: Destination workspace already exists
          content:
            'application/json':
              schema:
                $ref: '#/components/schemas/ErrorReport'
        422:
          description: Destination workspace must match source's authorization domain,
            if the dest has one
          content:
            'application/json':
              schema:
                $ref: '#/components/schemas/ErrorReport'
        500:
          $ref: '#/components/responses/RawlsInternalError'
      x-codegen-request-body-name: workspaceRequest
  /api/workspaces/{workspaceNamespace}/{workspaceName}/bucketUsage:
    get:
      tags:
        - workspaces
      summary: Get bucket usage
      description: Get the storage bucket usage
      operationId: getBucketUsage
      parameters:
        - $ref: '#/components/parameters/workspaceNamespacePathParam'
        - $ref: '#/components/parameters/workspaceNamePathParam'
      responses:
        200:
          description: Successful Request
          content:
            'application/json':
              schema:
                $ref: '#/components/schemas/BucketUsageResponse'
  /api/workspaces/tags:
    get:
      tags:
        - workspaces
      summary: Get tags
      description: Get all tags for workspaces that a user has access to (for autocomplete)
      operationId: getTags
      parameters:
        - name: q
          in: query
          description: Query string
          schema:
            type: string
        - name: limit
          in: query
          description: Maximum number of tags to return
          schema:
            type: integer
      responses:
        200:
          description: Successful Request
          content:
            'application/json':
              schema:
                type: array
                description: list of all tags used by workspaces that the user
                  has access to and their associated frequencies
                items:
                  $ref: '#/components/schemas/WorkspaceTag'
        500:
          $ref: '#/components/responses/RawlsInternalError'
  /api/workspaces/{workspaceNamespace}/{workspaceName}/enableRequesterPaysForLinkedServiceAccounts:
    put:
      tags:
        - workspaces
      summary: Enable Requester Pays for linked service accounts
      description: |
        Enable Requester Pays for the user's linked service accounts in a workspace. Grants the serviceusage.services.use permission in the project associated to the workspace to each service account linked in the account linking service (Bond).
      operationId: enableRequesterPaysForLinkedServiceAccounts
      parameters:
        - $ref: '#/components/parameters/workspaceNamespacePathParam'
        - $ref: '#/components/parameters/workspaceNamePathParam'
      responses:
        204:
          description: Successful Request
          content: {}
        403:
          description: Insufficient permissions to enable Requester Pays for workspace.
            Writer and higher permissions required on workspace.
          content:
            'application/json':
              schema:
                $ref: '#/components/schemas/ErrorReport'
        404:
          description: Workspace Not Found
          content:
            'application/json':
              schema:
                $ref: '#/components/schemas/ErrorReport'
        500:
          $ref: '#/components/responses/RawlsInternalError'
  /api/workspaces/{workspaceNamespace}/{workspaceName}/disableRequesterPaysForLinkedServiceAccounts:
    put:
      tags:
        - workspaces
      summary: Disable Requester Pays for linked service accounts
      description: Disable Requester Pays for the user's linked service accounts in
        a workspace
      operationId: disableRequesterPaysForLinkedServiceAccounts
      parameters:
        - $ref: '#/components/parameters/workspaceNamespacePathParam'
        - $ref: '#/components/parameters/workspaceNamePathParam'
      responses:
        204:
          description: |
            In all cases whether or not the workspace exists or user has access. If there were linked service accounts they were removed from the workspace but this api does not indicate that anything was done (for security reasons).
          content: {}
        500:
          $ref: '#/components/responses/RawlsInternalError'
  /api/workflows/{workflowId}/genomics/{operationId}:
    get:
      tags:
        - workflows
      summary: retrieve operations info from Google Genomics API
      description: retrieve operations info from Google Genomics API
      operationId: genomics_operations_get
      parameters:
        - $ref: '#/components/parameters/workflowIdPathParam'
        - name: operationId
          in: path
          description: operations job id; for PAPIv1 in the form of "operations/{id}",
            for PAPIv2 "projects/{project}/operations/{id}"
          required: true
          schema:
            type: string
      responses:
        200:
          description: operations info
          content: {}
        404:
          description: workflow or jobId not found or no access
          content:
            'application/json':
              schema:
                $ref: '#/components/schemas/ErrorReport'
        500:
          $ref: '#/components/responses/RawlsInternalError'
  /api/user/role/admin:
    get:
      tags:
        - users
      summary: Query to see if you're an admin
      description: gets the admin status of a user
      operationId: isAdmin
      responses:
        200:
          description: User is an admin
          content: {}
        404:
          description: User is not an admin
          content: {}
        500:
          $ref: '#/components/responses/RawlsInternalError'
  /api/user/role/curator:
    get:
      tags:
        - users
      summary: Query to see if you're a library curator
      description: gets the curator status of a user
      operationId: isCurator
      responses:
        200:
          description: User is a curator
          content: {}
        404:
          description: User is not a curator
          content: {}
        500:
          $ref: '#/components/responses/RawlsInternalError'
  /api/user/billing:
    get:
      tags:
        - billing
        - users
      summary: list billing projects for a user
      description: List billing projects for a user. Deprecated, use v2 version.
      deprecated: true
      operationId: listUserBillingProjects
      responses:
        200:
          description: Successful Request
          content:
            'application/json':
              schema:
                type: array
                description: list of billing projects for this user
                items:
                  $ref: '#/components/schemas/RawlsBillingProjectMembership'
        404:
          description: User not found
          content:
            'application/json':
              schema:
                $ref: '#/components/schemas/ErrorReport'
        500:
          $ref: '#/components/responses/RawlsInternalError'
  /api/user/billing/{projectName}:
    get:
      tags:
        - billing
        - users
      summary: billing project status
      description: Billing project status. Deprecated, use v2 API.
      deprecated: true
      operationId: billingProjectStatus
      parameters:
        - name: projectName
          in: path
          description: Name of the billing project
          required: true
          schema:
            type: string
      responses:
        200:
          description: OK
          content:
            'application/json':
              schema:
                $ref: '#/components/schemas/RawlsBillingProjectStatus'
        404:
          description: Project Not Found
          content: {}
        500:
          description: Internal Server Error
          content: {}
    delete:
      tags:
        - billing
        - users
      summary: delete billing project
      description: Delete billing project. Deprecated, use v2 version.
      deprecated: true
      operationId: deleteBillingProject
      parameters:
        - name: projectName
          in: path
          description: Name of the billing project
          required: true
          schema:
            type: string
      responses:
        204:
          description: Successfully delete billing project
        400:
          description: Project cannot be deleted because it contains workspaces.
          content:
            'application/json':
              schema:
                $ref: '#/components/schemas/ErrorReport'
        403:
          description: You must be a project owner to delete billing project
          content:
            'application/json':
              schema:
                $ref: '#/components/schemas/ErrorReport'
        500:
          $ref: '#/components/responses/RawlsInternalError'
  /api/user/billingAccounts:
    get:
      tags:
        - billing
        - users
      summary: list billing accounts for a user
      description: list billing accounts for a user
      operationId: listUserBillingAccounts
      parameters:
        - name: firecloudHasAccess
          in: query
          description: |
            Whether the Firecloud service has been given access to the billing accounts. Optional.
          required: false
          example: true
          schema:
            type: boolean
      responses:
        200:
          description: Successful Request
          content:
            'application/json':
              schema:
                type: array
                description: list of billing accounts for this user
                items:
                  $ref: '#/components/schemas/BillingAccount'
        403:
          description: Forbidden. You probably missed a scope; more details in the
            ErrorReport's message field
          content:
            'application/json':
              schema:
                $ref: '#/components/schemas/ErrorReport'
        500:
          $ref: '#/components/responses/RawlsInternalError'
      security:
        - googleoauth:
            - openid
            - email
            - profile
            - https://www.googleapis.com/auth/cloud-billing
  /api/workspaces/{workspaceNamespace}/{workspaceName}/snapshots/v2:
    parameters:
      - $ref: '#/components/parameters/workspaceNamespacePathParam'
      - $ref: '#/components/parameters/workspaceNamePathParam'
    get:
      tags:
        - snapshots_v2
      summary: List snapshots
      description: Enumerate references to snapshots in the Terra Data Repo, or return only those that reference a given TDR snapshot id
      operationId: enumerateDataRepoSnapshot_v2
      parameters:
        - name: offset
          in: query
          description: The number of items to skip before starting to collect the result
            set.
          required: true
          schema:
            type: integer
          example: 0
        - name: limit
          in: query
          description: The number of items to return.
          required: true
          schema:
            type: integer
          example: 10
        - name: referencedSnapshotId
          in: query
          description: Optional; UUID of the Data Repo snapshot being referenced
          required: false
          schema:
            type: string
      responses:
        200:
          description: OK
          content:
            '*/*':
              schema:
                $ref: '#/components/schemas/SnapshotListResponse'
        404:
          description: Workspace not found or user lacks permissions
          content:
            '*/*':
              schema:
                $ref: '#/components/schemas/ErrorReport'
        500:
          $ref: '#/components/responses/RawlsInternalError'
    post:
      tags:
        - snapshots_v2
      summary: Create a snapshot
      description: Add a reference to a snapshot in the Terra Data Repo
      operationId: createDataRepoSnapshot_v2
      requestBody:
        description: Reference to the Data Repo snapshot
        content:
          'application/json':
            schema:
              $ref: '#/components/schemas/NamedDataRepoSnapshot'
        required: true
      responses:
        201:
          description: Created
          content:
            '*/*':
              schema:
                $ref: '#/components/schemas/DataRepoSnapshotResource'
        404:
          description: Workspace or snapshot not found
          content:
            '*/*':
              schema:
                $ref: '#/components/schemas/ErrorReport'
        500:
          $ref: '#/components/responses/RawlsInternalError'
  /api/workspaces/{workspaceNamespace}/{workspaceName}/snapshots/v2/{snapshotId}:
    parameters:
      - $ref: '#/components/parameters/workspaceNamespacePathParam'
      - $ref: '#/components/parameters/workspaceNamePathParam'
      - $ref: '#/components/parameters/snapshotIdPathParam'
    get:
      tags:
        - snapshots_v2
      summary: Get a snapshot
      description: Get a reference to a snapshot in the Terra Data Repo
      operationId: getDataRepoSnapshot_v2
      responses:
        200:
          description: OK
          content:
            '*/*':
              schema:
                $ref: '#/components/schemas/DataRepoSnapshotResource'
        404:
          description: Workspace or snapshot not found
          content:
            '*/*':
              schema:
                $ref: '#/components/schemas/ErrorReport'
        500:
          $ref: '#/components/responses/RawlsInternalError'
    patch:
      summary: Update name or description of a reference to a snapshot in the Terra Data Repo.
      operationId: updateDataRepoSnapshot_v2
      tags:
        - snapshots_v2
      requestBody:
        required: true
        content:
          application/json:
            schema:
              $ref: '#/components/schemas/UpdateDataReferenceRequestBody'
      responses:
        204:
          description: Successful Request
        404:
          description: Workspace or snapshot not found
          content:
            '*/*':
              schema:
                $ref: '#/components/schemas/ErrorReport'
        500:
          $ref: '#/components/responses/RawlsInternalError'
    delete:
      tags:
        - snapshots_v2
      summary: Delete a snapshot
      description: Delete a workspace's reference to a snapshot in the Terra Data
        Repo
      operationId: deleteDataRepoSnapshot_v2
      responses:
        204:
          description: Successful Request
        404:
          description: Workspace or snapshot not found
          content:
            '*/*':
              schema:
                $ref: '#/components/schemas/ErrorReport'
        500:
          $ref: '#/components/responses/RawlsInternalError'
  /api/workspaces/{workspaceNamespace}/{workspaceName}/snapshots/v2/name/{referenceName}:
    parameters:
      - $ref: '#/components/parameters/workspaceNamespacePathParam'
      - $ref: '#/components/parameters/workspaceNamePathParam'
      - $ref: '#/components/parameters/referenceNamePathParam'
    get:
      tags:
        - snapshots_v2
      summary: Get a snapshot by name
      description: Get a reference to a snapshot in the Terra Data Repo by its name
      operationId: getDataRepoSnapshotByName_v2
      responses:
        200:
          description: OK
          content:
            '*/*':
              schema:
                $ref: '#/components/schemas/DataRepoSnapshotResource'
        404:
          description: Workspace or snapshot not found
          content:
            '*/*':
              schema:
                $ref: '#/components/schemas/ErrorReport'
        500:
          $ref: '#/components/responses/RawlsInternalError'
  /api/notifications/workspace/{workspaceNamespace}/{workspaceName}:
    get:
      tags:
        - notifications
      summary: Gets the notifications available for a workspace
      operationId: workspaceNotifications
      parameters:
        - $ref: '#/components/parameters/workspaceNamespacePathParam'
        - $ref: '#/components/parameters/workspaceNamePathParam'
      responses:
        200:
          description: Success
          content:
            'application/json':
              schema:
                type: array
                items:
                  $ref: '#/components/schemas/NotificationType'
  /api/workspaces/{workspaceNamespace}/{workspaceName}/accessInstructions:
    get:
      tags:
        - workspaces
      summary: Get access instructions for the workspace
      operationId: getWorkspaceAccessInstructions
      parameters:
        - $ref: '#/components/parameters/workspaceNamespacePathParam'
        - $ref: '#/components/parameters/workspaceNamePathParam'
      responses:
        200:
          description: Success
          content:
            'application/json':
              schema:
                type: array
                items:
                  $ref: '#/components/schemas/ManagedGroupAccessInstructions'
  /api/workspaces/{workspaceNamespace}/{workspaceName}/sendChangeNotification:
    post:
      tags:
        - workspaces
      summary: Send Notification of data added to Workspace
      operationId: sendChangeNotification
      parameters:
        - $ref: '#/components/parameters/workspaceNamespacePathParam'
        - $ref: '#/components/parameters/workspaceNamePathParam'
      responses:
        200:
          description: Success
          content: {}
  /api/notifications/general:
    get:
      tags:
        - notifications
      summary: Gets the general notifications available
      operationId: generalNotifications
      responses:
        200:
          description: Success
          content:
            'application/json':
              schema:
                type: array
                items:
                  $ref: '#/components/schemas/NotificationType'
  /api/workspaces/v2/{workspaceNamespace}/{workspaceName}:
    delete:
      tags:
        - workspaces_v2
      summary: Delete workspace
      description: Starts a job to delete a workspace and all of its contents. Note that this is an in-progress API and currently unsupported.
      operationId: deleteWorkspaceV2
      parameters:
        - $ref: '#/components/parameters/workspaceNamespacePathParam'
        - $ref: '#/components/parameters/workspaceNamePathParam'
      responses:
        202:
          description: Delete request accepted. Workspace bucket will be deleted within
            24 hours.
          content:
            'application/json':
              schema:
                $ref: '#/components/schemas/WorkspaceDeletionResult'
        400:
          description: Workspace is not in a deletable state.
          content:
            'application/json':
              schema:
                $ref: '#/components/schemas/ErrorReport'
        403:
          description: Insufficient permissions to delete workspace (must be owner)
          content:
            'application/json':
              schema:
                $ref: '#/components/schemas/ErrorReport'
        409:
          description: Workspace is already being deleted.
          content:
            'application/json':
              schema:
                $ref: '#/components/schemas/ErrorReport'
        404:
          description: Workspace not found
          content:
            'application/json':
              schema:
                $ref: '#/components/schemas/ErrorReport'
        500:
          $ref: '#/components/responses/RawlsInternalError'
<<<<<<< HEAD
  /api/workspaces/v2/{workspaceNamespace}/{workspaceName}/bucketMigration:
    get:
      tags:
        - workspaces_v2
      summary: list bucket migration attempts for workspace. empty list for workspaces that have not been migrated before
      description: list bucket migration attempts for workspace. empty list for workspaces that have not been migrated before
      operationId: listBucketMigrationsForWorkspace
      parameters:
        - $ref: '#/components/parameters/workspaceNamespacePathParam'
        - $ref: '#/components/parameters/workspaceNamePathParam'
      responses:
        200:
          description: Successful Request
          content:
            'application/json':
              schema:
                type: array
                items:
                  $ref: '#/components/schemas/WorkspaceMigrationMetadata'
        403:
          description: You must be an owner to list migration attempts
          content:
            'application/json':
              schema:
                $ref: '#/components/schemas/ErrorReport'
        404:
          description: Workspace not found or you do not have access to it
          content:
            'application/json':
              schema:
                $ref: '#/components/schemas/ErrorReport'
        500:
          $ref: '#/components/responses/RawlsInternalError'
    post:
      tags:
        - workspaces_v2
      summary: start bucket migration attempt for Google workspace or restart failed past attempt
      description: start bucket migration attempt for Google workspace or restart failed past attempt
      operationId: startBucketMigrationForWorkspace
      parameters:
        - $ref: '#/components/parameters/workspaceNamespacePathParam'
        - $ref: '#/components/parameters/workspaceNamePathParam'
      responses:
        201:
          description: Workspace scheduled for migration
          content:
            'application/json':
              schema:
                $ref: '#/components/schemas/WorkspaceMigrationMetadata'
        400:
          description: This workspace is ineligible for migration.
          content:
            'application/json':
              schema:
                $ref: '#/components/schemas/ErrorReport'
        403:
          description: You must be an owner to start migration attempts
          content:
            'application/json':
              schema:
                $ref: '#/components/schemas/ErrorReport'
        404:
          description: Workspace not found or you do not have access to it
          content:
            'application/json':
              schema:
                $ref: '#/components/schemas/ErrorReport'
        500:
          $ref: '#/components/responses/RawlsInternalError'
  /api/workspaces/v2/{workspaceNamespace}/{workspaceName}/bucketMigration/progress:
    get:
      tags:
        - workspaces_v2
      summary: get bucket migration progress for workspace
      description: get bucket migration progress for workspace
      operationId: getBucketMigrationProgressForWorkspace
      parameters:
        - $ref: '#/components/parameters/workspaceNamespacePathParam'
        - $ref: '#/components/parameters/workspaceNamePathParam'
=======
  /api/workspaces/v2/bucketMigration:
    get:
      tags:
        - workspaces_v2
      summary: get workspaces eligible for bucket migration and their migration progress if it exists
      description: get workspaces eligible for bucket migration and their migration progress if it exists
      operationId: getEligibleWorkspacesForBucketMigrationWithProgress
>>>>>>> 728898e4
      responses:
        200:
          description: Successful Request
          content:
            'application/json':
              schema:
                type: array
                items:
<<<<<<< HEAD
                  $ref: '#/components/schemas/MultiregionalBucketMigrationProgress'
        403:
          description: You must be an owner to get migration progress
          content:
            'application/json':
              schema:
                $ref: '#/components/schemas/ErrorReport'
        404:
          description: Workspace not found, you do not have access to it, or it has not been migrated before
          content:
            'application/json':
              schema:
                $ref: '#/components/schemas/ErrorReport'
        500:
          $ref: '#/components/responses/RawlsInternalError'
  /api/workspaces/v2/bucketMigration:
    post:
      tags:
        - workspaces_v2
      summary: batch start Google workspace bucket migrations or restart failed past attempts
      description: batch start bucket migration attempts for Google workspaces or restart failed past attempts
      operationId: batchStartBucketMigrationForWorkspaces
      requestBody:
        content:
          'application/json':
            schema:
              $ref: '#/components/schemas/BatchMigrateRequestBody'
      responses:
        201:
          description: Workspaces scheduled for migration
          content:
            'application/json':
              schema:
                type: array
                items:
                  $ref: '#/components/schemas/WorkspaceMigrationMetadata'
        400:
          description: Some or all workspaces in billing project were ineligible for migration. Eligible workspaces are scheduled for migration and ineligible workspaces will be included in error message.
          content:
            'application/json':
              schema:
                $ref: '#/components/schemas/ErrorReport'
        403:
          description: You must be an owner to start migration attempts
          content:
            'application/json':
              schema:
                $ref: '#/components/schemas/ErrorReport'
        500:
          $ref: '#/components/responses/RawlsInternalError'

=======
                  type: object
                  description: workspaceNamespace/workspaceName -> bucket migration progress
                  additionalProperties:
                    $ref: '#/components/schemas/MultiregionalBucketMigrationProgress'
        500:
          $ref: '#/components/responses/RawlsInternalError'
>>>>>>> 728898e4
components:
  schemas:
    BillingAccount:
      required:
        - accountName
        - displayName
        - firecloudHasAccess
      type: object
      properties:
        accountName:
          type: string
          description: name of billing account
        firecloudHasAccess:
          type: boolean
          description: whether the Firecloud service has been given access to this
            billing account
        displayName:
          type: string
          description: display name of billing account
      description: Details for a single billing account
    DataRepoSnapshot:
      description: A raw data repo snapshot reference from workspace manager.
      type: object
      required: [ instanceName, snapshot ]
      properties:
        instanceName:
          description: The name of the Data Repo instance
          type: string
        snapshot:
          description: The ID of the Data Repo snapshot
          type: string
    NamedDataRepoSnapshot:
      type: object
      required: [ snapshotId, name ]
      properties:
        snapshotId:
          type: string
          description: The ID of the snapshot in Terra Data Repo
        name:
          type: string
          description: The name of the snapshot
        description:
          type: string
          description: A description for the snapshot
          default: ""
      description: A Data Repo snapshot
    UpdateDataReferenceRequestBody:
      type: object
      properties:
        name:
          type: string
        description:
          type: string
    ResourceMetadata:
      type: object
      required: [ workspaceId, resourceId, name, description, resourceType, stewardshipType, cloudPlatform, cloningIntructions ]
      properties:
        workspaceId:
          type: string
        resourceId:
          type: string
        name:
          type: string
        description:
          type: string
        resourceType:
          type: string
        stewardshipType:
          type: string
        cloudPlatform:
          type: string
        cloningInstructions:
          type: string
    DataRepoSnapshotAttributes:
      type: object
      required: [ instanceName, snapshot ]
      properties:
        instanceName:
          type: string
        snapshot:
          description: The snapshot id
          type: string
    DataRepoSnapshotResource:
      type: object
      required: [ metadata, attributes ]
      properties:
        metadata:
          $ref: '#/components/schemas/ResourceMetadata'
        attributes:
          $ref: '#/components/schemas/DataRepoSnapshotAttributes'
    SnapshotListResponse:
      type: object
      required: [ gcpDataRepoSnapshots ]
      properties:
        gcpDataRepoSnapshots:
          type: array
          description: A list of DataRepoSnapshotResources from Workspace Manager
          items:
            $ref: '#/components/schemas/DataRepoSnapshotResource'
      description: List of snapshot resources
    ErrorReport:
      required:
        - causes
        - message
        - source
        - stackTrace
      type: object
      properties:
        source:
          type: string
          description: service causing error
        message:
          type: string
          description: what went wrong
        exceptionClass:
          type: string
          description: class of exception thrown
        statusCode:
          type: integer
          description: HTTP status code
        causes:
          type: array
          description: errors triggering this one
          items:
            $ref: '#/components/schemas/ErrorReport'
        stackTrace:
          type: array
          description: stack trace
          items:
            $ref: '#/components/schemas/StackTraceElement'
      description: ""
    EntityCopyResponse:
      required:
        - entitiesCopied
        - hardConflicts
        - softConflicts
      type: object
      properties:
        entitiesCopied:
          type: array
          description: the entities that were successfully copied into the workspace
          items:
            $ref: '#/components/schemas/AttributeEntityReference'
        hardConflicts:
          type: array
          description: these entities already exist in your workspace
          items:
            $ref: '#/components/schemas/EntityHardConflict'
        softConflicts:
          type: array
          description: the conflicts within your entity subtrees. note that this will
            be empty if there are hard conflicts
          items:
            $ref: '#/components/schemas/EntitySoftConflict'
      description: ""
    EntityHardConflict:
      required:
        - entityName
        - entityType
      type: object
      properties:
        entityType:
          type: string
          description: the type of the entity
        entityName:
          type: string
          description: the name of the entity
      description: ""
    EntitySoftConflict:
      required:
        - conflicts
        - entityName
        - entityType
      type: object
      properties:
        entityType:
          type: string
          description: the type of the entity
        entityName:
          type: string
          description: the name of the entity
        conflicts:
          type: array
          description: the next entity in the path to the conflict
          items:
            $ref: '#/components/schemas/EntitySoftConflict'
      description: ""
    StackTraceElement:
      required:
        - className
        - fileName
        - lineNumber
        - methodName
      type: object
      properties:
        className:
          type: string
          description: class name
        methodName:
          type: string
          description: method name
        fileName:
          type: string
          description: source file name
        lineNumber:
          type: integer
          description: line number
      description: ""
    Submission:
      type: object
      properties:
        submissionId:
          type: string
          description: SubmissionRequest unique identifier
        submissionDate:
          type: string
          description: SubmissionRequest date
          format: date-time
        submitter:
          type: string
          description: user that created the submission
        methodConfigurationNamespace:
          type: string
          description: Method configuration namespace
        methodConfigurationName:
          type: string
          description: Method configuration name
        submissionEntity:
          $ref: '#/components/schemas/AttributeEntityReference'
        workflows:
          type: array
          description: Status of Workflow(s)
          items:
            $ref: '#/components/schemas/Workflow'
        status:
          $ref: '#/components/schemas/SubmissionStatus'
        cost:
          type: number
          description: The compute cost of this submission
          format: float
        useCallCache:
          type: boolean
          description: Whether or not to read from cache for this submission
        deleteIntermediateOutputFiles:
          type: boolean
          description: Whether or not to delete intermediate output files when the
            workflow completes. See [Cromwell docs](https://cromwell.readthedocs.io/en/stable/wf_options/Google#google-pipelines-api-workflow-options)
            for more information.
        submissionRoot:
          type: string
          description: The GCS root for the submission.
        workflowFailureMode:
          type: string
          description: What happens after a task fails. Choose from ContinueWhilePossible
            and NoNewCalls. Defaults to NoNewCalls if not specified. See Cromwell
            docs for more information.
          default: NoNewCalls
          enum:
            - NoNewCalls
            - ContinueWhilePossible
        externalEntityInfo:
          $ref: '#/components/schemas/ExternalEntityInfo'
        userComment:
          type: string
          description: Comment for the submission
      description: ""
    ExternalEntityInfo:
      type: object
      properties:
        dataStoreId:
          type: string
          description: external datastore id for the collection of data
        rootEntityType:
          type: string
          description: type of data within the external datastore
    SubmissionListResponse:
      type: object
      properties:
        submissionId:
          type: string
          description: Submission unique identifier
        submissionDate:
          type: string
          description: Submission date
          format: date-time
        submitter:
          type: string
          description: user that created the submission
        methodConfigurationNamespace:
          type: string
          description: Method configuration namespace
        methodConfigurationName:
          type: string
          description: Method configuration name
        submissionEntity:
          $ref: '#/components/schemas/AttributeEntityReference'
        status:
          $ref: '#/components/schemas/SubmissionStatus'
        workflowStatuses:
          type: object
          properties: {}
          description: a count of the workflow statuses in the submission as a Map[String,Int]
        workflowFailureMode:
          type: string
          description: What happens after a task fails. Choose from ContinueWhilePossible
            and NoNewCalls. Defaults to NoNewCalls if not specified. See Cromwell
            docs for more information.
          default: NoNewCalls
          enum:
            - NoNewCalls
            - ContinueWhilePossible
        externalEntityInfo:
          $ref: '#/components/schemas/ExternalEntityInfo'
        submissionRoot:
          type: string
          description: The GCS root for the submission.
        userComment:
          type: string
          description: Comment for the submission
      description: An abbreviated Submission, without workflow information, good for
        listings
    ActiveSubmission:
      type: object
      properties:
        workspaceNamespace:
          type: string
          description: workspaceNamespace of the submission
        workspaceName:
          type: string
          description: workspaceName of the submission
        submission:
          $ref: '#/components/schemas/Submission'
      description: a submission that's still a going concern
    SubmissionStatus:
      type: string
      description: submission status
      enum:
        - Accepted
        - Evaluating
        - Submitting
        - Submitted
        - Aborting
        - Aborted
        - Done
    Workflow:
      type: object
      properties:
        workflowId:
          type: string
          description: Workflow unique identifier
        status:
          $ref: '#/components/schemas/WorkflowStatus'
        statusLastChangedDate:
          type: string
          description: Status last-changed date
          format: date-time
        workflowEntity:
          $ref: '#/components/schemas/AttributeEntityReference'
        inputResolutions:
          type: array
          description: The evaluation of each input
          items:
            $ref: '#/components/schemas/SubmissionValidationValue'
        messages:
          type: array
          description: List of messages about this workflow
          items:
            type: string
        cost:
          type: number
          description: The run cost of this workflow
          format: float
      description: ""
    SubmissionRetry:
      type: object
      properties:
        retryType:
          $ref: '#/components/schemas/RetryStatus'
      required:
        - retryType
    RetryStatus:
      type: string
      description: what workflows to retry
      enum:
        - Failed
        - Aborted
        - FailedAndAborted
    WorkflowStatus:
      type: string
      description: workflow status
      enum:
        - Queued
        - Launching
        - Submitted
        - Running
        - Failed
        - Succeeded
        - Aborting
        - Aborted
        - Unknown
    SubmissionRequest:
      required:
        - methodConfigurationName
        - methodConfigurationNamespace
      type: object
      properties:
        methodConfigurationNamespace:
          type: string
          description: Namespace of the method configuration to execute.
        methodConfigurationName:
          type: string
          description: Name of the method configuration to execute.
        entityType:
          type: string
          description: Type of root entity for expression. Optional if the method
            configuration has no root entity.
        entityName:
          type: string
          description: Name of root entity for expression. Optional if the method
            configuration has no root entity.
        expression:
          type: string
          description: Expression that resolves to one or more entities matching the
            entity type in the method configuration. Optional if the method configuration
            has no root entity.
        useCallCache:
          type: boolean
          description: Whether or not to read from cache for this submission
        useReferenceDisks:
          type: boolean
          description: Whether or not to use pre-built disks for common genome references
        deleteIntermediateOutputFiles:
          type: boolean
          description: Whether or not to delete intermediate output files when the
            workflow completes. See [Cromwell docs](https://cromwell.readthedocs.io/en/stable/wf_options/Google#google-pipelines-api-workflow-options)
            for more information.
        memoryRetryMultiplier:
          type: number
          description: If a task fails due to running out of memory and the `stderr` of the task contains one of error keys that is set in Cromwell config along with `maxRetries` in its runtime attributes,
            then it will be retried with its memory multiplied by this amount.  See [Cromwell docs](https://cromwell.readthedocs.io/en/develop/cromwell_features/RetryWithMoreMemory/#retry-with-more-memory)
            for more information.
          default: 1.0
        workflowFailureMode:
          type: string
          description: What happens after a task fails. Choose from ContinueWhilePossible
            and NoNewCalls. Defaults to NoNewCalls if not specified. See Cromwell
            docs for more information.
          default: NoNewCalls
          enum:
            - NoNewCalls
            - ContinueWhilePossible
        userComment:
          type: string
          description: Comment for the submission (max length 1000 characters)
        ignoreEmptyOutputs:
          type: boolean
          default: false
          description: Whether or not to create output columns if they would be empty and optional.  Defaults to false (columns are created).
      description: If the referenced method configuration takes no root entity, do
        not define `entityType`, `entityName` and `expression`.
    SubmissionValidationInput:
      required:
        - expression
        - wdlName
      type: object
      properties:
        wdlName:
          type: string
          description: name of input
        expression:
          type: string
          description: expression for input
      description: method configuration input parameter, its name and the associated
        expression from the method config
    SubmissionValidationHeader:
      required:
        - entityType
        - inputExpressions
      type: object
      properties:
        entityType:
          type: string
          description: type of entity
        inputExpressions:
          type: array
          description: input descriptions
          items:
            $ref: '#/components/schemas/SubmissionValidationInput'
      description: common values for all the entities -- the entity type and the input
        descriptions
    SubmissionValidationValue:
      required:
        - inputName
      type: object
      properties:
        value:
          type: string
          description: the value of the input expression for the specified entity
        error:
          type: string
          description: parsing error(s)
        inputName:
          type: string
          description: name of input
      description: result of an expression parse for one of the inputs
    SubmissionValidationEntityInputs:
      required:
        - entityName
        - inputResolutions
      type: object
      properties:
        entityName:
          type: string
          description: name of entity. May be empty if this submission doesn't run
            on an entity
        inputResolutions:
          type: array
          description: input resolution
          items:
            $ref: '#/components/schemas/SubmissionValidationValue'
      description: the results of parsing each of the inputs for one entity
    SubmissionValidationReport:
      required:
        - header
        - invalidEntities
        - request
        - validEntities
      type: object
      properties:
        header:
          $ref: '#/components/schemas/SubmissionValidationHeader'
        validEntities:
          type: array
          description: runnable entities
          items:
            $ref: '#/components/schemas/SubmissionValidationEntityInputs'
        invalidEntities:
          type: array
          description: non-runnable entities
          items:
            $ref: '#/components/schemas/SubmissionValidationEntityInputs'
        request:
          $ref: '#/components/schemas/SubmissionRequest'
      description: the results of parsing each input for each entity
    TaskOutput:
      type: object
      properties:
        logs:
          type: array
          description: logs for this task
          items:
            $ref: '#/components/schemas/ExecutionServiceCallLogs'
        outputs:
          type: object
          properties: {}
          description: Map[String,String]
      description: Outputs from a single task in a workflow
    ExecutionServiceCallLogs:
      type: object
      properties:
        stdout:
          type: string
          description: Google bucket location for standard output
        stderr:
          type: string
          description: Google bucket location for standard error
        backendLogs:
          type: object
          properties: {}
          description: Map[String,String]
      description: Execution service logs per call
    RetriedSubmissionReport:
      required:
        - originalSubmissionId
        - status
        - submissionDate
        - submissionId
        - submitter
        - workflows
        - retryType
      type: object
      properties:
        originalSubmissionId:
          type: string
          description: unique identifier for the submission to retry
        submissionId:
          type: string
          description: unique identifier for submission created from this retry operation
        submissionDate:
          type: string
          description: SubmissionRequest date
          format: date-time
        submitter:
          type: string
          description: user that created the submission
        status:
          type: string
          description: status
        workflows:
          type: array
          description: workflows initiated by this submission
          items:
            $ref: '#/components/schemas/Workflow'
      description: information on a retried submission
    SubmissionReport:
      required:
        - header
        - request
        - status
        - submissionDate
        - submissionId
        - submitter
        - workflows
      type: object
      properties:
        request:
          $ref: '#/components/schemas/SubmissionRequest'
        submissionId:
          type: string
          description: SubmissionRequest unique identifier
        submissionDate:
          type: string
          description: SubmissionRequest date
          format: date-time
        submitter:
          type: string
          description: user that created the submission
        status:
          type: string
          description: status
        header:
          $ref: '#/components/schemas/SubmissionValidationHeader'
        workflows:
          type: array
          description: workflows initiated by this submission
          items:
            $ref: '#/components/schemas/SubmissionValidationEntityInputs'
      description: information on a submission
    UserCommentUpdateOperation:
      required:
        - userComment
      type: object
      properties:
        userComment:
          type: string
          description: The updated value for user comment (max length 1000 characters)
      description: Update user comment for submission
    WorkflowCost:
      type: object
      properties:
        cost:
          type: number
          description: Workflow cost
        workflowId:
          type: string
          description: The id of this workflow
      description: The cost of a workflow, if available
    WorkflowOutputs:
      type: object
      properties:
        tasks:
          type: array
          description: Map from tasks to output/log pairs
          items:
            $ref: '#/components/schemas/TaskOutput'
        workflowId:
          type: string
          description: The id of this workflow
      description: Outputs and logs from all tasks in a workflow
    WorkflowQueueStatusResponse:
      required:
        - estimatedQueueTimeMS
        - workflowCountsByStatus
        - workflowsBeforeNextUserWorkflow
      type: object
      properties:
        estimatedQueueTimeMS:
          type: integer
          description: estimated milliseconds until the current queue is submitted
        workflowsBeforeNextUserWorkflow:
          type: integer
          description: the number of workflows in the queue ahead of the user's first
            workflow
        workflowCountsByStatus:
          type: object
          properties: {}
          description: Map[String,Int]
      description: Information about the status of workflows and the workflow queue
    WorkflowQueueStatusByUserResponse:
      required:
        - maxActiveWorkflowsPerUser
        - maxActiveWorkflowsTotal
        - statuses
        - users
      type: object
      properties:
        statuses:
          type: object
          properties: {}
          description: Map[String, Int]
        users:
          type: object
          properties: {}
          description: Map[String, Map[String, Int]]
        maxActiveWorkflowsTotal:
          type: integer
          description: maximum number of active workflows allowed in total
        maxActiveWorkflowsPerUser:
          type: integer
          description: maximum number of active workflows allower per user
      description: Information about the status of workflows and the workflow queue,
        broken out by user
    WorkspaceName:
      required:
        - name
        - namespace
      type: object
      properties:
        namespace:
          type: string
          description: The namespace (billing project) the workspace belongs to
        name:
          type: string
          description: The name of the workspace
      description: ""
    EntityName:
      required:
        - name
      type: object
      properties:
        name:
          type: string
          description: The name of the entity
      description: ""
    EntityTypeRename:
      required:
        - newName
      type: object
      properties:
        newName:
          type: string
          description: the new entity type name
    EntityCopyDefinition:
      required:
        - destinationWorkspace
        - entityNames
        - entityType
        - sourceWorkspace
      type: object
      properties:
        sourceWorkspace:
          $ref: '#/components/schemas/WorkspaceName'
        destinationWorkspace:
          $ref: '#/components/schemas/WorkspaceName'
        entityType:
          type: string
          description: Type of top level entities to copy
        entityNames:
          type: array
          description: Names of entities to copy
          items:
            type: string
      description: ""
    Entity:
      required:
        - attributes
        - entityType
        - name
      type: object
      properties:
        name:
          type: string
          description: The name of the entity
        entityType:
          type: string
          description: The type of the entity
        attributes:
          type: object
          additionalProperties: true
          description: Map[String,Attribute]
      description: ""
    AttributeEntityReference:
      required:
        - entityName
        - entityType
      type: object
      properties:
        entityType:
          type: string
          description: The type of the entity
        entityName:
          type: string
          description: The name of the entity
      description: ""
    EntityTypeMetadata:
      required:
        - attributeNames
        - count
      type: object
      properties:
        count:
          type: integer
          description: The number of entities of this type
        idName:
          type: string
          description: The name if the id field for the entity
        attributeNames:
          type: array
          description: A list of all attribute names used
          items:
            type: string
      description: ""
    AttributeUpdateOperationArray:
      type: array
      description: ""
      example: |
        [
          {
            "op": "AddUpdateAttribute",
            "attributeName": "name of attribute to add/update",
            "addUpdateAttribute": "value to add/update"
          },
          {
            "op": "RemoveAttribute",
            "attributeName": "name of attribute to remove"
          },
          {
            "op": "AddListMember",
            "attributeListName": "name of list attribute",
            "newMember": "value to add to list"
          },
          {
            "op": "RemoveListMember",
            "attributeListName": "name of list attribute",
            "removeMember": "value to remove from list"
          },
          {
            "op": "CreateAttributeEntityReferenceList",
            "attributeListName": "name of entity-reference list attribute to create"
          },
          {
            "op": "CreateAttributeValueList",
            "attributeName": "name of value-list attribute to create"
          }
        ]
      items:
        $ref: '#/components/schemas/AttributeUpdateOperation'
    AttributeUpdateOperation:
      required:
        - op
      type: object
      properties:
        op:
          type: string
          description: The operation to perform on the attribute
          enum:
            - AddUpdateAttribute
            - RemoveAttribute
            - AddListMember
            - RemoveListMember
            - CreateAttributeEntityReferenceList
            - CreateAttributeValueList
      discriminator:
        propertyName: op
    AddUpdateAttribute:
      allOf:
        - $ref: '#/components/schemas/AttributeUpdateOperation'
        - type: object
          properties:
            attributeName:
              type: string
              description: Name of attribute to add/update
            addUpdateAttribute:
              type: string
              description: Value to add/update. Accepts strings, numbers, booleans.
    RemoveAttribute:
      allOf:
        - $ref: '#/components/schemas/AttributeUpdateOperation'
        - type: object
          properties:
            attributeName:
              type: string
              description: The name of attribute to remove
    AddListMember:
      allOf:
        - $ref: '#/components/schemas/AttributeUpdateOperation'
        - type: object
          properties:
            attributeListName:
              type: string
              description: The name of the attribute list
            newMember:
              type: string
              description: The attribute to add to the list
    RemoveListMember:
      allOf:
        - $ref: '#/components/schemas/AttributeUpdateOperation'
        - type: object
          properties:
            attributeListName:
              type: string
              description: The name of the attribute list
            removeMember:
              type: string
              description: The attribute to remove from the list
    CreateAttributeEntityReferenceList:
      allOf:
        - $ref: '#/components/schemas/AttributeUpdateOperation'
        - type: object
          properties:
            attributeListName:
              type: string
              description: The name of the empty attribute entity-reference list to
                create. This is a non-destructive operation.
    CreateAttributeValueList:
      allOf:
        - $ref: '#/components/schemas/AttributeUpdateOperation'
        - type: object
          properties:
            attributeName:
              type: string
              description: The name of the empty attribute value-list to create. This
                is a non-destructive operation.
    EntityUpdateDefinition:
      required:
        - entityType
        - name
        - operations
      type: object
      properties:
        name:
          type: string
          description: The name of the entity
        entityType:
          type: string
          description: The type of the entity
        operations:
          $ref: '#/components/schemas/AttributeUpdateOperationArray'
      description: ""
    AttributeRename:
      required:
        - newAttributeName
      type: object
      properties:
        newAttributeName:
          type: string
          description: The new name for the attribute
      description: New attribute name
    MethodConfiguration:
      required:
        - inputs
        - methodRepoMethod
        - name
        - namespace
      type: object
      properties:
        namespace:
          type: string
          description: This method configuration's namespace
        name:
          type: string
          description: The name of the method configuration
        rootEntityType:
          type: string
          description: The root entity type that the method will be running on. Optional
            if this method config doesn't run on an entity (i.e. uses only workspace
            attributes and literal inputs).
        inputs:
          type: object
          properties: {}
        outputs:
          type: object
          properties: {}
        methodRepoMethod:
          $ref: '#/components/schemas/MethodRepoMethod'
        methodConfigVersion:
          type: integer
          description: Version number, incremented on edit
        deleted:
          type: boolean
          description: Is this config marked as deleted?
        dataReferenceName:
          type: string
          description: the name of the data reference within this workspace to be used to derive input values
      description: ""
    ValidatedMethodConfiguration:
      required:
        - extraInputs
        - invalidInputs
        - invalidOutputs
        - methodConfiguration
        - missingInputs
        - validInputs
        - validOutputs
      type: object
      properties:
        validInputs:
          type: array
          items:
            type: string
        invalidInputs:
          type: object
          properties: {}
        missingInputs:
          type: array
          items:
            type: string
        extraInputs:
          type: array
          items:
            type: string
        validOutputs:
          type: array
          items:
            type: string
        invalidOutputs:
          type: object
          properties: {}
        methodConfiguration:
          $ref: '#/components/schemas/MethodConfiguration'
      description: Information about the validity of a method configuration's expressions
        relative to the method itself
    MethodRepoConfigurationImport:
      required:
        - destination
        - methodRepoName
        - methodRepoNamespace
        - methodRepoSnapshotId
      type: object
      properties:
        methodRepoNamespace:
          type: string
          description: Method Repository Namespace
        methodRepoName:
          type: string
          description: Method Repository Name
        methodRepoSnapshotId:
          type: integer
          description: Method Repository Snapshot ID
        destination:
          $ref: '#/components/schemas/MethodConfigurationName'
      description: ""
    MethodRepoConfigurationExport:
      required:
        - methodRepoName
        - methodRepoNamespace
        - source
      type: object
      properties:
        methodRepoNamespace:
          type: string
          description: Method Repository Namespace
        methodRepoName:
          type: string
          description: Method Repository Name
        source:
          $ref: '#/components/schemas/MethodConfigurationName'
      description: ""
    MethodConfigurationNamePair:
      required:
        - destination
        - source
      type: object
      properties:
        source:
          $ref: '#/components/schemas/MethodConfigurationName'
        destination:
          $ref: '#/components/schemas/MethodConfigurationName'
      description: ""
    MethodConfigurationName:
      required:
        - name
        - namespace
        - workspaceName
      type: object
      properties:
        name:
          type: string
          description: The name of the method configuration
        namespace:
          type: string
          description: This method configuration's owning namespace
        workspaceName:
          $ref: '#/components/schemas/WorkspaceName'
      description: ""
    MethodRepoMethod:
      required:
        - methodName
        - methodNamespace
        - methodVersion
      type: object
      properties:
        methodNamespace:
          type: string
          description: The namespace of the method in Agora
        methodName:
          type: string
          description: The name of the method in Agora
        methodVersion:
          type: integer
          description: The integer method version in Agora (or a string method version
            for Dockstore)
        methodPath:
          type: string
          description: The path of the method in Dockstore
        sourceRepo:
          type: string
          description: The method's repository, currently one of "agora" or "dockstore"
        methodUri:
          type: string
          description: URI that specifies the method's repository and captures all
            the information necessary to identify the method within its repository
            (e.g. agora://namespace/name/1, dockstore://path/version)
      description: ""
    WorkspaceACL:
      required:
        - acl
      type: object
      properties:
        acl:
          type: object
          properties: {}
          description: Map[String,WorkspaceAccessEntry]
      description: ""
    WorkspaceACLUpdate:
      required:
        - accessLevel
        - email
      type: object
      properties:
        email:
          type: string
          description: email address of the user or group whose permissions will be
            changed
        accessLevel:
          type: string
          description: The access level to grant to this user or group (OWNER, READER,
            WRITER, NO ACCESS)
        canShare:
          type: boolean
          description: Set to true if you want this user to be able to share the workspace
            with other users, only meaningful for readers and writers, default false
        canCompute:
          type: boolean
          description: Set to true if you want this user to be able to launch compute
            in this workspace, may not be true for readers, default false for reader,
            true otherwise
      description: ""
    WorkspaceACLUpdateResponseList:
      required:
        - invitesSent
        - invitesUpdated
        - usersNotFound
        - usersUpdated
      type: object
      properties:
        usersUpdated:
          type: array
          description: the users or groups who were updated
          items:
            $ref: '#/components/schemas/WorkspaceACLUpdate'
        invitesSent:
          type: array
          description: the list of invites that were sent
          items:
            $ref: '#/components/schemas/WorkspaceACLUpdate'
        invitesUpdated:
          type: array
          description: the list of invites that were updated
          items:
            $ref: '#/components/schemas/WorkspaceACLUpdate'
        usersNotFound:
          type: array
          description: the users or groups who were not found
          items:
            $ref: '#/components/schemas/WorkspaceACLUpdate'
      description: ""
    ManagedGroupAccessInstructions:
      required:
        - groupName
        - instructions
      type: object
      properties:
        groupName:
          type: string
          description: The name of the Group with instructions
        instructions:
          type: string
          description: The instructions for applying to the Group
      description: ""
    WorkspaceCatalog:
      required:
        - catalog
        - email
      type: object
      properties:
        email:
          type: string
          description: email of the user or group whose permissions will be changed
        catalog:
          type: boolean
          description: Set to true if you want this user to be able to perform library
            related operations on the workspace
      description: ""
    WorkspaceCatalogResponse:
      required:
        - catalog
        - subjectId
      type: object
      properties:
        subjectId:
          type: string
          description: subject Id of the user or group whose permissions will be changed
        catalog:
          type: boolean
          description: Set to true if you want this user to be able to perform library
            related operations on the workspace
      description: ""
    WorkspaceCatalogUpdateResponseList:
      required:
        - emailsNotFound
        - usersUpdated
      type: object
      properties:
        usersUpdated:
          type: array
          description: the users or groups who were updated
          items:
            $ref: '#/components/schemas/WorkspaceCatalogResponse'
        emailsNotFound:
          type: array
          description: the emails of users or groups who were not found
          items:
            type: string
      description: ""
    WorkspaceAccessEntry:
      required:
        - accessLevel
        - canCompute
        - canShare
        - pending
      type: object
      properties:
        accessLevel:
          type: string
          description: The access level granted to this user or group (OWNER, READER,
            WRITER, NO ACCESS)
        pending:
          type: boolean
          description: The status of the users access
        canShare:
          type: boolean
          description: True if the user can share the workspace with others, false
            otherwise
        canCompute:
          type: boolean
          description: True if the user can launch compute in this workspace, false
            otherwise
      description: ""
    WorkspaceDetails:
      required:
        - bucketName
        - createdBy
        - createdDate
        - isLocked
        - lastModified
        - name
        - namespace
        - workspaceId
        - googleProject
        - workspaceVersion
        - state
      type: object
      properties:
        attributes:
          type: object
          properties: {}
          description: Map[String, Attribute]
        authorizationDomain:
          type: array
          description: The list of groups in the Authorization Domain (empty if no
            AD is set)
          items:
            $ref: '#/components/schemas/ManagedGroupRef'
        bucketName:
          type: string
          description: The name of the bucket associated with the workspace
        createdBy:
          type: string
          description: The user who created the workspace
        createdDate:
          type: string
          description: The date the workspace was created in yyyy-MM-ddTHH:mm:ss.SSSZZ
            format
          format: date-time
        isLocked:
          type: boolean
          description: Can the Workspace currently be modified?
        lastModified:
          type: string
          description: The date the workspace was last modified in yyyy-MM-ddTHH:mm:ss.SSSZZ
            format
          format: date-time
        name:
          type: string
          description: The name of the workspace
        namespace:
          type: string
          description: The namespace the workspace belongs to
        workflowCollectionName:
          type: string
          description: The name of the workflow collection associated with the workspace
        workspaceId:
          type: string
          description: A UUID associated with the workspace
        googleProject:
          type: string
          description: Google Project ID of the google project used by the workspace for compute and storage
        googleProjectNumber:
          type: string
          description: A different google project identifier for the same project identified by the googleProject; required by google for certain actions
        workspaceVersion:
          type: string
          description: internal use
        billingAccount:
          type: string
          description: The current billing account being charged for activity within this workspace. For desired billing account, look to the billing account specified on this workspace's billing project
        errorMessage:
          type: string
          description: The last error message for the workspace.
        billingAccountErrorMessage:
          type: string
          deprecated: true
          description: Error message received during most recent attempt to update the current billing account on workspace's Google project. Empty if update was successful.
        completedCloneWorkspaceFileTransfer:
          type: string
          description: The date all files were successfully transferred to the workspace bucket if applicable
            in yyyy-MM-ddTHH:mm:ss.SSSZZ format
          format: date-time
        cloudPlatform:
          type: string
          description: The cloud platform of the workspace
          enum:
            - GCP
            - AZURE
        state:
          type: string
          description: The lifecycle state of the workspace
          enum:
            - Creating
            - CreateFailed
            - Ready
            - Updating
            - UpdateFailed
            - Deleting
            - DeleteFailed
      description: ""
    WorkspaceSubmissionStats:
      required:
        - runningSubmissionsCount
      type: object
      properties:
        lastSuccessDate:
          type: string
          description: The date of the last successful submission
          format: date-time
        lastFailureDate:
          type: string
          description: The date of the last failed submission
          format: date-time
        runningSubmissionsCount:
          type: integer
          description: Count of all the running submissions
      description: Statistics about submissions in a workspace
    WorkspaceRequest:
      required:
        - attributes
        - name
        - namespace
      type: object
      properties:
        namespace:
          type: string
          description: The namespace (billing project) the workspace belongs to
        name:
          type: string
          description: The name of the workspace
        authorizationDomain:
          type: array
          description: The list of groups in the Authorization Domain (empty if no
            AD is set)
          items:
            $ref: '#/components/schemas/ManagedGroupRef'
        attributes:
          type: object
          properties: {}
        noWorkspaceOwner:
          type: boolean
          description: Optional, false if not specified. If true, the workspace is created with a Billing Project owner but no workspace owner. Requires being a Billing Project owner.
          default: false
        bucketLocation:
          type: string
          description: Region (NOT multi-region) in which bucket attached to the workspace should be created. If not provided, the bucket will be created in the 'US' multi-region.
        enhancedBucketLogging:
          type: boolean
          description: Create this workspace with a bucket that collects extra logging about data access.
          default: false
        protectedData:
          type: boolean
          description: Optional, false if not specified. Attach a protected data policy to this workspace (only applicable for Azure workspaces). If true, this workspace must be created in a protected data billing project.
          default: false
      description: ""
    WorkspaceRequestClone:
      required:
        - attributes
        - name
        - namespace
      type: object
      properties:
        namespace:
          type: string
          description: The namespace (billing project) the workspace belongs to
        name:
          type: string
          description: The name of the workspace
        authorizationDomain:
          type: array
          description: The list of groups in the Authorization Domain (empty if no
            AD is set)
          items:
            $ref: '#/components/schemas/ManagedGroupRef'
        attributes:
          type: object
          properties: {}
        copyFilesWithPrefix:
          type: string
          description: Used for clone operations only; the prefix for files to copy between source and destination workspace buckets
        noWorkspaceOwner:
          type: boolean
          description: Optional, false if not specified. If true, the workspace is created with a Billing Project owner but no workspace owner. Requires being a Billing Project owner.
          default: false
        bucketLocation:
          type: string
          description: Region (NOT multi-region) in which bucket attached to the workspace should be created. If not provided, the bucket will be created in the 'US' multi-region.
        enhancedBucketLogging:
          type: boolean
          description: Clone this workspace with a bucket that collects extra logging about data access.
          default: false
      description: ""
    BucketUsageResponse:
      required:
        - usageInBytes
      type: object
      properties:
        usageInBytes:
          type: integer
          description: The current storage bucket usage in bytes
        lastUpdated:
          type: string
          format: timestamp
          description: timestamp (UTC) marking the date that the bucket usage was last updated (YYYY-MM-DDThh:mm:ss.fffZ)
      description: ""
    PendingCloneWorkspaceFileTransfer:
      type: object
      properties:
        destWorkspaceId:
          type: string
          description: "The ID of the workspace that the files will be copied to"
        sourceWorkspaceBucketName:
          type: string
          description: "The name of the bucket that the files will be copied from"
        destWorkspaceBucketName:
          type: string
          description: "The name of the bucket that the files will be copied to"
        copyFilesWithPrefix:
          type: string
          description: "The file prefix indicating which files to copy to the destination workspace"
        destWorkspaceGoogleProjectId:
          type: string
          description: "The Google project that the destination workspace belongs to"
    Attribute:
      type: object
      properties:
        value:
          type: string
          description: ""
      description: ""
    RawlsGroupRef:
      type: object
      properties:
        groupName:
          type: string
          description: ""
      description: a reference to a group
    RawlsGroupShort:
      type: object
      properties:
        groupName:
          type: string
          description: ""
        groupEmail:
          type: string
          description: ""
      description: group information without memberships
    ExecutionEvent:
      required:
        - description
        - startTime
      type: object
      properties:
        description:
          type: string
          description: Description of the event
        startTime:
          type: string
          description: When the event started
          format: date-time
        endTime:
          type: string
          description: When the event finished
          format: date-time
      description: ""
    WorkspaceResponse:
      type: object
      properties:
        accessLevel:
          $ref: '#/components/schemas/WorkspaceAccessLevel'
        azureContext:
          $ref: '#/components/schemas/AzureManagedAppCoordinates'
          description: |
            The AzureManagedAppCoordinates of the billing project, if this is an Azure workspace.
        bucketOptions:
          $ref: '#/components/schemas/WorkspaceBucketOptions'
        canCompute:
          type: boolean
        canShare:
          type: boolean
        catalog:
          type: boolean
        owners:
          type: array
          description: |
            Owners of this workspace. This API only lists owners; use the get-workspace-ACL API to get the full list of all users at all permission levels.
          items:
            type: string
        policies:
          type: array
          items:
            $ref: '#/components/schemas/WorkspacePolicy'
        workspace:
          $ref: '#/components/schemas/WorkspaceDetails'
        workspaceSubmissionStats:
          $ref: '#/components/schemas/WorkspaceSubmissionStats'
      description: ""
    WorkspacePolicy:
      type: object
      properties:
        name:
          type: string
        namespace:
          type: string
        additionalData:
          type: array
    WorkspaceListResponse:
      type: object
      properties:
        accessLevel:
          $ref: '#/components/schemas/WorkspaceAccessLevel'
        public:
          type: boolean
        workspace:
          $ref: '#/components/schemas/WorkspaceDetails'
        workspaceSubmissionStats:
          $ref: '#/components/schemas/WorkspaceSubmissionStats'
        policies:
          type: array
          items:
            $ref: '#/components/schemas/WorkspacePolicy'
      description: ""
    WorkspaceBucketOptions:
      required:
        - requesterPays
      type: object
      properties:
        requesterPays:
          type: boolean
          description: Whether the bucket is requester pays
      description: Extra information about a GCS bucket attached to a workspace
    WorkspaceAccessLevel:
      type: string
      description: The level of access a user or group has on a Workspace. NoAccess,
        Read, Write, Owner, ProjectOwner
      enum:
        - PROJECT_OWNER
        - OWNER
        - WRITER
        - READER
        - NO ACCESS
    WorkspaceDeletionResult:
      type: object
      description: Workspace deletion metadata
      properties:
        gcpContext:
          $ref: '#/components/schemas/GcpWorkspaceDeletionContext'
        jobId:
          type: string
          description: Deletion job ID
    GcpWorkspaceDeletionContext:
      type: object
      description: Workspace deletion context information for a GCP workspace
      properties:
        bucketName:
          type: string
          description: Name of the workspace's GCP bucket, if present
    CallMetadata:
      type: object
      properties:
        inputs:
          type: object
          properties: {}
          description: map from input names onto resolved values
        executionStatus:
          type: string
          description: status of call
        executionEvents:
          type: array
          items:
            $ref: '#/components/schemas/ExecutionEvent'
        backendStatus:
          type: string
          description: status of the backend
        backendLogs:
          type: object
          properties: {}
          description: map of log files from backend
        outputs:
          type: object
          properties: {}
          description: map from output names to local files
        start:
          type: string
          description: starting time of call
          format: date-time
        end:
          type: string
          description: ending time of call
          format: date-time
        jobId:
          type: string
          description: unique ID of job
        returnCode:
          type: integer
          description: result code
        backend:
          type: string
          description: type of backend executing the call
        stdout:
          type: string
          description: location of stdout
        stderr:
          type: string
          description: location of stderr
        shardIndex:
          type: integer
          description: call index within a scatter block, as reported by execution
            service
      description: Stuff you need to know about calls
    AgoraEntity:
      type: object
      properties:
        namespace:
          type: string
        name:
          type: string
        snapshotId:
          type: string
        synopsis:
          type: string
        documentation:
          type: string
        owner:
          type: string
        createDate:
          type: string
        payload:
          type: string
        url:
          type: string
        entityType:
          type: string
      description: response from Method Repo
    MethodInput:
      type: object
      properties:
        name:
          type: string
        inputType:
          type: string
        optional:
          type: boolean
      description: description of a method input
    MethodOutput:
      type: object
      properties:
        name:
          type: string
        outputType:
          type: string
      description: description of a method output
    MethodInputsOutputs:
      type: object
      properties:
        inputs:
          type: array
          items:
            $ref: '#/components/schemas/MethodInput'
        outputs:
          type: array
          items:
            $ref: '#/components/schemas/MethodOutput'
      description: description of a method's inputs and outputs
    SyncReportItem:
      type: object
      properties:
        operation:
          type: string
        email:
          type: string
        errorReport:
          $ref: '#/components/schemas/ErrorReport'
      description: results of an attempt to synchronize a member
    SyncReport:
      type: object
      properties:
        items:
          type: array
          items:
            $ref: '#/components/schemas/SyncReportItem'
      description: report of members added or removed
    ApplicationVersion:
      type: object
      properties:
        gitHash:
          type: string
        buildNumber:
          type: string
        version:
          type: string
      description: version of the application
    ExecutionEngineVersion:
      type: object
      properties:
        cromwell:
          type: string
      description: version of the execution engine
    EntityQuery:
      required:
        - page
        - pageSize
        - sortDirection
        - sortField
      type: object
      properties:
        page:
          type: number
          description: page number, 1-indexed positive integer
        pageSize:
          type: number
          description: count of items per page, positive integer
        sortField:
          type: string
          description: field to sort by
        sortDirection:
          type: string
          description: asc or desc
        filterTerms:
          type: string
          description: terms to filter results by
        filterOperator:
          type: string
          description: operator ("and" or "or") to use when filtering for multiple terms in filterTerms
      description: ""
    EntityQueryResultMetadata:
      required:
        - filteredCount
        - filteredPageCount
        - unfilteredCount
      type: object
      properties:
        unfilteredCount:
          type: number
          description: count of results before filtering
        filteredCount:
          type: number
          description: count of results after filtering
        filteredPageCount:
          type: number
          description: count of pages after filtering; honors pageSize parameter
      description: ""
    EntityQueryResponse:
      required:
        - parameters
        - resultMetadata
        - results
      type: object
      properties:
        parameters:
          $ref: '#/components/schemas/EntityQuery'
        resultMetadata:
          $ref: '#/components/schemas/EntityQueryResultMetadata'
        results:
          type: array
          items:
            $ref: '#/components/schemas/Entity'
      description: ""
    CreateRawlsV2BillingProjectFullRequest:
      required:
        - projectName
      type: object
      properties:
        projectName:
          type: string
          description: the name of the project to create
        billingAccount:
          type: string
          description: the id of the Google billing account to use, must start with 'billingAccounts/'
        servicePerimeter:
          type: string
          description: The fully qualified name of the GCP service perimeter to put
            this project into in the form accessPolicies/[POLICY NUMBER]/servicePerimeters/[NAME].
            Caller must have the add_project action for this service perimeter in
            Sam.
        managedAppCoordinates:
          $ref: '#/components/schemas/AzureManagedAppCoordinates'
        members:
          description: The list of members to add to the billing project
          type: array
          items:
            $ref: '#/components/schemas/ProjectAccessUpdate'
        inviteUsersNotFound:
          description: If true, invite the users to Terra if they are not registered in the system. They will be given access to the project when they register.
          type: boolean
        protectedData:
          type: boolean
          description: Optional, false if not specified. Applicable only for azure
            billing projects. When set, a billing project with suitable infrastructure
            for protected data workspaces will be created.
      description: ""
    ProjectRole:
      description: the role on the billing project
      type: string
      enum:
        - owner
        - user
    ProjectAccessUpdate:
        required:
          - email
          - role
        type: object
        properties:
          email:
            description: the email of the member to modify access for
            type: string
          role:
            description: the role to modify for the specified member
            $ref: '#/components/schemas/ProjectRole'
    BatchProjectAccessUpdate:
        required:
          - membersToAdd
          - membersToRemove
        type: object
        properties:
          membersToAdd:
            description: The list of members to add to the billing project
            type: array
            items:
              $ref: '#/components/schemas/ProjectAccessUpdate'
          membersToRemove:
            description: The list of members to remove from the billing project
            type: array
            items:
              $ref: '#/components/schemas/ProjectAccessUpdate'
    SpendReport:
      required:
        - spendDetails
        - spendSummary
      type: object
      properties:
        spendDetails:
          description: details of spend data, categorized by given key
          type: array
          items:
            $ref: '#/components/schemas/SpendReportingAggregation'
        spendSummary:
          $ref: '#/components/schemas/SpendReportingForDateRange'
    SpendReportingAggregation:
      required:
        - aggregationKey
        - spendData
      type: object
      properties:
        aggregationKey:
          type: string
          enum:
            - Daily
            - Workspace
            - Category
          description: Key indicating how spendData has been aggregated. Ex. 'workspace' if all data in spendData is for a particular workspace
        spendData:
          type: array
          items:
            $ref: '#/components/schemas/SpendReportingForDateRange'
    SpendReportingForDateRange:
      required:
        - cost
        - credits
        - currency
        - startTime
        - endTime
      type: object
      properties:
        cost:
          type: string
          description: total cost for date range
        credits:
          type: string
          description: credits towards reported cost. cost - credits = amount billed to users
        currency:
          type: string
          description: currency that cost and credits uses
        startTime:
          type: string
          format: timestamp
          description: timestamp (UTC) marking the start of reported spend range (YYYY-MM-DDThh:mm:ss.fffZ)
        endTime:
          type: string
          format: timestamp
          description: timestamp (UTC) marking the end of reported spend range (YYYY-MM-DDThh:mm:ss.fffZ)
        googleProjectId:
          type: string
          description: if present, Google project of workspace where cost was generated
        workspace:
          $ref: '#/components/schemas/WorkspaceName'
        category:
          type: string
          enum:
            - Storage
            - Compute
            - Other
          description: if present, Terra spend category that cost falls into
        subAggregation:
          $ref: '#/components/schemas/SpendReportingAggregation'
    SpendReportConfiguration:
      required:
        - datasetGoogleProject
        - datasetName
      type: object
      properties:
        datasetGoogleProject:
          type: string
          description: the name of the Google Project where the BigQuery dataset resides
        datasetName:
          type: string
          description: the name of the BigQuery dataset containing project spend data
      description: ""
    RawlsBillingProjectMembership:
      required:
        - projectName
        - role
        - status
      type: object
      properties:
        projectName:
          type: string
          description: the name of the project to create
        role:
          $ref: '#/components/schemas/ProjectRole'
          description: the role of the current user in the project
        status:
          type: string
          enum:
            - Creating
            - Ready
            - Error
            - AddingToPerimeter
        message:
          type: string
          description: informational message about the project
      description: an element of a list of projects and related role for a user
    RawlsBillingProjectStatus:
      required:
        - creationStatus
        - projectName
      type: object
      properties:
        projectName:
          type: string
          description: the name of the billing project
        creationStatus:
          type: string
          enum:
            - Creating
            - Ready
            - Error
            - AddingToPerimeter
      description: a billing project status
    RawlsBillingProjectMember:
      required:
        - email
        - role
      type: object
      properties:
        email:
          type: string
          description: the email of the user
        role:
          $ref: '#/components/schemas/ProjectRole'
          description: the role of the user in the project
      description: an element of a list of project users and their role
    RawlsBillingProjectResponse:
      required:
        - projectName
        - invalidBillingAccount
        - roles
      type: object
      properties:
        projectName:
          type: string
          description: the name of the project
        billingAccount:
          type: string
          description: the billing account to use in google projects
        servicePerimeter:
          type: string
          description: the name of the service permeters for google project
        invalidBillingAccount:
          type: boolean
          description: whether or not the billing account is usable by Terra
        roles:
          type: array
          items:
            $ref: '#/components/schemas/ProjectRole'
          description: the roles the caller has on the project
        status:
          type: string
          enum:
            - Creating
            - Ready
            - Error
            - Deleting
            - DeletionFailed
            - AddingToPerimeter
            - CreatingLandingZone
          description: the status of allocating the billing project's resources.
        message:
          type: string
          description: informational message about the project
        azureManagedAppCoordinates:
          $ref: '#/components/schemas/AzureManagedAppCoordinates'
        cloudPlatform:
          type: string
          enum:
            - GCP
            - AZURE
            - UNKNOWN
        landingZoneId:
          type: string
          format: uuid
          description: the UUID of the landing zone associated with the project (cloudPlatform AZURE only)
    AzureManagedAppCoordinates:
      required:
        - tenantId
        - subscriptionId
        - managedResourceGroupId
      type: object
      properties:
        tenantId:
          type: string
          format: uuid
          description: UUID of the Azure tenant for this managed application deployment
        subscriptionId:
          type: string
          format: uuid
          description: UUID of the Azure subscription for this managed application deployment.
        managedResourceGroupId:
          type: string
          description: ID of the Azure managed resource group for this managed application deployment.
    UpdateRawlsBillingAccountRequest:
      required:
        - billingAccount
      type: object
      properties:
        billingAccount:
          type: string
          description: The name of the billing account to use
    WorkspaceBillingAccount:
      required:
        - workspaceName
      type: object
      properties:
        workspaceName:
          type: string
          description: the name of the workspace
        currentBillingAccountOnGoogleProject:
          type: string
          description: the billing project associated with the workspace
    RawlsBillingProjectTransfer:
      required:
        - bucket
        - newOwnerEmail
        - newOwnerToken
        - project
      type: object
      properties:
        project:
          type: string
          description: the name of the new google project
        bucket:
          type: string
          description: generated Cromwell auth bucket, minus the gs:// prefix
        newOwnerEmail:
          type: string
          description: Email of the new billing project owner
        newOwnerToken:
          type: string
          description: OAuth2AccessToken of the new billing project owner
      description: admin request to transfer a pre-created billing project to a new
        owner
    WorkspaceTag:
      required:
        - count
        - tag
      type: object
      properties:
        tag:
          type: string
          description: tag string
        count:
          type: number
          description: number of usages of the tag across FireCloud
      description: tag with count
    ManagedGroupRef:
      required:
        - membersGroupName
      type: object
      properties:
        membersGroupName:
          type: string
      description: a reference to a group that can be managed by users
    NotificationType:
      required:
        - description
        - notificationKey
      type: object
      properties:
        notificationKey:
          type: string
        description:
          type: string
      description: key and description of a notification
    SystemStatus:
      required:
        - ok
        - systems
      type: object
      properties:
        ok:
          type: boolean
          description: whether any system(s) need attention
          example: false
        systems:
          type: object
          properties: {}
          description: Map[String, SubsystemStatus]
          example:
            Agora:
              ok: true
            Cromwell:
              ok: true
            Database:
              ok: true
            GoogleBilling:
              ok: false
              messages:
                - Google Billing is misbehaving!
            GoogleBuckets:
              ok: true
            GoogleGenomics:
              ok: true
            GoogleGroups:
              ok: true
            GooglePubSub:
              ok: true
      description: status of each system Rawls depends on
    SubsystemStatus:
      type: object
      properties:
        ok:
          type: boolean
          description: whether this system needs attention
        messages:
          type: array
          items:
            type: string
      description: status of a subsystem Rawls depends on
    WorkspaceMigrationMetadata:
      description: Represents the status of a workspace migration
      type: object
      required:
        - id
        - created
        - updated
      properties:
        id:
          type: integer
          description: migration attempt number for this workspace
        created:
          type: string
          format: date-time
          description: when the migration was scheduled
        started:
          type: string
          format: date-time
          description: when the system started the migration
        updated:
          type: string
          format: date-time
          description: when the system last updated the migration
        finished:
          type: string
          format: date-time
          description: when the system finished executing the migration
        outcome:
          $ref: '#/components/schemas/WorkspaceMigrationOutcome'
    WorkspaceMigrationOutcome:
      description: Represents the result of a workspace migration attempt
      oneOf:
        - $ref: '#/components/schemas/WorkspaceMigrationSuccess'
        - $ref: '#/components/schemas/WorkspaceMigrationFailure'
      properties:
        failure:
          description: Supplementary failure information
          type: string
    WorkspaceMigrationSuccess:
        type: string
        enum:
          - success
    WorkspaceMigrationFailure:
        type: object
        required:
          - failure
        properties:
          failure:
            description: Supplementary failure information
            type: string
    BatchMigrateRequestBody:
      description: List of workspace names to migrate
      type: array
      items:
        $ref: '#/components/schemas/WorkspaceName'
    MultiregionalBucketMigrationProgress:
      description: Represents the progress of a workspace bucket through the multiregional bucket migration pipeline
      type: object
      required:
        - migrationStep
      properties:
        migrationStep:
          description: User facing step of migration
          type: string
          enum:
            - ScheduledForMigration
            - PreparingTransferToTempBucket
            - TransferringToTempBucket
            - PreparingTransferToFinalBucket
            - TransferringToFinalBucket
            - FinishingUp
            - Finished
        outcome:
          $ref: '#/components/schemas/WorkspaceMigrationOutcome'
        tempBucketTransferProgress:
          $ref: '#/components/schemas/StorageTransferJobProgress'
        finalBucketTransferProgress:
          $ref: '#/components/schemas/StorageTransferJobProgress'
    StorageTransferJobProgress:
      description: Represents the progress of a single Storage Transfer Service job to move a bucket
      type: object
      required:
        - totalBytesToTransfer
        - bytesTransferred
        - totalObjectsToTransfer
        - objectsTransferred
      properties:
        totalBytesToTransfer:
          description: total bytes that this job will transfer
          type: integer
        bytesTransferred:
          description: bytes that this job has transferred so far
          type: integer
        totalObjectsToTransfer:
          description: total objects that this job will transfer
          type: integer
        objectsTransferred:
          description: objects that this job has transferred so far
          type: integer
  parameters:
    billingProjectIdPathParam:
      name: projectId
      in: path
      description: Billing Project ID
      required: true
      schema:
        type: string
    billingProjectQueryParam:
      name: billingProject
      in: query
      description: Billing project to use for queries to the data reference
      schema:
        type: string
    configNamespacePathParam:
      name: configNamespace
      in: path
      description: Method Configuration Namespace
      required: true
      schema:
        type: string
    configNamePathParam:
      name: configName
      in: path
      description: Method Configuration Name
      required: true
      schema:
        type: string
    dataReferenceQueryParam:
      name: dataReference
      in: query
      description: Data reference name to query for entity metadata
      schema:
        type: string
    entityNamePathParam:
      name: entityName
      in: path
      description: Entity Name
      required: true
      schema:
        type: string
    entityTypePathParam:
      name: entityType
      in: path
      description: Entity Type
      required: true
      schema:
        type: string
    AttributeNamePathParam:
      name: attributeName
      in: path
      description: Attribute Name
      required: true
      schema:
        type: string
    snapshotIdPathParam:
      name: snapshotId
      in: path
      description: The snapshot's referenceId
      required: true
      schema:
        type: string
    referenceNamePathParam:
      name: referenceName
      in: path
      description: The snapshot reference's name
      required: true
      schema:
        type: string
    submissionIdPathParam:
      name: submissionId
      in: path
      description: Submission Id
      required: true
      schema:
        type: string
    workbenchRolePathParam:
      name: workbenchRole
      in: path
      description: role of user for project
      required: true
      schema:
        type: string
        enum:
          - user
          - owner
    workflowIdPathParam:
      name: workflowId
      in: path
      description: Workflow Id
      required: true
      schema:
        type: string
    workspaceNamespacePathParam:
      name: workspaceNamespace
      in: path
      description: The workspace namespace
      required: true
      schema:
        type: string
    workspaceNamePathParam:
      name: workspaceName
      in: path
      description: The workspace name
      required: true
      schema:
        type: string
  responses:
    RawlsInternalError:
      description: Rawls Internal Error
      content:
        'application/json':
          schema:
            $ref: '#/components/schemas/ErrorReport'
  securitySchemes:
    googleoauth:
      type: oauth2
      flows:
        implicit:
          authorizationUrl: https://accounts.google.com/o/oauth2/auth
          scopes:
            openid: open id authorization
            email: email authorization
            profile: profile authorization
            https://www.googleapis.com/auth/cloud-billing: cloud billing authorization
    oidc:
      type: oauth2
      flows:
        authorizationCode:
          authorizationUrl: /oauth2/authorize
          tokenUrl: /oauth2/token
          scopes:
            openid: open id authorization
            email: email authorization
            profile: profile authorization
security:
  - googleoauth: [openid, email, profile]
  - oidc: [openid, email, profile]<|MERGE_RESOLUTION|>--- conflicted
+++ resolved
@@ -4141,7 +4141,6 @@
                 $ref: '#/components/schemas/ErrorReport'
         500:
           $ref: '#/components/responses/RawlsInternalError'
-<<<<<<< HEAD
   /api/workspaces/v2/{workspaceNamespace}/{workspaceName}/bucketMigration:
     get:
       tags:
@@ -4221,15 +4220,6 @@
       parameters:
         - $ref: '#/components/parameters/workspaceNamespacePathParam'
         - $ref: '#/components/parameters/workspaceNamePathParam'
-=======
-  /api/workspaces/v2/bucketMigration:
-    get:
-      tags:
-        - workspaces_v2
-      summary: get workspaces eligible for bucket migration and their migration progress if it exists
-      description: get workspaces eligible for bucket migration and their migration progress if it exists
-      operationId: getEligibleWorkspacesForBucketMigrationWithProgress
->>>>>>> 728898e4
       responses:
         200:
           description: Successful Request
@@ -4238,7 +4228,6 @@
               schema:
                 type: array
                 items:
-<<<<<<< HEAD
                   $ref: '#/components/schemas/MultiregionalBucketMigrationProgress'
         403:
           description: You must be an owner to get migration progress
@@ -4289,15 +4278,26 @@
                 $ref: '#/components/schemas/ErrorReport'
         500:
           $ref: '#/components/responses/RawlsInternalError'
-
-=======
+    get:
+      tags:
+        - workspaces_v2
+      summary: get workspaces eligible for bucket migration and their migration progress if it exists
+      description: get workspaces eligible for bucket migration and their migration progress if it exists
+      operationId: getEligibleWorkspacesForBucketMigrationWithProgress
+      responses:
+        200:
+          description: Successful Request
+          content:
+            'application/json':
+              schema:
+                type: array
+                items:
                   type: object
                   description: workspaceNamespace/workspaceName -> bucket migration progress
                   additionalProperties:
                     $ref: '#/components/schemas/MultiregionalBucketMigrationProgress'
         500:
           $ref: '#/components/responses/RawlsInternalError'
->>>>>>> 728898e4
 components:
   schemas:
     BillingAccount:
